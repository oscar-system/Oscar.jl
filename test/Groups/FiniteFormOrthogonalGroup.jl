@testset "odd" begin
  R = residue_ring(ZZ, ZZ(3))[1]
  F = GF(3)
  G = zero_matrix(R, 0, 0)
  @test Oscar._orthogonal_grp_gens_odd(G, 3) == []
  G = diagonal_matrix([R(1)])
  @test Oscar._orthogonal_grp_gens_odd(G, 3) == [R[-1;]]
  Oscar._gens(G,2, 3)


  G = diagonal_matrix([R(1), R(1)])
  L = Oscar._orthogonal_grp_gens_odd(G, 3)
  L = [change_base_ring(F, lift(g)) for g in L]
  @test order(matrix_group(L)) == 8
  Oscar._gens(G,2, 3)


  G = diagonal_matrix([R(1),R(2)])
  L = Oscar._orthogonal_grp_gens_odd(G, 3)
  L = [change_base_ring(F, lift(g)) for g in L]
  @test order(matrix_group(L)) == 4
  Oscar._gens(G,2, 3)


  R = residue_ring(ZZ, 3^5)[1]
  F = GF(3)
  G = diagonal_matrix([R(x) for x in [3*1, 3*1]])
  L = [change_base_ring(F, lift(g)) for g in Oscar._gens_mod_p(G, 3)]
  @test order(matrix_group(L))==8
  # Oscar._gens(G,2, 3)



  G = diagonal_matrix([R(x) for x in [1, 3, 3, 9, 2*27]])
  L = [change_base_ring(F,lift(g)) for g in Oscar._gens_mod_p(G, 3)]
  @test order(matrix_group(L))==1259712
  #Oscar._gens(G,2, 3)

  R = residue_ring(ZZ, ZZ(3)^5)[1]  #det(::zzModMatrix) is broken and cannot be used here
  G = diagonal_matrix([R(x) for x in [2*27, 9, 3, 3, 1 ]])
  Oscar._gens(G,2, 3)

end
@testset "_gens_mod_2" begin
  R = residue_ring(ZZ, ZZ(2)^10)[1]
  F = GF(2)
  U = matrix(R, 2, 2, [0, 1, 1, 0])
  V = matrix(R, 2, 2, [2, 1, 1, 2])
  W0 = matrix(R, 2, 2, [1, 0, 0, 3])
  W1 = matrix(R, 2, 2, [1, 0, 0, 1])
  w1 = matrix(R, 1, 1, [1])
  w3 = matrix(R, 1, 1, [3])
  w5 = matrix(R, 1, 1, [5])
  w7 = matrix(R, 1, 1, [7])


  @test length(Oscar._orthogonal_gens_bilinear(zero_matrix(R,0,0))) == 0
  L = [[U], [V], [V, w1, w1], [U, w1, w3], [w1, w7], [U, V], [V, w3],
  [U, w1, w5]]
  GG = [diagonal_matrix(G) for G in L]
  GG = [Oscar._orthogonal_gens_bilinear(G) for G in GG]
  GG = [matrix_group([change_base_ring(F, lift(g)) for g in G]) for G in GG]
  GG = [order(G) for G in GG]
  @test GG == [6, 6, 48, 48, 2, 720, 6, 48]


  GG = [diagonal_matrix(G) for G in [[U,V], [U, W0],[V,W0],[U,U,W0],[U,V,W0], [W1]]]
  GG = [Oscar._orthogonal_grp_quadratic(G) for G in GG]
  GG = [matrix_group([change_base_ring(F, lift(g)) for g in G]) for G in GG]
  GG = [order(G) for G in GG]
  @test GG == [120, 8, 24, 1152,1920,2]


  _ker_gens = Oscar._ker_gens
  W0 = matrix(R, 2, 2, [0, 1, 1, 1])
  W1 = matrix(R, 1, 1, [1])
  W2 = matrix(R, 2, 2, [2, 1, 1, 1])
  G = diagonal_matrix([V*4, U*2, U])
  gen1 = _ker_gens(G, 2, 4, [0, 0, 0])
  gen1 = [Hecke.hensel_qf(G, g, 1, 2, 2) for g in gen1]
  @test length(gen1)==8

  G = diagonal_matrix([V*4, W1*2, W2])
  gen1 = _ker_gens(G, 2, 3, [0, 1, 1])
  gen1 = [Hecke.hensel_qf(G, g, 1, 2, 2) for g in gen1]
  @test length(gen1)==4

  G = diagonal_matrix([V*4, U*2, W1])
  gen1 = _ker_gens(G, 2, 4, [0, 0, 1])
  gen1 = [Hecke.hensel_qf(G, g, 1, 2, 2) for g in gen1]
  length(gen1)
  @test length(gen1) == 2

  G = diagonal_matrix([V*4, W2*2, U])
  gen1 = _ker_gens(G, 2, 4, [0, 1, 0])
  gen1 = [Hecke.hensel_qf(G, g, 1, 2, 2) for g in gen1]
  @test length(gen1) == 6

  G = diagonal_matrix([W1*4, U*2, U])
  gen1 = _ker_gens(G, 1, 3, [1,0,0])
  gen1 = [Hecke.hensel_qf(G, g, 1, 2, 2) for g in gen1]
  @test length(gen1)==6

  G = diagonal_matrix([W1*4, U*2, W0])
  gen1 = _ker_gens(G, 1, 3, [1,0,1])
  gen1 = [Hecke.hensel_qf(G, g, 1, 2, 2) for g in gen1]
  @test length(gen1)==5

  G = diagonal_matrix([W0*4, W0*2, U])
  gen1 = _ker_gens(G, 2, 4, [1,1,0])
  gen1 = [Hecke.hensel_qf(G, g, 1, 2, 2) for g in gen1]
  @test length(gen1)==6

  G = diagonal_matrix([W1*4, U*2, W2*2, W1])
  gen1 = _ker_gens(G, 2, 6, [1,1,1])
  @test length(gen1)==0



  L =[[2*U,2*V, w1], [2*U, w1,w7], [2*V,w5], [4*U,2*U,V,w5],
      [8*U,V,w1,w3], [4*U,2*U,w1,w1],
      [8*w1,4*V,2*U,2*w1,2*w5,U,V],
      #[8*U,4*V,2*U,2*w1,2*w5,U,V],
      [8*V,4*w1,2*U,2*w1,2*w5,U,V],
      [8*V,4*V,4*w7,2*U,2*w1,2*w5,w1]
    ]
  M = [diagonal_matrix(G) for G in L]
  GG = [Oscar._gens_mod_2(G) for G in M]
  GG = [matrix_group([change_base_ring(F, lift(g)) for g in G]) for G in GG]
  GG = [order(G) for G in GG]
  @test GG == [720,
      24,
      6,
      1179648,
      12288,
      24576,
      1781208836997120,
      #7295831396340203520,
      890604418498560,
      57982058496]
  for G in M
    Oscar._gens(G, 8,2)
  end
end
  
@testset "stabilisers of subspaces under isometries" begin  
  I = integer_lattice(gram=ZZ[1;])
  for i in 1:6
<<<<<<< HEAD
    @test Oscar._test(rescale(root_lattice(:A,i),2),2)
    @test Oscar._test(direct_sum(rescale(root_lattice(:A,i),2),I)[1],2)
    @test Oscar._test(rescale(root_lattice(:A,i),3),3)
  end
  for i in 4:6
    @test Oscar._test(rescale(root_lattice(:D,i),2),2)
    @test Oscar._test(direct_sum(rescale(root_lattice(:D,i),2),I)[1],2)
    @test Oscar._test(rescale(root_lattice(:D,i),3),3)
  end
  for i in 1:4
    @test Oscar._test(rescale(root_lattice(:A,i),7),7)
=======
    @test Oscar._test_stabilizers(rescale(root_lattice(:A,i),2),2)
    @test Oscar._test_stabilizers(direct_sum(rescale(root_lattice(:A,i),2),I)[1],2)
    @test Oscar._test_stabilizers(rescale(root_lattice(:A,i),3),3)
  end
  for i in 4:6
    @test Oscar._test_stabilizers(rescale(root_lattice(:D,i),2),2)
    @test Oscar._test_stabilizers(direct_sum(rescale(root_lattice(:D,i),2),I)[1],2)
    @test Oscar._test_stabilizers(rescale(root_lattice(:D,i),3),3)
  end
  for i in 1:4
    @test Oscar._test_stabilizers(rescale(root_lattice(:A,i),7),7)
>>>>>>> 988b477c
  end

  DD = TorQuadModule[]
  B = matrix(QQ, 1, 1 ,[1//2]);
  G = matrix(QQ, 1, 1 ,[2]);
  L = integer_lattice(B, gram = G);
  B2=QQ[1;];
  rels = lattice_in_same_ambient_space(L, B2);
  T = torsion_quadratic_module(L, rels; modulus=1, modulus_qf=2)
  push!(DD, T);
  B = matrix(QQ, 1, 1 ,[1//2]);
  G = matrix(QQ, 1, 1 ,[6]);
  L = integer_lattice(B, gram = G);
  B2=QQ[1;];
  rels = lattice_in_same_ambient_space(L, B2);
  T = torsion_quadratic_module(L, rels; modulus=1, modulus_qf=2)
  push!(DD, T);
  B = matrix(QQ, 1, 1 ,[1//2]);
  G = matrix(QQ, 1, 1 ,[4]);
  L = integer_lattice(B, gram = G);
  B2=QQ[1;];
  rels = lattice_in_same_ambient_space(L, B2);
  T = torsion_quadratic_module(L, rels; modulus=1, modulus_qf=2)
  push!(DD, T);
  B = matrix(QQ, 1, 1 ,[1//2]);
  G = matrix(QQ, 1, 1 ,[8]);
  L = integer_lattice(B, gram = G);
  B2=QQ[1;];
  rels = lattice_in_same_ambient_space(L, B2);
  T = torsion_quadratic_module(L, rels; modulus=1, modulus_qf=2)
  push!(DD, T);
  B = matrix(QQ, 2, 2 ,[1//2, 0, 0, 1//2]);
  G = matrix(QQ, 2, 2 ,[12, 0, 0, 6]);
  L = integer_lattice(B, gram = G);
  B2=QQ[1 1; -1//2 0];
  rels = lattice_in_same_ambient_space(L, B2);
  T = torsion_quadratic_module(L, rels; modulus=1, modulus_qf=1)
  push!(DD, T);
  B = matrix(QQ, 2, 2 ,[1//2, 0, 0, 1//2]);
  G = matrix(QQ, 2, 2 ,[4, 2, 2, 4]);
  L = integer_lattice(B, gram = G);
  B2=QQ[0 1; -1 2];
  rels = lattice_in_same_ambient_space(L, B2);
  T = torsion_quadratic_module(L, rels; modulus=1, modulus_qf=2)
  push!(DD, T);
  B = matrix(QQ, 2, 2 ,[1//2, 0, 0, 1//2]);
  G = matrix(QQ, 2, 2 ,[0, 2, 2, 0]);
  L = integer_lattice(B, gram = G);
  B2=QQ[0 1; 1 0];
  rels = lattice_in_same_ambient_space(L, B2);
  T = torsion_quadratic_module(L, rels; modulus=1, modulus_qf=2)
  push!(DD, T);
  B = matrix(QQ, 2, 2 ,[1//4, 0, 0, 1//2]);
  G = matrix(QQ, 2, 2 ,[80, 0, 0, 20]);
  L = integer_lattice(B, gram = G);
  B2=QQ[1 1; -1//4 0];
  rels = lattice_in_same_ambient_space(L, B2);
  T = torsion_quadratic_module(L, rels; modulus=1, modulus_qf=1)
  push!(DD, T);
  B = matrix(QQ, 2, 2 ,[1//2, 0, 0, 1//2]);
  G = matrix(QQ, 2, 2 ,[14, 0, 0, 14]);
  L = integer_lattice(B, gram = G);
  B2=QQ[1 0; 0 1];
  rels = lattice_in_same_ambient_space(L, B2);
  T = torsion_quadratic_module(L, rels; modulus=1, modulus_qf=2)
  push!(DD, T);
  B = matrix(QQ, 2, 2 ,[1//2, 0, 0, 1//2]);
  G = matrix(QQ, 2, 2 ,[2, 0, 0, 14]);
  L = integer_lattice(B, gram = G);
  B2=QQ[1 0; 0 1];
  rels = lattice_in_same_ambient_space(L, B2);
  T = torsion_quadratic_module(L, rels; modulus=1, modulus_qf=2)
  push!(DD, T);
  B = matrix(QQ, 2, 2 ,[1//2, 0, 0, 1//2]);
  G = matrix(QQ, 2, 2 ,[2, 0, 0, 2]);
  L = integer_lattice(B, gram = G);
  B2=QQ[1 0; 0 1];
  rels = lattice_in_same_ambient_space(L, B2);
  T = torsion_quadratic_module(L, rels; modulus=1, modulus_qf=2)
  push!(DD, T);
  B = matrix(QQ, 2, 2 ,[1//4, 0, 0, 1//2]);
  G = matrix(QQ, 2, 2 ,[24, 0, 0, 28]);
  L = integer_lattice(B, gram = G);
  B2=QQ[1 1; -7//2 -3];
  rels = lattice_in_same_ambient_space(L, B2);
  T = torsion_quadratic_module(L, rels; modulus=1, modulus_qf=2)
  push!(DD, T);
  B = matrix(QQ, 2, 2 ,[1//2, 0, 0, 1//2]);
  G = matrix(QQ, 2, 2 ,[4, 0, 0, 4]);
  L = integer_lattice(B, gram = G);
  B2=QQ[1 0; 0 1];
  rels = lattice_in_same_ambient_space(L, B2);
  T = torsion_quadratic_module(L, rels; modulus=1, modulus_qf=2)
  push!(DD, T);
  B = matrix(QQ, 2, 2 ,[1//2, 0, 0, 1//2]);
  G = matrix(QQ, 2, 2 ,[8, 4, 4, 8]);
  L = integer_lattice(B, gram = G);
  B2=QQ[0 1; -1 2];
  rels = lattice_in_same_ambient_space(L, B2);
  T = torsion_quadratic_module(L, rels; modulus=1, modulus_qf=2)
  push!(DD, T);
  B = matrix(QQ, 2, 2 ,[1//8, 0, 0, 1//2]);
  G = matrix(QQ, 2, 2 ,[160, 0, 0, 40]);
  L = integer_lattice(B, gram = G);
  B2=QQ[1 1; -1//4 0];
  rels = lattice_in_same_ambient_space(L, B2);
  T = torsion_quadratic_module(L, rels; modulus=1, modulus_qf=2)
  push!(DD, T);
  B = matrix(QQ, 2, 2 ,[1//8, 0, 0, 1//2]);
  G = matrix(QQ, 2, 2 ,[224, 0, 0, 40]);
  L = integer_lattice(B, gram = G);
  B2=QQ[1 1; 55//4 14];
  rels = lattice_in_same_ambient_space(L, B2);
  T = torsion_quadratic_module(L, rels; modulus=1, modulus_qf=2)
  push!(DD, T);
  B = matrix(QQ, 3, 3 ,[1//2, 0, 0, 0, 1//2, 0, 0, 0, 1//2]);
  G = matrix(QQ, 3, 3 ,[12, 0, 0, 0, 2, 0, 0, 0, 6]);
  L = integer_lattice(B, gram = G);
  B2=QQ[1 1 0; -1 0 1; 1//2 0 0];
  rels = lattice_in_same_ambient_space(L, B2);
  T = torsion_quadratic_module(L, rels; modulus=1, modulus_qf=1)
  push!(DD, T);
  B = matrix(QQ, 3, 3 ,[1//2, 0, 0, 0, 1//2, 0, 0, 0, 1//2]);
  G = matrix(QQ, 3, 3 ,[20, 0, 0, 0, 0, 2, 0, 2, 0]);
  L = integer_lattice(B, gram = G);
  B2=QQ[1 0 1; -1 1 0; 1//2 0 0];
  rels = lattice_in_same_ambient_space(L, B2);
  T = torsion_quadratic_module(L, rels; modulus=1, modulus_qf=1)
  push!(DD, T);
  B = matrix(QQ, 3, 3 ,[1//4, 0, 0, 0, 1//4, 0, 0, 0, 1//2]);
  G = matrix(QQ, 3, 3 ,[48, 0, 0, 0, 40, 0, 0, 0, 28]);
  L = integer_lattice(B, gram = G);
  B2=QQ[1 1 1; -1 -1//2 -3; 175//4 21 135];
  rels = lattice_in_same_ambient_space(L, B2);
  T = torsion_quadratic_module(L, rels; modulus=1, modulus_qf=1)
  push!(DD, T);
  B = matrix(QQ, 3, 3 ,[1//2, 0, 0, 0, 1//2, 0, 0, 0, 1//2]);
  G = matrix(QQ, 3, 3 ,[4, 2, 0, 2, 4, 0, 0, 0, 10]);
  L = integer_lattice(B, gram = G);
  B2=QQ[0 1 0; -1 2 1; -5 10 6];
  rels = lattice_in_same_ambient_space(L, B2);
  T = torsion_quadratic_module(L, rels; modulus=1, modulus_qf=2)
  push!(DD, T);
  B = matrix(QQ, 3, 3 ,[1//2, 0, 0, 0, 1//2, 0, 0, 0, 1//2]);
  G = matrix(QQ, 3, 3 ,[0, 2, 0, 2, 0, 0, 0, 0, 14]);
  L = integer_lattice(B, gram = G);
  B2=QQ[0 1 0; 1 0 0; 0 0 1];
  rels = lattice_in_same_ambient_space(L, B2);
  T = torsion_quadratic_module(L, rels; modulus=1, modulus_qf=2)
  push!(DD, T);
  B = matrix(QQ, 3, 3 ,[1//2, 0, 0, 0, 1//2, 0, 0, 0, 1//2]);
  G = matrix(QQ, 3, 3 ,[4, 2, 0, 2, 4, 0, 0, 0, 14]);
  L = integer_lattice(B, gram = G);
  B2=QQ[0 1 0; -1 2 1; 7 -14 -6];
  rels = lattice_in_same_ambient_space(L, B2);
  T = torsion_quadratic_module(L, rels; modulus=1, modulus_qf=2)
  push!(DD, T);
  B = matrix(QQ, 3, 3 ,[1//2, 0, 0, 0, 1//2, 0, 0, 0, 1//2]);
  G = matrix(QQ, 3, 3 ,[0, 2, 0, 2, 0, 0, 0, 0, 2]);
  L = integer_lattice(B, gram = G);
  B2=QQ[0 1 0; 1 0 0; 0 0 1];
  rels = lattice_in_same_ambient_space(L, B2);
  T = torsion_quadratic_module(L, rels; modulus=1, modulus_qf=2)
  push!(DD, T);
  B = matrix(QQ, 3, 3 ,[1//4, 0, 0, 0, 1//2, 0, 0, 0, 1//2]);
  G = matrix(QQ, 3, 3 ,[80, 0, 0, 0, 4, 0, 0, 0, 20]);
  L = integer_lattice(B, gram = G);
  B2=QQ[1 1 0; -1 0 1; 1//4 0 0];
  rels = lattice_in_same_ambient_space(L, B2);
  T = torsion_quadratic_module(L, rels; modulus=1, modulus_qf=1)
  push!(DD, T);
  B = matrix(QQ, 3, 3 ,[1//4, 0, 0, 0, 1//4, 0, 0, 0, 1//2]);
  G = matrix(QQ, 3, 3 ,[0, 8, 0, 8, 0, 0, 0, 0, 28]);
  L = integer_lattice(B, gram = G);
  B2=QQ[0 1 1; 1//2 0 0; 0 -7//2 -3];
  rels = lattice_in_same_ambient_space(L, B2);
  T = torsion_quadratic_module(L, rels; modulus=1, modulus_qf=2)
  push!(DD, T);
  B = matrix(QQ, 3, 3 ,[1//4, 0, 0, 0, 1//4, 0, 0, 0, 1//2]);
  G = matrix(QQ, 3, 3 ,[8, 0, 0, 0, 8, 0, 0, 0, 28]);
  L = integer_lattice(B, gram = G);
  B2=QQ[1 0 1; 0 1//2 0; -7//2 0 -3];
  rels = lattice_in_same_ambient_space(L, B2);
  T = torsion_quadratic_module(L, rels; modulus=1, modulus_qf=2)
  push!(DD, T);
  B = matrix(QQ, 3, 3 ,[1//4, 0, 0, 0, 1//2, 0, 0, 0, 1//2]);
  G = matrix(QQ, 3, 3 ,[24, 0, 0, 0, 4, 0, 0, 0, 28]);
  L = integer_lattice(B, gram = G);
  B2=QQ[1 1 0; -1 0 1; 7//2 0 -3];
  rels = lattice_in_same_ambient_space(L, B2);
  T = torsion_quadratic_module(L, rels; modulus=1, modulus_qf=2)
  push!(DD, T);
  B = matrix(QQ, 3, 3 ,[1//8, 0, 0, 0, 1//8, 0, 0, 0, 1//2]);
  G = matrix(QQ, 3, 3 ,[64, 32, 0, 32, 64, 0, 0, 0, 24]);
  L = integer_lattice(B, gram = G);
  B2=QQ[0 1 1; -1//4 1//2 0; 0 3//4 1];
  rels = lattice_in_same_ambient_space(L, B2);
  T = torsion_quadratic_module(L, rels; modulus=1, modulus_qf=2)
  push!(DD, T);
  B = matrix(QQ, 3, 3 ,[1//8, 0, 0, 0, 1//8, 0, 0, 0, 1//2]);
  G = matrix(QQ, 3, 3 ,[0, 32, 0, 32, 0, 0, 0, 0, 24]);
  L = integer_lattice(B, gram = G);
  B2=QQ[0 1 1; 1//4 0 0; 0 3//4 1];
  rels = lattice_in_same_ambient_space(L, B2);
  T = torsion_quadratic_module(L, rels; modulus=1, modulus_qf=2)
  push!(DD, T);
  B = matrix(QQ, 3, 3 ,[1//4, 0, 0, 0, 1//2, 0, 0, 0, 1//2]);
  G = matrix(QQ, 3, 3 ,[40, 0, 0, 0, 0, 4, 0, 4, 0]);
  L = integer_lattice(B, gram = G);
  B2=QQ[1 0 1; -1 1 0; 1//2 0 0];
  rels = lattice_in_same_ambient_space(L, B2);
  T = torsion_quadratic_module(L, rels; modulus=1, modulus_qf=2)
  push!(DD, T);
  B = matrix(QQ, 3, 3 ,[1//4, 0, 0, 0, 1//2, 0, 0, 0, 1//2]);
  G = matrix(QQ, 3, 3 ,[56, 0, 0, 0, 0, 4, 0, 4, 0]);
  L = integer_lattice(B, gram = G);
  B2=QQ[1 0 1; -1 1 0; 1//2 0 0];
  rels = lattice_in_same_ambient_space(L, B2);
  T = torsion_quadratic_module(L, rels; modulus=1, modulus_qf=2)
  push!(DD, T);
  B = matrix(QQ, 3, 3 ,[1//8, 0, 0, 0, 1//8, 0, 0, 0, 1//2]);
  G = matrix(QQ, 3, 3 ,[32, 0, 0, 0, 160, 0, 0, 0, 56]);
  L = integer_lattice(B, gram = G);
  B2=QQ[1 0 1; 7//4 1//4 2; 105//4 7//2 30];
  rels = lattice_in_same_ambient_space(L, B2);
  T = torsion_quadratic_module(L, rels; modulus=1, modulus_qf=2)
  push!(DD, T);
  B = matrix(QQ, 3, 3 ,[1//8, 0, 0, 0, 1//8, 0, 0, 0, 1//2]);
  G = matrix(QQ, 3, 3 ,[96, 0, 0, 0, 224, 0, 0, 0, 56]);
  L = integer_lattice(B, gram = G);
  B2=QQ[1 1 1; 0 1//4 2; 7//4 3//2 0];
  rels = lattice_in_same_ambient_space(L, B2);
  T = torsion_quadratic_module(L, rels; modulus=1, modulus_qf=2)
  push!(DD, T);
  B = matrix(QQ, 3, 3 ,[1//8, 0, 0, 0, 1//8, 0, 0, 0, 1//2]);
  G = matrix(QQ, 3, 3 ,[32, 0, 0, 0, 96, 0, 0, 0, 56]);
  L = integer_lattice(B, gram = G);
  B2=QQ[1 0 1; 7//4 1//4 2; -21//2 -7//4 -12];
  rels = lattice_in_same_ambient_space(L, B2);
  T = torsion_quadratic_module(L, rels; modulus=1, modulus_qf=2)
  push!(DD, T);
  B = matrix(QQ, 3, 3 ,[1//2, 0, 0, 0, 1//2, 0, 0, 0, 1//2]);
  G = matrix(QQ, 3, 3 ,[0, 4, 0, 4, 0, 0, 0, 0, 4]);
  L = integer_lattice(B, gram = G);
  B2=QQ[0 1 0; 1 0 0; 0 0 1];
  rels = lattice_in_same_ambient_space(L, B2);
  T = torsion_quadratic_module(L, rels; modulus=1, modulus_qf=2)
  push!(DD, T);
  B = matrix(QQ, 3, 3 ,[1//4, 0, 0, 0, 1//4, 0, 0, 0, 1//2]);
  G = matrix(QQ, 3, 3 ,[0, 16, 0, 16, 0, 0, 0, 0, 40]);
  L = integer_lattice(B, gram = G);
  B2=QQ[0 1 1; 1//2 0 0; 0 -5//2 -2];
  rels = lattice_in_same_ambient_space(L, B2);
  T = torsion_quadratic_module(L, rels; modulus=1, modulus_qf=2)
  push!(DD, T);
  B = matrix(QQ, 4, 4 ,[1//2, 0, 0, 0, 0, 1//2, 0, 0, 0, 0, 1//2, 0, 0, 0, 0, 1//2]);
  G = matrix(QQ, 4, 4 ,[28, 0, 0, 0, 0, 4, 2, 0, 0, 2, 4, 0, 0, 0, 0, 6]);
  L = integer_lattice(B, gram = G);
  B2=QQ[1 0 1 0; -1 -1 2 0; 15 14 -28 1; -15//2 -7 14 0];
  rels = lattice_in_same_ambient_space(L, B2);
  T = torsion_quadratic_module(L, rels; modulus=1, modulus_qf=1)
  push!(DD, T);
  B = matrix(QQ, 4, 4 ,[1//2, 0, 0, 0, 0, 1//2, 0, 0, 0, 0, 1//2, 0, 0, 0, 0, 1//2]);
  G = matrix(QQ, 4, 4 ,[0, 2, 0, 0, 2, 0, 0, 0, 0, 0, 0, 2, 0, 0, 2, 0]);
  L = integer_lattice(B, gram = G);
  B2=QQ[0 1 0 0; 1 0 0 0; 0 0 0 1; 0 0 1 0];
  rels = lattice_in_same_ambient_space(L, B2);
  T = torsion_quadratic_module(L, rels; modulus=1, modulus_qf=2)
  push!(DD, T);
  B = matrix(QQ, 4, 4 ,[1//2, 0, 0, 0, 0, 1//2, 0, 0, 0, 0, 1//2, 0, 0, 0, 0, 1//2]);
  G = matrix(QQ, 4, 4 ,[0, 2, 0, 0, 2, 0, 0, 0, 0, 0, 4, 2, 0, 0, 2, 4]);
  L = integer_lattice(B, gram = G);
  B2=QQ[0 1 0 0; 1 0 0 0; 0 0 0 1; 0 0 -1 2];
  rels = lattice_in_same_ambient_space(L, B2);
  T = torsion_quadratic_module(L, rels; modulus=1, modulus_qf=2)
  push!(DD, T);
  B = matrix(QQ, 4, 4 ,[1//2, 0, 0, 0, 0, 1//2, 0, 0, 0, 0, 1//2, 0, 0, 0, 0, 1//2]);
  G = matrix(QQ, 4, 4 ,[0, 2, 0, 0, 2, 0, 0, 0, 0, 0, 2, 0, 0, 0, 0, 2]);
  L = integer_lattice(B, gram = G);
  B2=QQ[0 1 0 0; 1 0 0 0; 0 0 1 0; 0 0 0 1];
  rels = lattice_in_same_ambient_space(L, B2);
  T = torsion_quadratic_module(L, rels; modulus=1, modulus_qf=2)
  push!(DD, T);
  B = matrix(QQ, 4, 4 ,[1//2, 0, 0, 0, 0, 1//2, 0, 0, 0, 0, 1//2, 0, 0, 0, 0, 1//2]);
  G = matrix(QQ, 4, 4 ,[0, 2, 0, 0, 2, 0, 0, 0, 0, 0, 14, 0, 0, 0, 0, 14]);
  L = integer_lattice(B, gram = G);
  B2=QQ[0 1 0 0; 1 0 0 0; 0 0 1 0; 0 0 0 1];
  rels = lattice_in_same_ambient_space(L, B2);
  T = torsion_quadratic_module(L, rels; modulus=1, modulus_qf=2)
  push!(DD, T);
  B = matrix(QQ, 4, 4 ,[1//2, 0, 0, 0, 0, 1//2, 0, 0, 0, 0, 1//2, 0, 0, 0, 0, 1//2]);
  G = matrix(QQ, 4, 4 ,[0, 2, 0, 0, 2, 0, 0, 0, 0, 0, 2, 0, 0, 0, 0, 14]);
  L = integer_lattice(B, gram = G);
  B2=QQ[0 1 0 0; 1 0 0 0; 0 0 1 0; 0 0 0 1];
  rels = lattice_in_same_ambient_space(L, B2);
  T = torsion_quadratic_module(L, rels; modulus=1, modulus_qf=2)
  push!(DD, T);
  B = matrix(QQ, 4, 4 ,[1//2, 0, 0, 0, 0, 1//2, 0, 0, 0, 0, 1//2, 0, 0, 0, 0, 1//2]);
  G = matrix(QQ, 4, 4 ,[4, 2, 0, 0, 2, 4, 0, 0, 0, 0, 2, 0, 0, 0, 0, 6]);
  L = integer_lattice(B, gram = G);
  B2=QQ[0 1 0 0; -1 2 1 0; 1 -2 0 0; 0 0 0 1];
  rels = lattice_in_same_ambient_space(L, B2);
  T = torsion_quadratic_module(L, rels; modulus=1, modulus_qf=2)
  push!(DD, T);
  B = matrix(QQ, 4, 4 ,[1//4, 0, 0, 0, 0, 1//4, 0, 0, 0, 0, 1//4, 0, 0, 0, 0, 1//2]);
  G = matrix(QQ, 4, 4 ,[16, 0, 0, 0, 0, 0, 8, 0, 0, 8, 0, 0, 0, 0, 0, 20]);
  L = integer_lattice(B, gram = G);
  B2=QQ[1 0 1 1; -1//2 1//2 0 0; -2 0 -5//2 -2; 15//4 0 5 4];
  rels = lattice_in_same_ambient_space(L, B2);
  T = torsion_quadratic_module(L, rels; modulus=1, modulus_qf=1)
  push!(DD, T);
  B = matrix(QQ, 4, 4 ,[1//4, 0, 0, 0, 0, 1//4, 0, 0, 0, 0, 1//4, 0, 0, 0, 0, 1//2]);
  G = matrix(QQ, 4, 4 ,[112, 0, 0, 0, 0, 8, 0, 0, 0, 0, 24, 0, 0, 0, 0, 28]);
  L = integer_lattice(B, gram = G);
  B2=QQ[1 1 0 1; -1//2 0 1//2 0; 4 -7//2 -7 -3; -15//4 0 7//2 0];
  rels = lattice_in_same_ambient_space(L, B2);
  T = torsion_quadratic_module(L, rels; modulus=1, modulus_qf=1)
  push!(DD, T);
  B = matrix(QQ, 4, 4 ,[1//4, 0, 0, 0, 0, 1//4, 0, 0, 0, 0, 1//2, 0, 0, 0, 0, 1//2]);
  G = matrix(QQ, 4, 4 ,[112, 0, 0, 0, 0, 56, 0, 0, 0, 0, 4, 0, 0, 0, 0, 12]);
  L = integer_lattice(B, gram = G);
  B2=QQ[1 1 1 0; -2 -1 0 1; 31//2 15//2 0 -7; -63//4 -15//2 0 7];
  rels = lattice_in_same_ambient_space(L, B2);
  T = torsion_quadratic_module(L, rels; modulus=1, modulus_qf=1)
  push!(DD, T);
  B = matrix(QQ, 4, 4 ,[1//4, 0, 0, 0, 0, 1//4, 0, 0, 0, 0, 1//4, 0, 0, 0, 0, 1//2]);
  G = matrix(QQ, 4, 4 ,[16, 8, 0, 0, 8, 16, 0, 0, 0, 0, 8, 0, 0, 0, 0, 28]);
  L = integer_lattice(B, gram = G);
  B2=QQ[0 1 0 1; -1//2 1 1//2 0; 1//2 -9//2 0 -3; -7//2 28 0 18];
  rels = lattice_in_same_ambient_space(L, B2);
  T = torsion_quadratic_module(L, rels; modulus=1, modulus_qf=2)
  push!(DD, T);
  B = matrix(QQ, 4, 4 ,[1//4, 0, 0, 0, 0, 1//4, 0, 0, 0, 0, 1//2, 0, 0, 0, 0, 1//2]);
  G = matrix(QQ, 4, 4 ,[16, 8, 0, 0, 8, 16, 0, 0, 0, 0, 0, 4, 0, 0, 4, 0]);
  L = integer_lattice(B, gram = G);
  B2=QQ[0 1 0 1; -1 1 1 0; 1 -3//2 0 0; -1//2 1 0 0];
  rels = lattice_in_same_ambient_space(L, B2);
  T = torsion_quadratic_module(L, rels; modulus=1, modulus_qf=2)
  push!(DD, T);
  B = matrix(QQ, 4, 4 ,[1//4, 0, 0, 0, 0, 1//4, 0, 0, 0, 0, 1//2, 0, 0, 0, 0, 1//2]);
  G = matrix(QQ, 4, 4 ,[0, 8, 0, 0, 8, 0, 0, 0, 0, 0, 0, 4, 0, 0, 4, 0]);
  L = integer_lattice(B, gram = G);
  B2=QQ[0 1 0 1; 1 0 1 0; 0 -1//2 0 0; -1//2 0 0 0];
  rels = lattice_in_same_ambient_space(L, B2);
  T = torsion_quadratic_module(L, rels; modulus=1, modulus_qf=2)
  push!(DD, T);
  B = matrix(QQ, 4, 4 ,[1//4, 0, 0, 0, 0, 1//4, 0, 0, 0, 0, 1//2, 0, 0, 0, 0, 1//2]);
  G = matrix(QQ, 4, 4 ,[8, 0, 0, 0, 0, 24, 0, 0, 0, 0, 0, 4, 0, 0, 4, 0]);
  L = integer_lattice(B, gram = G);
  B2=QQ[1 0 0 1; -1 1 1 0; 1//2 -1 0 0; 0 1//2 0 0];
  rels = lattice_in_same_ambient_space(L, B2);
  T = torsion_quadratic_module(L, rels; modulus=1, modulus_qf=2)
  push!(DD, T);
  B = matrix(QQ, 4, 4 ,[1//4, 0, 0, 0, 0, 1//4, 0, 0, 0, 0, 1//2, 0, 0, 0, 0, 1//2]);
  G = matrix(QQ, 4, 4 ,[8, 0, 0, 0, 0, 40, 0, 0, 0, 0, 0, 4, 0, 0, 4, 0]);
  L = integer_lattice(B, gram = G);
  B2=QQ[1 0 0 1; -1 1 1 0; 1//2 -1 0 0; 0 1//2 0 0];
  rels = lattice_in_same_ambient_space(L, B2);
  T = torsion_quadratic_module(L, rels; modulus=1, modulus_qf=2)
  push!(DD, T);
  B = matrix(QQ, 4, 4 ,[1//4, 0, 0, 0, 0, 1//4, 0, 0, 0, 0, 1//2, 0, 0, 0, 0, 1//2]);
  G = matrix(QQ, 4, 4 ,[24, 0, 0, 0, 0, 56, 0, 0, 0, 0, 0, 4, 0, 0, 4, 0]);
  L = integer_lattice(B, gram = G);
  B2=QQ[1 1 0 1; -8 -7 1 0; 15//2 13//2 0 0; -7//2 -3 0 0];
  rels = lattice_in_same_ambient_space(L, B2);
  T = torsion_quadratic_module(L, rels; modulus=1, modulus_qf=2)
  push!(DD, T);
  B = matrix(QQ, 4, 4 ,[1//4, 0, 0, 0, 0, 1//2, 0, 0, 0, 0, 1//2, 0, 0, 0, 0, 1//2]);
  G = matrix(QQ, 4, 4 ,[80, 0, 0, 0, 0, 0, 4, 0, 0, 4, 0, 0, 0, 0, 0, 20]);
  L = integer_lattice(B, gram = G);
  B2=QQ[1 0 1 0; -1 1 0 0; 1 0 0 1; -1//4 0 0 0];
  rels = lattice_in_same_ambient_space(L, B2);
  T = torsion_quadratic_module(L, rels; modulus=1, modulus_qf=1)
  push!(DD, T);
  B = matrix(QQ, 4, 4 ,[1//8, 0, 0, 0, 0, 1//8, 0, 0, 0, 0, 1//8, 0, 0, 0, 0, 1//2]);
  G = matrix(QQ, 4, 4 ,[0, 32, 0, 0, 32, 0, 0, 0, 0, 0, 160, 0, 0, 0, 0, 40]);
  L = integer_lattice(B, gram = G);
  B2=QQ[0 1 0 1; 1//4 0 0 0; 0 0 1//4 0; 0 -5//4 0 -1];
  rels = lattice_in_same_ambient_space(L, B2);
  T = torsion_quadratic_module(L, rels; modulus=1, modulus_qf=2)
  push!(DD, T);
  B = matrix(QQ, 4, 4 ,[1//8, 0, 0, 0, 0, 1//8, 0, 0, 0, 0, 1//8, 0, 0, 0, 0, 1//2]);
  G = matrix(QQ, 4, 4 ,[64, 32, 0, 0, 32, 64, 0, 0, 0, 0, 160, 0, 0, 0, 0, 40]);
  L = integer_lattice(B, gram = G);
  B2=QQ[0 1 0 1; -1//4 1//2 1//4 0; -5//4 5//4 3//2 -1; 5//4 -5//2 -3//2 0];
  rels = lattice_in_same_ambient_space(L, B2);
  T = torsion_quadratic_module(L, rels; modulus=1, modulus_qf=2)
  push!(DD, T);
  B = matrix(QQ, 4, 4 ,[1//8, 0, 0, 0, 0, 1//8, 0, 0, 0, 0, 1//8, 0, 0, 0, 0, 1//2]);
  G = matrix(QQ, 4, 4 ,[0, 32, 0, 0, 32, 0, 0, 0, 0, 0, 224, 0, 0, 0, 0, 40]);
  L = integer_lattice(B, gram = G);
  B2=QQ[0 1 0 1; 1//4 0 0 0; 0 -5//4 1//4 -1; 0 35//2 -15//4 14];
  rels = lattice_in_same_ambient_space(L, B2);
  T = torsion_quadratic_module(L, rels; modulus=1, modulus_qf=2)
  push!(DD, T);
  B = matrix(QQ, 4, 4 ,[1//8, 0, 0, 0, 0, 1//8, 0, 0, 0, 0, 1//8, 0, 0, 0, 0, 1//2]);
  G = matrix(QQ, 4, 4 ,[64, 32, 0, 0, 32, 64, 0, 0, 0, 0, 224, 0, 0, 0, 0, 40]);
  L = integer_lattice(B, gram = G);
  B2=QQ[0 1 0 1; -1//4 1//2 1//4 0; 7//4 -19//4 -3//2 -1; 35 -385//4 -30 -21];
  rels = lattice_in_same_ambient_space(L, B2);
  T = torsion_quadratic_module(L, rels; modulus=1, modulus_qf=2)
  push!(DD, T);
  B = matrix(QQ, 4, 4 ,[1//4, 0, 0, 0, 0, 1//4, 0, 0, 0, 0, 1//2, 0, 0, 0, 0, 1//2]);
  G = matrix(QQ, 4, 4 ,[8, 0, 0, 0, 0, 24, 0, 0, 0, 0, 4, 0, 0, 0, 0, 12]);
  L = integer_lattice(B, gram = G);
  B2=QQ[1 0 1 0; -1 1 0 1; 0 -1//2 0 0; 3//2 -3//2 0 -1];
  rels = lattice_in_same_ambient_space(L, B2);
  T = torsion_quadratic_module(L, rels; modulus=1, modulus_qf=2)
  push!(DD, T);
  B = matrix(QQ, 4, 4 ,[1//4, 0, 0, 0, 0, 1//4, 0, 0, 0, 0, 1//2, 0, 0, 0, 0, 1//2]);
  G = matrix(QQ, 4, 4 ,[0, 8, 0, 0, 8, 0, 0, 0, 0, 0, 4, 0, 0, 0, 0, 20]);
  L = integer_lattice(B, gram = G);
  B2=QQ[0 1 1 0; 1 0 0 1; 0 -1//2 0 0; -5//2 0 0 -2];
  rels = lattice_in_same_ambient_space(L, B2);
  T = torsion_quadratic_module(L, rels; modulus=1, modulus_qf=2)
  push!(DD, T);
  B = matrix(QQ, 4, 4 ,[1//4, 0, 0, 0, 0, 1//2, 0, 0, 0, 0, 1//2, 0, 0, 0, 0, 1//2]);
  G = matrix(QQ, 4, 4 ,[40, 0, 0, 0, 0, 8, 4, 0, 0, 4, 8, 0, 0, 0, 0, 28]);
  L = integer_lattice(B, gram = G);
  B2=QQ[1 0 1 0; -1 -1 2 0; -9 -10 20 1; 819//2 455 -910 -45];
  rels = lattice_in_same_ambient_space(L, B2);
  T = torsion_quadratic_module(L, rels; modulus=1, modulus_qf=2)
  push!(DD, T);
  B = matrix(QQ, 4, 4 ,[1//2, 0, 0, 0, 0, 1//2, 0, 0, 0, 0, 1//2, 0, 0, 0, 0, 1//2]);
  G = matrix(QQ, 4, 4 ,[0, 4, 0, 0, 4, 0, 0, 0, 0, 0, 28, 0, 0, 0, 0, 28]);
  L = integer_lattice(B, gram = G);
  B2=QQ[0 1 0 0; 1 0 0 0; 0 0 1 0; 0 0 0 1];
  rels = lattice_in_same_ambient_space(L, B2);
  T = torsion_quadratic_module(L, rels; modulus=1, modulus_qf=2)
  push!(DD, T);
  B = matrix(QQ, 4, 4 ,[1//8, 0, 0, 0, 0, 1//4, 0, 0, 0, 0, 1//4, 0, 0, 0, 0, 1//2]);
  G = matrix(QQ, 4, 4 ,[224, 0, 0, 0, 0, 0, 16, 0, 0, 16, 0, 0, 0, 0, 0, 40]);
  L = integer_lattice(B, gram = G);
  B2=QQ[1 0 1 1; -1//2 1//2 0 0; -2 0 -5//2 -2; 55//4 0 35//2 14];
  rels = lattice_in_same_ambient_space(L, B2);
  T = torsion_quadratic_module(L, rels; modulus=1, modulus_qf=2)
  push!(DD, T);
  B = matrix(QQ, 4, 4 ,[1//8, 0, 0, 0, 0, 1//4, 0, 0, 0, 0, 1//4, 0, 0, 0, 0, 1//2]);
  G = matrix(QQ, 4, 4 ,[32, 0, 0, 0, 0, 0, 16, 0, 0, 16, 0, 0, 0, 0, 0, 56]);
  L = integer_lattice(B, gram = G);
  B2=QQ[1 0 1 1; -1//2 1//2 0 0; -3 0 -7//2 -3; 35//4 0 21//2 9];
  rels = lattice_in_same_ambient_space(L, B2);
  T = torsion_quadratic_module(L, rels; modulus=1, modulus_qf=2)
  push!(DD, T);
  B = matrix(QQ, 4, 4 ,[1//2, 0, 0, 0, 0, 1//2, 0, 0, 0, 0, 1//2, 0, 0, 0, 0, 1//2]);
  G = matrix(QQ, 4, 4 ,[0, 4, 0, 0, 4, 0, 0, 0, 0, 0, 8, 4, 0, 0, 4, 8]);
  L = integer_lattice(B, gram = G);
  B2=QQ[0 1 0 0; 1 0 0 0; 0 0 0 1; 0 0 -1 2];
  rels = lattice_in_same_ambient_space(L, B2);
  T = torsion_quadratic_module(L, rels; modulus=1, modulus_qf=2)
  push!(DD, T);
  B = matrix(QQ, 5, 5 ,[1//2, 0, 0, 0, 0, 0, 1//2, 0, 0, 0, 0, 0, 1//2, 0, 0, 0, 0, 0, 1//2, 0, 0, 0, 0, 0, 1//2]);
  G = matrix(QQ, 5, 5 ,[28, 0, 0, 0, 0, 0, 0, 2, 0, 0, 0, 2, 0, 0, 0, 0, 0, 0, 4, 2, 0, 0, 0, 2, 4]);
  L = integer_lattice(B, gram = G);
  B2=QQ[1 0 1 0 0; -1 1 0 0 0; 1 0 0 0 1; -1 0 0 -1 2; 15//2 0 0 7 -14];
  rels = lattice_in_same_ambient_space(L, B2);
  T = torsion_quadratic_module(L, rels; modulus=1, modulus_qf=1)
  push!(DD, T);
  B = matrix(QQ, 5, 5 ,[1//2, 0, 0, 0, 0, 0, 1//2, 0, 0, 0, 0, 0, 1//2, 0, 0, 0, 0, 0, 1//2, 0, 0, 0, 0, 0, 1//2]);
  G = matrix(QQ, 5, 5 ,[12, 0, 0, 0, 0, 0, 4, 2, 0, 0, 0, 2, 4, 0, 0, 0, 0, 0, 2, 0, 0, 0, 0, 0, 14]);
  L = integer_lattice(B, gram = G);
  B2=QQ[1 0 1 0 0; -1 -1 2 1 0; 2 1 -2 0 1; -15 -7 14 0 -6; 91//2 21 -42 0 18];
  rels = lattice_in_same_ambient_space(L, B2);
  T = torsion_quadratic_module(L, rels; modulus=1, modulus_qf=1)
  push!(DD, T);
  B = matrix(QQ, 5, 5 ,[1//2, 0, 0, 0, 0, 0, 1//2, 0, 0, 0, 0, 0, 1//2, 0, 0, 0, 0, 0, 1//2, 0, 0, 0, 0, 0, 1//2]);
  G = matrix(QQ, 5, 5 ,[0, 2, 0, 0, 0, 2, 0, 0, 0, 0, 0, 0, 0, 2, 0, 0, 0, 2, 0, 0, 0, 0, 0, 0, 2]);
  L = integer_lattice(B, gram = G);
  B2=QQ[0 1 0 0 0; 1 0 0 0 0; 0 0 0 1 0; 0 0 1 0 0; 0 0 0 0 1];
  rels = lattice_in_same_ambient_space(L, B2);
  T = torsion_quadratic_module(L, rels; modulus=1, modulus_qf=2)
  push!(DD, T);
  B = matrix(QQ, 5, 5 ,[1//2, 0, 0, 0, 0, 0, 1//2, 0, 0, 0, 0, 0, 1//2, 0, 0, 0, 0, 0, 1//2, 0, 0, 0, 0, 0, 1//2]);
  G = matrix(QQ, 5, 5 ,[0, 2, 0, 0, 0, 2, 0, 0, 0, 0, 0, 0, 4, 2, 0, 0, 0, 2, 4, 0, 0, 0, 0, 0, 2]);
  L = integer_lattice(B, gram = G);
  B2=QQ[0 1 0 0 0; 1 0 0 0 0; 0 0 0 1 0; 0 0 -1 2 1; 0 0 1 -2 0];
  rels = lattice_in_same_ambient_space(L, B2);
  T = torsion_quadratic_module(L, rels; modulus=1, modulus_qf=2)
  push!(DD, T);
  B = matrix(QQ, 5, 5 ,[1//2, 0, 0, 0, 0, 0, 1//2, 0, 0, 0, 0, 0, 1//2, 0, 0, 0, 0, 0, 1//2, 0, 0, 0, 0, 0, 1//2]);
  G = matrix(QQ, 5, 5 ,[0, 2, 0, 0, 0, 2, 0, 0, 0, 0, 0, 0, 0, 2, 0, 0, 0, 2, 0, 0, 0, 0, 0, 0, 6]);
  L = integer_lattice(B, gram = G);
  B2=QQ[0 1 0 0 0; 1 0 0 0 0; 0 0 0 1 0; 0 0 1 0 0; 0 0 0 0 1];
  rels = lattice_in_same_ambient_space(L, B2);
  T = torsion_quadratic_module(L, rels; modulus=1, modulus_qf=2)
  push!(DD, T);
  B = matrix(QQ, 5, 5 ,[1//2, 0, 0, 0, 0, 0, 1//2, 0, 0, 0, 0, 0, 1//2, 0, 0, 0, 0, 0, 1//2, 0, 0, 0, 0, 0, 1//2]);
  G = matrix(QQ, 5, 5 ,[0, 2, 0, 0, 0, 2, 0, 0, 0, 0, 0, 0, 4, 2, 0, 0, 0, 2, 4, 0, 0, 0, 0, 0, 6]);
  L = integer_lattice(B, gram = G);
  B2=QQ[0 1 0 0 0; 1 0 0 0 0; 0 0 0 1 0; 0 0 -1 2 0; 0 0 0 0 1];
  rels = lattice_in_same_ambient_space(L, B2);
  T = torsion_quadratic_module(L, rels; modulus=1, modulus_qf=2)
  push!(DD, T);
  B = matrix(QQ, 5, 5 ,[1//4, 0, 0, 0, 0, 0, 1//4, 0, 0, 0, 0, 0, 1//4, 0, 0, 0, 0, 0, 1//4, 0, 0, 0, 0, 0, 1//2]);
  G = matrix(QQ, 5, 5 ,[112, 0, 0, 0, 0, 0, 16, 8, 0, 0, 0, 8, 16, 0, 0, 0, 0, 0, 40, 0, 0, 0, 0, 0, 28]);
  L = integer_lattice(B, gram = G);
  B2=QQ[1 0 1 0 1; -1//2 -1//2 1 0 0; 15//2 7 -14 1//2 0; -641 -595 2373//2 -42 -3; 1275//4 595//2 -595 21 0];
  rels = lattice_in_same_ambient_space(L, B2);
  T = torsion_quadratic_module(L, rels; modulus=1, modulus_qf=1)
  push!(DD, T);
  B = matrix(QQ, 5, 5 ,[1//4, 0, 0, 0, 0, 0, 1//4, 0, 0, 0, 0, 0, 1//4, 0, 0, 0, 0, 0, 1//2, 0, 0, 0, 0, 0, 1//2]);
  G = matrix(QQ, 5, 5 ,[80, 0, 0, 0, 0, 0, 0, 8, 0, 0, 0, 8, 0, 0, 0, 0, 0, 0, 8, 4, 0, 0, 0, 4, 8]);
  L = integer_lattice(B, gram = G);
  B2=QQ[1 0 1 0 1; -1 1 0 -1 2; 0 0 -1//2 0 0; 1 -3//2 0 1 -2; 21//4 -15//2 0 5 -10];
  rels = lattice_in_same_ambient_space(L, B2);
  T = torsion_quadratic_module(L, rels; modulus=1, modulus_qf=1)
  push!(DD, T);
  B = matrix(QQ, 5, 5 ,[1//4, 0, 0, 0, 0, 0, 1//4, 0, 0, 0, 0, 0, 1//4, 0, 0, 0, 0, 0, 1//4, 0, 0, 0, 0, 0, 1//2]);
  G = matrix(QQ, 5, 5 ,[0, 8, 0, 0, 0, 8, 0, 0, 0, 0, 0, 0, 16, 8, 0, 0, 0, 8, 16, 0, 0, 0, 0, 0, 20]);
  L = integer_lattice(B, gram = G);
  B2=QQ[0 1 0 0 1; 1//2 0 0 0 0; 0 0 0 1//2 0; 0 -5//2 -1//2 1 -2; 0 -15 -5//2 5 -12];
  rels = lattice_in_same_ambient_space(L, B2);
  T = torsion_quadratic_module(L, rels; modulus=1, modulus_qf=2)
  push!(DD, T);
  B = matrix(QQ, 5, 5 ,[1//4, 0, 0, 0, 0, 0, 1//4, 0, 0, 0, 0, 0, 1//4, 0, 0, 0, 0, 0, 1//2, 0, 0, 0, 0, 0, 1//2]);
  G = matrix(QQ, 5, 5 ,[48, 0, 0, 0, 0, 0, 8, 0, 0, 0, 0, 0, 56, 0, 0, 0, 0, 0, 0, 4, 0, 0, 0, 4, 0]);
  L = integer_lattice(B, gram = G);
  B2=QQ[1 1 0 0 1; -1 0 1 1 0; 3 -1//2 -3 0 0; -3 0 5//2 0 0; 7//4 0 -3//2 0 0];
  rels = lattice_in_same_ambient_space(L, B2);
  T = torsion_quadratic_module(L, rels; modulus=1, modulus_qf=1)
  push!(DD, T);
  B = matrix(QQ, 5, 5 ,[1//4, 0, 0, 0, 0, 0, 1//4, 0, 0, 0, 0, 0, 1//4, 0, 0, 0, 0, 0, 1//4, 0, 0, 0, 0, 0, 1//2]);
  G = matrix(QQ, 5, 5 ,[16, 8, 0, 0, 0, 8, 16, 0, 0, 0, 0, 0, 8, 0, 0, 0, 0, 0, 24, 0, 0, 0, 0, 0, 28]);
  L = integer_lattice(B, gram = G);
  B2=QQ[0 1 0 0 1; -1//2 1 1//2 0 0; 1//2 -9//2 0 0 -3; 0 0 0 1//2 0; -7//2 28 0 0 18];
  rels = lattice_in_same_ambient_space(L, B2);
  T = torsion_quadratic_module(L, rels; modulus=1, modulus_qf=2)
  push!(DD, T);
  B = matrix(QQ, 5, 5 ,[1//8, 0, 0, 0, 0, 0, 1//8, 0, 0, 0, 0, 0, 1//8, 0, 0, 0, 0, 0, 1//8, 0, 0, 0, 0, 0, 1//2]);
  G = matrix(QQ, 5, 5 ,[0, 32, 0, 0, 0, 32, 0, 0, 0, 0, 0, 0, 0, 32, 0, 0, 0, 32, 0, 0, 0, 0, 0, 0, 8]);
  L = integer_lattice(B, gram = G);
  B2=QQ[0 1 0 0 1; 1//4 0 0 0 0; 0 0 0 1//4 0; 0 0 1//4 0 0; 0 -1//4 0 0 0];
  rels = lattice_in_same_ambient_space(L, B2);
  T = torsion_quadratic_module(L, rels; modulus=1, modulus_qf=2)
  push!(DD, T);
  B = matrix(QQ, 5, 5 ,[1//8, 0, 0, 0, 0, 0, 1//8, 0, 0, 0, 0, 0, 1//8, 0, 0, 0, 0, 0, 1//8, 0, 0, 0, 0, 0, 1//2]);
  G = matrix(QQ, 5, 5 ,[0, 32, 0, 0, 0, 32, 0, 0, 0, 0, 0, 0, 64, 32, 0, 0, 0, 32, 64, 0, 0, 0, 0, 0, 8]);
  L = integer_lattice(B, gram = G);
  B2=QQ[0 1 0 0 1; 1//4 0 0 0 0; 0 0 0 1//4 0; 0 -1//4 -1//4 1//2 0; 0 0 1//4 -1//2 0];
  rels = lattice_in_same_ambient_space(L, B2);
  T = torsion_quadratic_module(L, rels; modulus=1, modulus_qf=2)
  push!(DD, T);
  B = matrix(QQ, 5, 5 ,[1//4, 0, 0, 0, 0, 0, 1//4, 0, 0, 0, 0, 0, 1//2, 0, 0, 0, 0, 0, 1//2, 0, 0, 0, 0, 0, 1//2]);
  G = matrix(QQ, 5, 5 ,[80, 0, 0, 0, 0, 0, 56, 0, 0, 0, 0, 0, 8, 4, 0, 0, 0, 4, 8, 0, 0, 0, 0, 0, 28]);
  L = integer_lattice(B, gram = G);
  B2=QQ[1 1 0 1 0; -22 -21 -1 2 0; 87 83 2 -4 1; 2730 5209//2 63 -126 -3; -6069//4 -2895//2 -35 70 0];
  rels = lattice_in_same_ambient_space(L, B2);
  T = torsion_quadratic_module(L, rels; modulus=1, modulus_qf=1)
  push!(DD, T);
  B = matrix(QQ, 5, 5 ,[1//4, 0, 0, 0, 0, 0, 1//4, 0, 0, 0, 0, 0, 1//4, 0, 0, 0, 0, 0, 1//2, 0, 0, 0, 0, 0, 1//2]);
  G = matrix(QQ, 5, 5 ,[16, 8, 0, 0, 0, 8, 16, 0, 0, 0, 0, 0, 24, 0, 0, 0, 0, 0, 0, 4, 0, 0, 0, 4, 0]);
  L = integer_lattice(B, gram = G);
  B2=QQ[0 1 0 0 1; -1 1 0 1 0; 1//2 -1//2 1//2 0 0; 1//2 -1 0 0 0; 0 0 -1//2 0 0];
  rels = lattice_in_same_ambient_space(L, B2);
  T = torsion_quadratic_module(L, rels; modulus=1, modulus_qf=2)
  push!(DD, T);
  B = matrix(QQ, 5, 5 ,[1//4, 0, 0, 0, 0, 0, 1//4, 0, 0, 0, 0, 0, 1//4, 0, 0, 0, 0, 0, 1//2, 0, 0, 0, 0, 0, 1//2]);
  G = matrix(QQ, 5, 5 ,[0, 8, 0, 0, 0, 8, 0, 0, 0, 0, 0, 0, 40, 0, 0, 0, 0, 0, 0, 4, 0, 0, 0, 4, 0]);
  L = integer_lattice(B, gram = G);
  B2=QQ[0 1 0 0 1; 1 0 0 1 0; 0 -1//2 1//2 0 0; -1//2 0 -1//2 0 0; 0 0 1//2 0 0];
  rels = lattice_in_same_ambient_space(L, B2);
  T = torsion_quadratic_module(L, rels; modulus=1, modulus_qf=2)
  push!(DD, T);
  B = matrix(QQ, 5, 5 ,[1//4, 0, 0, 0, 0, 0, 1//4, 0, 0, 0, 0, 0, 1//4, 0, 0, 0, 0, 0, 1//2, 0, 0, 0, 0, 0, 1//2]);
  G = matrix(QQ, 5, 5 ,[16, 8, 0, 0, 0, 8, 16, 0, 0, 0, 0, 0, 40, 0, 0, 0, 0, 0, 0, 4, 0, 0, 0, 4, 0]);
  L = integer_lattice(B, gram = G);
  B2=QQ[0 1 0 0 1; -1 2 1 1 0; -5//2 9//2 3 0 0; 3 -6 -7//2 0 0; -5//2 5 3 0 0];
  rels = lattice_in_same_ambient_space(L, B2);
  T = torsion_quadratic_module(L, rels; modulus=1, modulus_qf=2)
  push!(DD, T);
  B = matrix(QQ, 5, 5 ,[1//4, 0, 0, 0, 0, 0, 1//4, 0, 0, 0, 0, 0, 1//4, 0, 0, 0, 0, 0, 1//2, 0, 0, 0, 0, 0, 1//2]);
  G = matrix(QQ, 5, 5 ,[0, 8, 0, 0, 0, 8, 0, 0, 0, 0, 0, 0, 56, 0, 0, 0, 0, 0, 0, 4, 0, 0, 0, 4, 0]);
  L = integer_lattice(B, gram = G);
  B2=QQ[0 1 0 0 1; 1 0 0 1 0; 0 -1//2 1//2 0 0; -1//2 0 -1//2 0 0; 0 0 1//2 0 0];
  rels = lattice_in_same_ambient_space(L, B2);
  T = torsion_quadratic_module(L, rels; modulus=1, modulus_qf=2)
  push!(DD, T);
  B = matrix(QQ, 5, 5 ,[1//4, 0, 0, 0, 0, 0, 1//4, 0, 0, 0, 0, 0, 1//4, 0, 0, 0, 0, 0, 1//2, 0, 0, 0, 0, 0, 1//2]);
  G = matrix(QQ, 5, 5 ,[0, 8, 0, 0, 0, 8, 0, 0, 0, 0, 0, 0, 24, 0, 0, 0, 0, 0, 4, 0, 0, 0, 0, 0, 12]);
  L = integer_lattice(B, gram = G);
  B2=QQ[0 1 0 1 0; 1 0 0 0 1; 0 -1//2 1//2 0 0; 0 0 -1//2 0 0; -3//2 0 0 0 -1];
  rels = lattice_in_same_ambient_space(L, B2);
  T = torsion_quadratic_module(L, rels; modulus=1, modulus_qf=2)
  push!(DD, T);
  B = matrix(QQ, 5, 5 ,[1//8, 0, 0, 0, 0, 0, 1//8, 0, 0, 0, 0, 0, 1//8, 0, 0, 0, 0, 0, 1//8, 0, 0, 0, 0, 0, 1//2]);
  G = matrix(QQ, 5, 5 ,[0, 32, 0, 0, 0, 32, 0, 0, 0, 0, 0, 0, 32, 0, 0, 0, 0, 0, 160, 0, 0, 0, 0, 0, 40]);
  L = integer_lattice(B, gram = G);
  B2=QQ[0 1 0 0 1; 1//4 0 0 0 0; 0 0 1//4 0 0; 0 0 0 1//4 0; 0 -5//4 0 0 -1];
  rels = lattice_in_same_ambient_space(L, B2);
  T = torsion_quadratic_module(L, rels; modulus=1, modulus_qf=2)
  push!(DD, T);
  B = matrix(QQ, 5, 5 ,[1//8, 0, 0, 0, 0, 0, 1//8, 0, 0, 0, 0, 0, 1//8, 0, 0, 0, 0, 0, 1//8, 0, 0, 0, 0, 0, 1//2]);
  G = matrix(QQ, 5, 5 ,[0, 32, 0, 0, 0, 32, 0, 0, 0, 0, 0, 0, 96, 0, 0, 0, 0, 0, 224, 0, 0, 0, 0, 0, 40]);
  L = integer_lattice(B, gram = G);
  B2=QQ[0 1 0 0 1; 1//4 0 0 0 0; 0 0 1//4 1//4 0; 0 -5//4 -7//4 -3//2 -1; 0 -105//4 -35 -30 -21];
  rels = lattice_in_same_ambient_space(L, B2);
  T = torsion_quadratic_module(L, rels; modulus=1, modulus_qf=2)
  push!(DD, T);
  B = matrix(QQ, 5, 5 ,[1//8, 0, 0, 0, 0, 0, 1//8, 0, 0, 0, 0, 0, 1//8, 0, 0, 0, 0, 0, 1//8, 0, 0, 0, 0, 0, 1//2]);
  G = matrix(QQ, 5, 5 ,[0, 32, 0, 0, 0, 32, 0, 0, 0, 0, 0, 0, 32, 0, 0, 0, 0, 0, 96, 0, 0, 0, 0, 0, 40]);
  L = integer_lattice(B, gram = G);
  B2=QQ[0 1 0 0 1; 1//4 0 0 0 0; 0 0 1//4 0 0; 0 -5//4 0 1//4 -1; 0 -15//2 0 5//4 -6];
  rels = lattice_in_same_ambient_space(L, B2);
  T = torsion_quadratic_module(L, rels; modulus=1, modulus_qf=2)
  push!(DD, T);
  B = matrix(QQ, 5, 5 ,[1//8, 0, 0, 0, 0, 0, 1//8, 0, 0, 0, 0, 0, 1//8, 0, 0, 0, 0, 0, 1//8, 0, 0, 0, 0, 0, 1//2]);
  G = matrix(QQ, 5, 5 ,[64, 32, 0, 0, 0, 32, 64, 0, 0, 0, 0, 0, 32, 0, 0, 0, 0, 0, 224, 0, 0, 0, 0, 0, 40]);
  L = integer_lattice(B, gram = G);
  B2=QQ[0 1 0 0 1; -1//4 1//2 1//4 0 0; 1//4 -1//2 0 1//4 0; -7//4 9//4 0 -3//2 -1; -35 175//4 0 -30 -21];
  rels = lattice_in_same_ambient_space(L, B2);
  T = torsion_quadratic_module(L, rels; modulus=1, modulus_qf=2)
  push!(DD, T);
  B = matrix(QQ, 5, 5 ,[1//4, 0, 0, 0, 0, 0, 1//4, 0, 0, 0, 0, 0, 1//2, 0, 0, 0, 0, 0, 1//2, 0, 0, 0, 0, 0, 1//2]);
  G = matrix(QQ, 5, 5 ,[0, 8, 0, 0, 0, 8, 0, 0, 0, 0, 0, 0, 8, 4, 0, 0, 0, 4, 8, 0, 0, 0, 0, 0, 20]);
  L = integer_lattice(B, gram = G);
  B2=QQ[0 1 0 1 0; 1 0 -1 2 0; 0 -1 0 0 1; -3//2 5//2 1 -2 -2; -15//2 15 5 -10 -12];
  rels = lattice_in_same_ambient_space(L, B2);
  T = torsion_quadratic_module(L, rels; modulus=1, modulus_qf=2)
  push!(DD, T);
  B = matrix(QQ, 5, 5 ,[1//4, 0, 0, 0, 0, 0, 1//4, 0, 0, 0, 0, 0, 1//2, 0, 0, 0, 0, 0, 1//2, 0, 0, 0, 0, 0, 1//2]);
  G = matrix(QQ, 5, 5 ,[8, 0, 0, 0, 0, 0, 56, 0, 0, 0, 0, 0, 8, 4, 0, 0, 0, 4, 8, 0, 0, 0, 0, 0, 28]);
  L = integer_lattice(B, gram = G);
  B2=QQ[1 0 0 1 0; -1 1 -1 2 0; 3 -4 2 -4 1; 0 1//2 0 0 -3; -21//2 27//2 -7 14 0];
  rels = lattice_in_same_ambient_space(L, B2);
  T = torsion_quadratic_module(L, rels; modulus=1, modulus_qf=2)
  push!(DD, T);
  B = matrix(QQ, 5, 5 ,[1//4, 0, 0, 0, 0, 0, 1//2, 0, 0, 0, 0, 0, 1//2, 0, 0, 0, 0, 0, 1//2, 0, 0, 0, 0, 0, 1//2]);
  G = matrix(QQ, 5, 5 ,[80, 0, 0, 0, 0, 0, 0, 4, 0, 0, 0, 4, 0, 0, 0, 0, 0, 0, 4, 0, 0, 0, 0, 0, 20]);
  L = integer_lattice(B, gram = G);
  B2=QQ[1 0 1 0 0; -1 1 0 0 0; 1 0 0 1 0; -1 0 0 0 1; 1//4 0 0 0 0];
  rels = lattice_in_same_ambient_space(L, B2);
  T = torsion_quadratic_module(L, rels; modulus=1, modulus_qf=1)
  push!(DD, T);
  B = matrix(QQ, 5, 5 ,[1//4, 0, 0, 0, 0, 0, 1//2, 0, 0, 0, 0, 0, 1//2, 0, 0, 0, 0, 0, 1//2, 0, 0, 0, 0, 0, 1//2]);
  G = matrix(QQ, 5, 5 ,[56, 0, 0, 0, 0, 0, 8, 4, 0, 0, 0, 4, 8, 0, 0, 0, 0, 0, 4, 0, 0, 0, 0, 0, 12]);
  L = integer_lattice(B, gram = G);
  B2=QQ[1 0 1 0 0; -1 -1 2 0 0; 15 14 -28 1 0; -15 -14 28 0 1; 15//2 7 -14 0 0];
  rels = lattice_in_same_ambient_space(L, B2);
  T = torsion_quadratic_module(L, rels; modulus=1, modulus_qf=2)
  push!(DD, T);
  B = matrix(QQ, 5, 5 ,[1//8, 0, 0, 0, 0, 0, 1//8, 0, 0, 0, 0, 0, 1//4, 0, 0, 0, 0, 0, 1//4, 0, 0, 0, 0, 0, 1//2]);
  G = matrix(QQ, 5, 5 ,[32, 0, 0, 0, 0, 0, 32, 0, 0, 0, 0, 0, 0, 16, 0, 0, 0, 16, 0, 0, 0, 0, 0, 0, 40]);
  L = integer_lattice(B, gram = G);
  B2=QQ[1 0 0 1 1; 0 1//2 1//2 0 0; -3 0 0 -5//2 -2; 0 -1//4 0 0 0; 25//4 0 0 5 4];
  rels = lattice_in_same_ambient_space(L, B2);
  T = torsion_quadratic_module(L, rels; modulus=1, modulus_qf=2)
  push!(DD, T);
  B = matrix(QQ, 5, 5 ,[1//8, 0, 0, 0, 0, 0, 1//8, 0, 0, 0, 0, 0, 1//4, 0, 0, 0, 0, 0, 1//4, 0, 0, 0, 0, 0, 1//2]);
  G = matrix(QQ, 5, 5 ,[224, 0, 0, 0, 0, 0, 224, 0, 0, 0, 0, 0, 0, 16, 0, 0, 0, 16, 0, 0, 0, 0, 0, 0, 40]);
  L = integer_lattice(B, gram = G);
  B2=QQ[1 0 0 1 1; 0 1//2 1//2 0 0; -3 0 0 -5//2 -2; 0 -1//4 0 0 0; 85//4 0 0 35//2 14];
  rels = lattice_in_same_ambient_space(L, B2);
  T = torsion_quadratic_module(L, rels; modulus=1, modulus_qf=2)
  push!(DD, T);
  B = matrix(QQ, 5, 5 ,[1//8, 0, 0, 0, 0, 0, 1//8, 0, 0, 0, 0, 0, 1//4, 0, 0, 0, 0, 0, 1//4, 0, 0, 0, 0, 0, 1//2]);
  G = matrix(QQ, 5, 5 ,[32, 0, 0, 0, 0, 0, 224, 0, 0, 0, 0, 0, 0, 16, 0, 0, 0, 16, 0, 0, 0, 0, 0, 0, 40]);
  L = integer_lattice(B, gram = G);
  B2=QQ[1 0 0 1 1; -1//2 1//2 1//2 0 0; -2 -1 0 -5//2 -2; 15//4 11//4 0 5 4; -105//2 -155//4 0 -70 -56];
  rels = lattice_in_same_ambient_space(L, B2);
  T = torsion_quadratic_module(L, rels; modulus=1, modulus_qf=2)
  push!(DD, T);
  B = matrix(QQ, 5, 5 ,[1//4, 0, 0, 0, 0, 0, 1//2, 0, 0, 0, 0, 0, 1//2, 0, 0, 0, 0, 0, 1//2, 0, 0, 0, 0, 0, 1//2]);
  G = matrix(QQ, 5, 5 ,[40, 0, 0, 0, 0, 0, 0, 4, 0, 0, 0, 4, 0, 0, 0, 0, 0, 0, 8, 4, 0, 0, 0, 4, 8]);
  L = integer_lattice(B, gram = G);
  B2=QQ[1 0 1 0 0; -1 1 0 0 0; 1 0 0 0 1; -1 0 0 -1 2; -9//2 0 0 -5 10];
  rels = lattice_in_same_ambient_space(L, B2);
  T = torsion_quadratic_module(L, rels; modulus=1, modulus_qf=2)
  push!(DD, T);
  B = matrix(QQ, 5, 5 ,[1//4, 0, 0, 0, 0, 0, 1//2, 0, 0, 0, 0, 0, 1//2, 0, 0, 0, 0, 0, 1//2, 0, 0, 0, 0, 0, 1//2]);
  G = matrix(QQ, 5, 5 ,[56, 0, 0, 0, 0, 0, 0, 4, 0, 0, 0, 4, 0, 0, 0, 0, 0, 0, 8, 4, 0, 0, 0, 4, 8]);
  L = integer_lattice(B, gram = G);
  B2=QQ[1 0 1 0 0; -1 1 0 0 0; 1 0 0 0 1; -1 0 0 -1 2; 15//2 0 0 7 -14];
  rels = lattice_in_same_ambient_space(L, B2);
  T = torsion_quadratic_module(L, rels; modulus=1, modulus_qf=2)
  push!(DD, T);
  B = matrix(QQ, 5, 5 ,[1//8, 0, 0, 0, 0, 0, 1//8, 0, 0, 0, 0, 0, 1//4, 0, 0, 0, 0, 0, 1//4, 0, 0, 0, 0, 0, 1//2]);
  G = matrix(QQ, 5, 5 ,[64, 32, 0, 0, 0, 32, 64, 0, 0, 0, 0, 0, 0, 16, 0, 0, 0, 16, 0, 0, 0, 0, 0, 0, 40]);
  L = integer_lattice(B, gram = G);
  B2=QQ[0 1 0 1 1; -1//2 1//2 1//2 0 0; 1 -4 0 -5//2 -2; -11//4 37//4 0 5 4; -65//4 55 0 30 24];
  rels = lattice_in_same_ambient_space(L, B2);
  T = torsion_quadratic_module(L, rels; modulus=1, modulus_qf=2)
  push!(DD, T);
  B = matrix(QQ, 5, 5 ,[1//8, 0, 0, 0, 0, 0, 1//8, 0, 0, 0, 0, 0, 1//4, 0, 0, 0, 0, 0, 1//4, 0, 0, 0, 0, 0, 1//2]);
  G = matrix(QQ, 5, 5 ,[0, 32, 0, 0, 0, 32, 0, 0, 0, 0, 0, 0, 0, 16, 0, 0, 0, 16, 0, 0, 0, 0, 0, 0, 40]);
  L = integer_lattice(B, gram = G);
  B2=QQ[0 1 0 1 1; 1//2 0 1//2 0 0; 0 -3 0 -5//2 -2; -1//4 0 0 0 0; 0 25//4 0 5 4];
  rels = lattice_in_same_ambient_space(L, B2);
  T = torsion_quadratic_module(L, rels; modulus=1, modulus_qf=2)
  push!(DD, T);
  B = matrix(QQ, 5, 5 ,[1//2, 0, 0, 0, 0, 0, 1//2, 0, 0, 0, 0, 0, 1//2, 0, 0, 0, 0, 0, 1//2, 0, 0, 0, 0, 0, 1//2]);
  G = matrix(QQ, 5, 5 ,[0, 4, 0, 0, 0, 4, 0, 0, 0, 0, 0, 0, 0, 4, 0, 0, 0, 4, 0, 0, 0, 0, 0, 0, 4]);
  L = integer_lattice(B, gram = G);
  B2=QQ[0 1 0 0 0; 1 0 0 0 0; 0 0 0 1 0; 0 0 1 0 0; 0 0 0 0 1];
  rels = lattice_in_same_ambient_space(L, B2);
  T = torsion_quadratic_module(L, rels; modulus=1, modulus_qf=2)
  push!(DD, T);
  B = matrix(QQ, 6, 6 ,[1//2, 0, 0, 0, 0, 0, 0, 1//2, 0, 0, 0, 0, 0, 0, 1//2, 0, 0, 0, 0, 0, 0, 1//2, 0, 0, 0, 0, 0, 0, 1//2, 0, 0, 0, 0, 0, 0, 1//2]);
  G = matrix(QQ, 6, 6 ,[12, 0, 0, 0, 0, 0, 0, 0, 2, 0, 0, 0, 0, 2, 0, 0, 0, 0, 0, 0, 0, 4, 2, 0, 0, 0, 0, 2, 4, 0, 0, 0, 0, 0, 0, 10]);
  L = integer_lattice(B, gram = G);
  B2=QQ[1 0 1 0 0 0; -1 1 0 0 0 0; 1 0 0 0 1 0; -1 0 0 -1 2 1; -4 0 0 -5 10 6; 15//2 0 0 10 -20 -12];
  rels = lattice_in_same_ambient_space(L, B2);
  T = torsion_quadratic_module(L, rels; modulus=1, modulus_qf=1)
  push!(DD, T);
  B = matrix(QQ, 6, 6 ,[1//4, 0, 0, 0, 0, 0, 0, 1//4, 0, 0, 0, 0, 0, 0, 1//4, 0, 0, 0, 0, 0, 0, 1//4, 0, 0, 0, 0, 0, 0, 1//4, 0, 0, 0, 0, 0, 0, 1//2]);
  G = matrix(QQ, 6, 6 ,[16, 0, 0, 0, 0, 0, 0, 0, 8, 0, 0, 0, 0, 8, 0, 0, 0, 0, 0, 0, 0, 16, 8, 0, 0, 0, 0, 8, 16, 0, 0, 0, 0, 0, 0, 20]);
  L = integer_lattice(B, gram = G);
  B2=QQ[1 0 1 0 0 1; -1//2 1//2 0 0 0 0; 1//2 0 0 0 1//2 0; -1//2 0 0 -1//2 1 0; -1 0 -5//2 1 -2 -2; -15//4 0 -15//2 5//2 -5 -6];
  rels = lattice_in_same_ambient_space(L, B2);
  T = torsion_quadratic_module(L, rels; modulus=1, modulus_qf=1)
  push!(DD, T);
  B = matrix(QQ, 6, 6 ,[1//2, 0, 0, 0, 0, 0, 0, 1//2, 0, 0, 0, 0, 0, 0, 1//2, 0, 0, 0, 0, 0, 0, 1//2, 0, 0, 0, 0, 0, 0, 1//2, 0, 0, 0, 0, 0, 0, 1//2]);
  G = matrix(QQ, 6, 6 ,[0, 2, 0, 0, 0, 0, 2, 0, 0, 0, 0, 0, 0, 0, 0, 2, 0, 0, 0, 0, 2, 0, 0, 0, 0, 0, 0, 0, 0, 2, 0, 0, 0, 0, 2, 0]);
  L = integer_lattice(B, gram = G);
  B2=QQ[0 1 0 0 0 0; 1 0 0 0 0 0; 0 0 0 1 0 0; 0 0 1 0 0 0; 0 0 0 0 0 1; 0 0 0 0 1 0];
  rels = lattice_in_same_ambient_space(L, B2);
  T = torsion_quadratic_module(L, rels; modulus=1, modulus_qf=2)
  push!(DD, T);
  B = matrix(QQ, 6, 6 ,[1//2, 0, 0, 0, 0, 0, 0, 1//2, 0, 0, 0, 0, 0, 0, 1//2, 0, 0, 0, 0, 0, 0, 1//2, 0, 0, 0, 0, 0, 0, 1//2, 0, 0, 0, 0, 0, 0, 1//2]);
  G = matrix(QQ, 6, 6 ,[0, 2, 0, 0, 0, 0, 2, 0, 0, 0, 0, 0, 0, 0, 0, 2, 0, 0, 0, 0, 2, 0, 0, 0, 0, 0, 0, 0, 4, 2, 0, 0, 0, 0, 2, 4]);
  L = integer_lattice(B, gram = G);
  B2=QQ[0 1 0 0 0 0; 1 0 0 0 0 0; 0 0 0 1 0 0; 0 0 1 0 0 0; 0 0 0 0 0 1; 0 0 0 0 -1 2];
  rels = lattice_in_same_ambient_space(L, B2);
  T = torsion_quadratic_module(L, rels; modulus=1, modulus_qf=2)
  push!(DD, T);
  B = matrix(QQ, 6, 6 ,[1//4, 0, 0, 0, 0, 0, 0, 1//4, 0, 0, 0, 0, 0, 0, 1//4, 0, 0, 0, 0, 0, 0, 1//4, 0, 0, 0, 0, 0, 0, 1//4, 0, 0, 0, 0, 0, 0, 1//2]);
  G = matrix(QQ, 6, 6 ,[16, 0, 0, 0, 0, 0, 0, 16, 8, 0, 0, 0, 0, 8, 16, 0, 0, 0, 0, 0, 0, 8, 0, 0, 0, 0, 0, 0, 24, 0, 0, 0, 0, 0, 0, 28]);
  L = integer_lattice(B, gram = G);
  B2=QQ[1 0 1 0 0 1; -1//2 -1//2 1 0 0 0; 3//2 1 -2 1//2 0 0; -5 -1 -3//2 0 1//2 -3; 33 8 5 0 -7//2 18; -399//4 -49//2 -14 0 21//2 -54];
  rels = lattice_in_same_ambient_space(L, B2);
  T = torsion_quadratic_module(L, rels; modulus=1, modulus_qf=1)
  push!(DD, T);
  B = matrix(QQ, 6, 6 ,[1//2, 0, 0, 0, 0, 0, 0, 1//2, 0, 0, 0, 0, 0, 0, 1//2, 0, 0, 0, 0, 0, 0, 1//2, 0, 0, 0, 0, 0, 0, 1//2, 0, 0, 0, 0, 0, 0, 1//2]);
  G = matrix(QQ, 6, 6 ,[0, 2, 0, 0, 0, 0, 2, 0, 0, 0, 0, 0, 0, 0, 0, 2, 0, 0, 0, 0, 2, 0, 0, 0, 0, 0, 0, 0, 2, 0, 0, 0, 0, 0, 0, 2]);
  L = integer_lattice(B, gram = G);
  B2=QQ[0 1 0 0 0 0; 1 0 0 0 0 0; 0 0 0 1 0 0; 0 0 1 0 0 0; 0 0 0 0 1 0; 0 0 0 0 0 1];
  rels = lattice_in_same_ambient_space(L, B2);
  T = torsion_quadratic_module(L, rels; modulus=1, modulus_qf=2)
  push!(DD, T);
  B = matrix(QQ, 6, 6 ,[1//2, 0, 0, 0, 0, 0, 0, 1//2, 0, 0, 0, 0, 0, 0, 1//2, 0, 0, 0, 0, 0, 0, 1//2, 0, 0, 0, 0, 0, 0, 1//2, 0, 0, 0, 0, 0, 0, 1//2]);
  G = matrix(QQ, 6, 6 ,[0, 2, 0, 0, 0, 0, 2, 0, 0, 0, 0, 0, 0, 0, 0, 2, 0, 0, 0, 0, 2, 0, 0, 0, 0, 0, 0, 0, 14, 0, 0, 0, 0, 0, 0, 14]);
  L = integer_lattice(B, gram = G);
  B2=QQ[0 1 0 0 0 0; 1 0 0 0 0 0; 0 0 0 1 0 0; 0 0 1 0 0 0; 0 0 0 0 1 0; 0 0 0 0 0 1];
  rels = lattice_in_same_ambient_space(L, B2);
  T = torsion_quadratic_module(L, rels; modulus=1, modulus_qf=2)
  push!(DD, T);
  B = matrix(QQ, 6, 6 ,[1//2, 0, 0, 0, 0, 0, 0, 1//2, 0, 0, 0, 0, 0, 0, 1//2, 0, 0, 0, 0, 0, 0, 1//2, 0, 0, 0, 0, 0, 0, 1//2, 0, 0, 0, 0, 0, 0, 1//2]);
  G = matrix(QQ, 6, 6 ,[0, 2, 0, 0, 0, 0, 2, 0, 0, 0, 0, 0, 0, 0, 0, 2, 0, 0, 0, 0, 2, 0, 0, 0, 0, 0, 0, 0, 2, 0, 0, 0, 0, 0, 0, 14]);
  L = integer_lattice(B, gram = G);
  B2=QQ[0 1 0 0 0 0; 1 0 0 0 0 0; 0 0 0 1 0 0; 0 0 1 0 0 0; 0 0 0 0 1 0; 0 0 0 0 0 1];
  rels = lattice_in_same_ambient_space(L, B2);
  T = torsion_quadratic_module(L, rels; modulus=1, modulus_qf=2)
  push!(DD, T);
  B = matrix(QQ, 6, 6 ,[1//2, 0, 0, 0, 0, 0, 0, 1//2, 0, 0, 0, 0, 0, 0, 1//2, 0, 0, 0, 0, 0, 0, 1//2, 0, 0, 0, 0, 0, 0, 1//2, 0, 0, 0, 0, 0, 0, 1//2]);
  G = matrix(QQ, 6, 6 ,[0, 2, 0, 0, 0, 0, 2, 0, 0, 0, 0, 0, 0, 0, 4, 2, 0, 0, 0, 0, 2, 4, 0, 0, 0, 0, 0, 0, 2, 0, 0, 0, 0, 0, 0, 6]);
  L = integer_lattice(B, gram = G);
  B2=QQ[0 1 0 0 0 0; 1 0 0 0 0 0; 0 0 0 1 0 0; 0 0 -1 2 1 0; 0 0 1 -2 0 0; 0 0 0 0 0 1];
  rels = lattice_in_same_ambient_space(L, B2);
  T = torsion_quadratic_module(L, rels; modulus=1, modulus_qf=2)
  push!(DD, T);
  B = matrix(QQ, 6, 6 ,[1//4, 0, 0, 0, 0, 0, 0, 1//4, 0, 0, 0, 0, 0, 0, 1//4, 0, 0, 0, 0, 0, 0, 1//4, 0, 0, 0, 0, 0, 0, 1//2, 0, 0, 0, 0, 0, 0, 1//2]);
  G = matrix(QQ, 6, 6 ,[48, 0, 0, 0, 0, 0, 0, 16, 8, 0, 0, 0, 0, 8, 16, 0, 0, 0, 0, 0, 0, 40, 0, 0, 0, 0, 0, 0, 4, 0, 0, 0, 0, 0, 0, 12]);
  L = integer_lattice(B, gram = G);
  B2=QQ[1 0 1 0 1 0; -1 -1 2 1 0 1; -5//2 -5//2 9//2 3 0 0; 19//2 25//2 -25 -15 0 0; -6 -17//2 17 21//2 0 -1; 15//4 5 -10 -6 0 0];
  rels = lattice_in_same_ambient_space(L, B2);
  T = torsion_quadratic_module(L, rels; modulus=1, modulus_qf=1)
  push!(DD, T);
  B = matrix(QQ, 6, 6 ,[1//4, 0, 0, 0, 0, 0, 0, 1//4, 0, 0, 0, 0, 0, 0, 1//4, 0, 0, 0, 0, 0, 0, 1//4, 0, 0, 0, 0, 0, 0, 1//4, 0, 0, 0, 0, 0, 0, 1//2]);
  G = matrix(QQ, 6, 6 ,[0, 8, 0, 0, 0, 0, 8, 0, 0, 0, 0, 0, 0, 0, 16, 8, 0, 0, 0, 0, 8, 16, 0, 0, 0, 0, 0, 0, 24, 0, 0, 0, 0, 0, 0, 28]);
  L = integer_lattice(B, gram = G);
  B2=QQ[0 1 0 0 0 1; 1//2 0 0 0 0 0; 0 0 0 1//2 0 0; 0 -7//2 -1//2 1 0 -3; 0 0 0 0 1//2 0; 0 21 7//2 -7 0 18];
  rels = lattice_in_same_ambient_space(L, B2);
  T = torsion_quadratic_module(L, rels; modulus=1, modulus_qf=2)
  push!(DD, T);
  B = matrix(QQ, 6, 6 ,[1//4, 0, 0, 0, 0, 0, 0, 1//4, 0, 0, 0, 0, 0, 0, 1//4, 0, 0, 0, 0, 0, 0, 1//4, 0, 0, 0, 0, 0, 0, 1//2, 0, 0, 0, 0, 0, 0, 1//2]);
  G = matrix(QQ, 6, 6 ,[0, 8, 0, 0, 0, 0, 8, 0, 0, 0, 0, 0, 0, 0, 8, 0, 0, 0, 0, 0, 0, 24, 0, 0, 0, 0, 0, 0, 4, 0, 0, 0, 0, 0, 0, 12]);
  L = integer_lattice(B, gram = G);
  B2=QQ[0 1 0 0 1 0; 1 0 0 0 0 1; 0 0 1//2 0 0 0; 0 -1//2 0 1//2 0 0; 0 0 0 -1//2 0 0; -3//2 0 0 0 0 -1];
  rels = lattice_in_same_ambient_space(L, B2);
  T = torsion_quadratic_module(L, rels; modulus=1, modulus_qf=2)
  push!(DD, T);
  B = matrix(QQ, 6, 6 ,[1//4, 0, 0, 0, 0, 0, 0, 1//4, 0, 0, 0, 0, 0, 0, 1//4, 0, 0, 0, 0, 0, 0, 1//2, 0, 0, 0, 0, 0, 0, 1//2, 0, 0, 0, 0, 0, 0, 1//2]);
  G = matrix(QQ, 6, 6 ,[80, 0, 0, 0, 0, 0, 0, 8, 0, 0, 0, 0, 0, 0, 56, 0, 0, 0, 0, 0, 0, 8, 4, 0, 0, 0, 0, 4, 8, 0, 0, 0, 0, 0, 0, 28]);
  L = integer_lattice(B, gram = G);
  B2=QQ[1 1 0 0 1 0; -1 0 1 -1 2 0; 20 -1 -20 0 0 1; -9 0 17//2 1 -2 0; -1379//2 7//2 655 70 -140 -3; 1239//4 0 -585//2 -35 70 0];
  rels = lattice_in_same_ambient_space(L, B2);
  T = torsion_quadratic_module(L, rels; modulus=1, modulus_qf=1)
  push!(DD, T);
  B = matrix(QQ, 6, 6 ,[1//4, 0, 0, 0, 0, 0, 0, 1//4, 0, 0, 0, 0, 0, 0, 1//4, 0, 0, 0, 0, 0, 0, 1//4, 0, 0, 0, 0, 0, 0, 1//2, 0, 0, 0, 0, 0, 0, 1//2]);
  G = matrix(QQ, 6, 6 ,[0, 8, 0, 0, 0, 0, 8, 0, 0, 0, 0, 0, 0, 0, 0, 8, 0, 0, 0, 0, 8, 0, 0, 0, 0, 0, 0, 0, 8, 4, 0, 0, 0, 0, 4, 8]);
  L = integer_lattice(B, gram = G);
  B2=QQ[0 1 0 0 0 1; 1 0 0 0 -1 2; 0 0 0 1//2 0 0; 0 0 1//2 0 0 0; 0 -1//2 0 0 0 0; -3//2 0 0 0 1 -2];
  rels = lattice_in_same_ambient_space(L, B2);
  T = torsion_quadratic_module(L, rels; modulus=1, modulus_qf=2)
  push!(DD, T);
  B = matrix(QQ, 6, 6 ,[1//4, 0, 0, 0, 0, 0, 0, 1//4, 0, 0, 0, 0, 0, 0, 1//4, 0, 0, 0, 0, 0, 0, 1//4, 0, 0, 0, 0, 0, 0, 1//2, 0, 0, 0, 0, 0, 0, 1//2]);
  G = matrix(QQ, 6, 6 ,[0, 8, 0, 0, 0, 0, 8, 0, 0, 0, 0, 0, 0, 0, 16, 8, 0, 0, 0, 0, 8, 16, 0, 0, 0, 0, 0, 0, 8, 4, 0, 0, 0, 0, 4, 8]);
  L = integer_lattice(B, gram = G);
  B2=QQ[0 1 0 0 0 1; 1 0 0 0 -1 2; 0 0 0 1//2 0 0; 0 -1//2 -1//2 1 0 0; 0 0 1//2 -1 0 0; -3//2 0 0 0 1 -2];
  rels = lattice_in_same_ambient_space(L, B2);
  T = torsion_quadratic_module(L, rels; modulus=1, modulus_qf=2)
  push!(DD, T);
  B = matrix(QQ, 6, 6 ,[1//8, 0, 0, 0, 0, 0, 0, 1//8, 0, 0, 0, 0, 0, 0, 1//8, 0, 0, 0, 0, 0, 0, 1//8, 0, 0, 0, 0, 0, 0, 1//8, 0, 0, 0, 0, 0, 0, 1//2]);
  G = matrix(QQ, 6, 6 ,[0, 32, 0, 0, 0, 0, 32, 0, 0, 0, 0, 0, 0, 0, 0, 32, 0, 0, 0, 0, 32, 0, 0, 0, 0, 0, 0, 0, 160, 0, 0, 0, 0, 0, 0, 40]);
  L = integer_lattice(B, gram = G);
  B2=QQ[0 1 0 0 0 1; 1//4 0 0 0 0 0; 0 0 0 1//4 0 0; 0 0 1//4 0 0 0; 0 0 0 0 1//4 0; 0 -5//4 0 0 0 -1];
  rels = lattice_in_same_ambient_space(L, B2);
  T = torsion_quadratic_module(L, rels; modulus=1, modulus_qf=2)
  push!(DD, T);
  B = matrix(QQ, 6, 6 ,[1//8, 0, 0, 0, 0, 0, 0, 1//8, 0, 0, 0, 0, 0, 0, 1//8, 0, 0, 0, 0, 0, 0, 1//8, 0, 0, 0, 0, 0, 0, 1//8, 0, 0, 0, 0, 0, 0, 1//2]);
  G = matrix(QQ, 6, 6 ,[0, 32, 0, 0, 0, 0, 32, 0, 0, 0, 0, 0, 0, 0, 64, 32, 0, 0, 0, 0, 32, 64, 0, 0, 0, 0, 0, 0, 160, 0, 0, 0, 0, 0, 0, 40]);
  L = integer_lattice(B, gram = G);
  B2=QQ[0 1 0 0 0 1; 1//4 0 0 0 0 0; 0 0 0 1//4 0 0; 0 0 -1//4 1//2 1//4 0; 0 -5//4 -5//4 5//2 3//2 -1; 0 0 5//4 -5//2 -3//2 0];
  rels = lattice_in_same_ambient_space(L, B2);
  T = torsion_quadratic_module(L, rels; modulus=1, modulus_qf=2)
  push!(DD, T);
  B = matrix(QQ, 6, 6 ,[1//8, 0, 0, 0, 0, 0, 0, 1//8, 0, 0, 0, 0, 0, 0, 1//8, 0, 0, 0, 0, 0, 0, 1//8, 0, 0, 0, 0, 0, 0, 1//8, 0, 0, 0, 0, 0, 0, 1//2]);
  G = matrix(QQ, 6, 6 ,[0, 32, 0, 0, 0, 0, 32, 0, 0, 0, 0, 0, 0, 0, 0, 32, 0, 0, 0, 0, 32, 0, 0, 0, 0, 0, 0, 0, 224, 0, 0, 0, 0, 0, 0, 40]);
  L = integer_lattice(B, gram = G);
  B2=QQ[0 1 0 0 0 1; 1//4 0 0 0 0 0; 0 0 0 1//4 0 0; 0 0 1//4 0 0 0; 0 -5//4 0 0 1//4 -1; 0 35//2 0 0 -15//4 14];
  rels = lattice_in_same_ambient_space(L, B2);
  T = torsion_quadratic_module(L, rels; modulus=1, modulus_qf=2)
  push!(DD, T);
  B = matrix(QQ, 6, 6 ,[1//8, 0, 0, 0, 0, 0, 0, 1//8, 0, 0, 0, 0, 0, 0, 1//8, 0, 0, 0, 0, 0, 0, 1//8, 0, 0, 0, 0, 0, 0, 1//8, 0, 0, 0, 0, 0, 0, 1//2]);
  G = matrix(QQ, 6, 6 ,[0, 32, 0, 0, 0, 0, 32, 0, 0, 0, 0, 0, 0, 0, 64, 32, 0, 0, 0, 0, 32, 64, 0, 0, 0, 0, 0, 0, 224, 0, 0, 0, 0, 0, 0, 40]);
  L = integer_lattice(B, gram = G);
  B2=QQ[0 1 0 0 0 1; 1//4 0 0 0 0 0; 0 0 0 1//4 0 0; 0 0 -1//4 1//2 1//4 0; 0 -5//4 7//4 -7//2 -3//2 -1; 0 -105//4 35 -70 -30 -21];
  rels = lattice_in_same_ambient_space(L, B2);
  T = torsion_quadratic_module(L, rels; modulus=1, modulus_qf=2)
  push!(DD, T);
  B = matrix(QQ, 6, 6 ,[1//4, 0, 0, 0, 0, 0, 0, 1//4, 0, 0, 0, 0, 0, 0, 1//4, 0, 0, 0, 0, 0, 0, 1//4, 0, 0, 0, 0, 0, 0, 1//2, 0, 0, 0, 0, 0, 0, 1//2]);
  G = matrix(QQ, 6, 6 ,[0, 8, 0, 0, 0, 0, 8, 0, 0, 0, 0, 0, 0, 0, 16, 8, 0, 0, 0, 0, 8, 16, 0, 0, 0, 0, 0, 0, 4, 0, 0, 0, 0, 0, 0, 20]);
  L = integer_lattice(B, gram = G);
  B2=QQ[0 1 0 0 1 0; 1 0 0 0 0 1; 0 0 0 1//2 0 0; 0 -1//2 -1//2 1 0 0; -5//2 0 1//2 -1 0 -2; -15 0 5//2 -5 0 -12];
  rels = lattice_in_same_ambient_space(L, B2);
  T = torsion_quadratic_module(L, rels; modulus=1, modulus_qf=2)
  push!(DD, T);
  B = matrix(QQ, 6, 6 ,[1//4, 0, 0, 0, 0, 0, 0, 1//4, 0, 0, 0, 0, 0, 0, 1//4, 0, 0, 0, 0, 0, 0, 1//2, 0, 0, 0, 0, 0, 0, 1//2, 0, 0, 0, 0, 0, 0, 1//2]);
  G = matrix(QQ, 6, 6 ,[16, 0, 0, 0, 0, 0, 0, 0, 8, 0, 0, 0, 0, 8, 0, 0, 0, 0, 0, 0, 0, 0, 4, 0, 0, 0, 0, 4, 0, 0, 0, 0, 0, 0, 0, 20]);
  L = integer_lattice(B, gram = G);
  B2=QQ[1 0 1 0 1 0; -1 1 0 1 0 0; 0 0 -1 0 0 1; 0 -1//2 0 0 0 0; 1//2 0 5//2 0 0 -2; -5//4 0 -5 0 0 4];
  rels = lattice_in_same_ambient_space(L, B2);
  T = torsion_quadratic_module(L, rels; modulus=1, modulus_qf=1)
  push!(DD, T);
  B = matrix(QQ, 6, 6 ,[1//4, 0, 0, 0, 0, 0, 0, 1//4, 0, 0, 0, 0, 0, 0, 1//4, 0, 0, 0, 0, 0, 0, 1//4, 0, 0, 0, 0, 0, 0, 1//2, 0, 0, 0, 0, 0, 0, 1//2]);
  G = matrix(QQ, 6, 6 ,[0, 8, 0, 0, 0, 0, 8, 0, 0, 0, 0, 0, 0, 0, 8, 0, 0, 0, 0, 0, 0, 40, 0, 0, 0, 0, 0, 0, 0, 4, 0, 0, 0, 0, 4, 0]);
  L = integer_lattice(B, gram = G);
  B2=QQ[0 1 0 0 0 1; 1 0 0 0 1 0; 0 0 1//2 0 0 0; 0 -1//2 0 1//2 0 0; -1//2 0 0 -1//2 0 0; 0 0 0 1//2 0 0];
  rels = lattice_in_same_ambient_space(L, B2);
  T = torsion_quadratic_module(L, rels; modulus=1, modulus_qf=2)
  push!(DD, T);
  B = matrix(QQ, 6, 6 ,[1//4, 0, 0, 0, 0, 0, 0, 1//4, 0, 0, 0, 0, 0, 0, 1//4, 0, 0, 0, 0, 0, 0, 1//4, 0, 0, 0, 0, 0, 0, 1//2, 0, 0, 0, 0, 0, 0, 1//2]);
  G = matrix(QQ, 6, 6 ,[0, 8, 0, 0, 0, 0, 8, 0, 0, 0, 0, 0, 0, 0, 24, 0, 0, 0, 0, 0, 0, 56, 0, 0, 0, 0, 0, 0, 0, 4, 0, 0, 0, 0, 4, 0]);
  L = integer_lattice(B, gram = G);
  B2=QQ[0 1 0 0 0 1; 1 0 0 0 1 0; 0 0 1//2 1//2 0 0; 0 -1//2 -7//2 -3 0 0; -1//2 0 7//2 3 0 0; 0 0 -7//2 -3 0 0];
  rels = lattice_in_same_ambient_space(L, B2);
  T = torsion_quadratic_module(L, rels; modulus=1, modulus_qf=2)
  push!(DD, T);
  B = matrix(QQ, 6, 6 ,[1//4, 0, 0, 0, 0, 0, 0, 1//4, 0, 0, 0, 0, 0, 0, 1//4, 0, 0, 0, 0, 0, 0, 1//4, 0, 0, 0, 0, 0, 0, 1//2, 0, 0, 0, 0, 0, 0, 1//2]);
  G = matrix(QQ, 6, 6 ,[0, 8, 0, 0, 0, 0, 8, 0, 0, 0, 0, 0, 0, 0, 8, 0, 0, 0, 0, 0, 0, 24, 0, 0, 0, 0, 0, 0, 0, 4, 0, 0, 0, 0, 4, 0]);
  L = integer_lattice(B, gram = G);
  B2=QQ[0 1 0 0 0 1; 1 0 0 0 1 0; 0 0 1//2 0 0 0; 0 -1//2 0 1//2 0 0; -1//2 0 0 -1//2 0 0; 0 0 0 1//2 0 0];
  rels = lattice_in_same_ambient_space(L, B2);
  T = torsion_quadratic_module(L, rels; modulus=1, modulus_qf=2)
  push!(DD, T);
  B = matrix(QQ, 6, 6 ,[1//4, 0, 0, 0, 0, 0, 0, 1//4, 0, 0, 0, 0, 0, 0, 1//4, 0, 0, 0, 0, 0, 0, 1//4, 0, 0, 0, 0, 0, 0, 1//2, 0, 0, 0, 0, 0, 0, 1//2]);
  G = matrix(QQ, 6, 6 ,[16, 8, 0, 0, 0, 0, 8, 16, 0, 0, 0, 0, 0, 0, 8, 0, 0, 0, 0, 0, 0, 56, 0, 0, 0, 0, 0, 0, 0, 4, 0, 0, 0, 0, 4, 0]);
  L = integer_lattice(B, gram = G);
  B2=QQ[0 1 0 0 0 1; -1 2 1 0 1 0; 1//2 -1 0 1//2 0 0; -7//2 13//2 0 -3 0 0; 4 -8 -1//2 3 0 0; -7//2 7 0 -3 0 0];
  rels = lattice_in_same_ambient_space(L, B2);
  T = torsion_quadratic_module(L, rels; modulus=1, modulus_qf=2)
  push!(DD, T);
  B = matrix(QQ, 6, 6 ,[1//4, 0, 0, 0, 0, 0, 0, 1//4, 0, 0, 0, 0, 0, 0, 1//4, 0, 0, 0, 0, 0, 0, 1//2, 0, 0, 0, 0, 0, 0, 1//2, 0, 0, 0, 0, 0, 0, 1//2]);
  G = matrix(QQ, 6, 6 ,[0, 8, 0, 0, 0, 0, 8, 0, 0, 0, 0, 0, 0, 0, 8, 0, 0, 0, 0, 0, 0, 8, 4, 0, 0, 0, 0, 4, 8, 0, 0, 0, 0, 0, 0, 28]);
  L = integer_lattice(B, gram = G);
  B2=QQ[0 1 0 0 1 0; 1 0 0 -1 2 0; 0 0 1 0 0 1; 0 -1//2 0 0 0 0; -3//2 0 -7//2 1 -2 -3; 21//2 0 21 -7 14 18];
  rels = lattice_in_same_ambient_space(L, B2);
  T = torsion_quadratic_module(L, rels; modulus=1, modulus_qf=2)
  push!(DD, T);
  B = matrix(QQ, 6, 6 ,[1//4, 0, 0, 0, 0, 0, 0, 1//4, 0, 0, 0, 0, 0, 0, 1//2, 0, 0, 0, 0, 0, 0, 1//2, 0, 0, 0, 0, 0, 0, 1//2, 0, 0, 0, 0, 0, 0, 1//2]);
  G = matrix(QQ, 6, 6 ,[80, 0, 0, 0, 0, 0, 0, 56, 0, 0, 0, 0, 0, 0, 8, 4, 0, 0, 0, 0, 4, 8, 0, 0, 0, 0, 0, 0, 4, 0, 0, 0, 0, 0, 0, 28]);
  L = integer_lattice(B, gram = G);
  B2=QQ[1 1 0 1 0 0; -22 -21 -1 2 0 0; 87 83 2 -4 1 0; 5982 5707 138 -276 0 1; -47943//2 -45739//2 -553 1106 0 -3; 6069//4 2895//2 35 -70 0 0];
  rels = lattice_in_same_ambient_space(L, B2);
  T = torsion_quadratic_module(L, rels; modulus=1, modulus_qf=1)
  push!(DD, T);
  B = matrix(QQ, 6, 6 ,[1//4, 0, 0, 0, 0, 0, 0, 1//4, 0, 0, 0, 0, 0, 0, 1//2, 0, 0, 0, 0, 0, 0, 1//2, 0, 0, 0, 0, 0, 0, 1//2, 0, 0, 0, 0, 0, 0, 1//2]);
  G = matrix(QQ, 6, 6 ,[8, 0, 0, 0, 0, 0, 0, 40, 0, 0, 0, 0, 0, 0, 0, 4, 0, 0, 0, 0, 4, 0, 0, 0, 0, 0, 0, 0, 8, 4, 0, 0, 0, 0, 4, 8]);
  L = integer_lattice(B, gram = G);
  B2=QQ[1 0 0 1 0 0; -1 1 1 0 0 0; 1 -2 0 0 0 1; -1 3 0 0 -1 2; 3//2 -5 0 0 1 -2; -15//2 51//2 0 0 -5 10];
  rels = lattice_in_same_ambient_space(L, B2);
  T = torsion_quadratic_module(L, rels; modulus=1, modulus_qf=2)
  push!(DD, T);
  B = matrix(QQ, 6, 6 ,[1//4, 0, 0, 0, 0, 0, 0, 1//4, 0, 0, 0, 0, 0, 0, 1//2, 0, 0, 0, 0, 0, 0, 1//2, 0, 0, 0, 0, 0, 0, 1//2, 0, 0, 0, 0, 0, 0, 1//2]);
  G = matrix(QQ, 6, 6 ,[24, 0, 0, 0, 0, 0, 0, 56, 0, 0, 0, 0, 0, 0, 0, 4, 0, 0, 0, 0, 4, 0, 0, 0, 0, 0, 0, 0, 8, 4, 0, 0, 0, 0, 4, 8]);
  L = integer_lattice(B, gram = G);
  B2=QQ[1 1 0 1 0 0; -8 -7 1 0 0 0; 15 13 0 0 0 1; -22 -19 0 0 -1 2; 73//2 63//2 0 0 1 -2; -7//2 -3 0 0 0 0];
  rels = lattice_in_same_ambient_space(L, B2);
  T = torsion_quadratic_module(L, rels; modulus=1, modulus_qf=2)
  push!(DD, T);
  B = matrix(QQ, 6, 6 ,[1//4, 0, 0, 0, 0, 0, 0, 1//4, 0, 0, 0, 0, 0, 0, 1//2, 0, 0, 0, 0, 0, 0, 1//2, 0, 0, 0, 0, 0, 0, 1//2, 0, 0, 0, 0, 0, 0, 1//2]);
  G = matrix(QQ, 6, 6 ,[8, 0, 0, 0, 0, 0, 0, 24, 0, 0, 0, 0, 0, 0, 0, 4, 0, 0, 0, 0, 4, 0, 0, 0, 0, 0, 0, 0, 8, 4, 0, 0, 0, 0, 4, 8]);
  L = integer_lattice(B, gram = G);
  B2=QQ[1 0 0 1 0 0; -1 1 1 0 0 0; 1 -2 0 0 0 1; -1 3 0 0 -1 2; 0 -1//2 0 0 0 0; 3//2 -9//2 0 0 1 -2];
  rels = lattice_in_same_ambient_space(L, B2);
  T = torsion_quadratic_module(L, rels; modulus=1, modulus_qf=2)
  push!(DD, T);
  B = matrix(QQ, 6, 6 ,[1//4, 0, 0, 0, 0, 0, 0, 1//2, 0, 0, 0, 0, 0, 0, 1//2, 0, 0, 0, 0, 0, 0, 1//2, 0, 0, 0, 0, 0, 0, 1//2, 0, 0, 0, 0, 0, 0, 1//2]);
  G = matrix(QQ, 6, 6 ,[80, 0, 0, 0, 0, 0, 0, 0, 4, 0, 0, 0, 0, 4, 0, 0, 0, 0, 0, 0, 0, 0, 4, 0, 0, 0, 0, 4, 0, 0, 0, 0, 0, 0, 0, 20]);
  L = integer_lattice(B, gram = G);
  B2=QQ[1 0 1 0 0 0; -1 1 0 0 0 0; 1 0 0 0 1 0; -1 0 0 1 0 0; 1 0 0 0 0 1; -1//4 0 0 0 0 0];
  rels = lattice_in_same_ambient_space(L, B2);
  T = torsion_quadratic_module(L, rels; modulus=1, modulus_qf=1)
  push!(DD, T);
  B = matrix(QQ, 6, 6 ,[1//4, 0, 0, 0, 0, 0, 0, 1//4, 0, 0, 0, 0, 0, 0, 1//2, 0, 0, 0, 0, 0, 0, 1//2, 0, 0, 0, 0, 0, 0, 1//2, 0, 0, 0, 0, 0, 0, 1//2]);
  G = matrix(QQ, 6, 6 ,[8, 0, 0, 0, 0, 0, 0, 56, 0, 0, 0, 0, 0, 0, 8, 4, 0, 0, 0, 0, 4, 8, 0, 0, 0, 0, 0, 0, 4, 0, 0, 0, 0, 0, 0, 12]);
  L = integer_lattice(B, gram = G);
  B2=QQ[1 0 0 1 0 0; -1 1 -1 2 0 0; 3 -4 2 -4 1 0; 18 -23 12 -24 0 1; -75//2 48 -25 50 0 -1; 21//2 -27//2 7 -14 0 0];
  rels = lattice_in_same_ambient_space(L, B2);
  T = torsion_quadratic_module(L, rels; modulus=1, modulus_qf=2)
  push!(DD, T);
  B = matrix(QQ, 6, 6 ,[1//4, 0, 0, 0, 0, 0, 0, 1//4, 0, 0, 0, 0, 0, 0, 1//2, 0, 0, 0, 0, 0, 0, 1//2, 0, 0, 0, 0, 0, 0, 1//2, 0, 0, 0, 0, 0, 0, 1//2]);
  G = matrix(QQ, 6, 6 ,[0, 8, 0, 0, 0, 0, 8, 0, 0, 0, 0, 0, 0, 0, 0, 4, 0, 0, 0, 0, 4, 0, 0, 0, 0, 0, 0, 0, 4, 0, 0, 0, 0, 0, 0, 20]);
  L = integer_lattice(B, gram = G);
  B2=QQ[0 1 0 1 0 0; 1 0 1 0 0 0; 0 -1 0 0 1 0; -1 0 0 0 0 1; 0 1//2 0 0 0 0; 5//2 0 0 0 0 -2];
  rels = lattice_in_same_ambient_space(L, B2);
  T = torsion_quadratic_module(L, rels; modulus=1, modulus_qf=2)
  push!(DD, T);
  B = matrix(QQ, 6, 6 ,[1//8, 0, 0, 0, 0, 0, 0, 1//8, 0, 0, 0, 0, 0, 0, 1//8, 0, 0, 0, 0, 0, 0, 1//4, 0, 0, 0, 0, 0, 0, 1//4, 0, 0, 0, 0, 0, 0, 1//2]);
  G = matrix(QQ, 6, 6 ,[0, 32, 0, 0, 0, 0, 32, 0, 0, 0, 0, 0, 0, 0, 32, 0, 0, 0, 0, 0, 0, 0, 16, 0, 0, 0, 0, 16, 0, 0, 0, 0, 0, 0, 0, 40]);
  L = integer_lattice(B, gram = G);
  B2=QQ[0 1 0 0 1 1; 1//2 0 0 1//2 0 0; 0 -5//2 1//2 0 -5//2 -2; 0 -1//4 0 0 0 0; -1//4 0 0 0 0 0; 0 5 -5//4 0 5 4];
  rels = lattice_in_same_ambient_space(L, B2);
  T = torsion_quadratic_module(L, rels; modulus=1, modulus_qf=2)
  push!(DD, T);
  B = matrix(QQ, 6, 6 ,[1//8, 0, 0, 0, 0, 0, 0, 1//8, 0, 0, 0, 0, 0, 0, 1//8, 0, 0, 0, 0, 0, 0, 1//4, 0, 0, 0, 0, 0, 0, 1//4, 0, 0, 0, 0, 0, 0, 1//2]);
  G = matrix(QQ, 6, 6 ,[64, 32, 0, 0, 0, 0, 32, 64, 0, 0, 0, 0, 0, 0, 32, 0, 0, 0, 0, 0, 0, 0, 16, 0, 0, 0, 0, 16, 0, 0, 0, 0, 0, 0, 0, 40]);
  L = integer_lattice(B, gram = G);
  B2=QQ[0 1 0 0 1 1; -1//2 1 1//2 1//2 0 0; 1//2 -4 0 0 -5//2 -2; 0 0 -1//4 0 0 0; -1 33//4 0 0 5 4; -25//4 50 0 0 30 24];
  rels = lattice_in_same_ambient_space(L, B2);
  T = torsion_quadratic_module(L, rels; modulus=1, modulus_qf=2)
  push!(DD, T);
  B = matrix(QQ, 6, 6 ,[1//8, 0, 0, 0, 0, 0, 0, 1//8, 0, 0, 0, 0, 0, 0, 1//8, 0, 0, 0, 0, 0, 0, 1//4, 0, 0, 0, 0, 0, 0, 1//4, 0, 0, 0, 0, 0, 0, 1//2]);
  G = matrix(QQ, 6, 6 ,[0, 32, 0, 0, 0, 0, 32, 0, 0, 0, 0, 0, 0, 0, 96, 0, 0, 0, 0, 0, 0, 0, 16, 0, 0, 0, 0, 16, 0, 0, 0, 0, 0, 0, 0, 40]);
  L = integer_lattice(B, gram = G);
  B2=QQ[0 1 0 0 1 1; 1//2 0 0 1//2 0 0; 0 -3 1//2 0 -5//2 -2; -1//4 0 -1//4 0 0 0; 0 25//4 -1 0 5 4; 0 75//2 -25//4 0 30 24];
  rels = lattice_in_same_ambient_space(L, B2);
  T = torsion_quadratic_module(L, rels; modulus=1, modulus_qf=2)
  push!(DD, T);
  B = matrix(QQ, 6, 6 ,[1//8, 0, 0, 0, 0, 0, 0, 1//8, 0, 0, 0, 0, 0, 0, 1//8, 0, 0, 0, 0, 0, 0, 1//4, 0, 0, 0, 0, 0, 0, 1//4, 0, 0, 0, 0, 0, 0, 1//2]);
  G = matrix(QQ, 6, 6 ,[64, 32, 0, 0, 0, 0, 32, 64, 0, 0, 0, 0, 0, 0, 96, 0, 0, 0, 0, 0, 0, 0, 16, 0, 0, 0, 0, 16, 0, 0, 0, 0, 0, 0, 0, 40]);
  L = integer_lattice(B, gram = G);
  B2=QQ[0 1 0 0 1 1; -1//2 1//2 0 1//2 0 0; 1//2 -3 1//2 0 -5//2 -2; -1 23//4 -5//4 0 5 4; 0 0 -1//4 0 0 0; -25//4 35 -15//2 0 30 24];
  rels = lattice_in_same_ambient_space(L, B2);
  T = torsion_quadratic_module(L, rels; modulus=1, modulus_qf=2)
  push!(DD, T);
  B = matrix(QQ, 6, 6 ,[1//4, 0, 0, 0, 0, 0, 0, 1//4, 0, 0, 0, 0, 0, 0, 1//2, 0, 0, 0, 0, 0, 0, 1//2, 0, 0, 0, 0, 0, 0, 1//2, 0, 0, 0, 0, 0, 0, 1//2]);
  G = matrix(QQ, 6, 6 ,[16, 8, 0, 0, 0, 0, 8, 16, 0, 0, 0, 0, 0, 0, 0, 4, 0, 0, 0, 0, 4, 0, 0, 0, 0, 0, 0, 0, 0, 4, 0, 0, 0, 0, 4, 0]);
  L = integer_lattice(B, gram = G);
  B2=QQ[0 1 0 1 0 0; -1 1 1 0 0 0; 2 -3 0 0 0 1; -3 5 0 0 1 0; 2 -7//2 0 0 0 0; -1//2 1 0 0 0 0];
  rels = lattice_in_same_ambient_space(L, B2);
  T = torsion_quadratic_module(L, rels; modulus=1, modulus_qf=2)
  push!(DD, T);
  B = matrix(QQ, 6, 6 ,[1//4, 0, 0, 0, 0, 0, 0, 1//4, 0, 0, 0, 0, 0, 0, 1//2, 0, 0, 0, 0, 0, 0, 1//2, 0, 0, 0, 0, 0, 0, 1//2, 0, 0, 0, 0, 0, 0, 1//2]);
  G = matrix(QQ, 6, 6 ,[0, 8, 0, 0, 0, 0, 8, 0, 0, 0, 0, 0, 0, 0, 0, 4, 0, 0, 0, 0, 4, 0, 0, 0, 0, 0, 0, 0, 0, 4, 0, 0, 0, 0, 4, 0]);
  L = integer_lattice(B, gram = G);
  B2=QQ[0 1 0 1 0 0; 1 0 1 0 0 0; 0 -1 0 0 0 1; -1 0 0 0 1 0; 0 1//2 0 0 0 0; 1//2 0 0 0 0 0];
  rels = lattice_in_same_ambient_space(L, B2);
  T = torsion_quadratic_module(L, rels; modulus=1, modulus_qf=2)
  push!(DD, T);
  
  for (k,D) in enumerate(DD)
    if k<=120
<<<<<<< HEAD
      @test Oscar._test(D)
=======
      @test Oscar._test_stabilizers(D)
>>>>>>> 988b477c
    else 
      for i in 0:6
        @test Oscar._test_isotropic_stabilizer_orders(D, i)
      end
    end
  end
end <|MERGE_RESOLUTION|>--- conflicted
+++ resolved
@@ -146,19 +146,6 @@
 @testset "stabilisers of subspaces under isometries" begin  
   I = integer_lattice(gram=ZZ[1;])
   for i in 1:6
-<<<<<<< HEAD
-    @test Oscar._test(rescale(root_lattice(:A,i),2),2)
-    @test Oscar._test(direct_sum(rescale(root_lattice(:A,i),2),I)[1],2)
-    @test Oscar._test(rescale(root_lattice(:A,i),3),3)
-  end
-  for i in 4:6
-    @test Oscar._test(rescale(root_lattice(:D,i),2),2)
-    @test Oscar._test(direct_sum(rescale(root_lattice(:D,i),2),I)[1],2)
-    @test Oscar._test(rescale(root_lattice(:D,i),3),3)
-  end
-  for i in 1:4
-    @test Oscar._test(rescale(root_lattice(:A,i),7),7)
-=======
     @test Oscar._test_stabilizers(rescale(root_lattice(:A,i),2),2)
     @test Oscar._test_stabilizers(direct_sum(rescale(root_lattice(:A,i),2),I)[1],2)
     @test Oscar._test_stabilizers(rescale(root_lattice(:A,i),3),3)
@@ -170,7 +157,6 @@
   end
   for i in 1:4
     @test Oscar._test_stabilizers(rescale(root_lattice(:A,i),7),7)
->>>>>>> 988b477c
   end
 
   DD = TorQuadModule[]
@@ -1143,11 +1129,7 @@
   
   for (k,D) in enumerate(DD)
     if k<=120
-<<<<<<< HEAD
-      @test Oscar._test(D)
-=======
       @test Oscar._test_stabilizers(D)
->>>>>>> 988b477c
     else 
       for i in 0:6
         @test Oscar._test_isotropic_stabilizer_orders(D, i)
