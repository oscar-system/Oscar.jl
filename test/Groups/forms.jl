@testset "Definition forms" begin
   T,t = PolynomialRing(FiniteField(3),"t")
   F,z = FiniteField(t^2+1,"z")

   B = matrix(F,4,4,[0 1 0 0; 2 0 0 0; 0 0 0 z+2; 0 0 1-z 0])
   @test isskewsymmetric_matrix(B)
   f = alternating_form(B)
   @test f isa SesquilinearForm
   @test gram_matrix(f)==B
   @test f==alternating_form(gram_matrix(f))
   @test base_ring(B)==F
   @test !issymmetric(B)
   @test !ishermitian_matrix(B)
   @test isalternating_form(f)
   @test !isquadratic_form(f)
   @test !issymmetric_form(f)
   @test !ishermitian_form(f)
   @test_throws AssertionError f = symmetric_form(B)
   @test_throws AssertionError f = hermitian_form(B)

   B = matrix(F,4,4,[0 1 0 0; 1 0 0 0; 0 0 0 z+2; 0 0 -1-z 0])
   @test ishermitian_matrix(B)
   f = hermitian_form(B)
   @test f isa SesquilinearForm
   @test gram_matrix(f)==B
   @test ishermitian_form(f)
   @test f.mat_iso isa Oscar.GenMatIso
   @test f.X isa GapObj
   @test_throws AssertionError f = symmetric_form(B)
   @test_throws AssertionError f = alternating_form(B)
   @test_throws ArgumentError corresponding_quadratic_form(f)
   @test_throws ErrorException f = SesquilinearForm(B,:unitary)

   B = matrix(F,4,4,[0 1 0 0; 1 0 0 0; 0 0 0 z+2; 0 0 z+2 0])
   @test issymmetric(B)
   f = symmetric_form(B)
   @test f isa SesquilinearForm
   @test gram_matrix(f)==B
   @test issymmetric_form(f)
   @test !ishermitian_form(f)
   @test_throws AssertionError f = alternating_form(B)
   Qf = corresponding_quadratic_form(f)
   R = PolynomialRing(F,4)[1]
   p = R[1]*R[2]+(z+2)*R[3]*R[4]
   Q = quadratic_form(p)
   @test Q==Qf
   @test corresponding_quadratic_form(corresponding_bilinear_form(Q))==Q
   @test corresponding_bilinear_form(Q)==f
   B1 = matrix(F,4,4,[0 0 0 0; 1 0 0 0; 0 0 0 0; 0 0 z+2 0])
   Q1 = quadratic_form(B1)
   @test Q1==Q
   @test gram_matrix(Q1)!=B1
   @test defining_polynomial(Q1) isa AbstractAlgebra.Generic.MPolyElem
   pf = defining_polynomial(Q1)
   @test defining_polynomial(Q1)==parent(pf)[1]*parent(pf)[2]+(z+2)*parent(pf)[3]*parent(pf)[4]
# I can't test simply pf==p, because it returns FALSE. The line
 #      PolynomialRing(F,4)[1]==PolynomialRing(F,4)[1]
# returns FALSE.
   @test_throws ArgumentError corresponding_quadratic_form(Q)
   @test_throws ArgumentError corresponding_bilinear_form(f)

   R,x = PolynomialRing(F,"x")
   p = x^2*z
   Q = quadratic_form(p)
   @test isquadratic_form(Q)
   f = corresponding_bilinear_form(Q)
   @test issymmetric_form(f)
   @test gram_matrix(f)==matrix(F,1,1,[-z])

   T,t = PolynomialRing(FiniteField(2),"t")
   F,z = FiniteField(t^2+t+1,"z")
   R = PolynomialRing(F,4)[1]
   p = R[1]*R[2]+z*R[3]*R[4]
   Q = quadratic_form(p)
   @test isquadratic_form(Q)
   @test gram_matrix(Q)==matrix(F,4,4,[0 1 0 0; 0 0 0 0; 0 0 0 z; 0 0 0 0])
   f = corresponding_bilinear_form(Q)
   @test isalternating_form(f)
   @test gram_matrix(f)==matrix(F,4,4,[0 1 0 0; 1 0 0 0; 0 0 0 z; 0 0 z 0])
   @test_throws ArgumentError corresponding_quadratic_form(f)


end

@testset "Evaluating forms" begin
   F,z=GF(3,2,"z")
   V=VectorSpace(F,6)

   x = matrix(F,6,6,[1,0,0,0,z+1,0,0,0,0,2,1+2*z,1,0,0,1,0,0,z,0,0,0,2,0,0,0,0,0,0,0,0,0,0,0,0,0,1])
   f = alternating_form(x-transpose(x))
   for i in 1:6
   for j in i:6
      @test f(V[i],V[j])==f.matrix[i,j]
   end
   end

   f = hermitian_form(x+conjugate_transpose(x))
   for i in 1:6
   for j in i:6
      @test f(V[i],V[j])==f(V[j],V[i])^3         # x -> x^3 is the field automorphism
   end
   end

   Q = quadratic_form(x)
   f = corresponding_bilinear_form(Q)
   @test f.matrix==x+transpose(x)
   for i in 1:6
   for j in i:6
      @test f(V[i],V[j])==Q(V[i]+V[j])-Q(V[i])-Q(V[j])
   end
   end

   @test_throws AssertionError Q(V[1],V[5])
   @test_throws AssertionError f(V[2])

   g = rand(GL(6,F))
   v = rand(V)
   w = rand(V)
   @test (f^g)(v,w)==f(v*g^-1,w*g^-1)
   @test (Q^g)(v)==Q(v*g^-1)
end

@testset "Methods with forms" begin
   F = GF(5,1)[1]
   V = VectorSpace(F,6)
   x = zero_matrix(F,6,6)
   f = symmetric_form(x)
   @test radical(f)[1]==sub(V,gens(V))[1]
   x[3,5]=1; x[4,6]=1;
   f = symmetric_form(x+transpose(x))
   @test radical(f)[1]==sub(V,[V[1],V[2]])[1]
   @test f*F(3)==F(3)*f;
   @test issymmetric_form(f*F(3))
   @test gram_matrix(f*F(3))==F(3)*(x+transpose(x))
   @test isdegenerate(f)
   x[1,2]=1;

   f = symmetric_form(x+transpose(x))
   @test radical(f)[1]==sub(V,[])[1]
   Q = corresponding_quadratic_form(f)
   @test radical(Q)[1]==radical(f)[1]
   @test witt_index(f)==3
   @test witt_index(Q)==3
   @test !isdegenerate(f)

   F = GF(2,1)[1]
   x = matrix(F,2,2,[1,0,0,0])
   Q = quadratic_form(x)
   @test dim(radical(Q)[1])==1
   f = corresponding_bilinear_form(Q)
   @test dim(radical(f)[1])==2

end

@testset "TransformForm" begin
   # symmetric
   F = GF(3,1)[1]
   x = zero_matrix(F,6,6)
   x[4,5]=1; x[5,6]=1; x=x+transpose(x)
   y = zero_matrix(F,6,6)
   y[1,3]=2;y[3,4]=1; y=y+transpose(y)
   f = symmetric_form(x); g = symmetric_form(y)
   is_true,z = iscongruent(f,g)
   @test is_true
   @test f^z == g

   F = GF(7,1)[1]
   x = diagonal_matrix(F.([1,4,2,3,6,5,4]))
   y = diagonal_matrix(F.([3,1,5,6,4,2,1]))
   f = symmetric_form(x); g = symmetric_form(y)
   is_true,z = iscongruent(f,g)
   @test is_true
   @test f^z == g
   y = diagonal_matrix(F.([3,1,5,6,4,3,1]))
   f = symmetric_form(x); g = symmetric_form(y)
   is_true,z = iscongruent(f,g)
   @test !is_true
   @test z==nothing

<<<<<<< HEAD
=======
   T,t = PolynomialRing(FiniteField(3),"t")
   F,a = FiniteField(t^2+1,"a")
   x = zero_matrix(F,6,6)
   x[1,2]=1+2*a; x[3,4]=a; x[5,6]=1; x=x+transpose(x)
   y = diagonal_matrix(F.([a,1,1,a+1,2,2*a+2]))
   f = symmetric_form(x); g = symmetric_form(y)
   is_true,z = iscongruent(f,g)
   @test is_true
   @test f^z == g
   y = diagonal_matrix(F.([a,1,1,a+1,2,2*a]))
   g = symmetric_form(y)
   is_true,z = iscongruent(f,g)
   @test !is_true


>>>>>>> 243f53b6
   #alternating
   F = GF(3,1)[1]
   x = zero_matrix(F,6,6)
   x[4,5]=1; x[5,6]=1; x=x-transpose(x)
   y = zero_matrix(F,6,6)
   y[1,3]=2;y[3,4]=1; y=y-transpose(y)
   f = alternating_form(x); g = alternating_form(y)
   is_true,z = iscongruent(f,g)
   @test is_true
   @test f^z == g

   F,a = GF(2,3,"a")
   x = zero_matrix(F,6,6)
   x[1,2]=a; x[2,3]=a^2+1; x[3,4]=1; x[1,5]=a^2+a+1; x[5,6]=1; x=x-transpose(x)
   y = zero_matrix(F,6,6)
   y[1,6]=1; y[2,5]=a; y[3,4]=a^2+1; y = y-transpose(y)
   f = alternating_form(x); g = alternating_form(y)
   is_true,z = iscongruent(f,g)
   @test is_true
   @test f^z == g
   x = zero_matrix(F,8,8)
   x[1,2]=a; x[2,3]=a^2-1; x[3,4]=1; x[1,5]=a^2-a-1; x[5,6]=1; x[7,8]=-1; x=x-transpose(x)
   y = zero_matrix(F,8,8)
   y[1,8]=1; y[2,7]=a; y[3,6]=a^2+1; y[4,5] = -a^2-a-1; y = y-transpose(y)
   f = alternating_form(x); g = alternating_form(y)
   is_true,z = iscongruent(f,g)
   @test is_true
   @test f^z == g
   y = zero_matrix(F,8,8)
   y[1,8]=1; y[2,7]=a; y[3,6]=a^2+1; y = y-transpose(y)
   f = alternating_form(x); g = alternating_form(y)
   is_true,z = iscongruent(f,g)
   @test !is_true

   y = zero_matrix(F,6,6)
   y[1,6]=1; y[2,5]=a; y[3,4]=a^2+1; y = y-transpose(y)
   g = alternating_form(y)
   @test_throws AssertionError iscongruent(f,g)

   F = GF(3,1)[1]
   y = zero_matrix(F,8,8)
   y[1,3]=2;y[3,4]=1; y=y-transpose(y)
   g = alternating_form(y)
   @test_throws AssertionError iscongruent(f,g)

   #hermitian
   F,a = GF(3,2,"a")
   x = zero_matrix(F,6,6)
   x[4,5]=1; x[5,6]=a-1; x=x+conjugate_transpose(x)
   y = zero_matrix(F,6,6)
   y[1,2]=2; y=y+conjugate_transpose(y)
   f = hermitian_form(x); g = hermitian_form(y)
   is_true,z = iscongruent(f,g)
   @test is_true
   @test f^z == g
   x = diagonal_matrix(F.([1,2,1,1,1]))
   y = diagonal_matrix(F.([2,1,0,0,2]))
   y[3,4]=a; y[4,3]=a^3; y[4,5]=1+a; y[5,4]=(1+a)^3;
   f = hermitian_form(x); g = hermitian_form(y)
   is_true,z = iscongruent(f,g)
   @test is_true
   @test f^z == g
<<<<<<< HEAD
=======
   F,a = GF(2,2,"a")
   x = zero_matrix(F,6,6)
   x[4,5]=1; x[5,6]=a+1; x=x+conjugate_transpose(x)
   y = zero_matrix(F,6,6)
   y[1,2]=1; y=y+conjugate_transpose(y)
   f = hermitian_form(x); g = hermitian_form(y)
   is_true,z = iscongruent(f,g)
   @test is_true
   @test f^z == g
   x = diagonal_matrix(F.([1,1,1,1,1]))
   y = diagonal_matrix(F.([1,1,0,0,1]))
   y[3,4]=a; y[4,3]=a^2; y[4,5]=1+a; y[5,4]=(1+a)^2;
   f = hermitian_form(x); g = hermitian_form(y)
   is_true,z = iscongruent(f,g)
   @test is_true
   @test f^z == g
>>>>>>> 243f53b6

   #quadratic
   F = GF(5,1)[1]
   R = PolynomialRing(F,6)[1]
   p1 = R[1]*R[2]
   p2 = R[4]*R[5]+3*R[4]^2
   Q1 = quadratic_form(p1)
   Q2 = quadratic_form(p2)
   is_true,z = iscongruent(Q1,Q2)
   @test is_true
   @test Q1^z == Q2
   p2 = R[4]*R[5]+3*R[4]^2+2*R[5]^2
   Q2 = quadratic_form(p2)
   is_true,z = iscongruent(Q1,Q2)
   @test !is_true

   p1 = R[1]^2+R[2]^2+R[3]^2+R[4]^2+R[5]*R[6]
   p2 = R[1]*R[6]+R[2]*R[5]+R[3]*R[4]
   Q1 = quadratic_form(p1)
   Q2 = quadratic_form(p2)
   is_true,z = iscongruent(Q1,Q2)
   @test is_true
   @test Q1^z == Q2
   p1 = R[1]^2+R[2]^2+R[3]^2+R[4]^2+R[5]^2+R[5]*R[6]+2*R[6]^2
   Q1 = quadratic_form(p1)
   is_true,z = iscongruent(Q1,Q2)
   @test !is_true

   F,a = GF(2,2,"a")
   R = PolynomialRing(F,6)[1]
   p1 = R[1]*R[2]+R[3]*R[4]+R[5]^2+R[5]*R[6]+R[6]^2
   p2 = R[1]*R[6]+a*R[2]*R[5]+R[3]*R[4]
   Q1 = quadratic_form(p1)
   Q2 = quadratic_form(p2)
   is_true,z = iscongruent(Q1,Q2)
   @test is_true
   @test Q1^z == Q2
   p1 = R[1]*R[2]+R[3]*R[4]+R[5]^2+R[5]*R[6]+a*R[6]^2
   Q1 = quadratic_form(p1)
   is_true,z = iscongruent(Q1,Q2)
   @test !is_true
   p1 = R[1]*R[2]
   p2 = R[3]^2+(a+1)*R[3]*R[5]
   Q1 = quadratic_form(p1)
   Q2 = quadratic_form(p2)
   is_true,z = iscongruent(Q1,Q2)
   @test is_true
   @test Q1^z == Q2
   p2 = R[3]^2+R[3]*R[5]+(a+1)*R[5]^2
   Q2 = quadratic_form(p2)
   is_true,z = iscongruent(Q1,Q2)
   @test !is_true
<<<<<<< HEAD
end

@testset "Relationship group - forms" begin
   G = GL(6,3)
   Op = GO(1,6,3)
   Om = GO(-1,6,3)
   F = base_ring(G)
   B = zero_matrix(F,6,6)
   for i in 1:6 B[i,7-i]=1 end
   f = symmetric_form(B)
   H = isometry_group(f)
   @testset for x in gens(H)
      @test f^x==f
   end
   @test order(H)==order(Op)
   insert_block!(B,identity_matrix(F,2),3,3)
   f = symmetric_form(B)
   H = isometry_group(f)
   @testset for x in gens(H)
      @test f^x==f
   end
   @test order(H)==order(Om)

   G = GL(4,2)
   Op = GO(1,4,2)
   Om = GO(-1,4,2)
   F = base_ring(G)
   B = zero_matrix(F,4,4)
   B[1,4]=1; B[2,3]=1
   f = quadratic_form(B)
   H = isometry_group(f)
   @testset for x in gens(H)
      @test f^x==f
   end
   @test isconjugate(G,H,Op)[1]
   B[2,2]=1; B[3,3]=1;
   f = quadratic_form(B)
   H = isometry_group(f)
   @testset for x in gens(H)
      @test f^x==f
   end
   @test isconjugate(G,H,Om)[1]
   Q = f
   f = corresponding_bilinear_form(Q)
   H = isometry_group(f)
   @testset for x in gens(H)
      @test f^x==f
   end
   @test isconjugate(G,H,Sp(4,2))[1]

   G = GL(5,9)
   F = base_ring(G)
   B = diagonal_matrix(F.([1,1,1,2,2]))
   B[4,5] = gen(F)
   B[5,4] = gen(F)^3
   f = hermitian_form(B)
   H = isometry_group(f)
   @testset for x in gens(H)
      @test f^x==f
   end
   @test order(H)==order(GU(5,3))

#TODO to change when we decide how to compute forms preserved by a group
   G = GU(2,3)
   L = Oscar.invariant_sesquilinear_forms(G)
#   @test true in [ishermitian_form(f) for f in L]
   @testset for f in L
       for g in gens(G)
          @test g.elm*f*conjugate_transpose(g.elm)==f
       end
   end
   G = GO(-1,4,3)
   L = Oscar.invariant_bilinear_forms(G)
#   @test true in [issymmetric_form(f) for f in L]
   @testset for f in L
       for g in gens(G)
          @test g.elm*f*transpose(g.elm)==f
       end
   end

   G = GO(1,6,3)
   L = preserved_quadratic_forms(G)
   L = [quadratic_form(f) for f in L]
   @testset for f in L
       for g in gens(G)
          @test f^g==f
       end
   end

   # degenerate forms
   F = GF(3,1)[1]
   B = diagonal_matrix(F.([1,1,1,0,0,0]))
   Q = quadratic_form(B)
   H = isometry_group(Q)
   @testset for h in gens(H)
      @test Q^h==Q
   end
   @test order(H)==order(GO(3,3))*order(GL(3,F))*3^9

   F = GF(2,1)[1]
   B = zero_matrix(F,6,6)
   B[1,2]=1;B[3,4]=1;
   Q = quadratic_form(B)
   H = isometry_group(Q)
   @testset for h in gens(H)
      @test Q^h==Q
   end
   @test order(H)==order(GO(1,4,2))*order(GL(2,F))*2^8

   T,t = PolynomialRing(FiniteField(3),"t")
   F = FiniteField(3,2)[1]
   B = zero_matrix(F,6,6)
   B[1,1]=2;B[5,6]=gen(F);B[6,5]=gen(F)^3
   f = hermitian_form(B)
   H = isometry_group(f)
   @testset for h in gens(H)
      @test f^h==f
   end
   @test order(H)==order(GU(3,3))*order(GL(3,9))*9^9
=======
>>>>>>> 243f53b6
end<|MERGE_RESOLUTION|>--- conflicted
+++ resolved
@@ -177,8 +177,6 @@
    @test !is_true
    @test z==nothing
 
-<<<<<<< HEAD
-=======
    T,t = PolynomialRing(FiniteField(3),"t")
    F,a = FiniteField(t^2+1,"a")
    x = zero_matrix(F,6,6)
@@ -193,8 +191,6 @@
    is_true,z = iscongruent(f,g)
    @test !is_true
 
-
->>>>>>> 243f53b6
    #alternating
    F = GF(3,1)[1]
    x = zero_matrix(F,6,6)
@@ -257,8 +253,7 @@
    is_true,z = iscongruent(f,g)
    @test is_true
    @test f^z == g
-<<<<<<< HEAD
-=======
+
    F,a = GF(2,2,"a")
    x = zero_matrix(F,6,6)
    x[4,5]=1; x[5,6]=a+1; x=x+conjugate_transpose(x)
@@ -275,7 +270,6 @@
    is_true,z = iscongruent(f,g)
    @test is_true
    @test f^z == g
->>>>>>> 243f53b6
 
    #quadratic
    F = GF(5,1)[1]
@@ -328,7 +322,6 @@
    Q2 = quadratic_form(p2)
    is_true,z = iscongruent(Q1,Q2)
    @test !is_true
-<<<<<<< HEAD
 end
 
 @testset "Relationship group - forms" begin
@@ -448,6 +441,4 @@
       @test f^h==f
    end
    @test order(H)==order(GU(3,3))*order(GL(3,9))*9^9
-=======
->>>>>>> 243f53b6
 end