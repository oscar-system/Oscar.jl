--- conflicted
+++ resolved
@@ -83,7 +83,6 @@
   @test cgg !== c.X
 end
 
-<<<<<<< HEAD
 @testset "generate letters from polycyclic group element" begin
 
   # finite polycyclic groups
@@ -127,7 +126,8 @@
 
   sylls = [2 => ZZ(1), 1 => ZZ(2), 1 => ZZ(3)] # both conditions
   @test_throws ArgumentError gg(sylls)
-=======
+end
+  
 @testset "create collectors from polycyclic groups" begin
   for i in rand(1:number_of_small_groups(96), 10)
     g = small_group(96, i)
@@ -136,5 +136,4 @@
     f = hom(g, gc, gens(gc))
     @test is_bijective(f)
   end
->>>>>>> e8f8ecc5
 end