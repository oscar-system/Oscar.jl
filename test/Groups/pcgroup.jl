--- conflicted
+++ resolved
@@ -151,7 +151,6 @@
   end
 end
 
-<<<<<<< HEAD
 @testset "hashing polycyclic group elements" begin
   # finite polycyclic groups
   G = small_group(6, 1)
@@ -190,7 +189,7 @@
   b = H[1]^3
   @test syllables(a) == syllables(b)
   @test hash(a) != hash(b)
-=======
+
 @testset "pcgroup code and reconstruction" begin
   groups = [
       cyclic_group(6),
@@ -206,5 +205,4 @@
       @test order(G) == order(H)
       @test encode(H) == code
   end
->>>>>>> 748b2871
 end