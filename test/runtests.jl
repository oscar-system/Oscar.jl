using Oscar
using Test
using Distributed

import Random

# maybe this gets some of the CI jobs to succeed again with nightly or 1.10
# see #2441
include("../src/utils/limit_mem.jl")

numprocs_str = get(ENV, "NUMPROCS", "1")

oldWorkingDirectory = pwd()
cd(joinpath(pkgdir(Oscar), "test"))

if !isempty(ARGS)
  jargs = [arg for arg in ARGS if startswith(arg, "-j")]
  if !isempty(jargs)
    numprocs_str = split(jargs[end], "-j")[end]
  end
end

const numprocs = parse(Int, numprocs_str)

if numprocs >= 2
  println("Adding worker processes")
  addprocs(numprocs)
end

if haskey(ENV, "JULIA_PKGEVAL") ||
  get(ENV, "CI", "") == "true" ||
  haskey(ENV, "OSCAR_RANDOM_SEED")
  seed = parse(UInt32, get(ENV, "OSCAR_RANDOM_SEED", "42"))
  @info string(@__FILE__)*" -- fixed SEED $seed"
else
  seed = rand(UInt32)
  @info string(@__FILE__)*" -- SEED $seed"
end

@everywhere using Test
@everywhere using Oscar
@everywhere Oscar.set_seed!($seed)

# hotfix, otherwise StraightLinePrograms returns something which then leads to an error
module SLPTest
end

# some helpers
@everywhere import Printf
@everywhere import PrettyTables

# the current code for extracting the compile times does not work on earlier
# julia version
@everywhere const compiletimes = @static VERSION >= v"1.9.0-DEV" ? true : false

@everywhere const stats_dict = Dict{String,NamedTuple}()

function print_stats(io::IO; fmt=PrettyTables.tf_unicode, max=50)
  sorted = sort(collect(stats_dict), by=x->x[2].time, rev=true)
  println(io, "### Stats per file")
  println(io)
  table = hcat(first.(sorted), permutedims(reduce(hcat, collect.(values.(last.(sorted))))))
  formatters = nothing
  @static if compiletimes
    header=[:Filename, Symbol("Runtime in s"), Symbol("+ Compilation"), Symbol("+ Recompilation"), Symbol("Allocations in MB")]
    #formatters = PrettyTables.ft_printf("%.2f%%", [3,4])
  else
    header=[:Filename, Symbol("Time in s"), Symbol("Allocations in MB")]
  end
  PrettyTables.pretty_table(io, table; tf=fmt, max_num_of_rows=max, header=header, formatters=formatters)
end

# we only want to print stats for files that run tests and not those that just
# include other files
@everywhere const innermost = Ref(true)
# redefine include to print and collect some extra stats
@everywhere function include(str::String)
  innermost[] = true
  # we pass the identity to avoid recursing into this function again
  @static if compiletimes
    compile_elapsedtimes = Base.cumulative_compile_time_ns()
  end
  stats = @timed Base.include(identity, Main, str)
  # skip files which just include other files and ignore
  # files outside of the oscar folder
  if innermost[] && !isabspath(str)
    @static if compiletimes
      compile_elapsedtimes = Base.cumulative_compile_time_ns() .- compile_elapsedtimes
      compile_elapsedtimes = compile_elapsedtimes ./ 10^9
    end
    path = Base.source_dir()
    path = joinpath(relpath(path, joinpath(Oscar.oscardir,"test")), str)
    rtime=NaN
    @static if compiletimes
      comptime = first(compile_elapsedtimes)
      rcomptime = last(compile_elapsedtimes)
      stats_dict[path] = (time=stats.time-comptime, ctime=comptime-rcomptime, rctime=rcomptime, alloc=stats.bytes/2^20)
      Printf.@printf "-> Testing %s took: runtime %.3f seconds + compilation %.3f seconds + recompilation %.3f seconds, %.2f MB\n" path stats.time-comptime comptime-rcomptime rcomptime stats.bytes/2^20
    else
      Printf.@printf "-> Testing %s took: %.3f seconds, %.2f MB\n" path stats.time stats.bytes/2^20
      stats_dict[path] = (time=stats.time, alloc=stats.bytes/2^20)
    end
    innermost[] = false
  end
end

@static if compiletimes
  Base.cumulative_compile_timing(true)
end

testlist = [
  "Aqua.jl",
  "printing.jl",

  "PolyhedralGeometry/runtests.jl",
  "Combinatorics/runtests.jl",
  "GAP/runtests.jl",
  "Groups/runtests.jl",
  "Rings/runtests.jl",
<<<<<<< HEAD

  "NumberTheory/nmbthy.jl",
  "NumberTheory/galthy.jl",

# Will automatically include all experimental packages following our
# guidelines.

  "../experimental/runtests.jl",

  "Experimental/ModStdQt.jl",
  "Experimental/ModStdNF.jl",
  "Experimental/MatrixGroups.jl",
  "Experimental/ExteriorAlgebra.jl",
  
  "Rings/ReesAlgebra.jl",

=======
  "NumberTheory/runtests.jl",
>>>>>>> 35bf9a40
  "Modules/runtests.jl",
  "InvariantTheory/runtests.jl",

  "AlgebraicGeometry/Schemes/runtests.jl",
  "AlgebraicGeometry/ToricVarieties/runtests.jl",
<<<<<<< HEAD
=======
  "AlgebraicGeometry/Surfaces/runtests.jl",
>>>>>>> 35bf9a40

  "TropicalGeometry/runtests.jl",

  "Serialization/runtests.jl",
  "Serialization/polymake/runtests.jl",
  "Serialization/upgrades/runtests.jl",

  # Automatically include tests of all experimental packages following our
  # guidelines.
  "../experimental/runtests.jl",

  "Data/runtests.jl",
  "StraightLinePrograms/runtests.jl",
]

# tests disabled by default for >= 1.10 on github actions, see #2441
# (very memory demanding)
if VERSION < v"1.10.0-DEV" || !haskey(ENV, "GITHUB_ACTIONS")
  push!(testlist, "Experimental/gmodule.jl")
  push!(testlist, "AlgebraicGeometry/Schemes/elliptic_surface.jl")
  push!(testlist, "AlgebraicGeometry/Surfaces/K3Auto.jl")
end

# if many workers, distribute tasks across them
# otherwise, is essentially a serial loop
pmap(include, testlist)

@static if compiletimes
  Base.cumulative_compile_timing(false);
end

#currently, print_stats will fail when running tests with external workers
#TODO: potentially rewrite include as well as print_stats 
#      to comply with parallel decisions
if numprocs == 1
  if haskey(ENV, "GITHUB_STEP_SUMMARY") && compiletimes
    open(ENV["GITHUB_STEP_SUMMARY"], "a") do io
      print_stats(io, fmt=PrettyTables.tf_markdown)
    end
  else
    print_stats(stdout; max=10)
  end
end

cd(oldWorkingDirectory)<|MERGE_RESOLUTION|>--- conflicted
+++ resolved
@@ -117,35 +117,12 @@
   "GAP/runtests.jl",
   "Groups/runtests.jl",
   "Rings/runtests.jl",
-<<<<<<< HEAD
-
-  "NumberTheory/nmbthy.jl",
-  "NumberTheory/galthy.jl",
-
-# Will automatically include all experimental packages following our
-# guidelines.
-
-  "../experimental/runtests.jl",
-
-  "Experimental/ModStdQt.jl",
-  "Experimental/ModStdNF.jl",
-  "Experimental/MatrixGroups.jl",
-  "Experimental/ExteriorAlgebra.jl",
-  
-  "Rings/ReesAlgebra.jl",
-
-=======
   "NumberTheory/runtests.jl",
->>>>>>> 35bf9a40
   "Modules/runtests.jl",
   "InvariantTheory/runtests.jl",
 
   "AlgebraicGeometry/Schemes/runtests.jl",
   "AlgebraicGeometry/ToricVarieties/runtests.jl",
-<<<<<<< HEAD
-=======
-  "AlgebraicGeometry/Surfaces/runtests.jl",
->>>>>>> 35bf9a40
 
   "TropicalGeometry/runtests.jl",
 
@@ -164,9 +141,8 @@
 # tests disabled by default for >= 1.10 on github actions, see #2441
 # (very memory demanding)
 if VERSION < v"1.10.0-DEV" || !haskey(ENV, "GITHUB_ACTIONS")
-  push!(testlist, "Experimental/gmodule.jl")
   push!(testlist, "AlgebraicGeometry/Schemes/elliptic_surface.jl")
-  push!(testlist, "AlgebraicGeometry/Surfaces/K3Auto.jl")
+  push!(testlist, "AlgebraicGeometry/Surfaces/runtests.jl")
 end
 
 # if many workers, distribute tasks across them
