--- conflicted
+++ resolved
@@ -198,15 +198,12 @@
         @test_throws ArgumentError convex_hull(vertices(Pos_poly), collect(vertices(Pos_poly)))
         @test_throws ArgumentError positive_hull(collect(vertices(Pos_poly)))
 
-<<<<<<< HEAD
         @test_throws ArgumentError IncidenceMatrix(lineality_space(Pos_poly))
-=======
         IM = IncidenceMatrix([[1]])
         lincone = Cone([1 0 0], [0 1 0])
 
         @test Cone(rays_modulo_lineality(lincone)...) == lincone
         @test ambient_dim(PolyhedralFan(rays_modulo_lineality(lincone)..., IM)) == 3
->>>>>>> c6aafa8c
         
     end
 
