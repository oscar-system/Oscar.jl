using Random

RNG = Random.MersenneTwister(42)

"""
    randpoly(R::Ring,coeffs=0:9,max_exp=4,max_terms=8)

Return a random Polynomial from the Polynomial Ring `R` with coefficients in `coeffs`
with exponents between `0` and `max_exp` und between `0` and `max_terms` terms.
"""
function randpoly(R::Oscar.Ring,coeffs=0:2,max_exp=2,max_terms=3)
  n = nvars(R)
  K = base_ring(R)
  E = [[Random.rand(RNG,0:max_exp) for i=1:n] for j=1:max_terms]
  C = [K(Random.rand(RNG,coeffs)) for i=1:max_terms]
  M = MPolyBuildCtx(R)
  for i=1:max_terms
    push_term!(M,C[i],E[i])
  end
  return finish(M)
end

@testset "Modules: Constructors" begin
  Oscar.set_seed!(235)
  R, (x,y,z) = polynomial_ring(QQ, [:x, :y, :z])
  F = FreeMod(R,3)
  v = [x, x^2*y+z^3, R(-1)]
  @test v == Vector(F(v))

  M = sub_object(F, [F(v), F([z, R(1), R(0)])])
  N = quo_object(M, [SubquoModuleElem([x+y^2, y^3*z^2+1], M)])
  AN, ai = ambient_module(N, :with_morphism)
  @test AN.quo === N.quo
  for i=1:ngens(N)
    @test AN(repres(N[i])) == ai(N[i])
  end

  G = FreeMod(R,2)
  @test F(v) in F
  @test !(F(v) in G)
  @test (F(v) + F([z, R(1), R(0)])) in M
  @test !(F([R(1), R(0), R(0)]) in M)
  @test N[1] in M

  @test gen(F, 1) == deepcopy(gen(F, 1))
  @test gen(M, 1) == deepcopy(gen(M, 1))
  @test gen(N, 1) == deepcopy(gen(N, 1))

  M = SubquoModule(F, [x*F[1]])
  N = SubquoModule(F, [y*F[1]])
  G = FreeMod(R,3,"f")
  M_2 = SubquoModule(G, [x*G[1]])
  @test !is_canonically_isomorphic(M,N)
  is_iso, phi = is_canonically_isomorphic_with_map(M,M_2)
  @test is_iso
  @test is_welldefined(phi)
  @test is_bijective(phi)
end

@testset "Modules: Simplify elements of subquotients" begin
  Oscar.set_seed!(235)
    R, (x,y,z) = polynomial_ring(QQ, [:x, :y, :z])
    F1 = free_module(R, 3)
    F2 = free_module(R, 1)
    G = free_module(R, 2)
    V1 = [y*G[1], (x+y)*G[1]+y*G[2], z*G[2]]
    V2 = [z*G[2]+y*G[1]]
    a1 = hom(F1, G, V1)
    a2 = hom(F2, G, V2)
    M = subquotient(a1,a2)
    m3 = x*M[1]+M[2]+x*M[3]
    @test repres(simplify(m3)) == x*G[1] + (y - z)*G[2]
end

@testset "Intersection of modules" begin
  Oscar.set_seed!(235)
  R, (x, y, z) = polynomial_ring(QQ, [:x, :y, :z])

  A1 = R[x y;
        2*x^2 3*y^2]
  A2 = R[x^3 x^2*y;
        (2*x^2+x) (2*y^3+y)]
  B = R[4*x*y^3 (2*x+y)]
  F2 = FreeMod(R,2)

  M1 = SubquoModule(F2, A1, B)
  M2 = SubquoModule(F2, A2, B)

  A1 = R[x R(1); y x^2]
  A2 = R[x y]
  B1 = R[x^2 y^2]
  res = R[(x*y^2) (y^3-x*y+y^2); (-x*y) (-x^2*y^2+x*y^3-x^2*y+y^3-x*y)]

  P,i = intersect(M1,M1)
  @test M1 == P
  @test image(i)[1] == M1

  P,i = intersect(SubquoModule(F2, A1, B1), SubquoModule(F2, A2, B1))
  @test is_welldefined(i)
  @test is_injective(i)
  @test SubquoModule(F2, res, B1) == P #macaulay2

  A1 = R[x y; x^2 y^2]
  A2 = R[x+x^2 y+y^2]
  P,i = intersect(SubquoModule(F2, A1,B1), SubquoModule(F2, A2,B1))
  @test is_welldefined(i)
  @test is_injective(i)
  @test SubquoModule(F2, A2, B1) == P

  #Test that no obvious zeros are in the generator set
  F = free_module(R,1)
  AM = R[x;]
  BM = R[x^2; y^3; z^4]
  M = SubquoModule(F, AM, BM)
  AN = R[y;]
  BN = R[x^2; y^3; z^4]
  N = SubquoModule(F, AN, BN)
  P,_ = intersect(M, N)
  for g in gens(P)
    @test !iszero(ambient_representative(g))
  end


  F = FreeMod(R, 1)
  I, _ = sub(F, [F[1]])
  K, _ = sub(F, [zero(R)*F[1]])
  I, _ = intersect(I, K)
  @test iszero(I)
end

@testset "module quotients" begin
  R, (x, y, z) = polynomial_ring(QQ, [:x, :y, :z]);
  F = free_module(R, 1);
  V = [x^2*F[1]; y^3*F[1]; z^4*F[1]];
  N, _ = sub(F, V);
  @test iszero(annihilator(N))
  
  R, (x, y, z) = graded_polynomial_ring(QQ, [:x, :y, :z]);
  F = graded_free_module(R, 1);
  B = R[x^2; y^3; z^4];
  AM = R[x;];
  M = SubquoModule(F, AM, B)
  AN = R[y;];
  N = SubquoModule(F, AN, B)
  L = quotient(M, N)
  @test ngens(L) == 3
end

@testset "Presentation" begin
  Oscar.set_seed!(235)

  # over Integers
  R, (x,y,z) = polynomial_ring(ZZ, [:x, :y, :z])
  generator_matrices = [R[x x^2*y; y y^2*x^2], R[x x^2*y; y y^2*x^2], R[x y; x^2*y y^2*x], R[x+R(1) x^10; x^2+y^2 y^4-x^4], R[42*x*y 7*x^2; 6*x 9*y^2]]
  relation_matrices  = [R[x^3 y^4], R[x^3 y^4; x^2*y x*y^2], R[x*y^2 x; y^3 x*y^3], R[x x*y], R[3*x*y 7*x*y; 42 7]]
  true_pres_matrices = [R[x^5*y-y^4 -x^5+x*y^3], R[-x^2*y-x*y-y x^2+x; x*y^4-x^3*y+y^4-x^2*y -x*y^3+x^3; -y^4+x^2*y x*y^3-x^3; x^2*y^3+x*y^3+y^3 -x^2*y^2-x*y^2], R[-x*y R(1); -x^2*y^5+x*y^3 R(0)], R[x^5-x*y^4+x^3*y+x*y^3 x^11-x^2*y-x*y; -x^5*y^7+x*y^11+2*x^5*y^6-x^3*y^8-3*x*y^10+2*x^5*y^5+2*x^3*y^7-3*x^5*y^4+2*x^3*y^6+5*x*y^8+2*x^5*y^3-3*x^3*y^5-5*x*y^7+2*x^3*y^4+2*x*y^6 -x^11*y^7+2*x^11*y^6+2*x^11*y^5-3*x^11*y^4+2*x^11*y^3+x^2*y^8-2*x^2*y^7+x*y^8-2*x^2*y^6-2*x*y^7+3*x^2*y^5-2*x*y^6-2*x^2*y^4+3*x*y^5-2*x*y^4], R[-13*y R(0); -377 -2639*x; -39 -273*x; -13*y-39 -273*x; -13 -91*x; y^2-42*x -294*x^2+21*x*y; 9*y^2-x+26*y+78 -7*x^2+189*x*y+546*x; -y^2+3*x 21*x^2-21*x*y]]
  for (A,B,true_pres_mat) in zip(generator_matrices, relation_matrices, true_pres_matrices)
    SQ = SubquoModule(A,B)
    pres_mat = generator_matrix(present_as_cokernel(SQ).quo)
    F = FreeMod(R,ncols(pres_mat))
    @test cokernel(F,pres_mat) == cokernel(F,true_pres_mat)

    pres_SQ, i = present_as_cokernel(SQ, :both)
    p = i.inverse_isomorphism
    @test is_welldefined(i)
    @test is_welldefined(p)
    @test is_bijective(i)
    @test is_bijective(p)
  end

  # issue 3797
  R, (x,y) = graded_polynomial_ring(QQ, [:x, :y])
  I = ideal(R, [x, y])
  FIm = free_resolution(I, algorithm = :mres)
  @test is_graded(FIm)

  # over Rationals
  R, (x,y,z) = polynomial_ring(QQ, [:x, :y, :z])
  generator_matrices = [R[x x^2*y; y y^2*x^2], R[x x^2*y; y y^2*x^2], R[x y; x^2*y y^2*x], R[x+R(1) x^10; x^2+y^2 y^4-x^4], R[x+R(1) x^10; x^2+y^2 y^4-x^4]]
  relation_matrices  = [R[x^3 y^4], R[x^3 y^4; x^2*y x*y^2], R[x*y^2 x; y^3 x*y^3], R[x+y x+y; x*y x*y], R[x+y x+y; y x; x y]]
  true_pres_matrices = [R[x^5*y-y^4 -x^5+x*y^3], R[-x^2*y-x*y-y x^2+x; -x^2*y^4+x^4*y x^2*y^3-x^4], R[-x*y R(1); -x^2*y^5+x*y^3 R(0)], R[-x^4+y^4-x^2-y^2 -x^10+x+R(1)], R[R(0) -x^2+y^2; -2*x^2 -x^9*y+x+1; -2*x*y^2 -x^8*y^3+y^2+x; -2*x*y^2+2*y^2 -x^8*y^3+x^7*y^3+y^2-1]]
  for (A,B,true_pres_mat) in zip(generator_matrices, relation_matrices, true_pres_matrices)
    SQ = SubquoModule(A,B)
    pres_mat = generator_matrix(present_as_cokernel(SQ).quo)
    F = FreeMod(R,ncols(pres_mat))
    @test cokernel(F,pres_mat) == cokernel(F,true_pres_mat)

    pres_SQ, i = present_as_cokernel(SQ, :both)
    p = i.inverse_isomorphism
    @test is_welldefined(i)
    @test is_welldefined(p)
    @test is_bijective(i)
    @test is_bijective(p)
  end

	R, (x, y, z) = polynomial_ring(QQ, [:x, :y, :z])
	A = R[x; y]
	B = R[x^2; x*y; y^2; z^4]
	M = SubquoModule(A, B)
	free_res = free_resolution(M, length=1)
  @test is_complete(free_res) == false
  free_res[2]
  @test length(free_res.C.maps) == 4
	@test free_res[3] == free_module(R, 2)
	@test free_res[4] == free_module(R, 0)
	@test free_res[100] == free_module(R, 0)
  @test is_complete(free_res) == true
	free_res = free_resolution(M)
  @test get_attribute(free_res.C, :algorithm) == :fres
	@test all(iszero, homology(free_res.C))
	free_res = free_resolution_via_kernels(M)
	@test all(iszero, homology(free_res))
	free_res = free_resolution(M, algorithm = :mres)
  @test get_attribute(free_res.C, :algorithm) == :mres
	@test all(iszero, homology(free_res.C))
	free_res = free_resolution(M, algorithm = :nres)
	@test all(iszero, homology(free_res.C))

  N = SubquoModule(R[x+2*x^2; x+y], R[z^4;])
  tensor_resolution = tensor_product(N,free_res)
  @test chain_range(tensor_resolution) == chain_range(free_res)
  for i in Hecke.map_range(tensor_resolution)
    f = map(free_res,i)
    M_i = domain(f)
    tensored_f = map(tensor_resolution,i)
    to_pure_tensors_i = get_attribute(domain(tensored_f),:tensor_pure_function)
    to_pure_tensors_i_plus_1 = get_attribute(codomain(tensored_f), :tensor_pure_function)
    for (n,mi) in zip(gens(N),gens(M_i))
      @test tensored_f(to_pure_tensors_i((n,mi))) == to_pure_tensors_i_plus_1(n,f(mi))
    end
  end

  N = SubquoModule(R[x+2*x^2*z; x+y-z], R[z^4;])
  tensor_resolution = tensor_product(free_res,N)
  @test chain_range(tensor_resolution) == chain_range(free_res)
  for i in Hecke.map_range(tensor_resolution)
    f = map(free_res,i)
    M_i = domain(f)
    tensored_f = map(tensor_resolution,i)
    to_pure_tensors_i = get_attribute(domain(tensored_f),:tensor_pure_function)
    to_pure_tensors_i_plus_1 = get_attribute(codomain(tensored_f), :tensor_pure_function)
    for (mi,n) in zip(gens(M_i),gens(N))
      @test tensored_f(to_pure_tensors_i((mi,n))) == to_pure_tensors_i_plus_1(f(mi),n)
    end
  end

  N = SubquoModule(R[x+2*x^2; x+y], R[z^4;])
  hom_resolution = hom(N,free_res)
  @test chain_range(hom_resolution) == chain_range(free_res)
  for i in Hecke.map_range(hom_resolution)
    f = map(free_res,i)
    hom_f = map(hom_resolution,i)
    hom_N_M_i = domain(hom_f)
    for v in gens(hom_N_M_i)
      @test element_to_homomorphism(hom_f(v)) == element_to_homomorphism(v)*f
    end
  end

  N = SubquoModule(R[x+2*x^2; x+y], R[z^4; x^2-y*z])
  hom_resolution = hom(free_res,N)
  @test last(chain_range(hom_resolution)) == first(chain_range(free_res))
  @test first(chain_range(hom_resolution)) == last(chain_range(free_res))
  for i in Hecke.map_range(hom_resolution)
                f = map(free_res,i+1)         #f[i]: M[i] -> M[i-1]
                hom_f = map(hom_resolution,i) #f[i]: M[i] -> M[i+1]
    hom_M_i_N = domain(hom_f)
    for v in gens(hom_M_i_N)
      @test element_to_homomorphism(hom_f(v)) == f*element_to_homomorphism(v)
    end
  end

  hom_hom_resolution = hom(hom_resolution,N)
  @test chain_range(hom_hom_resolution) == chain_range(free_res)

  hom_resolution = hom_without_reversing_direction(free_res,N)
  @test last(chain_range(hom_resolution)) == -first(chain_range(free_res))
  @test first(chain_range(hom_resolution)) == -last(chain_range(free_res))
  for i in Hecke.map_range(hom_resolution)
    f = map(free_res,-i+1)
    hom_f = map(hom_resolution,i)
    hom_M_i_N = domain(hom_f)
    for v in gens(hom_M_i_N)
      @test element_to_homomorphism(hom_f(v)) == f*element_to_homomorphism(v)
    end
  end
  hom_hom_resolution = hom_without_reversing_direction(hom_resolution,N)
  @test chain_range(hom_hom_resolution) == chain_range(free_res)

  R, (x, y, z) = polynomial_ring(QQ, [:x, :y, :z])
  F = free_module(R, 2)
  C, isom = present_as_cokernel(F, :cache_morphism)
  @test ambient_free_module(C) == F
  @test relations(C) == [zero(F)]
  @test domain(isom) == F
  @test codomain(isom) == C

  R, (x, y, z) = polynomial_ring(QQ, ["x", "y", "z"]);
  A, p = quo(R, ideal(R, x^5))
  M1 = identity_matrix(A, 2)
  M2 = A[-x-y 2*x^2+x; z^4 0; 0 z^4; 8*x^3*y - 4*x^3 - 4*x^2*y + 2*x^2 + 2*x*y - x - y x; x^4 0]
  M = SubquoModule(M1, M2)
  fr = free_resolution(M, length = 9)
  @test all(iszero, homology(fr)[2:end])
end

@testset "Prune With Map" begin
  Oscar.set_seed!(235)
  # ungraded
  R, (x, y) = polynomial_ring(QQ, [:x, :y])
  M = SubquoModule(identity_matrix(R, 3), R[1 x x])
  N, phi = prune_with_map(M)
  @test rank(ambient_free_module(N)) == 2
  @test (phi).(gens(N)) == gens(M)[2:3]

  M = SubquoModule(identity_matrix(R, 3), R[x 1 x])
  N, phi = prune_with_map(M)
  @test rank(ambient_free_module(N)) == 2
  @test (phi).(gens(N)) == [gens(M)[1], gens(M)[3]]

  # graded
  R, (x, y) = graded_polynomial_ring(QQ, [:x, :y])
  F = graded_free_module(R, [2, 1])
  M = SubquoModule(F, identity_matrix(R, 2), R[1 x])
  N, phi = prune_with_map(M)
  @test rank(ambient_free_module(N)) == 1
  @test (phi).(gens(N)) == [gens(M)[2]]
  @test degrees_of_generators(N) == [degrees_of_generators(M)[2]]
end

@testset "Ext, Tor" begin
  Oscar.set_seed!(235)
  # These tests are only meant to check that the ext and tor function don't throw any error
  # These tests don't check the correctness of ext and tor

  R, (x, y, z) = polynomial_ring(QQ, [:x, :y, :z])
  A = R[x; y]
  B = R[x^2; x*y; y^2; z^4]
  M = SubquoModule(A, B)
  F = free_module(R, 1)
  Q, _ = quo(F, [x*F[1]])
  G = free_module(R, 2)
  M_coker = present_as_cokernel(M)

  T0 = tor(Q, M, 0)
  T1 = tor(Q, M, 1)
  T2 =  tor(Q, M, 2)
  @test_broken is_canonically_isomorphic(T0, M) # Should probably no longer be tested for after #4809.
  @test is_canonically_isomorphic(present_as_cokernel(T1), M_coker)
  @test iszero(T2)
  T0 = tor(M, Q, 0)
  T1 = tor(M, Q, 1)
  T2 = tor(M, Q, 2)
  @test is_canonically_isomorphic(present_as_cokernel(T0), M_coker)
  @test is_canonically_isomorphic(Oscar._old_simplify(present_as_cokernel(T1))[1], M_coker)
  @test iszero(T2)

  E0 = ext(Q, M, 0)
  E1 = ext(Q, M, 1)
  E2 = ext(Q, M, 2)
  @test is_canonically_isomorphic(present_as_cokernel(E0), M_coker)
  # test was dependend on internal design which has changed
  #@test is_canonically_isomorphic(E1, M_coker)
  @test iszero(E2)
  E0 = ext(M, Q, 0)
  E1 = ext(M, Q, 1)
  E2 = ext(M, Q, 2)
  E3 = ext(M, Q, 3)
  E4 = ext(M, Q, 4)
  @test iszero(E0)
  @test iszero(E1)
  @test is_canonically_isomorphic(present_as_cokernel(Oscar._old_simplify(E2)[1]), M_coker)
  @test is_canonically_isomorphic(E3, M_coker)
  @test iszero(E4)

  # Test that tor, ext don't crash outside of "sensible" arguments
  T3 = tor(Q, M, 20)
  E5 = ext(Q, M, 20)
end

@testset "Gröbner bases" begin
  Oscar.set_seed!(235)
  R, (x,y) = polynomial_ring(QQ, [:x, :y])
  F = FreeMod(R, 1)

  J = SubquoModule(F, [x*F[1], (x^2)*F[1], (x+y)*F[1]])
  @test leading_module(J) == SubquoModule(F, [x*F[1], y*F[1]])

  J = SubquoModule(F, [(x*y^2+x*y)*F[1], (x^2*y+x^2-y)*F[1]])
  @test leading_module(J) == SubquoModule(F, [x^2*F[1], y^2*F[1], x*y*F[1]]) # Example 1.5.7 in Singular book

  R, (x,y,z) = polynomial_ring(QQ, [:x, :y, :z])
  F = FreeMod(R, 2)
  lp = lex(gens(base_ring(F)))*lex(gens(F))

  M = SubquoModule(F, [(x^2*y^2*F[1]+y*z*F[2]), x*z*F[1]+z^2*F[2]])
  @test leading_module(M,lp) == SubquoModule(F, [x*z*F[1], x*y^2*z^2*F[2], x^2*y^2*F[1]])

  R, x = polynomial_ring(QQ, :x => 1:4)
  F = FreeMod(R, 1)
  lp = lex(gens(base_ring(F)))*lex(gens(F))

  J = SubquoModule(F, [(x[1]+x[2]+R(1))*F[1], (x[1]+x[2]+2*x[3]+2*x[4]+1)*F[1],(x[1]+x[2]+x[3]+x[4]+1)*F[1]])
  @test reduced_groebner_basis(J, lp).O == Oscar.ModuleGens([(x[3]+x[4])*F[1], (x[1]+x[2]+1)*F[1]], F).O
  @test haskey(J.groebner_basis, lp)

  R, (x,y) = polynomial_ring(QQ, [:x, :y])
  F = FreeMod(R, 1)
  lp = lex(gens(base_ring(F)))*lex(gens(F))
  I = SubquoModule(F, [(x-1)*F[1], (y^2-1)*F[1]])
  f = (x*y^2+y)*F[1]
  @test Oscar.reduce(f, I) == (y+1)*F[1]

  R, (x,y,z) = polynomial_ring(QQ, [:x, :y, :z])
  F = FreeMod(R, 2)

  A = R[x+1 y*z+x^2; (y+2*z) z^3]
  B = R[2*z*(x*z+y^2) (x*z)^5]
  M = SubquoModule(F, A, B)
  gb = groebner_basis(M)
  P = sum(Oscar.SubModuleOfFreeModule(F, gb), Oscar.SubModuleOfFreeModule(F, gb.quo_GB))
  Q = Oscar.SubModuleOfFreeModule(F, groebner_basis(M.sum))
  @test P == Q
  v = x*((x+1)*F[1] + (y*z+x^2)*F[2]) + (y-z)*((y+2*z)*F[1] + z^3*F[2]) + 2*z*(x*z+y^2)*F[1] + (x*z)^5*F[2]
  @test represents_element(v,M)
  R, (x,y,z) = polynomial_ring(AcbField(64), [:x, :y, :z])
  F = FreeMod(R, 2)

  A = R[x+1 y*z+x^2; (y+2*z) z^3]
  B = R[2*z*(x*z+y^2) (x*z)^5]
  M = SubquoModule(F, A, B)
  @test_throws ArgumentError groebner_basis(M)
end


@testset "Test kernel" begin
  Oscar.set_seed!(235)

  # over Integers
  R, (x,y,z) = polynomial_ring(ZZ, [:x, :y, :z])
  matrices = [R[x^2+x y^2+y; x^2+y y^2; x y], R[5*x^5+x*y^2 4*x*y+y^2+R(1); 4*x^2*y 2*x^2+3*y^2-R(5)]]
  kernels = [R[x^2-x*y+y -x^2+x*y -x^2+x*y-y^2-y], R[R(0) R(0)]]
  for (A,Ker) in zip(matrices, kernels)
    F1 = FreeMod(R, nrows(A))
    F2 = FreeMod(R, ncols(A))
    K,emb = kernel(FreeModuleHom(F1,F2,A))
    @test K == image(emb)[1]
    @test image(emb)[1] == image(map(F1,Ker))[1]
  end
  for k=1:3
    A = matrix([randpoly(R,0:2,2,2) for i=1:3,j=1:2])
    A = map(A)
    K,emb = kernel(A)
    @test iszero(emb*A)
  end

  # over Rationals
  R, (x,y,z) = polynomial_ring(QQ, [:x, :y, :z])
  matrices = [R[x^2+x y^2+y; x^2+y y^2; x y], R[5*x^5+x*y^2 4*x*y+y^2+R(1); 4*x^2*y 2*x^2+3*y^2-R(5)],
        R[8*x^2*y^2*z^2+13*x*y*z^2  12*x^2+7*y^2*z;
        13*x*y^2+12*y*z^2  4*x^2*y^2*z+8*x*y*z;
        9*x*y^2+4*z  12*x^2*y*z^2+9*x*y^2*z]]
  kernels = [R[x^2-x*y+y -x^2+x*y -x^2+x*y-y^2-y], R[R(0) R(0)],
         R[-36*x^3*y^4*z+156*x^3*y^3*z^2+144*x^2*y^2*z^4+117*x^2*y^4*z+108*x*y^3*z^3-72*x^2*y^3*z-16*x^2*y^2*z^2-32*x*y*z^2 -96*x^4*y^3*z^4-72*x^3*y^4*z^3-156*x^3*y^2*z^4-117*x^2*y^3*z^3+63*x*y^4*z+108*x^3*y^2+28*y^2*z^2+48*x^2*z 32*x^4*y^4*z^3+116*x^3*y^3*z^3+104*x^2*y^2*z^3-91*x*y^4*z-84*y^3*z^3-156*x^3*y^2-144*x^2*y*z^2]]
  for (A,Ker) in zip(matrices, kernels)
    F1 = FreeMod(R, nrows(A))
    F2 = FreeMod(R, ncols(A))
    K,emb = kernel(FreeModuleHom(F1,F2,A))
    @test K == image(emb)[1]
    @test image(emb)[1] == image(map(F1,Ker))[1]
  end
  for k=1:3
    A = matrix([randpoly(R,0:2,2,2) for i=1:3,j=1:2])
    A = map(A)
    K,emb = kernel(A)
    @test image(emb)[1] == K
    @test iszero(emb*A)
  end
end

@testset "iszero(SubquoModule)" begin
  Oscar.set_seed!(235)
  R, (x,y) = polynomial_ring(QQ, [:x, :y])
  A = R[x^2+2*x*y y^2*x-2*x^2*y;-y x*y]
  B = R[x^2 y^2*x;-y x*y]
  @test iszero(SubquoModule(A,B))
  for k=1:3
    A = matrix([randpoly(R,0:2,2,2) for i=1:3,j=1:2])
    B = matrix([randpoly(R,0:2,2,2) for i=1:2,j=1:2])
    @test iszero(SubquoModule(A,A))
    @test !iszero(SubquoModule(A,B)) # could go wrong
  end
end

@testset "simplify subquotient" begin
  Oscar.set_seed!(235)
  R, (x,y) = polynomial_ring(QQ, [:x, :y])
  A1 = R[x*y R(0)]
  B1 = R[R(0) R(1)]
  M1 = SubquoModule(A1,B1)
  M2,i2,p2 = Oscar._old_simplify(M1)
  for k=1:5
    elem = SubquoModuleElem(sparse_row(matrix([randpoly(R) for _=1:1,i=1:1])), M1)
    @test elem == i2(p2(elem))
    elem = SubquoModuleElem(sparse_row(matrix([randpoly(R) for _=1:1, i=1:ngens(M2)])), M2)
    @test elem == p2(i2(elem))
  end

  @test is_welldefined(i2)
  @test is_welldefined(p2)
  @test is_bijective(i2)
  @test is_bijective(p2)

  M2,i2,p2 = simplify_with_same_ambient_free_module(M1)
  @test ambient_free_module(M2) === ambient_free_module(M1)
  @test is_welldefined(i2)
  @test is_welldefined(p2)
  @test is_bijective(i2)
  @test is_bijective(p2)
  @test i2*p2 == identity_map(M2)
  @test p2*i2 == identity_map(M1)

  A1 = matrix([randpoly(R,0:2,2,1) for i=1:3,j=1:2])
  B1 = matrix([randpoly(R,0:2,2,1) for i=1:1,j=1:2])
  M1 = SubquoModule(A1,B1)
  M2,i2,p2 = Oscar._old_simplify(M1)
  for k=1:5
    elem = SubquoModuleElem(sparse_row(matrix([randpoly(R) for _=1:1,i=1:3])), M1)
    @test elem == i2(p2(elem))
    elem = SubquoModuleElem(sparse_row(matrix([randpoly(R) for _=1:1,i=1:ngens(M2)])), M2)
    @test elem == p2(i2(elem))
  end

  @test is_welldefined(i2)
  @test is_welldefined(p2)
  @test is_bijective(i2)
  @test is_bijective(p2)

  A1 = matrix([randpoly(R,0:2,2,1) for i=1:3,j=1:3])
  B1 = matrix([randpoly(R,0:2,2,1) for i=1:2,j=1:3])
  M1 = SubquoModule(A1,B1)
  M2,i2,p2 = Oscar._old_simplify(M1)

  for k=1:5
    elem = SubquoModuleElem(sparse_row(matrix([randpoly(R) for _=1:1, i=1:3])), M1)
    @test elem == i2(p2(elem))
    elem = SubquoModuleElem(sparse_row(matrix([randpoly(R) for _=1:1, i=1:ngens(M2)])), M2)
    @test elem == p2(i2(elem))
  end

  @test is_welldefined(i2)
  @test is_welldefined(p2)
  @test is_bijective(i2)
  @test is_bijective(p2)

  M1 = SubquoModule(B1,A1)
  M2,i2,p2 = Oscar._old_simplify(M1)
  for k=1:5
    elem = SubquoModuleElem(sparse_row(matrix([randpoly(R) for _=1:1, i=1:2])), M1)
    @test elem == i2(p2(elem))
    elem = SubquoModuleElem(sparse_row(matrix([randpoly(R) for _=1:1, i=1:ngens(M2)])), M2)
    @test elem == p2(i2(elem))
  end

  @test is_welldefined(i2)
  @test is_welldefined(p2)
  @test is_bijective(i2)
  @test is_bijective(p2)
end

@testset "quotient modules" begin
  Oscar.set_seed!(235)
  R, (x,y) = polynomial_ring(QQ, [:x, :y])

  F3 = FreeMod(R,3)
  M1 = SubquoModule(F3,R[x^2*y^3-x*y y^3 x^2*y; 2*x^2 3*y^2*x 4],R[x^4*y^5 x*y y^4])
  N1 = SubquoModule(F3,R[x^4*y^5-4*x^2 x*y-6*y^2*x y^4-8],R[x^4*y^5 x*y y^4])
  Q1,p1 = quo(M1,N1, cache_morphism=true)

  @test Q1 == SubquoModule(F3,R[x^2*y^3-x*y y^3 x^2*y],R[x^4*y^5 x*y y^4; x^4*y^5-4*x^2  -6*x*y^2+x*y  y^4-8])
  @test p1 == find_morphism(M1, Q1)
  for k=1:5
    elem = SubquoModuleElem(sparse_row(matrix([randpoly(R) for _=1:1,i=1:2])), M1)
    @test p1(elem) == transport(Q1, elem)
  end

  F2 = FreeMod(R,2)
  M2 = SubquoModule(F2,R[x*y^2+x*y x^3+2*y; x^4 y^3; x^2*y^2+y^2 x*y],R[x^3-y^2 y^4-x-y])
  elems = [SubquoModuleElem(sparse_row(R[x*y -x*y^2 x*y]), M2), SubquoModuleElem(sparse_row(R[x R(0) R(-1)]), M2)]
  Q2,p2 = quo(M2,elems, cache_morphism=true)

  @test Q2 == SubquoModule(F2,R[x*y^2+x*y x^3+2*y; x^4 y^3; x^2*y^2+y^2 x*y],
            R[x^3-y^2 y^4-x-y; x^2*y^3+x^2*y^2+x^3*y^3+x*y^3-x^5*y^2 x^4*y+2*x*y^2-x*y^5+x^2*y^2; x^2*y-y^2 x^4+x*y])
  for k=1:5
    elem = SubquoModuleElem(sparse_row(matrix([randpoly(R) for _=1:1,i=1:3])), M2)
    @test p2(elem) == transport(Q2, elem)
  end

  M3 = SubquoModule(F3,R[x^2*y+13*x*y+2x-1 x^4 2*x*y; y^4 3*x -1],R[y^2 x^3 y^2])
  #N3 = SubquoModule(F3,R[x^2*y+13*x*y+2x-1-x*y^2 0 x^4-x*y^2; y^4-x*y^2 3*x-x^4 -1-x*y^2],R[2*y^2 2*x^3 2*y^2])
  N3 = SubquoModule(F3,R[x^2*y+13*x*y+2x-1-x*y^2 0 2*x*y-x*y^2; y^4-x*y^2 3*x-x^4 -1-x*y^2],R[2*y^2 2*x^3 2*y^2])
  Q3,p3 = quo(M3,N3, cache_morphism=true)

  @test iszero(quo_object(M3,M3))
  @test iszero(Q3)
  for k=1:5
    elem = SubquoModuleElem(sparse_row(matrix([randpoly(R) for _=1:1,i=1:1])), M3)
    @test p3(elem) == transport(Q3, elem)
    @test iszero(p3(elem))
  end
end

@testset "submodules" begin
  Oscar.set_seed!(235)
  R, (x,y) = polynomial_ring(QQ, [:x, :y])

  F2 = FreeMod(R,2)
  M1 = SubquoModule(F2,R[x^2*y+x*y x*y^2-x; x+x*y^2 y^3],R[x^2 y^3-x])
  S1,i1 = sub(M1, [M1(sparse_row(R[1 1])),M1(sparse_row(R[y -x]))], cache_morphism=true)

  @test S1 == SubquoModule(F2,R[x*y^2+x^3-x^2 x*y^3-x*y-x^2; x^2*y+x*y^2+x*y-x^2+x x*y^2],R[x^2 y^3-x])
  @test i1 == find_morphism(S1, M1)
  for k=1:5
      elem = S1(sparse_row(matrix([randpoly(R) for _=1:1,i=1:2])))
      @test i1(elem) == transport(M1, elem)
  end

  M2 = SubquoModule(F2,R[x*y^2+x*y x^3+2*y; x^4 y^3; x^2*y^2+y^2 x*y],R[x^3-y^2 y^4-x-y])
  S2,i2 = sub(M2,[M2(sparse_row(R[x*y -x*y^2 x*y])),M2(sparse_row(R[x 0 -1]))], cache_morphism=true)

  @test S2 == SubquoModule(F2,R[x^2*y^3+x^2*y^2+x^3*y^3+x*y^3-x^5*y^2 x^4*y+2*x*y^2-x*y^5+x^2*y^2; x^2*y-y^2 x^4+x*y],R[x^3-y^2 y^4-x-y])
  @test i2 == find_morphisms(S2, M2)[1]
  for k=1:5
      elem = S2(sparse_row(matrix([randpoly(R) for _=1:1,i=1:2])))
      @test i2(elem) == transport(M2, elem)
  end

  M3 = SubquoModule(F2,R[x*y^2 x^3+2*y; x^4 y^3; x*y+y^2 x*y],R[x^3-y^2 y^4-x-y])
  elems = [M3(sparse_row(R[0 6 0])),M3(sparse_row(R[9 0 -x])),M3(sparse_row(R[0 0 -42]))]
  S3,i3 = sub(M3,elems; cache_morphism=true)

  @test S3 == M3
  for k=1:5
      elem = S3(sparse_row(matrix([randpoly(R) for _=1:1, i=1:3])))
      @test i3(elem) == transport(M3, elem)
  end
end

@testset "Hom module" begin
  Oscar.set_seed!(235)
  R, (x0,x1,x2,x3,x4,x5) = polynomial_ring(QQ, [:x0, :x1, :x2, :x3, :x4, :x5])
  f1= transpose(R[-x2*x3 -x4*x5 0; x0*x1 0 -x4*x5; 0 x0*x1 -x2*x3])
  g1 = transpose(R[x0*x1 x2*x3 x4*x5])
  M = cokernel(f1)
  N = cokernel(g1)
  SQ = hom(M,N)[1]

  f2 = R[0 0]
  M = cokernel(f1)
  N = cokernel(f2)
  SQ = hom(M,N)[1]


  function free_module_SQ(ring,n)
    F = FreeMod(ring,n)
    return SubquoModule(F,gens(F))
  end

  function free_module_SQ(F::FreeMod)
    return SubquoModule(F,gens(F))
  end

  # test if Hom(R^n,R^m) gives R^(m*n): (there is a dedicated function for free modules but this is a simple test for the function for subquos)
  for n=1:5
    for m=1:5
      M=free_module_SQ(R,n)
      N=free_module_SQ(R,m)
      SQ = hom(M,N)[1]
      #SQ = simplify(hom(M,N)[1])[1]
      @test SQ == free_module_SQ(ambient_free_module(SQ))
    end
  end
  R, (x,y) = polynomial_ring(QQ, [:x, :y])
  A1 = R[x^2+1 x*y; x^2+y^3 x*y]
  B1 = R[x+x^4+y^2+1 x^5; y^4-3 x*y^2-1]
  M1 = SubquoModule(A1, B1)
  A2 = R[x;]
  B2 = R[y^3;]
  M2 = SubquoModule(A2,B2)
  SQ = hom(M1,M2)[1]
  for v in gens(SQ)
    @test v == homomorphism_to_element(SQ, element_to_homomorphism(v))
  end

  R, (x,y) = polynomial_ring(QQ, [:x, :y])
  A1 = R[x^2+1 x*y; x^2+y^3 x*y]
  B1 = R[x+x^4+y^2+1 x^5; y^4-3 x*y^2-1]
  M1 = SubquoModule(A1, B1)
  A2 = R[x;]
  B2 = R[y^3;]
  M2 = SubquoModule(A2,B2)
  SQ = hom(M1,M2, algorithm=:matrices)[1]
  for v in gens(SQ)
    @test v == homomorphism_to_element(SQ, element_to_homomorphism(v))
  end

  End_M = hom(M1,M1)[1]
  R_as_module = FreeMod(R,1)
  phi = multiplication_induced_morphism(R_as_module, End_M)
  @test element_to_homomorphism(phi(R_as_module[1])) == identity_map(M1)
  @test image(element_to_homomorphism(phi((x+y)*R_as_module[1])))[1] == (ideal(R,x+y)*M1)[1]

  # test if hom(zero-module, ...) is zero
  Z = FreeMod(R,0)
  @test iszero(hom(Z,Z)[1])
  for k=1:10
    A = matrix([randpoly(R,0:2,2,1) for i=1:3,j=1:2])
    B = matrix([randpoly(R,0:2,2,1) for i=1:1,j=1:2])
    N = SubquoModule(A,B)

    @test iszero(hom(N,Z)[1])
    @test iszero(hom(Z,N)[1])
  end

  # test welldefinedness of randomly generated homomorphisms (using hom() and element_to_homomorphism())
  for k=1:10
    A1 = matrix([randpoly(R,0:2,2,1) for i=1:3,j=1:2])
    A2 = matrix([randpoly(R,0:2,2,1) for i=1:2,j=1:2])
    B1 = matrix([randpoly(R,0:2,2,1) for i=1:1,j=1:2])
    B2 = matrix([randpoly(R,0:2,2,1) for i=1:1,j=1:2])
    N = SubquoModule(A1,B1)
    M = SubquoModule(A2,B2)
    HomNM = k <= 5 ? hom(N,M)[1] : hom(N,M, algorithm=:matrices)[1]
    for l=1:10
      v = sparse_row(matrix([randpoly(R,0:2,2,1) for _=1:1, j=1:AbstractAlgebra.ngens(HomNM)]))
      H = HomNM(v)
      H = element_to_homomorphism(H)
      @test is_welldefined(H)
    end
  end
end

@testset "tensoring morphisms" begin
  Oscar.set_seed!(235)
  R, (x,y,z) = polynomial_ring(QQ, [:x, :y, :z])

  F2 = FreeMod(R,2)
  F3 = FreeMod(R,3)
  F4 = FreeMod(R,4)

  for _=1:3 # At some later point we run into non-finishing computations with this seed. 
    A1 = matrix([randpoly(R,0:2,4,3) for i=1:3,j=1:2])
    B1 = matrix([randpoly(R,0:2,2,1) for i=1:1,j=1:2])


    A2 = matrix([randpoly(R,0:2,2,1) for i=1:3,j=1:3])
    B2 = matrix([randpoly(R,0:2,2,1) for i=1:1,j=1:3])

    M1 = SubquoModule(F2,A1,B1)
    M2 = SubquoModule(F3,A2,B2)

    M,pure_M = tensor_product(M1,M2, task=:map)
    phi = hom_tensor(M,M,[identity_map(M1),identity_map(M2)])

    for _=1:3
      v = SubquoModuleElem(sparse_row(matrix([randpoly(R) for _=1:1, i=1:ngens(M)])), M)
      @test phi(v) == v
    end

    A3 = matrix([randpoly(R,0:2,2,1) for i=1:2,j=1:2])
    #B3 = matrix([randpoly(R,0:2,2,1) for i=1:1,j=1:2])
    M3 = SubquoModule(Oscar.SubModuleOfFreeModule(F2,A3))

    N,pure_N = tensor_product(M3,F4, task=:map)

    M3_to_M1 = SubQuoHom(M3,M1, matrix([randpoly(R,0:2,2,2) for i=1:ngens(M3), j=1:ngens(M1)]))
    is_welldefined(M3_to_M1) || continue
    F4_to_M2 = FreeModuleHom(F4,M2, matrix([randpoly(R,0:2,2,2) for i=1:ngens(F4), j=1:ngens(M2)]))

    phi = hom_tensor(N,M,[M3_to_M1,F4_to_M2])
    u1 = SubquoModuleElem(sparse_row(matrix([randpoly(R) for _=1:1, i=1:ngens(M3)])), M3)
    u2 = F4(sparse_row(matrix([randpoly(R) for _=1:1, i=1:ngens(F4)])))
    @test phi(pure_N((u1,u2))) == pure_M((M3_to_M1(u1),F4_to_M2(u2)))
  end
end

@testset "direct product" begin
  Oscar.set_seed!(235)
  R, (x,y,z) = polynomial_ring(QQ, [:x, :y, :z])

  F2 = FreeMod(R,2)
  F3 = FreeMod(R,3)

  A1 = matrix([randpoly(R,0:2,2,2) for i=1:3,j=1:2])
  B1 = matrix([randpoly(R,0:2,2,2) for i=1:1,j=1:2])
  M1 = SubquoModule(F2,A1,B1)

  A2 = matrix([randpoly(R,0:2,2,1) for i=1:2,j=1:3])
  B2 = matrix([randpoly(R,0:2,2,1) for i=1:1,j=1:3])
  M2 = SubquoModule(F3,A2,B2)

  sum_M, emb = direct_sum(M1,M2)

  @test domain(emb[1]) === M1
  @test domain(emb[2]) === M2
  @test codomain(emb[1]) === sum_M
  @test codomain(emb[2]) === sum_M

  sum_M, pr = direct_sum(M1,M2, task=:prod)
  @test codomain(pr[1]) === M1
  @test codomain(pr[2]) === M2
  @test domain(pr[1]) === sum_M
  @test domain(pr[2]) === sum_M

  prod_M, emb, pr = direct_sum(M1,M2,task=:both)
  @test length(pr) == length(emb) == 2
  @test ngens(prod_M) == ngens(M1) + ngens(M2)

  for g in gens(prod_M)
    @test g == sum([emb[i](pr[i](g)) for i=1:length(pr)])
  end
  for g in gens(M1)
    @test g == pr[1](emb[1](g))
  end
  for g in gens(M2)
    @test g == pr[2](emb[2](g))
  end

  A1 = matrix([randpoly(R,0:2,2,2) for i=1:3,j=1:2])
  B1 = matrix([randpoly(R,0:2,2,2) for i=1:1,j=1:2])
  N1 = SubquoModule(F2,A1,B1)

  A2 = matrix([randpoly(R,0:2,2,1) for i=1:2,j=1:3])
  B2 = matrix([randpoly(R,0:2,2,1) for i=1:1,j=1:3])
  N2 = SubquoModule(F3,A2,B2)

  prod_N = direct_product(N1,N2,task=:none)
  @test ngens(prod_M) == ngens(M1) + ngens(M2)

  for g in gens(prod_N)
    @test g == sum([canonical_injection(prod_N,i)(canonical_projection(prod_N,i)(g)) for i=1:2])
  end
  for g in gens(N1)
    @test g == canonical_projection(prod_N,1)(canonical_injection(prod_N,1)(g))
  end
  for g in gens(N2)
    @test g == canonical_projection(prod_N,2)(canonical_injection(prod_N,2)(g))
  end

  # testing hom_product

  M1_to_N1 = SubQuoHom(M1,N1,zero_matrix(R,3,3))
  H12 = hom(M1,N2)[1]
  H21 = hom(M2,N1)[1]
  M1_to_N2 = iszero(H12) ? SubQuoHom(M1,N2,zero_matrix(R,3,2)) : element_to_homomorphism(H12[1])
  M2_to_N1 = iszero(H21) ? SubQuoHom(M2,N1,zero_matrix(R,2,3)) : element_to_homomorphism(H21[1])
  M2_to_N2 = SubQuoHom(M2,N2,R[0 0; 0 0])
  @assert is_welldefined(M1_to_N1)
  @assert is_welldefined(M1_to_N2)
  @assert is_welldefined(M2_to_N1)
  @assert is_welldefined(M2_to_N2)

  phi = hom_product(prod_M,prod_N,[M1_to_N1 M1_to_N2; M2_to_N1 M2_to_N2])
  for g in gens(M1)
    @test M1_to_N1(g) == canonical_projection(prod_N,1)(phi(emb[1](g)))
    @test M1_to_N2(g) == canonical_projection(prod_N,2)(phi(emb[1](g)))
  end
  for g in gens(M2)
    @test M2_to_N1(g) == canonical_projection(prod_N,1)(phi(emb[2](g)))
    @test M2_to_N2(g) == canonical_projection(prod_N,2)(phi(emb[2](g)))
  end

  # testing mixed typed modules

  prod_FN,prod,emb = direct_product(F2,N2,task=:both)
  @test ngens(prod_FN) == ngens(F2) + ngens(N2)
  for g in gens(prod_FN)
    @test g == sum([emb[i](prod[i](g)) for i=1:2])
  end
  for g in gens(F2)
    @test g == prod[1](emb[1](g))
  end
  for g in gens(N2)
    @test g == prod[2](emb[2](g))
  end
end

@testset "Coordinates (lift)" begin
  Oscar.set_seed!(235)
  Z3, a = finite_field(3,1,"a")
  R, (x,y) = polynomial_ring(Z3, [:x, :y])
  coeffs = [Z3(i) for i=0:1]

  A = R[x*y x^2+y^2; y^2 x*y;x^2+1 1]
  B = R[2*x^2 x+y; x^2+y^2-1 x^2+2*x*y]
  F = FreeMod(R,2)
  M = SubquoModule(F,A,B)

  monomials = [x,y]
  coeff_generator = ([c1,c2] for c1 in coeffs for c2 in coeffs)
  for coefficients in ([c1,c2,c3] for c1 in coeff_generator for c2 in coeff_generator for c3 in coeff_generator)
    v = sparse_row(R, [(i,sum(coefficients[i][j]*monomials[j] for j=1:2)) for i=1:3])
    v_as_FreeModElem = sum([v[i]*repres(M[i]) for i=1:ngens(M)])

    elem1 = SubquoModuleElem(v_as_FreeModElem,M)
    elem2 = SubquoModuleElem(v,M)

    @test elem1 == elem2
  end
end

@testset "module homomorphisms" begin
  Oscar.set_seed!(235)
  R, (x,y) = polynomial_ring(QQ, [:x, :y])

  F3 = FreeMod(R,3)
  F4 = FreeMod(R,4)
  phi = hom(F3,F4, [F4[1],F4[3]+x*F4[4],(x+y)*F4[4]] )
  z = hom(F3,F4, [zero(F4) for _ in gens(F3)])
  for v in gens(F3)
      @test (z-phi)(v) == (-phi)(v)
  end
  @test iszero(preimage(phi,zero(F4)))
  @test phi(preimage(phi,y*(F4[3]+x*F4[4]+(x+y)*F4[3]))) == y*(F4[3]+x*F4[4]+(x+y)*F4[3])

  A1 = R[9*y 11*x; 0 8; 14*x*y^2 x]
  A2 = R[4*x*y 15; 4*y^2 6*x*y]
  B1 = R[2*x*y^2 6*x^2*y^2]
  B2 = R[15*x*y 3*y]


  #1) H: N --> M where N is a cokernel, H should be an isomorphism
  F2 = FreeMod(R,2)
  M = SubquoModule(F2,A1,B1)
  N, H = present_as_cokernel(M, :cache_morphism)
  Hinv = H.inverse_isomorphism
  @test is_welldefined(H)

  ## testing the homomorphism theorem: #################################
  KerH,iKerH = kernel(H)
  ImH,iImH = image(H)

  NmodKerH, pNmodKerH = quo(N,KerH, cache_morphism=true)
  Hbar = SubQuoHom(NmodKerH,M,matrix(H))
  Hbar = restrict_codomain(Hbar,ImH) # induced map N/KerH --> ImH

  @test is_welldefined(Hbar)
  @test is_bijective(Hbar)

  Hbar_inv = inv(Hbar)

  # test, if caching of inverse maps works:
  @test Hbar_inv === Hbar.inverse_isomorphism
  @test Hbar === Hbar_inv.inverse_isomorphism

  # test if Hbar and Hbar_inv are inverse to each other:
  @test all([Hbar_inv(Hbar(g))==g for g in gens(NmodKerH)])
  @test all([Hbar(Hbar_inv(g))==g for g in gens(ImH)])
  #######################################################################

  # test, if H is bijective with inverse Hinv:
  @test is_bijective(H)
  @test all([inv(H)(H(g))==g for g in gens(N)])
  @test all([H(inv(H)(g))==g for g in gens(M)])
  @test inv(H) === Hinv
  @test ImH == M
  @test iszero(KerH)


  #2) H: N --> M = N/(submodule of N) canonical projection
  M,H = quo(N,[N(sparse_row(R[1 x^2-1 x*y^2])),N(sparse_row(R[y^3 y*x^2 x^3]))], cache_morphism=true)
  @test is_welldefined(H)

  ## test addition/subtraction of morphisms
  H_1 = H+H-H
  for v in gens(N)
      @test H_1(v) == H(v)
  end
  for v in gens(N)
    @test ((x+y+R(1))*H_1)(v) == H_1((x+y+R(1))*v)
  end

  ## testing the homomorphism theorem: #################################
  KerH,iKerH = kernel(H)
  ImH,iImH = image(H)

  NmodKerH, pNmodKerH = quo(N,KerH, cache_morphism=true)
  Hbar = SubQuoHom(NmodKerH,M,matrix(H)) # induced map N/KerH --> M
  Hbar = restrict_codomain(Hbar,ImH) # induced map N/KerH --> ImH

  @test is_welldefined(Hbar)
  @test is_bijective(Hbar)

  Hbar_inv = inv(Hbar)

  # test, if caching of inverse maps works:
  @test Hbar_inv === Hbar.inverse_isomorphism
  @test Hbar === Hbar_inv.inverse_isomorphism

  # test if Hbar and Hbar_inv are inverse to each other:
  @test all([Hbar_inv(Hbar(g))==g for g in gens(NmodKerH)])
  @test all([Hbar(Hbar_inv(g))==g for g in gens(ImH)])
  #######################################################################

  # test, if H is surjective:
  @test ImH == M

  #3) H:N --> M neither injective nor surjective, also: tests 'restrict_domain()'
  MM = SubquoModule(F2,A1,B1)
  M, iM, iSQ = sum(MM, SubquoModule(F2,A2,B1))
  NN, p, i = direct_product(MM,SubquoModule(A2,B2), task = :both)
  i1,i2 = i[1],i[2]
  p1,p2 = p[1],p[2]
  nn = ngens(NN)
  u1 = R[3*y 14*y^2 6*x*y^2 x^2*y 3*x^2*y^2]
  u2 = R[5*x*y^2 10*y^2 4*x*y 7*x^2*y^2 7*x^2]
  u3 = R[13*x^2*y 4*x*y 2*x 7*x^2 9*x^2]
  N,iN = sub(NN,[NN(sparse_row(u1)), NN(sparse_row(u2)), NN(sparse_row(u3))], cache_morphism=true)

  H = restrict_domain(p1*iM,N)
  @test is_welldefined(H)

  ## testing the homomorphism theorem: #################################
  KerH,iKerH = kernel(H)
  ImH,iImH = image(H)

  NmodKerH, pNmodKerH = quo(N,KerH, cache_morphism=true)
  Hbar = SubQuoHom(NmodKerH,M,matrix(H)) # induced map N/KerH --> M
  Hbar = restrict_codomain(Hbar,ImH) # induced map N/KerH --> ImH

  @test is_welldefined(Hbar)
  @test is_bijective(Hbar)

  Hbar_inv = inv(Hbar)

  # test, if caching of inverse maps works:
  @test Hbar_inv === Hbar.inverse_isomorphism
  @test Hbar === Hbar_inv.inverse_isomorphism

  # test if Hbar and Hbar_inv are inverse to each other:
  @test all([Hbar_inv(Hbar(g))==g for g in gens(NmodKerH)])
  @test all([Hbar(Hbar_inv(g))==g for g in gens(ImH)])
  #######################################################################



  #4) H: M --> N random map created via the hom() function
  N = SubquoModule(F2,A1,B1)
  M = SubquoModule(F2,A2,B2)
  HomNM = hom(N,M)[1]
  u1 = R[x^2*y^2 4*x^2*y^2] # 0 5*x*y^2] # original vector was longer but current output is too small.
  H = HomNM(sparse_row(u1))
  H = element_to_homomorphism(H)
  @test is_welldefined(H)

  ## testing the homomorphism theorem: #################################
  KerH,iKerH = kernel(H)
  ImH,iImH = image(H)

  NmodKerH, pNmodKerH = quo(N,KerH, cache_morphism=true)
  Hbar = SubQuoHom(NmodKerH,M,matrix(H)) # induced map N/KerH --> M
  Hbar = restrict_codomain(Hbar,ImH) # induced map N/KerH --> ImH

  @test is_welldefined(Hbar)
  @test is_bijective(Hbar)

  Hbar_inv = inv(Hbar)

  # test, if caching of inverse maps works:
  @test Hbar_inv === Hbar.inverse_isomorphism
  @test Hbar === Hbar_inv.inverse_isomorphism

  # test if Hbar and Hbar_inv are inverse to each other:
  @test all([Hbar_inv(Hbar(g))==g for g in gens(NmodKerH)])
  @test all([Hbar(Hbar_inv(g))==g for g in gens(ImH)])
end


@testset "lift of homomorphisms" begin
  K = GF(3)
  S, (x0, x1, x2, x3, x4) = graded_polynomial_ring(K, [:x0, :x1, :x2, :x3, :x4]);
  m = ideal(S, [x1^2+(-x1+x2+x3-x4)*x0, x1*x2+(x1-x3+x4)*x0, x1*x3+(-x1+x4+x0)*x0, x1*x4+(-x1+x3+x4-x0)*x0, x2^2+(x1-x2-x4-x0)*x0, x2*x3+(x1-x2+x3+x4-x0)*x0, x2*x4+(x1+x2-x3-x4-x0)*x0, x3^2+(x3+x4-x0)*x0,x3*x4+(-x3-x4+x0)*x0, x4^2+(x1+x3-x4-x0)*x0]);
  A, _ = quo(S, m);
  FA = free_resolution(A, algorithm = :mres, length = 2)
  phi1 = map(FA, 1)
  e1 = gen(codomain(phi1),1)
  phi2 = map(FA, 2)
  #phi3 = map(FA, 3)
  L = monomial_basis(A, 2);
  a = [[i == ((j-1) ÷ 5 + 1) ? S(L[((j-1) % 5) + 1]) : S(0) for i in 1:10] for j in 1:50]
  A1 = hom(domain(phi1), codomain(phi1), [p*e1 for p in a[1]])
  A1phi2 = phi2 * A1
  A2 = lift(A1phi2, phi1)
  @test matrix(A2)[1,1] == 2*x1 + 2*x2 + x3 + 2*x4
  #A2phi3 = phi3 * A2
  #A3 = lift2(A2phi3, phi2)
  #A3m = matrix(A3)
  #@test A3m[2,17]==S(2)
end


@testset "preimage" begin
  Oscar.set_seed!(235)
  R, (x,y) = polynomial_ring(QQ, [:x, :y])

  for _=1:10
    A1 = matrix([randpoly(R,0:2,2,1) for i=1:3,j=1:1])
    A2 = matrix([randpoly(R,0:2,2,1) for i=1:2,j=1:2])
    B1 = matrix([randpoly(R,0:2,2,1) for i=1:1,j=1:1])
    B2 = matrix([randpoly(R,0:2,2,1) for i=1:1,j=1:2])

    N = SubquoModule(A1,B1)
    M = SubquoModule(A2,B2)
    HomNM = hom(N,M)[1]
    if iszero(HomNM)
      continue
    end
    H = HomNM(sparse_row(matrix([randpoly(R,0:2,2,1) for _=1:1,j=1:ngens(HomNM)])))
    H = element_to_homomorphism(H)

    u = [SubquoModuleElem(sparse_row(matrix([randpoly(R) for _=1:1, _=1:ngens(N)])), N) for _=1:3]
    image_of_u = sub_object(M, map(H, u))
    preimage_test_module = image_of_u + sub_object(M,[M[1]])
    _,emb = preimage(H,preimage_test_module,:with_morphism)
    @test issubset(sub_object(N,u), image(emb)[1])
  end
end

@testset "change of base rings" begin
  Oscar.set_seed!(235)
  R, (x,y) = QQ[:x, :y]
  U = Oscar.MPolyPowersOfElement(x)
  S = Oscar.MPolyLocRing(R, U)
  F = FreeMod(R, 2)
  FS, mapF = change_base_ring(S, F)
  @test 1//x*mapF(x*F[1]) == FS[1]

  shift = hom(R, R, [x-1, y-2])
  FSshift, mapFSshift = change_base_ring(shift, F)
  @test mapFSshift(x*F[1]) == (x-1)*FSshift[1]

  A = R[x y]
  B = R[x^2 x*y]
  M = SubquoModule(F, A, B)
  MS, mapM = change_base_ring(S, M)
  @test iszero(mapM(M[1]))

  f = MapFromFunc(R, S, S)
  MS, mapM = change_base_ring(f, M)
  @test iszero(mapM(M[1]))
end

@testset "duals" begin
  Oscar.set_seed!(235)
  R, (x,y,z) = QQ[:x, :y, :z]
  F1 = FreeMod(R, 1)
  F2 = FreeMod(R, 2)
  F2v, ev = Oscar.dual(F2, codomain=F1)
  @test ev(F2v[1])(F2[1]) == F1[1] # the first generator

  FF, psi = Oscar.double_dual(F2)
  @test is_injective(psi)
  @test is_surjective(psi)

  M, inc = sub(F2, [x*F2[1], y*F2[1]])
  F1 = FreeMod(R, 1)
  Mv, ev = dual(M, codomain=F1)
  @test ev(Mv[1])(M[1]) == x*F1[1]

  Mvv, psi = Oscar.double_dual(M, codomain=F1)
  @test matrix(psi) == R[x; y]

  ### Quotient rings

  A = R[x y; z x-1]
  Q, _ = quo(R, ideal(R, det(A)))

  F1 = FreeMod(Q, 1)
  F2 = FreeMod(Q, 2)
  F2v, ev = Oscar.dual(F2, codomain=F1)
  @test ev(F2v[1])(F2[1]) == F1[1] # the first generator

  FF, psi = Oscar.double_dual(F2)
  @test is_injective(psi)
  @test is_surjective(psi)

  M, pr = quo(F2, [sum(A[i, j]*F2[j] for j in 1:ngens(F2)) for i in 1:nrows(A)])
  Mv, ev = Oscar.dual(M, codomain=F1)
  Mvv, psi = Oscar.double_dual(M, codomain=F1)
  @test is_injective(psi)
  @test is_surjective(psi) # works correctly!
end

@testset "free resolution in case of no relations" begin
  Oscar.set_seed!(235)
  R, (x,y,z) = polynomial_ring(QQ, [:x, :y, :z])
  Z = abelian_group(0)
  F = free_module(R, 3)
  G = free_module(R, 2)
  V = [y*G[1], (x+y)*G[1]+y*G[2], z*G[2]]
  a = hom(F, G, V)
  Mk = kernel(a)
  Mk1 = Mk[1]
  fr = free_resolution(Mk1)
  @test is_zero(map(fr.C,1))
end

@testset "length of free resolution" begin
  Oscar.set_seed!(235)
  S, (x0, x1, x2, x3, x4) = graded_polynomial_ring(GF(3), [:x0, :x1, :x2, :x3, :x4]);
  m = ideal(S, [x1^2+(-x1+x2+x3-x4)*x0, x1*x2+(x1-x3+x4)*x0,
            x1*x3+(-x1+x4+x0)*x0,
            x1*x4+(-x1+x3+x4-x0)*x0, x2^2+(x1-x2-x4-x0)*x0,
            x2*x3+(x1-x2+x3+x4-x0)*x0, x2*x4+(x1+x2-x3-x4-x0)*x0,
            x3^2+(x3+x4-x0)*x0,x3*x4+(-x3-x4+x0)*x0,
            x4^2+(x1+x3-x4-x0)*x0]);
  A, _ = quo(S, m);
  FA = free_resolution(A)
  @test length(FA.C.maps) == 9
end

@testset "vector_space_dimension and vector_space_basis" begin
  Oscar.set_seed!(235)
  R,(x,y,z,w) = QQ[:x, :y, :z, :w]
  U=complement_of_point_ideal(R,[0,0,0,0])
  RL, loc_map = localization(R,U)
  Floc = free_module(RL,2)
  v = gens(Floc)
  Mloc, _=quo(Floc,[x*v[1],y*v[1],z*v[1],w^2*(w+1)^3*v[1],v[2]])
  @test vector_space_dimension(Mloc) == 2
  @test vector_space_dimension(Mloc,1) == 1
  @test length(vector_space_basis(Mloc)) == 2
  @test length(vector_space_basis(Mloc,0)) == 1
end

@testset "canonical maps and garbage collection" begin
  Oscar.set_seed!(235)
  R, (x, y) = QQ[:x, :y]

  F = FreeMod(R, 1)

  # we need to wrap the creation of I in a scope of its own so
  # that gc works within the test suite.
  function dummy(F::FreeMod)
    I, inc = sub(F, [x*F[1]], cache_morphism=true)

    @test haskey(F.incoming, I)
    @test Oscar._recreate_morphism(I, F, F.incoming[I]) == inc

    @test haskey(I.outgoing, F)
    @test Oscar._recreate_morphism(I, F, I.outgoing[F]) == inc

    I = 5
    inc = "a"
  end
  dummy(F)

  GC.gc()
  GC.gc()

  @test length(keys(F.incoming)) == 0
  # The other way around it will not work, because I has a reference to its ambient_free_module f.

  function dummy2(F::FreeMod)
    I, inc_I = sub(F, [x*F[1]], cache_morphism=true)
    J, inc_J = sub(I, [x^2*I[1]], cache_morphism=true)

    @test haskey(J.outgoing, I)
    @test haskey(I.incoming, J)
    @test Oscar._recreate_morphism(J, I, J.outgoing[I]) == inc_J
    @test Oscar._recreate_morphism(J, I, I.incoming[J]) == inc_J

    I = 5
    inc_I = 6
  end
  dummy2(F)
  
  GC.gc()
  GC.gc()

  @test length(keys(F.incoming)) == 0
end


@testset "issue 3107" begin
  Oscar.set_seed!(235)
  X = veronese();
  I = defining_ideal(X);
  Pn = base_ring(I)
  FI = free_resolution(I)
  F = graded_free_module(Pn, 1)
  dualFIC = hom(FI.C, F)
end

@testset "issue 4203" begin
  R, (x,y) = polynomial_ring(GF(2), ["x","y"]);
  
  g = [x+1, y+1]
  s = syzygy_generators(g)
  F = parent(first(s))
  s2 = syzygy_generators(g; parent=F)
  @test s == s2
  s3 = syzygy_generators(g)
  @test s2 != s3
  
  A, _ = quo(R, ideal(R, [x^2+1, y^2+1]));
  
  g = A.([x+1, y+1])
  s = syzygy_generators(g)
  F = parent(first(s))
  s2 = syzygy_generators(g; parent=F)
  @test s == s2
  s3 = syzygy_generators(g)
  @test s2 != s3
  
  F = free_module(A,2);
  M,_ = sub(F, [F([A(x+1),A(y+1)])]);
  FF = free_module(A, ngens(M)); 
  phi = hom(FF, M, gens(M)); 
  K, = kernel(phi); 
  @test ambient_representatives_generators(K) == [(x*y + x + y + 1)*FF[1]]
  @test_throws ErrorException standard_basis(K)
  s1 = syzygy_generators(ambient_representatives_generators(M))
  G = parent(first(s1))
  s2 = syzygy_generators(ambient_representatives_generators(M); parent=G)
  @test s1 == s2
  s3 = syzygy_generators(ambient_representatives_generators(M))
  @test s3 != s2
  @test_throws ArgumentError syzygy_generators(ambient_representatives_generators(M); parent=F)
end

<<<<<<< HEAD
@testset "Issue #4809" begin
  R, (x,) = polynomial_ring(QQ, [:x])
  F = free_module(R, 1)
  M = SubquoModule(F, [x*F[1]], [x^2*F[1]])
  MoM = tensor_product(M, M)
  @test !is_zero(MoM)
  decomp = Oscar.tensor_generator_decompose_function(MoM)
  m = Oscar.tensor_pure_function(MoM)
  b0 = (M[1], M[1])
  a = m(b0...)
  b = decomp(a)
  @test b == b0
end
=======
@testset "composition of morphisms" begin
  R, (x, y) = QQ[:x, :y]
  P, t = QQ[:t]
  kk, _ = extension_field(t^2 + 1)
  S, (u, v) = kk[:u, :v]
  R1 = free_module(R, 1)
  S1 = free_module(S, 1)
  id_R1 = hom(R1, R1, [R1[1]])
  id_S1 = hom(S1, S1, [S1[1]])
  f = hom(R1, S1, [S1[1]], hom(R, S, [u, v]))
  i = first(gens(kk))
  conj = hom(kk, kk, -i)
  conj_S1 = hom(S1, S1, [S1[1]], hom(S, S, conj, [u, v]))
  # recreate the same morphism, but with an anonymous function as ring_map
  conj_S1_alt = hom(S1, S1, [S1[1]], f->evaluate(map_coefficients(conj, f), [u, v]))
  @test_throws ErrorException conj_S1 == conj_S1_alt

  a = compose(compose(id_R1, f), compose(conj_S1, id_S1))
  b = compose(compose(id_R1, compose(f, conj_S1)), id_S1)
  c = compose(compose(compose(id_R1, f), conj_S1), id_S1)
  d = compose(id_R1, compose(f, compose(conj_S1, id_S1)))

  @test a == b
  a_alt = compose(compose(id_R1, f), compose(conj_S1_alt, id_S1))
  @test_throws ErrorException f == a # non-comparable ring_maps
  @test_throws ErrorException a_alt == a # same
  @test_throws MethodError !(conj_S1 == id_S1) # ring map vs. no ring map
  @test conj_S1 == conj_S1 # identical ring maps are OK
  @test all(a(x) == b(x) for x in gens(R1))
  @test all(a(x) == c(x) for x in gens(R1))
  @test all(a(x) == d(x) for x in gens(R1))

  @test all(i*conj_S1(x) == conj_S1(-i*x) for x in gens(S1))
  @test conj_S1 == compose(conj_S1, id_S1) # identical ring_map
  @test conj_S1 == compose(id_S1, conj_S1)
end
>>>>>>> 08c390ad
<|MERGE_RESOLUTION|>--- conflicted
+++ resolved
@@ -1328,7 +1328,6 @@
   @test_throws ArgumentError syzygy_generators(ambient_representatives_generators(M); parent=F)
 end
 
-<<<<<<< HEAD
 @testset "Issue #4809" begin
   R, (x,) = polynomial_ring(QQ, [:x])
   F = free_module(R, 1)
@@ -1342,7 +1341,7 @@
   b = decomp(a)
   @test b == b0
 end
-=======
+
 @testset "composition of morphisms" begin
   R, (x, y) = QQ[:x, :y]
   P, t = QQ[:t]
@@ -1378,5 +1377,4 @@
   @test all(i*conj_S1(x) == conj_S1(-i*x) for x in gens(S1))
   @test conj_S1 == compose(conj_S1, id_S1) # identical ring_map
   @test conj_S1 == compose(id_S1, conj_S1)
-end
->>>>>>> 08c390ad
+end