--- conflicted
+++ resolved
@@ -98,8 +98,6 @@
   M, _ = quo(A2, v)
   p = free_resolution(M)
   @test !iszero(p[10])
-<<<<<<< HEAD
-=======
 end
 
 @testset "free resolutions II" begin
@@ -110,5 +108,4 @@
   M, _ = quo(A1, [y*A1[1], z*A1[1]])
   p = free_resolution(M)
   @test iszero(p[10])
->>>>>>> 2e02f449
-end+end
