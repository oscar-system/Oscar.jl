--- conflicted
+++ resolved
@@ -3,11 +3,7 @@
   I = ideal(R, [x^2 - y^2 + z^2])
   J = ideal(R, [x-1, y-2])
   X = Spec(R, I*J, units_of(R))
-<<<<<<< HEAD
-  Z = singular_locus(X)
-=======
   Z, _ = singular_locus(X)
->>>>>>> eeac093a
   @test is_subset(subscheme(X, [x,y,z]), Z)
   @test is_subset(subscheme(X, [z^2-3, y-2, x-1]), Z)
   @test !is_smooth(X)
@@ -16,53 +12,31 @@
   @test is_smooth(Y)
   U1 = complement_of_ideal(R, [0, 0, 0])
   X1 = Spec(R, I * J, U1)
-<<<<<<< HEAD
-  Z1 = singular_locus(X1)
-=======
   Z1, _ = singular_locus(X1)
->>>>>>> eeac093a
   @test is_subset(subscheme(X1,  [x, y, z]), Z1)
   @test is_smooth(Spec(R, U1))
   U2 = complement_of_ideal(R, [1, 1, 0])
   X2 = Spec(R, I * J, U2)
-<<<<<<< HEAD
-  Z2 = singular_locus(X2)
-=======
   Z2, _ = singular_locus(X2)
->>>>>>> eeac093a
   @test is_empty(Z2)
   @test is_smooth(X2)
   X3 = Spec(R, ideal(R,[x,y,z]), units_of(R))
   is_smooth(X3)
-<<<<<<< HEAD
-  @test singular_locus(Spec(R)) == Spec(R,ideal(R,[one(R)]))
-=======
   @test singular_locus(Spec(R))[1] == Spec(R,ideal(R,[one(R)]))
->>>>>>> eeac093a
 end
 
 @testset "singular_locus_reduced" begin
   R, (x,y,z) = QQ["x", "y", "z"]
   I = ideal(R, [(x^2 + y^2 + z^2)*(x-y)^2])
   X = Spec(R, I, units_of(R))
-<<<<<<< HEAD
-  Y = singular_locus(X)
-  Yr = singular_locus_reduced(X)
-=======
   Y, _ = singular_locus(X)
   Yr, _ = singular_locus_reduced(X)
->>>>>>> eeac093a
   ISL1 = ideal(R, [x-y])
   ISL2 = ideal(R, [x-y,2y^2+z^2])
   SL1 = Spec(R, ISL1,units_of(R))
   SL2= Spec(R,ISL2,units_of(R))
-<<<<<<< HEAD
-  @test reduced_scheme(Y) == SL1
-  @test reduced_scheme(Yr) == SL2
-=======
   @test reduced_scheme(Y)[1] == SL1
   @test reduced_scheme(Yr)[1] == SL2
->>>>>>> eeac093a
 end
 
 @testset "is_equidimensional, is_reduced etc" begin
@@ -79,11 +53,7 @@
   @test !is_equidimensional(Y)
   @test is_reduced(X)
   @test !is_reduced(X2)
-<<<<<<< HEAD
-  @test reduced_scheme(X2) == X
-=======
   @test reduced_scheme(X2)[1] == X
->>>>>>> eeac093a
   U = complement_of_ideal(R,[0,0,0])
   X1 = Spec(R, I ,U)
   X12 = Spec(R, I2, U)
@@ -93,21 +63,13 @@
   @test is_equidimensional(Y1) # pther component does not pass through point
   @test is_reduced(X1)
   @test !is_reduced(X12)
-<<<<<<< HEAD
-  @test reduced_scheme(X12) == X1
-=======
   @test reduced_scheme(X12)[1] == X1
->>>>>>> eeac093a
   @test is_equidimensional(Spec(R))
   @test is_equidimensional(Spec(R,U))
   @test is_reduced(Spec(R))
   @test is_reduced(Spec(R,U))
   Z = Spec(R)
-<<<<<<< HEAD
-  @test reduced_scheme(Z) == Z
-=======
   @test reduced_scheme(Z)[1] == Z
->>>>>>> eeac093a
 end
 
 @testset "derivative in localized ring" begin
