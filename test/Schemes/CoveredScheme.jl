@testset "Covered schemes 1" begin
  R, (x,y) = PolynomialRing(QQ, ["x", "y"])
  X = subscheme(Spec(R), [x^2+y^2])
  P = projective_space(X, 3)
  S = ambient_coordinate_ring(P)
  (u, v) = gens(S)[1], gens(S)[2]
  h = u^3 
  h = u^3 + u^2
  h = u^3 + (u^2)*v 
  h = u^3 + u^2*v - OO(X)(x)*v^3
  Z = subscheme(P, h)
  C = standard_covering(Z)
  f = dehomogenize(Z, 1)
  @test f(u) == gens(OO(C[2]))[1]
end

@testset "Covered schemes 2" begin
  P = projective_space(QQ, ["x", "y", "z", "w"])
  Pc = covered_scheme(P)
  S = ambient_coordinate_ring(P)
  (x,y,z,w) = gens(S)
  X = subscheme(P, [x*w - y*z])
  @test dim(Pc)==3
  @test dim(covered_scheme(X))==2
  Y = subscheme(P, [x*z,y*z])
  @test dim(covered_scheme(Y)) == 2
  C = standard_covering(X)
  D, i, j = simplify(C) 
  @test all( x->(ngens(ambient_coordinate_ring(x)) == 2), collect(D))
  @test_broken transition_graph(Pc[1])
  @test_broken transition_graph(C)
end

@testset "standard_covering" begin
  R, t = PolynomialRing(QQ,["t"])
  T = Oscar.standard_spec(subscheme(Spec(R),t))
  Pt= projective_space(T, 2)
  X = covered_scheme(Pt)
  @test dim(X) == 2
end

@testset "covered schemes 3" begin
  IP2 = projective_space(QQ, 2, var_name="u")
  S = ambient_coordinate_ring(IP2)
  u0, u1, u2 = gens(S)
  C = subscheme(IP2, u0^2 - u1*u2)

  Ccov = covered_scheme(C)
  #IP2cov = covered_scheme(IP2)

  R = base_ring(OO(Ccov[1][2]))
  L, _ = localization(R, R[1])
  @test poly_type(Spec(R)) === poly_type(Spec(L)) === poly_type(Ccov[1][2])
  Lnew, f, g = simplify(L)
  @test !(L == Lnew)
  @test compose(f, g) == identity_map(L)
  @test compose(g, f) == identity_map(Lnew)

  C1 = default_covering(Ccov)
  C2, f, g = simplify(C1)
  tmp1 = compose(f, g)
  tmp2 = compose(g, f) 
  @test domain(tmp1) === codomain(tmp1) === C2
  @test domain(tmp2) === codomain(tmp2) === C1
  @test length(C2) == 3
  @test length(all_patches(C2)) == 3
  for (i, U) in zip(1:3, C2)
    @test U === C2[i]
  end

  U = C1[2]
  x = gens(ambient_coordinate_ring(U))[1]
  W = SpecOpen(U, [x, x-1])
  W1, W2 = affine_patches(W)
  #add_affine_refinement!(C1, W)

  @test sprint(show, C1) isa String

  @test base_ring_type(Ccov) == typeof(QQ)
  @test base_ring(Ccov) == QQ
  simplify!(Ccov)
  @test length(coverings(Ccov)) == 2
  C1, C3 = coverings(Ccov)
  @test codomain(Ccov[C1, C3]) === C3
  @test domain(Ccov[C1, C3]) === C1
  @test codomain(Ccov[C3, C1]) === C1
  @test domain(Ccov[C3, C1]) === C3
  @test glueings(Ccov) === glueings(C1)
  set_name!(Ccov, "C")
  @test name(Ccov) == "C"

  @test CoveredScheme(C1[1]) isa AbsCoveredScheme
  @test is_empty(empty_covered_scheme(QQ))

  E = subscheme(IP2, ideal(S, gens(S)))
  Ecov = covered_scheme(E)
  @test is_empty(Ecov)

  @attributes mutable struct DummyCoveredScheme{BRT}<:AbsCoveredScheme{BRT}
    C::CoveredScheme
    function DummyCoveredScheme(C::CoveredScheme)
      return new{base_ring_type(C)}(C)
    end
  end
  Oscar.underlying_scheme(D::DummyCoveredScheme) = D.C

  D = DummyCoveredScheme(Ccov)
  @test coverings(D) == coverings(Ccov)
  @test default_covering(D) == default_covering(Ccov)
  @test patches(D) == patches(Ccov)
  @test Ccov[1][1] in D
  @test D[Ccov[1]] == Ccov[Ccov[1]]
  @test D[Ccov[1], Ccov[2]] == Ccov[Ccov[1], Ccov[2]]
  @test refinements(D) == refinements(Ccov)
  @test glueings(D) == glueings(Ccov)
  @test base_ring(D) == base_ring(Ccov)
end

<<<<<<< HEAD
@testset "closed embeddings and singular loci" begin
  IP2 = projective_space(QQ, ["x", "y", "z"])
  S = ambient_coordinate_ring(IP2)
  (x, y, z) = gens(S)
  f = x^2*z + y^3 - y^2*z
  C = subscheme(IP2, ideal(S, f))
  Ccov = covered_scheme(C)
  Csing, inc = singular_locus_reduced(Ccov)
  @test all(x -> (x[1] == x[2]), collect(zip(affine_charts(Csing), affine_charts(subscheme(image_ideal(inc))))))
=======
@testset "is_integral" begin
  P = projective_space(QQ, 2)

  S = ambient_coordinate_ring(P)
  u, v, w = gens(S)
  I = ideal(S, [u*(v^2 + w^2 + u^2)])

  X = subscheme(P, I)
  Xcov = covered_scheme(X)
  @test !is_integral(Xcov)
  U = Xcov[1][1]
  @test is_integral(U)
  @test is_integral(hypersurface_complement(U, OO(U)[2]))

  Y = subscheme(P, ideal(S, v^2 + w^2 + u^2))
  Ycov = covered_scheme(Y)
  @test is_integral(Ycov)

  R = S.R 
  A = Spec(R)
  @test is_integral(A)
  @test is_integral(hypersurface_complement(A, R[1]))

  # The following produces a covered scheme consisting of three disjoint affine patches
  Ysep = CoveredScheme(Covering(affine_charts(Ycov)))
  @test !is_integral(Ysep)

  # Two points, one reduced, the other not
  J1 = ideal(S, [u^2, v])
  J2 = ideal(S, [u-w, v-w])

  Z = subscheme(P, J1*J2)
  Zcov = covered_scheme(Z)
  @test !is_integral(Zcov)

  Z1 = subscheme(P, J1)
  Z1cov = covered_scheme(Z1)
  @test !is_integral(Z1cov)

  Z2 = subscheme(P, J2)
  Z2cov = covered_scheme(Z2)
  @test is_integral(Z2cov)
>>>>>>> fe2b7430
end<|MERGE_RESOLUTION|>--- conflicted
+++ resolved
@@ -116,7 +116,6 @@
   @test base_ring(D) == base_ring(Ccov)
 end
 
-<<<<<<< HEAD
 @testset "closed embeddings and singular loci" begin
   IP2 = projective_space(QQ, ["x", "y", "z"])
   S = ambient_coordinate_ring(IP2)
@@ -126,7 +125,9 @@
   Ccov = covered_scheme(C)
   Csing, inc = singular_locus_reduced(Ccov)
   @test all(x -> (x[1] == x[2]), collect(zip(affine_charts(Csing), affine_charts(subscheme(image_ideal(inc))))))
-=======
+end
+
+
 @testset "is_integral" begin
   P = projective_space(QQ, 2)
 
@@ -169,5 +170,4 @@
   Z2 = subscheme(P, J2)
   Z2cov = covered_scheme(Z2)
   @test is_integral(Z2cov)
->>>>>>> fe2b7430
 end