--- conflicted
+++ resolved
@@ -1,36 +1,18 @@
 @testset "Serialization.Upgrades" begin
-<<<<<<< HEAD
   @testset "< 0.11.3 Upgrade" begin
     L = ones(QQFieldElem, 15)
     R, x = QQ["x"]
     p = R(L)
     loaded_p = load(joinpath(@__DIR__, "file_version<=0.11.2.json"); params=R);
-=======
-  @test_skip @testset "< 0.11.3 Upgrade" begin
-    L = ones(QQFieldElem, 15)
-    R, x = QQ["x"]
-    p = R(L)
-    loaded_p = load(joinpath(@__DIR__, "file_version<=0.11.2.json"); parent=R);
->>>>>>> ae19865e
-
     @test p == loaded_p
   end
 
-<<<<<<< HEAD
   @testset "< 0.12.0 Upgrade" begin
-=======
-  @test_skip @testset "< 0.12.0 Upgrade" begin
->>>>>>> ae19865e
     Zt, t = polynomial_ring(residue_ring(ZZ, 2), "t")
     Fin, d = FiniteField(t^2 + t + 1)
     Rx, x = Fin["x"]
     p = x^2 + d * x + 1
-<<<<<<< HEAD
     loaded_p =  load(joinpath(@__DIR__, "file_version<=0.12.0.json"); params=Rx);
-=======
-    loaded_p =  load(joinpath(@__DIR__, "file_version<=0.12.0.json"); parent=Rx);
->>>>>>> ae19865e
-
     @test p == loaded_p
   end
 end