--- conflicted
+++ resolved
@@ -1,6 +1,5 @@
-<<<<<<< HEAD
-# the purpose of this file is to handle any helper that need to be include
-=======
+# the purpose of this file is to handle any helper that need to be included before any upgrade test
+
 import Downloads
 import CodecZlib
 import Tar
@@ -19,7 +18,6 @@
   end
 end
 
->>>>>>> 3301435e
 if !isdefined(Main, :test_1_4_0_upgrade) || isinteractive()
   # this function is used to run an upgrade on all types that had serialization tests
   # the reason for such a large upgrade test was due to the fact that so many types were affected
