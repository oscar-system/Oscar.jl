function test_save_load_roundtrip(func, path, original::T; parent=nothing) where T
  # save and load from a file
  filename = joinpath(path, "original.json")
  save(filename, original)
<<<<<<< HEAD
  loaded = load(filename; parent=parent)
  @test loaded isa T
=======
  loaded = load(filename)
  if T <: Vector
    @test loaded isa Vector
  else
    @test loaded isa T
  end
>>>>>>> 68913bbc
  func(loaded)

  # save and load from an IO buffer
  io = IOBuffer()
  save(io, original)
  seekstart(io)
<<<<<<< HEAD
  loaded = load(io; parent=parent)
  @test loaded isa T
=======
  loaded = load(io)
  if T <: Vector
    @test loaded isa Vector
  else
    @test loaded isa T
  end
>>>>>>> 68913bbc
  func(loaded)

  # save and load from an IO buffer, with prescribed type
  io = IOBuffer()
  save(io, original)
  seekstart(io)
<<<<<<< HEAD
  loaded = load(io, T; parent=parent)
  @test loaded isa T
=======
  loaded = load(io, T)
  if T <: Vector
    @test loaded isa Vector
  else
    @test loaded isa T
  end
>>>>>>> 68913bbc
  func(loaded)
end

@testset "basic_types" begin
    
    mktempdir() do path
        @testset "Testing (de)serialization of $(T)" for T in 
            (
                UInt, UInt8, UInt16, UInt32, UInt64, UInt128,
                Int, Int8, Int16, Int32, Int64, Int128,
                Float16, Float32, Float64,
                BigInt,
                fmpz,
            )
            original = T(1)
            test_save_load_roundtrip(path, original) do loaded
              @test loaded == original
            end
        end

        @testset "String" begin
            original = "original"
            test_save_load_roundtrip(path, original) do loaded
              @test loaded == original
            end
        end

        @testset "Symbol" begin
            original = :original
            test_save_load_roundtrip(path, original) do loaded
              @test loaded == original
            end
        end

        @testset "Singleton types" begin
            test_save_load_roundtrip(path, ZZ) do loaded
              @test loaded === ZZ
            end
            test_save_load_roundtrip(path, QQ) do loaded
              @test loaded === QQ
            end
        end
    end
end<|MERGE_RESOLUTION|>--- conflicted
+++ resolved
@@ -2,51 +2,37 @@
   # save and load from a file
   filename = joinpath(path, "original.json")
   save(filename, original)
-<<<<<<< HEAD
   loaded = load(filename; parent=parent)
-  @test loaded isa T
-=======
-  loaded = load(filename)
   if T <: Vector
     @test loaded isa Vector
   else
     @test loaded isa T
   end
->>>>>>> 68913bbc
   func(loaded)
 
   # save and load from an IO buffer
   io = IOBuffer()
   save(io, original)
   seekstart(io)
-<<<<<<< HEAD
   loaded = load(io; parent=parent)
-  @test loaded isa T
-=======
-  loaded = load(io)
+
   if T <: Vector
     @test loaded isa Vector
   else
     @test loaded isa T
   end
->>>>>>> 68913bbc
   func(loaded)
 
   # save and load from an IO buffer, with prescribed type
   io = IOBuffer()
   save(io, original)
   seekstart(io)
-<<<<<<< HEAD
   loaded = load(io, T; parent=parent)
-  @test loaded isa T
-=======
-  loaded = load(io, T)
   if T <: Vector
     @test loaded isa Vector
   else
     @test loaded isa T
   end
->>>>>>> 68913bbc
   func(loaded)
 end
 
