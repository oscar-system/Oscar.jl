--- conflicted
+++ resolved
@@ -79,25 +79,15 @@
         @test dim(nfsquare) == dim(loaded)
       end
 
-<<<<<<< HEAD
       nfdodecahedron = normal_fan(dodecahedron())
+      # add some extra properties to check save / load
+      Polymake.give(Oscar.pm_object(nfdodecahedron), :MAXIMAL_CONES_FACETS)
       test_save_load_roundtrip(path, nfdodecahedron) do loaded
         @test n_rays(nfdodecahedron) == n_rays(loaded)
         @test number_of_maximal_cones(nfdodecahedron) == number_of_maximal_cones(loaded)
         @test dim(nfdodecahedron) == dim(loaded)
       end
     end
-=======
-          nfdodecahedron = normal_fan(dodecahedron())
-          # add some extra properties to check save / load
-          Polymake.give(Oscar.pm_object(nfdodecahedron), :MAXIMAL_CONES_FACETS)
-          test_save_load_roundtrip(path, nfdodecahedron) do loaded
-            @test n_rays(nfdodecahedron) == n_rays(loaded)
-            @test number_of_maximal_cones(nfdodecahedron) == number_of_maximal_cones(loaded)
-            @test dim(nfdodecahedron) == dim(loaded)
-          end
-        end
->>>>>>> 5acd5c58
 
     @testset "LinearProgram" begin
       P = cube(3)
