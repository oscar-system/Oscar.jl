@testset "Groups" begin
  mktempdir() do path
    @testset "Permutation groups" begin
      G = symmetric_group(5)

      # single element
      x = gen(G, 1)
      test_save_load_roundtrip(path, x) do loaded
        @test x == loaded
      end

      # full symmetric group
      test_save_load_roundtrip(path, G) do loaded
        @test G == loaded
      end

      # subgroup of a symmetric group
      U = sylow_subgroup(G, 2)[1]
      test_save_load_roundtrip(path, U) do loaded
        @test U == loaded
      end
      y = gen(U, 1)
      test_save_load_roundtrip(path, y) do loaded
        @test y == loaded
      end

      # elements and groups together (`Vector{Any}` is not supported)
      v = (x, y, G, U)
      filenamev = joinpath(path, "v")
      save(filenamev, v)
      loadedv = load(filenamev)
      @test v == loadedv

      # three elements from two different groups
      w = (x, x^2, y)
      filenamew = joinpath(path, "w")
      save(filenamew, w)
      loadedw = load(filenamew)
      @test w == loadedw
      @test parent(loadedv[1]) === parent(loadedw[1])

      # simulate loading into a fresh Julia session
      Oscar.reset_global_serializer_state()
      loadedv = load(filenamev)
      @test parent(loadedv[1]) === loadedv[3]

      loadedw = load(filenamew)
      @test parent(loadedw[1]) === parent(loadedw[2])
      @test parent(loadedw[1]) !== parent(loadedw[3])
      @test parent(loadedw[1]) !== G
      @test parent(loadedw[1]) == G
      @test parent(loadedw[3]) !== U
      @test parent(loadedw[3]) == U
      @test loadedw[1] == loadedv[1]
      @test parent(loadedw[1]) === parent(loadedv[1])
    end

    @testset "Free groups and their subgroups" begin
      F = free_group(2)

      # single element
      x = gen(F, 1)
      test_save_load_roundtrip(path, x) do loaded
        @test x == loaded
      end

      # full free group
      test_save_load_roundtrip(path, F) do loaded
        @test F === loaded
      end

      # subgroup of free group
      U = sub(F, [gen(F, 1)])[1]
      test_save_load_roundtrip(path, U) do loaded
        @test U === loaded
      end
      y = gen(U, 1)
      test_save_load_roundtrip(path, y) do loaded
        @test y == loaded
      end

      # elements and groups together (`Vector{Any}` is not supported)
      v = (x, y, F, U)
      filenamev = joinpath(path, "v")
      save(filenamev, v)
      loadedv = load(filenamev)
      @test v == loadedv

      # three elements from two different groups
      w = (x, x^2, y)
      filenamew = joinpath(path, "w")
      save(filenamew, w)
      loadedw = load(filenamew)
      @test w == loadedw
      @test parent(loadedv[1]) === parent(loadedw[1])

      # simulate loading into a fresh Julia session
       Oscar.reset_global_serializer_state()
       loadedv = load(filenamev)
       @test parent(loadedv[1]) === loadedv[3]
       @test parent(loadedv[2]) === loadedv[4]
       @test is_subgroup(loadedv[4], loadedv[3])[1]

       loadedw = load(filenamew)
       @test parent(loadedw[1]) === parent(loadedw[2])
       @test parent(loadedw[1]) !== parent(loadedw[3])
       @test parent(loadedw[1]) !== F
       @test parent(loadedw[3]) !== U
       @test loadedw[1] == loadedv[1]
       @test parent(loadedw[1]) === parent(loadedv[1])
    end

    @testset "Finitely presented groups and their subgroups" begin
      F = free_group(2)
      x1 = gen(F, 1)
      x2 = gen(F, 2)
      G = quo(F, [x1^2, x2^2, comm(x1, x2)])[1]

      # single element
      x = gen(G, 1)
      test_save_load_roundtrip(path, x) do loaded
        @test x == loaded
      end

      # full f.p. group
      test_save_load_roundtrip(path, G) do loaded
        @test G == loaded
      end

      # subgroup of f.p. group
      U = sub(G, [gen(G, 1)])[1]
      test_save_load_roundtrip(path, U) do loaded
        @test gens(U) == gens(loaded)
      end
      y = gen(U, 1)
      test_save_load_roundtrip(path, y) do loaded
        @test y == loaded
      end

       # elements and groups together (`Vector{Any}` is not supported)
       v = (x, y, G, U)
       filenamev = joinpath(path, "v")
       save(filenamev, v)
       loadedv = load(filenamev)
       @test v == loadedv

       # three elements from two different groups
       w = (x, x^2, y)
       filenamew = joinpath(path, "w")
       save(filenamew, w)
       loadedw = load(filenamew)
       @test w == loadedw
       @test parent(loadedv[1]) === parent(loadedw[1])

       # simulate loading into a fresh Julia session
       Oscar.reset_global_serializer_state()
       loadedv = load(filenamev)
       @test parent(loadedv[1]) === loadedv[3]
       @test parent(loadedv[2]) === loadedv[4]
       @test is_subgroup(loadedv[4], loadedv[3])[1]

       loadedw = load(filenamew)
       @test parent(loadedw[1]) === parent(loadedw[2])
       @test parent(loadedw[1]) !== parent(loadedw[3])
       @test parent(loadedw[1]) !== G
       @test parent(loadedw[3]) !== U
       @test loadedw[1] == loadedv[1]
       @test parent(loadedw[1]) === parent(loadedv[1])
    end

    @testset "Pc groups and sub pc groups" begin
      paras = [(1, 1), (5, 1), (24, 12)]
      for (n, i) in paras
        G = small_group(n, i)

        # single element
        x = rand(G)
        test_save_load_roundtrip(path, x) do loaded
          @test x == loaded
        end

        # full pc group
        test_save_load_roundtrip(path, G) do loaded
          @test G == loaded
        end

        # subgroup of pc group
        U = sylow_subgroup(G, 2)[1]
        test_save_load_roundtrip(path, U) do loaded
          @test gens(U) == gens(loaded)
        end
        y = rand(U)
        test_save_load_roundtrip(path, y) do loaded
          @test y == loaded
        end

        # elements and groups together (`Vector{Any}` is not supported)
        v = (x, y, G, U)
        filenamev = joinpath(path, "v")
        save(filenamev, v)
        loadedv = load(filenamev)
        @test v == loadedv

        # three elements from two different groups
        w = (x, x^2, y)
        filenamew = joinpath(path, "w")
        save(filenamew, w)
        loadedw = load(filenamew)
        @test w == loadedw
        @test parent(loadedv[1]) === parent(loadedw[1])

        # simulate loading into a fresh Julia session
        Oscar.reset_global_serializer_state()
        loadedv = load(filenamev)
        @test parent(loadedv[1]) === loadedv[3]
        @test parent(loadedv[2]) === loadedv[4]
        @test is_subgroup(loadedv[4], loadedv[3])[1]

        loadedw = load(filenamew)
        @test parent(loadedv[1]) === parent(loadedw[2])
        @test parent(loadedw[1]) === parent(loadedw[2])
        @test parent(loadedw[1]) !== parent(loadedw[3])
        @test parent(loadedw[1]) !== G
        @test parent(loadedw[3]) !== U
        @test loadedw[1] == loadedv[1]
        @test parent(loadedw[1]) === parent(loadedv[1])
      end
    end

    @testset "Matrix Groups" begin
      G = general_linear_group(3, 5)
      product_of_gens = reduce(*, gens(G))
      test_save_load_roundtrip(path, product_of_gens) do loaded
        @test loaded == product_of_gens
      end
<<<<<<< HEAD
=======

      mats = [[0 -1 0; 1 -1 0; 0 0 1], [0 1 0; 1 0 0; 0 0 1]]
      matelms = map(m -> matrix(GF(5), m), mats)
      g = G.(matelms)

      test_save_load_roundtrip(path, g) do loaded
        @test loaded == g
      end
>>>>>>> 08837053
    end
  end
end<|MERGE_RESOLUTION|>--- conflicted
+++ resolved
@@ -233,8 +233,6 @@
       test_save_load_roundtrip(path, product_of_gens) do loaded
         @test loaded == product_of_gens
       end
-<<<<<<< HEAD
-=======
 
       mats = [[0 -1 0; 1 -1 0; 0 0 1], [0 1 0; 1 0 0; 0 0 1]]
       matelms = map(m -> matrix(GF(5), m), mats)
@@ -243,7 +241,6 @@
       test_save_load_roundtrip(path, g) do loaded
         @test loaded == g
       end
->>>>>>> 08837053
     end
   end
 end