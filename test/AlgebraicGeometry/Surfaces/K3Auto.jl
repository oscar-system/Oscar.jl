@testset "elliptic fibrations" begin
  B = matrix(FlintQQ, 16, 16 ,[2, 0, 0, 0, 0, 0, 0, 0, 0, 0, 0, 0, 0, 0, 0, 0, 3//2, 1//2, 0, 0, 0, 0, 0, 0, 0, 0, 0, 0, 0, 0, 0, 0, 0, 0, 2, 0, 0, 0, 0, 0, 0, 0, 0, 0, 0, 0, 0, 0, 0, 0, 0, 2, 0, 0, 0, 0, 0, 0, 0, 0, 0, 0, 0, 0, 0, 0, 0, 0, 2, 0, 0, 0, 0, 0, 0, 0, 0, 0, 0, 0, 0, 0, 1, 1, 1, 1, 0, 0, 0, 0, 0, 0, 0, 0, 0, 0, 0, 0, 1//2, 3//2, 3//2, 1//2, 1, 0, 0, 0, 0, 0, 0, 0, 0, 0, 0, 0, 1, 1//2, 3//2, 0, 1//2, 1//2, 0, 0, 0, 0, 0, 0, 0, 0, 0, 0, 1, 0, 1//2, 1//2, 1//2, 0, 1//2, 0, 0, 0, 0, 0, 0, 0, 0, 0, 1//2, 1, 1//2, 0, 1//2, 0, 0, 1//2, 0, 0, 0, 0, 0, 0, 0, 0, 0, 0, 0, 0, 0, 0, 0, 0, 2, 0, 0, 0, 0, 0, 0, 0, 0, 0, 0, 0, 0, 0, 0, 0, 0, 2, 0, 0, 0, 0, 0, 0, 0, 0, 0, 0, 0, 0, 0, 0, 1, 0, 1, 0, 0, 0, 0, 0, 0, 0, 0, 0, 0, 0, 0, 0, 0, 1, 0, 3, 0, 0, 0, 0, 0, 0, 0, 0, 0, 0, 0, 0, 0, 1, 0, 0, 1, 0, 0, 0, 0, 0, 0, 0, 0, 0, 0, 0, 1//2, 0, 1//2, 0, 3//5, 1//10]);
  G = matrix(FlintQQ, 16, 16 ,[1, 0, 0, 0, 0, 0, 0, 0, 0, 0, 0, 0, 0, 0, 0, 0, 0, -1, 0, 0, 0, 0, 0, 0, 0, 0, 0, 0, 0, 0, 0, 0, 0, 0, -1, 0, 0, 0, 0, 0, 0, 0, 0, 0, 0, 0, 0, 0, 0, 0, 0, -1, 0, 0, 0, 0, 0, 0, 0, 0, 0, 0, 0, 0, 0, 0, 0, 0, -1, 0, 0, 0, 0, 0, 0, 0, 0, 0, 0, 0, 0, 0, 0, 0, 0, -1, 0, 0, 0, 0, 0, 0, 0, 0, 0, 0, 0, 0, 0, 0, 0, 0, -1, 0, 0, 0, 0, 0, 0, 0, 0, 0, 0, 0, 0, 0, 0, 0, 0, -1, 0, 0, 0, 0, 0, 0, 0, 0, 0, 0, 0, 0, 0, 0, 0, 0, -1, 0, 0, 0, 0, 0, 0, 0, 0, 0, 0, 0, 0, 0, 0, 0, 0, -1, 0, 0, 0, 0, 0, 0, 0, 0, 0, 0, 0, 0, 0, 0, 0, 0, -1, 0, 0, 0, 0, 0, 0, 0, 0, 0, 0, 0, 0, 0, 0, 0, 0, -1, 0, 0, 0, 0, 0, 0, 0, 0, 0, 0, 0, 0, 0, 0, 0, 0, -1, 0, 0, 0, 0, 0, 0, 0, 0, 0, 0, 0, 0, 0, 0, 0, 0, -1, 0, 0, 0, 0, 0, 0, 0, 0, 0, 0, 0, 0, 0, 0, 0, 0, -5, 0, 0, 0, 0, 0, 0, 0, 0, 0, 0, 0, 0, 0, 0, 0, 0, -170]);
  NS = integer_lattice(B, gram = G);
  V = ambient_space(NS)
  f =  QQFieldElem[2, 0, 2, 0, 0, 0, 0, 0, 0, 0, 0, 0, 0, 0, 0, 0]
  r, torsion, ade = Oscar.fibration_type(NS,f)
  @test r == 4
  @test order(torsion)==1
  @test sort(ade)==[(:A, 1), (:A, 1), (:E, 8)]

  s = Oscar.find_section(NS, f)
  @test inner_product(V, s, s) == -2
  @test inner_product(V, s, f) == 1

  h = Oscar.ample_class(NS)
  @test inner_product(V, h, h )[1,1]> 0
  K = orthogonal_submodule(NS, lattice(V, h))
  @test length(short_vectors(rescale(K,-1), 2))==0
end


@testset "walls of chamber" begin
  S = integer_lattice(gram=QQ[-2 1 0 0; 1 -2 1 1; 0 1 -2 1; 0 1 1 -2])
  # fix an embedding
  B = matrix(FlintQQ, 10, 10 ,[1, 0, 0, 0, 0, 0, 0, 0, 0, 0, 0, 1, 0, 0, 0, 0, 0, 0, 0, 0, 0, 0, 1//3, 2//3, 1//3, 2//3, 2//3, 2//3, 1//3, 1//3, 0, 0, 0, 1, 0, 0, 0, 0, 0, 0, 0, 0, 0, 0, 1, 0, 0, 0, 0, 0, 0, 0, 0, 0, 0, 1, 0, 0, 0, 0, 0, 0, 0, 0, 0, 0, 1, 0, 0, 0, 0, 0, 0, 0, 0, 0, 0, 1, 0, 0, 0, 0, 0, 0, 0, 0, 0, 0, 1, 0, 0, 0, 0, 0, 0, 0, 0, 0, 0, 1]);
  G = matrix(FlintQQ, 10, 10 ,[-2, 1, 0, 0, 0, 0, 0, 0, 0, 0, 1, -2, 1, 1, 0, 0, 0, 0, 0, 0, 0, 1, -2, 1, 0, 0, 0, 0, 0, 0, 0, 1, 1, -2, 0, 0, 0, 0, 0, 0, 0, 0, 0, 0, -2, -1, 1, -1, -1, -1, 0, 0, 0, 0, -1, -2, 1, -1, 0, -1, 0, 0, 0, 0, 1, 1, -2, 0, 0, 1, 0, 0, 0, 0, -1, -1, 0, -2, -1, -1, 0, 0, 0, 0, -1, 0, 0, -1, -2, -1, 0, 0, 0, 0, -1, -1, 1, -1, -1, -2]);
  L = integer_lattice(B, gram = G);

  B = matrix(FlintQQ, 4, 10 ,[1, 0, 0, 0, 0, 0, 0, 0, 0, 0, 0, 1, 0, 0, 0, 0, 0, 0, 0, 0, 0, 0, 1, 0, 0, 0, 0, 0, 0, 0, 0, 0, 0, 1, 0, 0, 0, 0, 0, 0]);
  G = matrix(FlintQQ, 10, 10 ,[-2, 1, 0, 0, 0, 0, 0, 0, 0, 0, 1, -2, 1, 1, 0, 0, 0, 0, 0, 0, 0, 1, -2, 1, 0, 0, 0, 0, 0, 0, 0, 1, 1, -2, 0, 0, 0, 0, 0, 0, 0, 0, 0, 0, -2, -1, 1, -1, -1, -1, 0, 0, 0, 0, -1, -2, 1, -1, 0, -1, 0, 0, 0, 0, 1, 1, -2, 0, 0, 1, 0, 0, 0, 0, -1, -1, 0, -2, -1, -1, 0, 0, 0, 0, -1, 0, 0, -1, -2, -1, 0, 0, 0, 0, -1, -1, 1, -1, -1, -2]);
  S = integer_lattice(B, gram = G);

  weyl = QQ[31   61   52   71   5   -6   5   -2   -7   8]
  weylk3 = change_base_ring(ZZ,Oscar.solve(basis_matrix(L), weyl; side = :left))
  k3,_ = BorcherdsCtx(L, S, weylk3; compute_OR=false)
  walls = Oscar._walls_of_chamber(k3, weylk3)
  @test length(walls)==4
  walls1 =  [
  ZZ[0   0   2   1],
  ZZ[1   1   1   2],
  ZZ[0   0   -1   -1],
  ZZ[-1   0   0   0]]
  @test issetequal(walls, walls1)
end

@testset "K3 surface automorphism groups" begin
  S = integer_lattice(gram=QQ[-2 1 0 0; 1 -2 1 1; 0 1 -2 1; 0 1 1 -2])
  _, k3aut, chambers, rational_mod_aut = borcherds_method(S, 10, compute_OR=true)
  @test order(matrix_group(k3aut))==2
  @test length(chambers) == 1
  @test length(rational_mod_aut) == 3
  @test length(rays(chambers[1])) == 4

  C = chambers[1]
  p = Oscar.inner_point(C)
  @test all((p*C.data.gramS*transpose(v))[1,1]>0 for v in walls(C))
  QQC = Oscar.span_in_S(C.data.L, C.data.S, change_base_ring(QQ, weyl_vector(C)))
  @test rank(QQC)==rank(S)
  wall1 = Oscar._walls_of_chamber(C.data,weyl_vector(C),:short)
  wall2 = Oscar._walls_of_chamber(C.data,weyl_vector(C),:close)
  @test Set(wall1)==Set(wall2)
  
  #=
  _, k3aut, chambers, rational_mod_aut = borcherds_method(S, 18, compute_OR=true)
  @test order(matrix_group(k3aut))==2
  @test length(chambers) == 1
  @test length(rational_mod_aut) == 3

  _, k3aut, chambers, rational_mod_aut = borcherds_method(S, 26, compute_OR=true)
  @test order(matrix_group(k3aut))==2
  @test length(chambers) == 1
  @test length(rational_mod_aut) == 3
  =#
  # Another example with finite automorphism group
  S,_ = direct_sum(integer_lattice(gram=ZZ[0 1; 1 -2]),rescale(root_lattice(:D,4),-1))
  _, k3aut, chambers, rational_mod_aut = borcherds_method(S, 10; compute_OR=true)
  @test order(matrix_group(k3aut))==6
  @test length(chambers) == 1
  @test length(rational_mod_aut) == 4

  _, k3aut, chambers, rational_mod_aut = borcherds_method(S, 18, compute_OR=true)
  @test order(matrix_group(k3aut))==6
  @test length(chambers) == 1
  @test length(rational_mod_aut) == 4

  _, k3aut, chambers, rational_mod_aut = borcherds_method(S, 10; compute_OR=false)
  @test length(k3aut)==0
  @test length(chambers) == 6
  @test length(rational_mod_aut) == 6

  #_, k3aut, chambers, rational_mod_aut = borcherds_method(S, 26, compute_OR=true)
  #@test order(matrix_group(k3aut))==6
  #@test length(chambers) == 1
  #@test length(rational_mod_aut) == 4

  S,_ = direct_sum(integer_lattice(gram=ZZ[0 1; 1 -2]),rescale(root_lattice(:D,4),-1))
  # The preprocessing of the following involves some random choices which can sometimes be suboptimal
  #  we test them separately
  S = integer_lattice(gram=gram_matrix(S))
  n = 26
  L, S, iS = embed_in_unimodular(S::ZZLat, 1, n-1,primitive=true,even=true)
  V = ambient_space(L)
  U = lattice(V,basis_matrix(S)[1:2,:])
  weyl, u0 = weyl_vector(L, U)

  @test iszero(weyl*gram_matrix(V)*transpose(weyl))
  # This is the a little expensive bit ... we leave it to the lower dimensional tests
  # weyl1, u, hh = Oscar.weyl_vector_non_degenerate(L, S, u0, weyl, h)
  weyl1 = QQ[80 30 -4 -14 -27 11 2 -12 -14 1 9 7 -1 -2 16 -12 4 7 11 6 -1 1 0 3 1 0]
  weyl2 = change_base_ring(ZZ, Oscar.solve(basis_matrix(L), weyl1; side = :left))
  _, k3aut, chambers, rational_mod_aut =borcherds_method(L, S, weyl2, compute_OR=true)

  @test order(matrix_group(k3aut))==6
  @test length(chambers) == 1
  @test length(rational_mod_aut) == 4



  # one with parabolic automorphism group

  # we hardcode the embedding of the following lattice
  # because length(chambers) depends on the embedding
  #=
  S, _ = direct_sum(integer_lattice(gram=ZZ[0 1; 1 -2]),integer_lattice(gram=ZZ[-50;]))
  k3aut, chambers, rational_mod_aut = borcherds_method(S, 10, compute_OR=true)
  @test length(k3aut)==2
  @test length(chambers) == 74
  @test length(rational_mod_aut) == 4
  =#

  #=
  t = [QQFieldElem[0 1 0 0 0 0 0 0 0 0; 1 -2 0 0 0 0 0 0 0 0; 0 0 -50 0 0 0 0 0 0 0; 0 0 0 -2 1 0 0 0 0 1; 0 0 0 1 -2 0 0 0 0 -1; 0 0 0 0 0 -2 -1 1 0 1; 0 0 0 0 0 -1 -2 0 0 0; 0 0 0 0 0 1 0 -2 0 -1; 0 0 0 0 0 0 0 0 -2 -1; 0 0 0 1 -1 1 0 -1 -1 -4],
   QQFieldElem[1 0 0 0 0 0 0 0 0 0; 0 1 0 0 0 0 0 0 0 0; 0 0 1//50 21//25 4//25 19//25 31//50 31//50 37//50 13//25; 0 0 0 1 0 0 0 0 0 0; 0 0 0 0 1 0 0 0 0 0; 0 0 0 0 0 1 0 0 0 0; 0 0 0 0 0 0 1 0 0 0; 0 0 0 0 0 0 0 1 0 0; 0 0 0 0 0 0 0 0 1 0; 0 0 0 0 0 0 0 0 0 1],
   QQFieldElem[1 0 0 0 0 0 0 0 0 0; 0 1 0 0 0 0 0 0 0 0; 0 0 1 0 0 0 0 0 0 0]]
  t = [matrix(QQ,i) for i in t]
  gramV, basisL, basisS = t
  V = quadratic_space(QQ, gramV)
  L = lattice(V, basisL)
  S = lattice(V, basisS)

  weyl = ZZ[76   30   275   -231   -45   -208   -172   -171   -203   -143]
  k3 = Oscar.BorcherdsCtx(L,S, weyl, false)

  _, k3aut, chambers, rational_mod_aut = borcherds_method(k3,entropy_abort=false)

  @test length(k3aut)==2
  @test length(chambers) == 127
  @test length(rational_mod_aut) == 4

  SS = integer_lattice(gram=gram_matrix(S))
  C = lattice(ambient_space(SS),Oscar._common_invariant(k3aut)[2])
  d = diagonal(rational_span(C))
  @test d[1] == 0 # a common invariant isotropic ray.
  =#
end

@testset "find_section" begin
  L = integer_lattice(gram=ZZ[0 2 3;  2 -2 1; 3 1 -2])
  f = QQ[1 0 0;]
  s = Oscar.find_section(L,f)
  V = ambient_space(L)
  @test inner_product(V,f,s)==1
  @test inner_product(V,s,s)==-2
<<<<<<< HEAD
end
=======
end

@testset "weyl_vector_non_degenerate" begin 
  B = matrix(FlintQQ, 10, 10 ,[1, 0, 0, 0, 0, 0, 0, 0, 0, 0, 0, 1, 0, 0, 0, 0, 0, 0, 0, 0, 0, 0, 1, 0, 0, 0, 0, 0, 0, 0, 0, 0, 0, 1, 0, 0, 0, 0, 0, 0, 0, 0, 0, 0, 1, 0, 0, 0, 0, 0, 0, 0, 0, 0, 0, 1, 0, 0, 0, 0, 0, 0, 0, 0, 0, 0, 1, 0, 0, 0, 0, 0, 0, 0, 0, 0, 0, 1, 0, 0, 0, 0, 0, 0, 0, 0, 0, 0, 1, 0, 0, 0, 1//3, 2//3, 1//3, 2//3, 2//3, 2//3, 1//3, 1//3]);
  G = matrix(FlintQQ, 10, 10 ,[-2, 1, 0, 0, 0, 0, 0, 0, 0, 0, 1, -2, 1, 1, 0, 0, 0, 0, 0, 0, 0, 1, -2, 1, 0, 0, 0, 0, 0, 0, 0, 1, 1, -2, 0, 0, 0, 0, 0, 0, 0, 0, 0, 0, -2, -1, 1, -1, -1, -1, 0, 0, 0, 0, -1, -2, 1, -1, 0, -1, 0, 0, 0, 0, 1, 1, -2, 0, 0, 1, 0, 0, 0, 0, -1, -1, 0, -2, -1, -1, 0, 0, 0, 0, -1, 0, 0, -1, -2, -1, 0, 0, 0, 0, -1, -1, 1, -1, -1, -2]);
  L = integer_lattice(B, gram = G);
  B = matrix(FlintQQ, 4, 10 ,[1, 0, 0, 0, 0, 0, 0, 0, 0, 0, 0, 1, 0, 0, 0, 0, 0, 0, 0, 0, 0, 0, 1, 0, 0, 0, 0, 0, 0, 0, 0, 0, 0, 1, 0, 0, 0, 0, 0, 0]);
  G = matrix(FlintQQ, 10, 10 ,[-2, 1, 0, 0, 0, 0, 0, 0, 0, 0, 1, -2, 1, 1, 0, 0, 0, 0, 0, 0, 0, 1, -2, 1, 0, 0, 0, 0, 0, 0, 0, 1, 1, -2, 0, 0, 0, 0, 0, 0, 0, 0, 0, 0, -2, -1, 1, -1, -1, -1, 0, 0, 0, 0, -1, -2, 1, -1, 0, -1, 0, 0, 0, 0, 1, 1, -2, 0, 0, 1, 0, 0, 0, 0, -1, -1, 0, -2, -1, -1, 0, 0, 0, 0, -1, 0, 0, -1, -2, -1, 0, 0, 0, 0, -1, -1, 1, -1, -1, -2]);
  S = integer_lattice(B, gram = G);
  u = QQ[90 157 218//3 346//3 -7//3 13//3 16//3 -11//3 -1//3 32//3]
  weyl = QQ[90 157 218//3 346//3 -7//3 13//3 16//3 -11//3 -1//3 32//3]
  ample0 = QQ[15 28 13 21 0 0 0 0 0 0]
  @test !Oscar.is_S_nondegenerate(L,S,weyl)
  weyl1, _,_ = Oscar.weyl_vector_non_degenerate(L,S,u,weyl,ample0)
  @test Oscar.is_S_nondegenerate(L,S,weyl1)

end 
>>>>>>> 8a1076f5
<|MERGE_RESOLUTION|>--- conflicted
+++ resolved
@@ -162,9 +162,6 @@
   V = ambient_space(L)
   @test inner_product(V,f,s)==1
   @test inner_product(V,s,s)==-2
-<<<<<<< HEAD
-end
-=======
 end
 
 @testset "weyl_vector_non_degenerate" begin 
@@ -181,5 +178,4 @@
   weyl1, _,_ = Oscar.weyl_vector_non_degenerate(L,S,u,weyl,ample0)
   @test Oscar.is_S_nondegenerate(L,S,weyl1)
 
-end 
->>>>>>> 8a1076f5
+end 