--- conflicted
+++ resolved
@@ -22,13 +22,8 @@
   Y = IP1*IP1
   
   @testset "Product of projective spaces" begin
-<<<<<<< HEAD
     @test is_smooth(Oscar.underlying_scheme(Y)) == is_smooth(Y)
-    @test length(values(glueings(default_covering(Y)))) == 16
-=======
-    @test is_smooth(underlying_scheme(Y)) == is_smooth(Y)
     @test length(values(gluings(default_covering(Y)))) == 16
->>>>>>> 9a072870
   end
 
   IP2 = projective_space(NormalToricVariety, 2)
@@ -105,17 +100,6 @@
   f = polyhedral_fan(IncidenceMatrix([[1, 2, 3],[1, 4, 5, 6]]), [0 0 1; 1 0 1; 0 1 0; -1 0 1; -1 -1 1; 0 -1 1])
   n_maximal_cones(f)
   ntv = normal_toric_variety(f)
-<<<<<<< HEAD
-  X = Oscar.underlying_scheme(ntv)
-  for g in values(glueings(default_covering(X)))
-    @test !(g isa Oscar.LazyGlueing) || !isdefined(g, :G)
-  end
-
-  for g in values(glueings(default_covering(X)))
-    g isa Oscar.LazyGlueing || continue
-    g_sub = Oscar.underlying_glueing(g)
-    @test g_sub isa Oscar.SimpleGlueing
-=======
   X = underlying_scheme(ntv)
   for g in values(gluings(default_covering(X)))
     @test !(g isa Oscar.LazyGluing) || !isdefined(g, :G)
@@ -123,9 +107,8 @@
 
   for g in values(gluings(default_covering(X)))
     g isa Oscar.LazyGluing || continue
-    g_sub = underlying_gluing(g)
+    g_sub = Oscar.underlying_gluing(g)
     @test g_sub isa Oscar.SimpleGluing
->>>>>>> 9a072870
     @test g_sub === g.G
   end
 end
