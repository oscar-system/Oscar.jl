--- conflicted
+++ resolved
@@ -219,7 +219,7 @@
   Ft = fraction_field(kt)
 
   E = elliptic_curve(Ft, Ft.([0,0,0,(56*t^8 + 56),0]));
-  basis_mwl = [[112*t^4 + 112*t^3 + 56*t^2 + 15*t + 1, 100*t^6 + 24*t^5 + 56*t^4 + 13*t^3 + 64*t^2 + 89*t + 31]]),
+  basis_mwl = [[112*t^4 + 112*t^3 + 56*t^2 + 15*t + 1, 100*t^6 + 24*t^5 + 56*t^4 + 13*t^3 + 64*t^2 + 89*t + 31],
                [31*t^4 + 15*t^2 + 82, 44*t^5 + 14*t^3 + 69*t],
                [82*t^4 + 13, 37*t^4 + 10],
                [91*t^4 + 16*t^3 + 25*t^2 + 14*t + 22, 18*t^6 + 55*t^5 + 45*t^4 + 44*t^3 + 110*t^2 + 58*t + 69],
@@ -256,12 +256,10 @@
     @test all(iszero(pullback(phi_loc)(lifted_numerator(g))) for g in gens(modulus(OO(U))))
   end
   
-<<<<<<< HEAD
-=======
-
->>>>>>> fbf2b2e8
   phi_star = Oscar.pushforward_on_algebraic_lattices(phi)
   # Check that the pushforward preserves the numerical lattice of X
   @test phi_star(algebraic_lattice(X))==algebraic_lattice(X)
   
-end
+  P = Oscar.extract_mordell_weil_basis(phi)
+  @test length(P) == 1
+end
