@testset "Ideal sheaves and Weil divisors" begin
  kk = GF(29)

  # Set up the base ℙ¹ with coordinates s and t
  R, (s,t) = polynomial_ring(kk, ["s", "t"])
  S, _ = grade(R, [1, 1])

  base_P1 = ProjectiveScheme(S)

  # split this into the standard covering
  base_covering = standard_covering(base_P1)

  A1s = patches(base_covering)[1]
  A1t = patches(base_covering)[2]

  # Set up relative projective space of relative dimension 2 
  # over both base patches
  P2_s = projective_space(OO(A1s), ["xs", "ys", "zs"])

  Cs = standard_covering(P2_s)

  P2_t = projective_space(OO(A1t), ["xt", "yt", "zt"])

  Ct = standard_covering(P2_t)

  # Join the resulting schemes in a disjoint union with two 
  # components
  C = disjoint_union(Cs, Ct)

  # Manually glue two (dense) patches of the two components
  X = Cs[3]
  Y = Ct[3]
  x = gens(OO(X))
  y = gens(OO(Y))
  f = maximal_extension(X, Y, [x[1]//(x[3])^4, x[2]//(x[3])^6, 1//x[3]])
  g = maximal_extension(Y, X, [y[1]//(y[3])^4, y[2]//(y[3])^6, 1//y[3]])
  add_glueing!(C, Glueing(X, Y, restrict(f, domain(f), domain(g)), restrict(g, domain(g), domain(f))))

  # Extend the glueing to the whole covered scheme
  fill_transitions!(C)

  X = CoveredScheme(C)

  U = C[1]
  x = gens(ambient_coordinate_ring(U))
# I = IdealSheaf(X, U, OO(U).([x[1]-1, x[2]-2, x[3]-3]))
# J = IdealSheaf(X, U, OO(U).([x[1]-5, x[2]-1, x[3]]))
  I = IdealSheaf(X, U, OO(U).([x[1]-1]))
  J = IdealSheaf(X, U, OO(U).([x[2]-5]))
<<<<<<< HEAD
  oscar.maximal_associated_points(I)
  D = WeilDivisor(I)
  E = WeilDivisor(J)
=======
  @test_broken is_prime(J)
  D = WeilDivisor(I, check=false)
  E = WeilDivisor(J, check=false)
>>>>>>> 54ca9cb7
  @test D + 2*E == D + E + E

  KK = VarietyFunctionField(X)
  U = representative_patch(KK)
  V = C[3]
  R = ambient_coordinate_ring(V)
  x = gens(R)
  f = x[1]^2 - 2*x[2]^5*x[3]^3
  g = 4*x[3]^2 - 5*x[2]
  @test KK(f, g) + KK(f, g) == KK(2*f//g)
  h = KK(f, g)
  @test h[V] == f//g
  K = fraction_field(R)
  @test K(h) == f//g

  @test KK(f+2*g-5, g) + KK(f+2*g-5, g) == KK(2*(f+2*g-5)//g)
  h = KK(f+2*g-5, g)
  @test h[V] == (f+2*g-5)//g
  K = fraction_field(R)
  @test K(h) == (f+2*g-5)//g

  # create an elliptically fibered K3
  Ut = Ct[3]
  x, y, t = coordinates(Ut)
  ft = y^2 - (x^3 + 21*x + (28*t^7+18))
  I = IdealSheaf(X, Ut, [ft])
  adeK3 = subscheme(I)
  @test dim(singular_locus(adeK3)[1]) == 0

  x,y,t = coordinates(adeK3[1][6])
  # ideal defining a section of the fibration
  P = [(5*t^8 + 20*t^7 + 2*t^6 + 23*t^5 + 20*t^3 + 11*t^2 + 3*t + 13) - x*(t^4 + 9*t^3 + 5*t^2 + 22*t + 16),
  (26*t^12 + 11*t^11 + 15*t^10 + 8*t^9 + 20*t^8 + 25*t^7 + 16*t^6 + 3*t^5 + 10*t^4 + 15*t^3 + 4*t^2 + 28*t + 28) - y*(t^6 + 28*t^5 + 27*t^4 + 23*t^3 + 8*t^2 + 13*t + 23)]
  # the following computation dies ... but it should not.
  D = IdealSheaf(adeK3, adeK3[1][6], P)
  Dscheme = subscheme(D)

  # an interesting rational function
  K = function_field(adeK3)
  x,y,t= ambient_coordinates(adeK3[1][6])
  phi = K(-8*t^8 + 4*t^7 + 6*t^5 + 4*x*t^3 + 3*t^4 - 13*x*t^2 - 7*y*t^2 - 12*t^3 - 12*x*t + 12*y*t - 14*t^2 - 14*x - y - 10*t + 10)//K(6*t^8 - 5*t^7 + 14*t^6 - 7*x*t^4 - 13*t^5 - 5*x*t^3 - 6*x*t^2 - 5*t^3 - 9*x*t - 10*t^2 + 4*x - 8*t + 4)
  @test Oscar.order_on_divisor(phi, D, check=false) == -1

  (x,z,t) = coordinates(adeK3[1][2])
  o = weil_divisor(ideal_sheaf(adeK3, adeK3[1][2], [z,x]), check=false)
  @test order_on_divisor(K(z), o, check=false) == 3
  @test order_on_divisor(K(x), o, check=false) == 1
end

@testset "orders on divisors" begin
  kk = QQ
  R, (s,t) = polynomial_ring(kk, ["s", "t"])
  X = Spec(R)
  Xc = CoveredScheme(X)
  KK = VarietyFunctionField(Xc)
  f = s^2 + t^2-1
  I = IdealSheaf(Xc, X, [f])
  F = KK(f^70)
  @test order_on_divisor(F, I) == 70
end

@testset "linear systems" begin
  P2 = projective_space(QQ, 2)
  S = homogeneous_coordinate_ring(P2)
  X = covered_scheme(P2)
  I = IdealSheaf(P2, [S[1]])
  D = WeilDivisor(I)

  KK = function_field(X)
  R = ambient_coordinate_ring(representative_patch(KK))
  x = gens(R)
  @test in_linear_system(KK(x[1]), D)
  @test !in_linear_system(KK(x[1]^2), D)
  @test in_linear_system(KK(x[1]^2), 2*D)
  # Not running at the moment; work in progress
  #@test !in_linear_system(KK(x[1], x[2]), D)

  L = LinearSystem(KK.([1, x[1], x[2], x[1]^2, x[1]*x[2], x[2]^2]), 2*D)
  H = S[1]+S[2]+S[3]
  P = IdealSheaf(P2, [H])
  @test ngens(Oscar._subsystem(L, P, 1)[1]) == 3
  @test ngens(Oscar._subsystem(L, P, 2)[1]) == 1
  @test ngens(Oscar._subsystem(L, P, 3)[1]) == 0
end

@testset "WeilDivisor" begin
  P2 = projective_space(QQ, 2)
  S = homogeneous_coordinate_ring(P2)
  (x, y, z) = gens(S)
  I = ideal(S, x^3 + y^3 + z^3)
  C = subscheme(P2, I)
  SC = homogeneous_coordinate_ring(C)
  (x, y, z) = gens(SC)
  X = covered_scheme(C)
  H = ideal(SC, SC.([x, y+z]))
  J = ideal_sheaf(C, H)

  coeff_dict = IdDict{IdealSheaf, ZZRingElem}()
  coeff_dict[J] = ZZ(3)
  D = WeilDivisor(X, ZZ, coeff_dict)
  @test D == 3*weil_divisor(J)
  @test sprint(show, D-D) isa String
  @test (ZZ(2)*D == D + J + J + J)
  @test !(D-D == 4*D)
  KK = function_field(X)
  U = X[1][2]
  u, v = gens(OO(U))
  f = KK(u, v) 
  @test !in_linear_system(f, D)
end

@testset "intersections of weil divisors on surfaces" begin
  P = projective_space(QQ, 2)
  X = covered_scheme(P)
  S = homogeneous_coordinate_ring(P)
  x = gens(S)
  I1 = IdealSheaf(P, x[1]^3 + x[2]^3 + x[3]^3)
  I2 = IdealSheaf(P, x[2])
  I3 = IdealSheaf(P, x[1] + x[2] + x[3])

  D1 = 7 * weil_divisor(I1)
  D2 = weil_divisor(I2)
  D3 = weil_divisor(I3)
  @test intersect(D1, D2) == intersect(D1, D3) == 21
  @test intersect(D2, D3) == 1
end

@testset "decomposition" begin 
  P3 = projective_space(QQ, 3)
  S = homogeneous_coordinate_ring(P3)
  (x, y, z, w) = gens(S)
  I = ideal(S, x^2*y^3)
  II = ideal_sheaf(P3, I)
  X = covered_scheme(P3)
  D = weil_divisor(II)
  E = oscar.irreducible_decomposition(D)
  @test length(keys(coefficient_dict(E))) == 2
  @test 2*one(coefficient_ring(E)) in values(coefficient_dict(E))
  @test 3*one(coefficient_ring(E)) in values(coefficient_dict(E))
end

@testset "intersection numbers on surfaces" begin
  P3 = projective_space(QQ, 3)
  S = homogeneous_coordinate_ring(P3)
  (x,y, z, w) = gens(S)
  I = ideal(S, [x^4+y^4+z^4+w^4])
  II = ideal_sheaf(P3, I)
  P = covered_scheme(P3)
  inc = oscar.CoveredClosedEmbedding(covered_scheme(P3), II)
  X = domain(inc)
  C1 = EffectiveCartierDivisor(ideal_sheaf(P3, [x+y+z+w]))
  C2 = EffectiveCartierDivisor(ideal_sheaf(P3, [x^2*y + y^2*z + z^2*w + w^2*x]))
  C1 = pullback(inc)(C1)
  C2 = pullback(inc)(C2)
  d = intersect(weil_divisor(C1), weil_divisor(C2))
  pts = oscar.irreducible_decomposition(intersect(C1, C2))
  @test integral(pts) == d
end<|MERGE_RESOLUTION|>--- conflicted
+++ resolved
@@ -47,15 +47,10 @@
 # J = IdealSheaf(X, U, OO(U).([x[1]-5, x[2]-1, x[3]]))
   I = IdealSheaf(X, U, OO(U).([x[1]-1]))
   J = IdealSheaf(X, U, OO(U).([x[2]-5]))
-<<<<<<< HEAD
   oscar.maximal_associated_points(I)
   D = WeilDivisor(I)
   E = WeilDivisor(J)
-=======
-  @test_broken is_prime(J)
-  D = WeilDivisor(I, check=false)
-  E = WeilDivisor(J, check=false)
->>>>>>> 54ca9cb7
+  
   @test D + 2*E == D + E + E
 
   KK = VarietyFunctionField(X)
