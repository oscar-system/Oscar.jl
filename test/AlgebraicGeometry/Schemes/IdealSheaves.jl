@testset "Ideal sheaves" begin
  kk = GF(29)

  # Set up the base ℙ¹ with coordinates s and t
  S, _ = graded_polynomial_ring(kk, ["s", "t"])

  base_P1 = ProjectiveScheme(S)

  # split this into the standard covering
  base_covering = standard_covering(base_P1)

  A1s = patches(base_covering)[1]
  A1t = patches(base_covering)[2]

  # Set up relative projective space of relative dimension 2 
  # over both base patches
  P2_s = projective_space(OO(A1s), ["xs", "ys", "zs"])

  Cs = standard_covering(P2_s)

  P2_t = projective_space(OO(A1t), ["xt", "yt", "zt"])

  Ct = standard_covering(P2_t)

  # Join the resulting schemes in a disjoint union with two 
  # components
  C = disjoint_union(Cs, Ct)

  # Manually glue two (dense) patches of the two components
  X = Cs[3]
  Y = Ct[3]
  x = gens(OO(X))
  y = gens(OO(Y))
  f = maximal_extension(X, Y, [x[1]//(x[3])^4, x[2]//(x[3])^6, 1//x[3]])
  g = maximal_extension(Y, X, [y[1]//(y[3])^4, y[2]//(y[3])^6, 1//y[3]])
  add_gluing!(C, Gluing(X, Y, restrict(f, domain(f), domain(g)), restrict(g, domain(g), domain(f))))

<<<<<<< HEAD
  # Extend the glueing to the whole covered scheme
  Oscar.fill_transitions!(C)
=======
  # Extend the gluing to the whole covered scheme
  fill_transitions!(C)
>>>>>>> 9a072870

  X = CoveredScheme(C)

  U = C[1]
  x = gens(ambient_coordinate_ring(U))
  I = IdealSheaf(X, U, OO(U).([x[1]-1, x[2]-2, x[3]-3]))
  J = IdealSheaf(X, U, OO(U).([x[1]-5, x[2]-1, x[3]]))

  @test I+J == IdealSheaf(X, U, [one(OO(U))])
  K = I*J
end

@testset "ideal sheaves II" begin
  IP2 = projective_space(QQ, 2)
  X = covered_scheme(IP2)
  S = homogeneous_coordinate_ring(IP2)
  (u,v,w) = gens(S)
  Ihom = ideal(S, u^2 - v*w)
  I = IdealSheaf(IP2, Ihom)
  @test is_prime(I)
  I2 = IdealSheaf(IP2, gens(Ihom))
  I3 = IdealSheaf(IP2, gen(Ihom, 1))
  @test I == I2 == I3
  U = patches(default_covering(X))
  @test I(U[1]) isa Oscar.Ideal 
  @test I(U[2]) isa Oscar.Ideal 
  @test I(U[3]) isa Oscar.Ideal 
  V = PrincipalOpenSubset(U[1], gens(OO(U[1]))[1])
  rho = I(U[1], V)
  @test I(V) == ideal(OO(V), rho.(gens(I(U[1]))))
  Y = subscheme(I)
  simplify!(I)

  # run the check block in extend!
  ID = IdDict{AbsSpec, Oscar.Ideal}()
  ID[X[1][1]] = I(X[1][1])
  J = IdealSheaf(X, extend!(default_covering(X), ID), check=true)
  ID[X[1][1]] = I(X[1][1])
  J2 = IdealSheaf(X, ID)
  @test J == J2
  @test sprint(show, J) isa String

  @test issubset(IdealSheaf(X), I) # Whether the zero ideal sheaf is a subset of I
end

@testset "pullbacks of ideal sheaves" begin
  P = projective_space(QQ, 2)
  SP = homogeneous_coordinate_ring(P)
  (x, y, z) = gens(SP)
  m = ideal(SP, gens(SP))
  m3 = m^3
  n = ngens(m3)
  Q = projective_space(QQ, n-1)
  SQ = homogeneous_coordinate_ring(Q)
  phi = hom(SQ, SP, gens(m3))
  f = ProjectiveSchemeMor(P, Q, phi)
  f_cov = covered_scheme_morphism(f)

  A = [1 2 4; 1 3 9; 1 5 25]
  v = A*[x, y, z]
  psi = hom(SP, SP, v)
  g = ProjectiveSchemeMor(P, P, psi)
  g_cov = covered_scheme_morphism(g)

  II = IdealSheaf(Q, [gen(SQ, 1)+gen(SQ, 2)])
  pbII = pullback(f_cov)(II)
  X = covered_scheme(P)
  U = affine_charts(X)
  @test pbII(U[1]) isa Ideal
  @test !haskey(pbII.I.obj_cache, U[2])
  @test pbII(U[2]) isa Ideal
  @test haskey(pbII.I.obj_cache, U[2])
end

@testset "colength of ideal sheaves" begin
  P3 = projective_space(QQ, 3)
  X = covered_scheme(P3)
  S = homogeneous_coordinate_ring(P3)
  (x,y, z, w) = gens(S)
  I = ideal(S, [x^3+y^3+z^3+w^3, x+y+z+w, 37*x^2-x*z+4*w^2-5*w*z])
  II = ideal_sheaf(P3, I)
  @test Oscar.colength(II) == 6
  @test Oscar.colength(II, covering=Oscar.simplified_covering(X)) == 6
  J = ideal(S, [x, y, z^4])
  JJ = ideal_sheaf(P3, J)
  @test Oscar.colength(JJ) == 4
  @test Oscar.colength(JJ, covering=Oscar.simplified_covering(X)) == 4
end

@testset "separation of ideal sheaves" begin
  P2 = projective_space(QQ, 2)
  S = homogeneous_coordinate_ring(P2)
  (x, y, z) = gens(S)
  I = Vector{Ideal}()
  push!(I, ideal(S, [x, y]))
  push!(I, ideal(S, [y, z]))
  push!(I, ideal(S, [x, z]))
  push!(I, ideal(S, [x+y, z]))
  push!(I, ideal(S, [x+z, y]))
  push!(I, ideal(S, [y+z, x]))
  push!(I, ideal(S, [y+2*z, x]))

  II = [IdealSheaf(P2, a) for a in I]
  X = covered_scheme(P2)
  C = Oscar._separate_disjoint_components(II, covering=Oscar.simplified_covering(X))
  for U in patches(C)
    @test sum(isone(I(U)) for I in II) == 6
  end
  C = Oscar._separate_disjoint_components(II)
  for U in patches(C)
    @test sum(isone(I(U)) for I in II) == 6
  end

  P3 = projective_space(QQ, 3)

  S = homogeneous_coordinate_ring(P3)
  (x, y, z, w) = gens(S)
  I = ideal(S, x^4 + y^4 + z^4 + w^4)
  X = subscheme(P3, I)
  S = homogeneous_coordinate_ring(X)
  (x, y, z, w) = gens(S)
  J = ideal(S, [x^2 - 3*y^2 + 4*y*z - 5*w^2 + 3*x*w, x+y+z+w])
  J = J*ideal(S, [5*x + 9*y - 5*z + 3*w, x+8*y+z+w])
  J = J*ideal(S, [-9*x + 3*y - 5*z + w, x+8*y+15*z+w])
  #J = ideal(S, [x^2 - 3*y^2 + 4*y*z - 5*w^2 + 3*x*w, 25*x^2*y + y^2*z + z^2*w + w^2*x])
  JJ = Oscar.maximal_associated_points(ideal_sheaf(X, J))
  X = covered_scheme(X)
  C = Oscar._separate_disjoint_components(JJ, covering=Oscar.simplified_covering(X))
  for U in patches(C)
    @test sum(!isone(I(U)) for I in JJ) == 1
  end

  CC = Oscar._one_patch_per_component(C, JJ)
  for P in JJ
    @test isone(sum(!isone(P(U)) for U in patches(CC)))
  end
end

@testset "saturation of ideal sheaves" begin
  IP2 = projective_space(QQ, 2)
  S = homogeneous_coordinate_ring(IP2)
  (x, y, z) = gens(S)

  I = IdealSheaf(IP2, [x+y])
  J = IdealSheaf(IP2, [z^2])

  @test J == saturation(I*J, I)
end

@testset "pushforward of ideal sheaves" begin
  IP2 = projective_space(QQ, 2)
  S = homogeneous_coordinate_ring(IP2)
  (x, y, z) = gens(S)
  II = IdealSheaf(IP2, ideal(S, [x, y]))
  bl = blow_up(II)
  E = ideal_sheaf(exceptional_divisor(bl))
  JJ = pushforward(bl, E)
  @test JJ == II
end<|MERGE_RESOLUTION|>--- conflicted
+++ resolved
@@ -35,13 +35,8 @@
   g = maximal_extension(Y, X, [y[1]//(y[3])^4, y[2]//(y[3])^6, 1//y[3]])
   add_gluing!(C, Gluing(X, Y, restrict(f, domain(f), domain(g)), restrict(g, domain(g), domain(f))))
 
-<<<<<<< HEAD
-  # Extend the glueing to the whole covered scheme
+  # Extend the gluing to the whole covered scheme
   Oscar.fill_transitions!(C)
-=======
-  # Extend the gluing to the whole covered scheme
-  fill_transitions!(C)
->>>>>>> 9a072870
 
   X = CoveredScheme(C)
 
