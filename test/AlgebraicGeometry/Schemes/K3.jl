@testset "resolution of singularities of elliptic fibrations" begin
  IP1 = projective_space(GF(29), ["s", "t"])

  O0 = twisting_sheaf(IP1, 0)
  O4 = twisting_sheaf(IP1, -4)
  O6 = twisting_sheaf(IP1, -6)

  E = direct_sum([O0, O4, O6])

  X_proj = projectivization(E, var_names=["z", "x", "y"])

  X = covered_scheme(X_proj)

  U = affine_charts(X)[1]
  (x, y, t) = gens(OO(U))
  ft = y^2 - (x^3 + 21*x + (28*t^7+18))
  I = IdealSheaf(X, U, [ft])

  # The fabulous K3-surface. Almost.
  inc_S = Oscar.CoveredClosedEmbedding(X, I)
  @test I === image_ideal(inc_S)
  S = domain(inc_S)

<<<<<<< HEAD
  I_sing = oscar.ideal_sheaf_of_singular_locus(S)
  I_sing_X = small_generating_set(pushforward(inc_S)(I_sing))
             # happens to be radical in this example -- no radical needed here
=======
  I_sing = Oscar.ideal_sheaf_of_singular_locus(S)
  I_sing_X = radical(pushforward(inc_S)(I_sing))
>>>>>>> fadb17e3

  @test scheme(I_sing) === S
  @test scheme(I_sing_X) === X

  prX = blow_up(I_sing_X)
  E1 = Oscar.exceptional_divisor(prX)
  X1 = domain(prX)
  Y1, inc_Y1, pr_Y1 = strict_transform(prX, inc_S)

<<<<<<< HEAD
  I_sing_Y1 = oscar.ideal_sheaf_of_singular_locus(Y1)
  I_sing_X1 = small_generating_set(pushforward(inc_Y1)(I_sing_Y1))
             # happens to be radical in this example -- no radical needed here
  prX2 = blow_up(I_sing_X1, covering=oscar.simplified_covering(X1),
=======
  I_sing_Y1 = Oscar.ideal_sheaf_of_singular_locus(Y1)
  I_sing_X1 = radical(pushforward(inc_Y1)(I_sing_Y1))
  prX2 = blow_up(I_sing_X1, covering=Oscar.simplified_covering(X1),
>>>>>>> fadb17e3
                var_name="t")
  E2 = exceptional_divisor(prX2)
  X2 = domain(prX2)
  Y2, inc_Y2, pr_Y2 = strict_transform(prX2, inc_Y1)
  simplify!(Y2)
  # @show has_attribute(Y2, :simplified_covering)
<<<<<<< HEAD
  I_sing_Y2 = oscar.ideal_sheaf_of_singular_locus(Y2)
  I_sing_X2 = small_generating_set(pushforward(inc_Y2)(I_sing_Y2))
             # happens to be radical in this example -- no radical needed here
  prX3 = blow_up(I_sing_X2, covering=oscar.simplified_covering(X2),
=======
  I_sing_Y2 = Oscar.ideal_sheaf_of_singular_locus(Y2)
  I_sing_X2 = radical(pushforward(inc_Y2)(I_sing_Y2))
  prX3 = blow_up(I_sing_X2, covering=Oscar.simplified_covering(X2),
>>>>>>> fadb17e3
                var_name="u")
  E3 = exceptional_divisor(prX3)
  X3 = domain(prX3)
  Y3, inc_Y3, pr_Y3 = strict_transform(prX3, inc_Y2)
  simplify!(Y3)
  # @show has_attribute(Y3, :simplified_covering)
<<<<<<< HEAD
  I_sing_Y3 = oscar.ideal_sheaf_of_singular_locus(Y3)
  I_sing_X3 = pushforward(inc_Y3)(I_sing_Y3)
=======
  I_sing_Y3 = Oscar.ideal_sheaf_of_singular_locus(Y3)
  I_sing_X3 = radical(pushforward(inc_Y3)(I_sing_Y3))
>>>>>>> fadb17e3

  # Now the singular locus consists of two points. 
  # We blow them up successively rather than at once. 
  #println("starting primary decomposition of singular locus")
  decomp = Oscar.maximal_associated_points(I_sing_X3)
  #println("finished primary decomposition of singular locus")
  l = small_generating_set.([a for a in decomp])

  #@show "blowing up first center"
  #@show gens.(l[1].(patches(Oscar.simplified_covering(X3))))
  prX41 = blow_up(l[1], covering=Oscar.simplified_covering(X3),
                var_name="v")
  #@show "done blowing up"
  X41 = domain(prX41)
  E41 = exceptional_divisor(prX41)
  Y41, inc_Y41, pr_Y41 = strict_transform(prX41, inc_Y3)

  l2 = small_generating_set(strict_transform(prX41, l[2]))
          ## was radical before transformation, stays radical afterwards
  simplify!(X41)
  #@show scheme(l2) === X41
  #@show "blowing up second center"
  #@show gens.(l2.(patches(Oscar.simplified_covering(X41))))
  prX42 = blow_up(l2, var_name="vv")
 # prX42 = blow_up(l2, covering=Oscar.simplified_covering(X41),
 #               var_name="vv")
  E42 = exceptional_divisor(prX42)
  X42 = domain(prX42)
  Y42, inc_Y42, pr_Y42 = strict_transform(prX42, inc_Y41)
<<<<<<< HEAD
  I_sing_Y42 = oscar.ideal_sheaf_of_singular_locus(Y42)
  I_sing_X42 = pushforward(inc_Y42)(I_sing_Y42)
=======
  I_sing_Y42 = Oscar.ideal_sheaf_of_singular_locus(Y42)
  I_sing_X42 = radical(pushforward(inc_Y42)(I_sing_Y42))
>>>>>>> fadb17e3


  # Now the singular locus consists of three points. 
  # We blow them up successively rather than at once. 
  #println("starting primary decomposition of singular locus")
  centers = Oscar.maximal_associated_points(I_sing_X42)
  #println("finished primary decomposition of singular locus")

  prX51 = blow_up(small_generating_set(first(centers)))

  E51 = exceptional_divisor(prX51)

  #@show E51
  Y51, inc_Y51, prY51 = strict_transform(prX51, inc_Y42)
  centers = (x->strict_transform(prX51, x)).(centers[2:3])

  prX52 = blow_up(small_generating_set(first(centers)))
  E52 = exceptional_divisor(prX52)

  #@show E52
  Y52, inc_Y52, prY52 = strict_transform(prX52, inc_Y51)
  centers = (x->strict_transform(prX52, x)).(centers[2:2])

  prX53 = blow_up(small_generating_set(first(centers)))
  E53 = exceptional_divisor(prX53)

  #@show E53
  Y53, inc_Y53, prY53 = strict_transform(prX53, inc_Y52)

# error()
# U = patches(Oscar.simplified_covering(X4))
# println("Some context on how the architecture of the refinement:")
# @show gens.(I_sing_X4.(U))
#
# # We need to refine the covering so that we can separate the 
# # different points in the support of I_sing_X4.
#
# V1 = U[9]
# V2 = U[11]
# @show gens(I_sing_X4(V1))
# @show gens(I_sing_X4(V2))
# @show gens(OO(V1))
# @show gens(OO(V2))
# 
# ref_patches = [x for x in U if !(x===V1) && !(x===V2)]
#
# id_dict = IdDict{AbsSpec, Ideal}()
# for x in ref_patches
#   id_dict[x] = I_sing_X4(x)
# end
#
# V11 = PrincipalOpenSubset(V1, gens(OO(V1))[2])
# V12 = PrincipalOpenSubset(V1, gens(OO(V1))[2]-1)
#
# V21 = PrincipalOpenSubset(V2, gens(OO(V2))[1])
# V22 = PrincipalOpenSubset(V2, gens(OO(V2))[1]-1)
#
# id_dict[V11] = ideal(OO(V11), saturated_ideal(I_sing_X4(V11)))
# id_dict[V12] = ideal(OO(V12), saturated_ideal(I_sing_X4(V12)))
# id_dict[V21] = ideal(OO(V21), saturated_ideal(I_sing_X4(V21)))
# id_dict[V22] = ideal(OO(V22), saturated_ideal(I_sing_X4(V22)))
#
# ref_patches = vcat(ref_patches, [V11, V12, V21, V22])
#
# ref = Covering(ref_patches)
# Oscar.inherit_glueings!(ref, Oscar.simplified_covering(X4))
# push!(coverings(X4), ref)
#
# J = IdealSheaf(X4, id_dict, check=false)
#
# prX5 = blow_up(J, covering=ref)
# X5 = domain(prX5)
# E5 = exceptional_divisor(prX4)
# simplify!(X5)
# U = patches(Oscar.simplified_covering(X5))

  Y53 = domain(inc_Y53)

  # @show is_smooth(Y53)

  # Pull all exceptional divisors up to the smooth model:
  E12 = strict_transform(prX2, E1)
  E13 = strict_transform(prX3, E12)
  E141 = strict_transform(prX41, E13)
  E142 = strict_transform(prX42, E141)
  E151 = strict_transform(prX51, E142)
  E152 = strict_transform(prX52, E151)
  E153 = strict_transform(prX53, E152)

  E23 = strict_transform(prX3, E2)
  E241 = strict_transform(prX41, E23)
  E242 = strict_transform(prX42, E241)
  E251 = strict_transform(prX51, E242)
  E252 = strict_transform(prX52, E251)
  E253 = strict_transform(prX53, E252)

  E341 = strict_transform(prX41, E3)
  E342 = strict_transform(prX42, E341)
  E351 = strict_transform(prX51, E342)
  E352 = strict_transform(prX52, E351)
  E353 = strict_transform(prX53, E352)

  E4142 = strict_transform(prX42, E41)
  E4151 = strict_transform(prX51, E4142)
  E4152 = strict_transform(prX52, E4151)
  E4153 = strict_transform(prX53, E4152)

  E4251 = strict_transform(prX51, E42)
  E4252 = strict_transform(prX52, E4251)
  E4253 = strict_transform(prX53, E4252)

  E5152 = strict_transform(prX52, E51)
  E5153 = strict_transform(prX53, E5152)

  E5253 = strict_transform(prX53, E52)

  E5353 = E53

  # Restrict them: 
  E1res = pullback(inc_Y53)(E153)
  E2res = pullback(inc_Y53)(E253)
  E3res = pullback(inc_Y53)(E353)
  E41res = pullback(inc_Y53)(E4153)
  E42res = pullback(inc_Y53)(E4253)
  E51res = pullback(inc_Y53)(E5153)
  E52res = pullback(inc_Y53)(E5253)
  E53res = pullback(inc_Y53)(E5353)

  # Compute the intersection matrix:
  # A = zero_matrix(ZZ, 8, 8)
  # E = [E1res, E2res, E3res, E41res, E42res, E51res, E52res, E53res]
  # F = weil_divisor.(E)   # too slow to be a test
  # for i in 1:8
  #   for j in 1:8
  #    if j == i 
  #      # avoid self intersection for now
  #      A[i, i] = -ZZ(2)
  #      continue
  #    end
  #    A[i, j] = integral(intersect(F[i], E[j]))
  #  end
  #end
  #@test A == ZZ[-2 0 0 0 2 0 0 0; 0 -2 0 0 0 0 0 2; 0 0 -2 0 2 2 0 0; 0 0 0 -2 0 2 2 2; 2 0 2 0 -2 0 0 0; 0 0 2 2 0 -2 0 0; 0 0 0 2 0 0 -2 0; 0 2 0 2 0 0 0 -2]
end<|MERGE_RESOLUTION|>--- conflicted
+++ resolved
@@ -21,15 +21,9 @@
   @test I === image_ideal(inc_S)
   S = domain(inc_S)
 
-<<<<<<< HEAD
-  I_sing = oscar.ideal_sheaf_of_singular_locus(S)
+  I_sing = Oscar.ideal_sheaf_of_singular_locus(S)
   I_sing_X = small_generating_set(pushforward(inc_S)(I_sing))
              # happens to be radical in this example -- no radical needed here
-=======
-  I_sing = Oscar.ideal_sheaf_of_singular_locus(S)
-  I_sing_X = radical(pushforward(inc_S)(I_sing))
->>>>>>> fadb17e3
-
   @test scheme(I_sing) === S
   @test scheme(I_sing_X) === X
 
@@ -38,45 +32,29 @@
   X1 = domain(prX)
   Y1, inc_Y1, pr_Y1 = strict_transform(prX, inc_S)
 
-<<<<<<< HEAD
-  I_sing_Y1 = oscar.ideal_sheaf_of_singular_locus(Y1)
+
+  I_sing_Y1 = Oscar.ideal_sheaf_of_singular_locus(Y1)
   I_sing_X1 = small_generating_set(pushforward(inc_Y1)(I_sing_Y1))
              # happens to be radical in this example -- no radical needed here
-  prX2 = blow_up(I_sing_X1, covering=oscar.simplified_covering(X1),
-=======
-  I_sing_Y1 = Oscar.ideal_sheaf_of_singular_locus(Y1)
-  I_sing_X1 = radical(pushforward(inc_Y1)(I_sing_Y1))
   prX2 = blow_up(I_sing_X1, covering=Oscar.simplified_covering(X1),
->>>>>>> fadb17e3
                 var_name="t")
   E2 = exceptional_divisor(prX2)
   X2 = domain(prX2)
   Y2, inc_Y2, pr_Y2 = strict_transform(prX2, inc_Y1)
   simplify!(Y2)
   # @show has_attribute(Y2, :simplified_covering)
-<<<<<<< HEAD
-  I_sing_Y2 = oscar.ideal_sheaf_of_singular_locus(Y2)
+  I_sing_Y2 = Oscar.ideal_sheaf_of_singular_locus(Y2)
   I_sing_X2 = small_generating_set(pushforward(inc_Y2)(I_sing_Y2))
              # happens to be radical in this example -- no radical needed here
-  prX3 = blow_up(I_sing_X2, covering=oscar.simplified_covering(X2),
-=======
-  I_sing_Y2 = Oscar.ideal_sheaf_of_singular_locus(Y2)
-  I_sing_X2 = radical(pushforward(inc_Y2)(I_sing_Y2))
   prX3 = blow_up(I_sing_X2, covering=Oscar.simplified_covering(X2),
->>>>>>> fadb17e3
                 var_name="u")
   E3 = exceptional_divisor(prX3)
   X3 = domain(prX3)
   Y3, inc_Y3, pr_Y3 = strict_transform(prX3, inc_Y2)
   simplify!(Y3)
   # @show has_attribute(Y3, :simplified_covering)
-<<<<<<< HEAD
-  I_sing_Y3 = oscar.ideal_sheaf_of_singular_locus(Y3)
+  I_sing_Y3 = Oscar.ideal_sheaf_of_singular_locus(Y3)
   I_sing_X3 = pushforward(inc_Y3)(I_sing_Y3)
-=======
-  I_sing_Y3 = Oscar.ideal_sheaf_of_singular_locus(Y3)
-  I_sing_X3 = radical(pushforward(inc_Y3)(I_sing_Y3))
->>>>>>> fadb17e3
 
   # Now the singular locus consists of two points. 
   # We blow them up successively rather than at once. 
@@ -106,14 +84,8 @@
   E42 = exceptional_divisor(prX42)
   X42 = domain(prX42)
   Y42, inc_Y42, pr_Y42 = strict_transform(prX42, inc_Y41)
-<<<<<<< HEAD
-  I_sing_Y42 = oscar.ideal_sheaf_of_singular_locus(Y42)
+  I_sing_Y42 = Oscar.ideal_sheaf_of_singular_locus(Y42)
   I_sing_X42 = pushforward(inc_Y42)(I_sing_Y42)
-=======
-  I_sing_Y42 = Oscar.ideal_sheaf_of_singular_locus(Y42)
-  I_sing_X42 = radical(pushforward(inc_Y42)(I_sing_Y42))
->>>>>>> fadb17e3
-
 
   # Now the singular locus consists of three points. 
   # We blow them up successively rather than at once. 
