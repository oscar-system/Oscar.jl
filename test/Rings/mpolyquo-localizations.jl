--- conflicted
+++ resolved
@@ -30,13 +30,9 @@
   W = MPolyQuoLocalizedRing(S, J, U)
 
   h = MPolyQuoLocalizedRingHom(W, V, [x//(y-1), y//(x-5)])
-<<<<<<< HEAD
-  @test preimage(h, ideal(V, [x*(x-1), y*(y-3)])) == ideal(W, [x, y])
-=======
   J1 = ideal(V, [x*(x-1), y*(y-3)])
   J2 = ideal(W, [x, y])
   @test preimage(h, J1) == J2
->>>>>>> 9a7c506a
   
   ### second round of tests
   #kk = GF(101)
