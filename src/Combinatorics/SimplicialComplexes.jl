--- conflicted
+++ resolved
@@ -13,11 +13,7 @@
 
 
 @doc raw"""
-<<<<<<< HEAD
-     simplical_complex(generators::Union{Vector{Vector{Int}}, Vector{Set{Int}}})
-=======
     simplical_complex(generators::Union{Vector{Vector{Int}}, Vector{Set{Int}}})
->>>>>>> 9d3a1043
 
 Construct an abstract simplicial complex from a set of faces.
 While arbitrary non-negative integers are allowed as vertices, they will be relabeled to consecutive integers starting at 1.
@@ -64,10 +60,6 @@
 end
 
 function simplicial_complex(generators::IncidenceMatrix)
-<<<<<<< HEAD
-  K = Polymake.@convert_to Array{Set} Polymake.common.cols(generators)
-  SimplicialComplex(K)
-=======
   K = Polymake.@convert_to Array{Set} Polymake.common.rows(generators)
   simplicial_complex(K)
 end
@@ -76,7 +68,6 @@
   IM = incidence_matrix(G)
   edges_as_rows = IncidenceMatrix(transpose(IM))
   simplicial_complex(edges_as_rows)
->>>>>>> 9d3a1043
 end
 
 # more efficient UNEXPORTED+UNDOCUMENTED version, which requires consecutive vertices, and facets as generators;
@@ -470,11 +461,7 @@
 
 # Examples
 ```jldoctest
-<<<<<<< HEAD
-julia> K = simplical_complex ([[1,2,3],[2,3,4]]);
-=======
 julia> K = simplicial_complex([[1,2,3],[2,3,4]]);
->>>>>>> 9d3a1043
 
 julia> link_subcomplex(K,[2,3])
 Abstract simplicial complex of dimension 0 on 2 vertices
