import Oscar: Polyhedron, Polymake, pm_object
import Oscar.Polymake: Directed, Undirected

function pm_object(G::Graph{T}) where {T <: Union{Directed, Undirected}}
    return G.pm_graph
end


################################################################################
################################################################################
##  Constructing and modifying
################################################################################
################################################################################

@doc raw"""
    Graph{T}(nverts::Int64) where {T <: Union{Directed, Undirected}}

Construct a graph on `nverts` vertices and no edges. `T` indicates whether the
graph should be `Directed` or `Undirected`.

# Examples
Make a directed graph with 5 vertices and print the number of nodes and edges.
```jldoctest
julia> g = Graph{Directed}(5);

julia> number_of_vertices(g)
5

julia> number_of_edges(g)
0
```
"""
function Graph{T}(nverts::Int64) where {T <: Union{Directed, Undirected}}
    pmg = Polymake.Graph{T}(nverts)
    return Graph{T}(pmg)
end

@doc raw"""
    graph_from_adjacency_matrix(::Type{T}, G) where {T <:Union{Directed, Undirected}}

Return the graph with adjacency matrix `G`.

This means that the nodes ``i, j`` are connected by an edge
if and only if ``G_{i,j}`` is one.
In the undirected case, it is assumed that ``i > j`` i.e. the upper triangular
part of ``G`` is ignored.

# Examples
```jldoctest
julia> G = ZZ[0 0; 1 0]
[0   0]
[1   0]

julia> graph_from_adjacency_matrix(Directed, G)
Directed graph with 2 nodes and the following edges:
(2, 1)

julia> graph_from_adjacency_matrix(Undirected, G)
Undirected graph with 2 nodes and the following edges:
(2, 1)

```
"""
graph_from_adjacency_matrix(::Type, G::Union{MatElem, Matrix})

function graph_from_adjacency_matrix(::Type{T}, G::Union{MatElem, Matrix}) where {T <: Union{Directed, Undirected}}
  n = nrows(G)
  @req nrows(G)==ncols(G) "not a square matrix"
  g = Graph{T}(n)
  for i in 1:n
    for j in 1:(T==Undirected ? i-1 : n)
      if isone(G[i,j])
        add_edge!(g, i, j)
      else
        iszero(G[i,j]) || error("not an adjacency matrix")
      end
    end
  end
  return g
end


_has_node(G::Graph, node::Int64) = 0 < node <= nvertices(G)

@doc raw"""
    add_edge!(g::Graph{T}, s::Int64, t::Int64) where {T <: Union{Directed, Undirected}}

Add edge `(s,t)` to the graph `g`.
Return `true` if a new edge `(s,t)` was added, `false` otherwise.

# Examples
```jldoctest
julia> g = Graph{Directed}(2);

julia> add_edge!(g, 1, 2)
true

julia> add_edge!(g, 1, 2)
false

julia> number_of_edges(g)
1
```
"""
function add_edge!(g::Graph{T}, source::Int64, target::Int64) where {T <: Union{Directed, Undirected}}
  _has_node(g, source) && _has_node(g, target) || return false
  old_nedges = nedges(g)
  Polymake._add_edge(pm_object(g), source-1, target-1)
  return nedges(g) == old_nedges + 1
end


@doc raw"""
    rem_edge!(g::Graph{T}, s::Int64, t::Int64) where {T <: Union{Directed, Undirected}}

Remove edge `(s,t)` from the graph `g`.
Return `true` if there was an edge from `s` to `t` and it got removed, `false`
otherwise.

# Examples
```jldoctest
julia> g = Graph{Directed}(2);

julia> add_edge!(g, 1, 2)
true

julia> number_of_edges(g)
1

julia> rem_edge!(g, 1, 2)
true

julia> number_of_edges(g)
0
```
"""
function rem_edge!(g::Graph{T}, s::Int64, t::Int64) where {T <: Union{Directed, Undirected}}
  has_edge(g, s, t) || return false
  old_nedges = nedges(g)
  Polymake._rem_edge(pm_object(g), s-1, t-1)
  return nedges(g) == old_nedges - 1
end


@doc raw"""
    add_vertex!(g::Graph{T}) where {T <: Union{Directed, Undirected}}

Add a vertex to the graph `g`. Return `true` if there a new vertex was actually
added.

# Examples
```jldoctest
julia> g = Graph{Directed}(2);

julia> number_of_vertices(g)
2

julia> add_vertex!(g)
true

julia> number_of_vertices(g)
3
```
"""
function add_vertex!(g::Graph{T}) where {T <: Union{Directed, Undirected}}
    pmg = pm_object(g)
    old_nvertices = nvertices(g)
    Polymake._add_vertex(pmg)
    return nvertices(g) - 1 == old_nvertices
end


@doc raw"""
    rem_vertex!(g::Graph{T}, v::Int64) where {T <: Union{Directed, Undirected}}

Remove the vertex `v` from the graph `g`. Return `true` if node `v` existed and
was actually removed, `false` otherwise.

# Examples
```jldoctest
julia> g = Graph{Directed}(2);

julia> number_of_vertices(g)
2

julia> rem_vertex!(g, 1)
true

julia> number_of_vertices(g)
1
```
"""
function rem_vertex!(g::Graph{T}, v::Int64) where {T <: Union{Directed, Undirected}}
  _has_node(g, v) || return false
  pmg = pm_object(g)
  old_nvertices = nvertices(g)
  result = Polymake._rem_vertex(pmg, v-1)
  Polymake._squeeze(pmg)
  return nvertices(g) + 1 == old_nvertices
end


@doc raw"""
    add_vertices!(g::Graph{T}, n::Int64) where {T <: Union{Directed, Undirected}}

Add a `n` new vertices to the graph `g`. Return the number of vertices that
were actually added to the graph `g`.

# Examples
```jldoctest
julia> g = Graph{Directed}(2);

julia> number_of_vertices(g)
2

julia> add_vertices!(g, 5);

julia> number_of_vertices(g)
7
```
"""
function add_vertices!(g::Graph{T}, n::Int64) where {T <: Union{Directed, Undirected}}
  return count(_->add_vertex!(g), 1:n)
end


################################################################################
################################################################################
##  Edges
################################################################################
################################################################################
struct Edge
    source::Int64
    target::Int64
end


@doc raw"""
    src(e::Edge)

Return the source of an edge.

# Examples
```jldoctest
julia> g = complete_graph(2);

julia> E = collect(edges(g));

julia> e = E[1]
Edge(2, 1)

julia> src(e)
2
```
"""
function src(e::Edge)
    return e.source
end


@doc raw"""
    dst(e::Edge)

Return the destination of an edge.

# Examples
```jldoctest
julia> g = complete_graph(2);

julia> E = collect(edges(g));

julia> e = E[1]
Edge(2, 1)

julia> dst(e)
1
```
"""
function dst(e::Edge)
    return e.target
end

Vector{Int}(e::Edge) = [src(e), dst(e)]

Base.isless(a::Edge, b::Edge) = Base.isless(Vector{Int}(a), Vector{Int}(b))


@doc raw"""
    reverse(e::Edge)

Return the edge in the opposite direction of the edge `e`.

# Examples
```jldoctest
julia> g = complete_graph(2);

julia> E = collect(edges(g));

julia> e = E[1]
Edge(2, 1)

julia> reverse(e)
Edge(1, 2)
```
"""
function reverse(e::Edge)
    return Edge(dst(e), src(e))
end


struct EdgeIterator
    pm_itr::Polymake.GraphEdgeIterator{T} where {T <: Union{Directed, Undirected}}
    l::Int64
end
Base.length(eitr::EdgeIterator) = eitr.l
Base.eltype(::Type{EdgeIterator}) = Edge

function Base.iterate(eitr::EdgeIterator, index = 1)
    if index > eitr.l
        return nothing
    else
        e = Polymake.get_element(eitr.pm_itr)
        s = Polymake.first(e)
        t = Polymake.last(e)
        edge = Edge(s+1, t+1)
        Polymake.increment(eitr.pm_itr)
        return (edge, index+1)
    end
end


################################################################################
################################################################################
##  Accessing properties
################################################################################
################################################################################
@doc raw"""
    number_of_vertices(g::Graph{T}) where {T <: Union{Directed, Undirected}}

Return the number of vertices of a graph.

# Examples
The edge graph of the cube has eight vertices, just like the cube itself.
```jldoctest
julia> c = cube(3);

julia> g = edgegraph(c);

julia> number_of_vertices(g)
8
```
"""
function number_of_vertices(g::Graph{T}) where {T <: Union{Directed, Undirected}}
    return Polymake.nv(pm_object(g))
end

@doc raw"""
    number_of_edges(g::Graph{T}) where {T <: Union{Directed, Undirected}}

Return the number of edges of a graph.

# Examples
The edge graph of the cube has 12 edges just like the cube itself.
```jldoctest
julia> c = cube(3);

julia> g = edgegraph(c);

julia> number_of_edges(g)
12
```
"""
function number_of_edges(g::Graph{T}) where {T <: Union{Directed, Undirected}}
    return Polymake.ne(pm_object(g))
end

@doc raw"""
    edges(g::Graph{T}) where {T <: Union{Directed, Undirected}}

Return an iterator over the edges of the graph `g`.

# Examples
A triangle has three edges.
```jldoctest
julia> triangle = simplex(2);

julia> g = edgegraph(triangle);

julia> collect(edges(g))
3-element Vector{Edge}:
 Edge(2, 1)
 Edge(3, 1)
 Edge(3, 2)
```
"""
function edges(g::Graph{T}) where {T <: Union{Directed, Undirected}}
    return EdgeIterator(Polymake.edgeiterator(pm_object(g)), number_of_edges(g))
end


@doc raw"""
    has_edge(g::Graph{T}, source::Int64, target::Int64) where {T <: Union{Directed, Undirected}}

Check for an edge in a graph.

# Examples
Check for the edge $1\to 2$ in the edge graph of a triangle.
```jldoctest
julia> triangle = simplex(2);

julia> g = edgegraph(triangle);

julia> has_edge(g, 1, 2)
true
```
"""
function has_edge(g::Graph{T}, source::Int64, target::Int64) where {T <: Union{Directed, Undirected}}
    pmg = pm_object(g)
    return Polymake._has_edge(pmg, source-1, target-1)
end
function has_edge(g::Graph{T}, e::Edge) where {T <: Union{Directed, Undirected}}
    return has_edge(g, e.source, e.target)
end


@doc raw"""
    has_vertex(g::Graph{T}, v::Int64) where {T <: Union{Directed, Undirected}}

Check for a vertex in a graph.

# Examples
The edge graph of a triangle only has 3 vertices.
```jldoctest
julia> triangle = simplex(2);

julia> g = edgegraph(triangle);

julia> has_vertex(g, 1)
true

julia> has_vertex(g, 4)
false
```
"""
function has_vertex(g::Graph{T}, v::Int64) where {T <: Union{Directed, Undirected}}
    pmg = pm_object(g)
    return Polymake._has_vertex(pmg, v-1)
end


@doc raw"""
    neighbors(g::Graph{T}, v::Int64) where {T <: Union{Directed, Undirected}}

Return the neighboring vertices of a vertex `v` in a graph `g`. If the graph is
directed, the neighbors reachable via outgoing edges are returned.

# Examples
```jldoctest
julia> g = Graph{Directed}(5);

julia> add_edge!(g, 1, 3);

julia> add_edge!(g, 3, 4);

julia> neighbors(g, 3)
1-element Vector{Int64}:
 4
```
"""
function neighbors(g::Graph{T}, v::Int64) where {T <: Union{Directed, Undirected}}
    pmg = pm_object(g);
    result = Polymake._outneighbors(pmg, v-1)
    return [x+1 for x in result]
end


@doc raw"""
    inneighbors(g::Graph{T}, v::Int64) where {T <: Union{Directed, Undirected}}

Return the vertices of a graph `g` that have an edge going towards `v`. For an
undirected graph, all neighboring vertices are returned.

# Examples
```jldoctest
julia> g = Graph{Directed}(5);

julia> add_edge!(g, 1, 3);

julia> add_edge!(g, 3, 4);

julia> inneighbors(g, 3)
1-element Vector{Int64}:
 1

julia> inneighbors(g, 1)
Int64[]
```
"""
function inneighbors(g::Graph{T}, v::Int64) where {T <: Union{Directed, Undirected}}
    pmg = pm_object(g);
    result = Polymake._inneighbors(pmg, v-1)
    return [x+1 for x in result]
end


@doc raw"""
    outneighbors(g::Graph{T}, v::Int64) where {T <: Union{Directed, Undirected}}

Return the vertices of a graph `g` that are target of an edge coming from `v`.
For an undirected graph, all neighboring vertices are returned.

# Examples
```jldoctest
julia> g = Graph{Directed}(5);

julia> add_edge!(g, 1, 3);

julia> add_edge!(g, 3, 4);

julia> outneighbors(g, 3)
1-element Vector{Int64}:
 4

julia> outneighbors(g, 4)
Int64[]
```
"""
function outneighbors(g::Graph{T}, v::Int64) where {T <: Union{Directed, Undirected}}
    pmg = pm_object(g);
    result = Polymake._outneighbors(pmg, v-1)
    return [x+1 for x in result]
end


@doc raw"""
    all_neighbors(g::Graph{T}, v::Int64) where {T <: Union{Directed, Undirected}}

Return all vertices of a graph `g` that are connected to the vertex `v` via an
edge, independent of the edge direction.

# Examples
```jldoctest
julia> g = Graph{Directed}(5);

julia> add_edge!(g, 1, 3);

julia> add_edge!(g, 3, 4);

julia> all_neighbors(g, 3)
2-element Vector{Int64}:
 1
 4

julia> all_neighbors(g, 4)
1-element Vector{Int64}:
 3
```
"""
function all_neighbors(g::Graph{T}, v::Int64) where {T <: Union{Directed, Undirected}}
    pmg = pm_object(g);
    result = union(Polymake._inneighbors(pmg, v-1), Polymake._outneighbors(pmg, v-1))
    return [x+1 for x in result]
end

@doc raw"""
    incidence_matrix(g::Graph{T}) where {T <: Union{Directed, Undirected}}

Return an unsigned (boolean) incidence matrix representing a graph `g`.

# Examples
```jldoctest
julia> g = Graph{Directed}(5);

julia> add_edge!(g, 1, 3);

julia> add_edge!(g, 3, 4);

julia> incidence_matrix(g)
5×2 IncidenceMatrix
[1]
[]
[1, 2]
[2]
[]
```
"""
function incidence_matrix(g::Graph{T}) where {T <: Union{Directed, Undirected}}
  IncidenceMatrix(Polymake.graph.incidence_matrix(pm_object(g)))
end

@doc raw"""
    signed_incidence_matrix(g::Graph{Directed})

Return a signed incidence matrix representing a directed graph `g`.

# Examples
```jldoctest
julia> g = Graph{Directed}(5);

julia> add_edge!(g,1,2); add_edge!(g,2,3); add_edge!(g,3,4); add_edge!(g,4,5); add_edge!(g,5,1);

julia> signed_incidence_matrix(g)
5×5 Matrix{Int64}:
 -1   0   0   0   1
  1  -1   0   0   0
  0   1  -1   0   0
  0   0   1  -1   0
  0   0   0   1  -1
```
"""
signed_incidence_matrix(g::Graph{Directed}) = convert(Matrix{Int}, Polymake.graph.signed_incidence_matrix(pm_object(g)))

################################################################################
################################################################################
##  Higher order algorithms
################################################################################
################################################################################
@doc raw"""
    automorphism_group_generators(g::Graph{T}) where {T <: Union{Directed, Undirected}}

Return generators of the automorphism group of the graph `g`.

# Examples
```jldoctest
julia> g = complete_graph(4);

julia> automorphism_group_generators(g)
3-element Vector{PermGroupElem}:
 (3,4)
 (2,3)
 (1,2)
```
"""
function automorphism_group_generators(g::Graph{T}) where {T <: Union{Directed, Undirected}}
    pmg = pm_object(g);
    result = Polymake.graph.automorphisms(pmg)
    return _pm_arr_arr_to_group_generators(result, nvertices(g))
end


@doc raw"""
    automorphism_group(g::Graph{T}) where {T <: Union{Directed, Undirected}}

Return the automorphism group of the graph `g`.

# Examples
```jldoctest
julia> g = complete_graph(4);

julia> automorphism_group(g)
Permutation group of degree 4
```
"""
function automorphism_group(g::Graph{T}) where {T <: Union{Directed, Undirected}}
    return _gens_to_group(automorphism_group_generators(g))
end


@doc raw"""
    shortest_path_dijkstra(g::Graph{T}, s::Int64, t::Int64; reverse::Bool=false) where {T <: Union{Directed, Undirected}}

Compute the shortest path between two vertices in a graph using Dijkstra's
algorithm. All edges are set to have a length of 1. The optional parameter
indicates whether the edges should be considered reversed.

# Examples
```jldoctest
julia> g = Graph{Directed}(3);

julia> add_edge!(g, 1, 2);

julia> add_edge!(g, 2, 3);

julia> add_edge!(g, 3, 1);

julia> shortest_path_dijkstra(g, 3, 1)
2-element Vector{Int64}:
 3
 1

julia> shortest_path_dijkstra(g, 1, 3)
3-element Vector{Int64}:
 1
 2
 3

julia> shortest_path_dijkstra(g, 3, 1; reverse=true)
3-element Vector{Int64}:
 3
 2
 1
```
"""
function shortest_path_dijkstra(g::Graph{T}, s::Int64, t::Int64; reverse::Bool=false) where {T <: Union{Directed, Undirected}}
    pmg = pm_object(g)
    em = Polymake.EdgeMap{T, Int64}(pmg)
    for e in edges(g)
        Polymake._set_entry(em, src(e)-1, dst(e)-1, 1)
    end
    result = Polymake._shortest_path_dijkstra(pmg, em, s-1, t-1, !reverse)
    return Polymake.to_one_based_indexing(result)
end

@doc raw"""
    is_connected(g::Graph{Undirected})

Checks if the undirected graph `g` is connected.

# Examples
```jldoctest
julia> g = Graph{Undirected}(3);

julia> is_connected(g)
false

julia> add_edge!(g, 1, 2);

julia> add_edge!(g, 2, 3);

julia> is_connected(g)
true
```
"""
is_connected(g::Graph{Undirected}) = Polymake.call_function(:graph, :is_connected, pm_object(g))::Bool

function connected_components(g::Graph{Undirected})
    im = Polymake.call_function(:graph, :connected_components, pm_object(g))::IncidenceMatrix
    return [Vector(Polymake.row(im,i)) for i in 1:Polymake.nrows(im)]
end

@doc raw"""
    is_strongly_connected(g::Graph{Directed})

Checks if the directed graph `g` is strongly connected.

# Examples
```jldoctest
julia> g = Graph{Directed}(2);

julia> add_edge!(g, 1, 2);

julia> is_strongly_connected(g)
false

julia> add_edge!(g, 2, 1);

julia> is_strongly_connected(g)
true
```
"""
is_strongly_connected(g::Graph{Directed}) = Polymake.call_function(:graph, :is_strongly_connected, pm_object(g))::Bool

@doc raw"""
    strongly_connected_components(g::Graph{Directed})

Return the strongly connected components of a directed graph `g`.

# Examples
```jldoctest
julia> g = Graph{Directed}(2);

julia> add_edge!(g, 1, 2);

julia> length(strongly_connected_components(g))
2

julia> add_edge!(g, 2, 1);

julia> strongly_connected_components(g)
1-element Vector{Vector{Int64}}:
 [1, 2]
```
"""
function strongly_connected_components(g::Graph{Directed})
    im = Polymake.call_function(:graph, :strong_components, pm_object(g))::IncidenceMatrix
    return [Vector(Polymake.row(im,i)) for i in 1:Polymake.nrows(im)]
end

@doc raw"""
    is_weakly_connected(g::Graph{Directed})

Checks if the directed graph `g` is weakly connected.

# Examples
```jldoctest
julia> g = Graph{Directed}(2);

julia> add_edge!(g, 1, 2);

julia> is_weakly_connected(g)
true
```
"""
is_weakly_connected(g::Graph{Directed}) = Polymake.call_function(:graph, :is_weakly_connected, pm_object(g))::Bool

@doc raw"""
    weakly_connected_components(g::Graph{Directed})

Return the weakly connected components of a directed graph `g`.

# Examples
```jldoctest
julia> g = Graph{Directed}(2);

julia> add_edge!(g, 1, 2);

julia> weakly_connected_components(g)
1-element Vector{Vector{Int64}}:
 [1, 2]
```
"""
function weakly_connected_components(g::Graph{Directed})
    im = Polymake.call_function(:graph, :weakly_connected_components, pm_object(g))::IncidenceMatrix
    return [Vector(Polymake.row(im,i)) for i in 1:Polymake.nrows(im)]
end

@doc raw"""
    diameter(g::Graph{T}) where {T <: Union{Directed, Undirected}}

Return the diameter of a (strongly) connected (di-)graph `g`.

# Examples
```jldoctest
julia> g = Graph{Directed}(2);

julia> add_edge!(g, 1, 2);

julia> weakly_connected_components(g)
1-element Vector{Vector{Int64}}:
 [1, 2]
```
"""
function diameter(g::Graph{T}) where {T <: Union{Directed, Undirected}}
    if T == Directed && !is_strongly_connected(g) ||
       T == Undirected && !is_connected(g)
        throw(ArgumentError("The (di-)graph must be (strongly) connected!"))
    end
    return Polymake.call_function(:graph, :diameter, pm_object(g))::Int
end

@doc raw"""
    is_isomorphic(g1::Graph{T}, g2::Graph{T}) where {T <: Union{Directed, Undirected}}

Checks if the graph `g1` is isomorphic to the graph `g2`.

# Examples
```jldoctest
julia> is_isomorphic(edgegraph(simplex(3)), dualgraph(simplex(3)))
true

julia> is_isomorphic(edgegraph(cube(3)), dualgraph(cube(3)))
false
```
"""
is_isomorphic(g1::Graph{T}, g2::Graph{T}) where {T <: Union{Directed, Undirected}} = Polymake.graph.isomorphic(pm_object(g1), pm_object(g2))::Bool

@doc raw"""
    is_isomorphic_with_permutation(G1::Graph, G2::Graph) -> Bool, Vector{Int}

Return whether `G1` is isomorphic to `G2` as well as a permutation
of the nodes of `G1` such that both graphs agree.

# Examples
```jldoctest
julia> is_isomorphic_with_permutation(edgegraph(simplex(3)), dualgraph(simplex(3)))
(true, [1, 2, 3, 4])

```
"""
function is_isomorphic_with_permutation(G1::Graph, G2::Graph)
  f12 = Polymake.graph.find_node_permutation(G1.pm_graph, G2.pm_graph)
  if isnothing(f12)
    return false, Vector{Int}()
  end
  return true, Polymake.to_one_based_indexing(f12)
end

@doc raw"""
    _is_equal_up_to_permutation_with_permutation(A1::MatElem, A2::MatElem) -> Bool, Vector{Int}

Return a permutation `I` such that `A1[I,I] == A2` and whether it exists.

The method assumes that both matrices are symmetric, their diagonal entries
are all equal (and so irrelevant) and the off-diagonal entries are either ``0``
or ``1``. It is assumed that `A1` and `A2` are symmetric and
their upper triangular part is ignored.
"""
function _is_equal_up_to_permutation_with_permutation(A1::MatElem, A2::MatElem)
  g1 = graph_from_adjacency_matrix(Undirected, A1)
  g2 = graph_from_adjacency_matrix(Undirected, A2)
  b, T = is_isomorphic_with_permutation(g1, g2)
  if b
    @assert A1[T, T] == A2
  end
  return b, T
end


################################################################################
################################################################################
##  Standard constructions
################################################################################
################################################################################
@doc raw"""
    edgegraph(p::Polyhedron)

Return the edge graph of a `Polyhedron`, vertices of the graph correspond to
vertices of the polyhedron, there is an edge between two vertices if the
polyhedron has an edge between the corresponding vertices. The resulting graph
is `Undirected`.

# Examples
Construct the edge graph of the cube. Like the cube it has 8 vertices and 12
edges.
```jldoctest
julia> c = cube(3);

julia> g = edgegraph(c);

julia> number_of_vertices(g)
8

julia> number_of_edges(g)
12
```
"""
function edgegraph(p::Polyhedron)
    pmg = pm_object(p).GRAPH.ADJACENCY
    return Graph{Undirected}(pmg)
end

@doc raw"""
    dualgraph(p::Polyhedron)

Return the dual graph of a `Polyhedron`, vertices of the graph correspond to
facets of the polyhedron and there is an edge between two vertices if the
corresponding facets are neighboring, meaning their intersection is a
codimension 2 face of the polyhedron.

For bounded polyhedra containing 0 in the interior this is the same as the edge
graph the polar dual polyhedron.

# Examples
Construct the dual graph of the cube. This is the same as the edge graph of the
octahedron, so it has 6 vertices and 12 edges.
```jldoctest
julia> c = cube(3);

julia> g = dualgraph(c);

julia> number_of_vertices(g)
6

julia> number_of_edges(g)
12
```
"""
function dualgraph(p::Polyhedron)
    pmg = pm_object(p).DUAL_GRAPH.ADJACENCY
    return Graph{Undirected}(pmg)
end



@doc raw"""
    complete_graph(n::Int64)

Assemble the undirected complete graph on `n` nodes.

# Examples
```jldoctest
julia> g = complete_graph(3);

julia> collect(edges(g))
3-element Vector{Edge}:
 Edge(2, 1)
 Edge(3, 1)
 Edge(3, 2)
```
"""
function complete_graph(n::Int64)
    bigobj = Polymake.graph.complete(n)
    return Graph{Undirected}(bigobj.ADJACENCY)
end


@doc raw"""
    complete_bipartite_graph(n::Int64, m::Int64)

Assemble the undirected complete bipartite graph between `n` and `m` nodes.

# Examples
```jldoctest
julia> g = complete_bipartite_graph(2,2);

julia> collect(edges(g))
4-element Vector{Edge}:
 Edge(3, 1)
 Edge(3, 2)
 Edge(4, 1)
 Edge(4, 2)
```
"""
function complete_bipartite_graph(n::Int64, m::Int64)
    bigobj = Polymake.graph.complete_bipartite(n, m)
    return Graph{Undirected}(bigobj.ADJACENCY)
end



@doc raw"""
    visualize(G::Graph{T}) where {T <: Union{Polymake.Directed, Polymake.Undirected}}

Visualize a graph.
"""
function visualize(G::Graph{T}) where {T <: Union{Polymake.Directed, Polymake.Undirected}}
    BigGraph = Polymake.graph.Graph(ADJACENCY=pm_object(G))
    Polymake.visual(BigGraph)
end



# Some standard polytopes from graphs
@doc raw"""
    fractional_cut_polytope(G::Graph{Undirected})

Construct the fractional cut polytope of the graph $G$.


# Examples
```jldoctest
julia> G = complete_graph(4);

julia> fractional_cut_polytope(G)
Polytope in ambient dimension 6
```
"""
fractional_cut_polytope(G::Graph{Undirected}) = polyhedron(Polymake.polytope.fractional_cut_polytope(pm_object(G)))


@doc raw"""
    fractional_matching_polytope(G::Graph{Undirected})

Construct the fractional matching polytope of the graph $G$.


# Examples
```jldoctest
julia> G = complete_graph(4);

julia> fractional_matching_polytope(G)
Polytope in ambient dimension 6
```
"""
fractional_matching_polytope(G::Graph{Undirected}) = polyhedron(Polymake.polytope.fractional_matching_polytope(pm_object(G)))


################################################################################
################################################################################
##  Printing
################################################################################
################################################################################
_to_string(::Type{Polymake.Directed}) = "Directed"
_to_string(::Type{Polymake.Undirected}) = "Undirected"

function Base.show(io::IO, ::MIME"text/plain", G::Graph{T}) where {T <: Union{Polymake.Directed, Polymake.Undirected}}
  if nedges(G) > 0
    println(io, "$(_to_string(T)) graph with $(nvertices(G)) nodes and the following edges:")  # at least one new line is needed
    for e in edges(G)
      print(io, "($(src(e)), $(dst(e)))")
    end
  else
    print(io, "$(_to_string(T)) graph with $(nvertices(G)) nodes and no edges")
  end
end

function Base.show(io::IO, G::Graph{T})  where {T <: Union{Polymake.Directed, Polymake.Undirected}}
  if get(io, :supercompact, false)
    print(io, "$(_to_string(T)) graph")
  else
    print(io, "$(_to_string(T)) graph with $(nvertices(G)) nodes and $(nedges(G)) edges")
  end
end

function graph_from_edges(::Type{T},
                          edges::Vector{Edge},
                          n_vertices::Int=-1) where {T <: Union{Directed, Undirected}}

  n_needed = maximum(reduce(append!,[[src(e),dst(e)] for e in edges]))
  @req (n_vertices >= n_needed || n_vertices < 0)  "n_vertices must be at least the maximum vertex in the edges"

  g = Graph{T}(max(n_needed, n_vertices))
  for e in edges
    add_edge!(g, src(e), dst(e))
  end

  return g
end

function graph_from_edges(::Type{T},
                          edges::EdgeIterator,
                          n_vertices::Int=-1) where {T <: Union{Directed, Undirected}}
  return graph_from_edges(T, collect(edges), n_vertices)
end

@doc raw"""
    graph_from_edges(edges::Vector{Vector{Int}})
    graph_from_edges(::Type{T}, edges::Vector{Vector{Int}}, n_vertices::Int=-1) where {T <:Union{Directed, Undirected}}

Creates a graph from a vector of edges. There is an optional input for number of vertices, `graph_from_edges`  will
ignore any negative integers and throw an error when the input is less than the maximum vertex index in edges.

# Examples
```jldoctest
julia> G = graph_from_edges([[1,3],[3,5],[4,5],[2,4],[2,3]])
Undirected graph with 5 nodes and the following edges:
(3, 1)(3, 2)(4, 2)(5, 3)(5, 4)

julia> G = graph_from_edges(Directed, [[1,3]], 4)
Directed graph with 4 nodes and the following edges:
(1, 3)
```
"""
function graph_from_edges(::Type{T},
                          edges::Vector{Vector{Int}},
                          n_vertices::Int=-1) where {T <: Union{Directed, Undirected}}
  return graph_from_edges(T, [Edge(e[1], e[2]) for e in edges], n_vertices)
end

<<<<<<< HEAD
graph_from_edges(
edges::Vector{Vector{Int}},
n_vertices::Int=-1) = graph_from_edges(Undirected, [Edge(e[1], e[2]) for e in edges], n_vertices)
=======
function graph_from_edges(edges::Vector{Vector{Int}},
                          n_vertices::Int=-1)
  return graph_from_edges(Undirected, [Edge(e[1], e[2]) for e in edges], n_vertices)
end
>>>>>>> f1637d71
<|MERGE_RESOLUTION|>--- conflicted
+++ resolved
@@ -1121,19 +1121,14 @@
 (1, 3)
 ```
 """
+
 function graph_from_edges(::Type{T},
                           edges::Vector{Vector{Int}},
                           n_vertices::Int=-1) where {T <: Union{Directed, Undirected}}
   return graph_from_edges(T, [Edge(e[1], e[2]) for e in edges], n_vertices)
 end
 
-<<<<<<< HEAD
-graph_from_edges(
-edges::Vector{Vector{Int}},
-n_vertices::Int=-1) = graph_from_edges(Undirected, [Edge(e[1], e[2]) for e in edges], n_vertices)
-=======
 function graph_from_edges(edges::Vector{Vector{Int}},
                           n_vertices::Int=-1)
   return graph_from_edges(Undirected, [Edge(e[1], e[2]) for e in edges], n_vertices)
-end
->>>>>>> f1637d71
+end