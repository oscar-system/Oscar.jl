--- conflicted
+++ resolved
@@ -914,13 +914,10 @@
         nX_FR = matrix_clear_den(phiX)
         nX = matrix(R, [numerator(nX_FR[i,j])  for i in 1:nr, j in 1:nc ])
         
-<<<<<<< HEAD
-        MRS_new = MatroidRealizationSpace(ideal(R, Igens_new), Sgens_new, R, nX, MRS.representable, MRS.F, MRS.char, MRS.q)
-=======
         GBnew = collect(groebner_basis(ideal(R, Igens_new)))         
         
-        MRS_new = MatroidRealizationSpace(ideal(R, GBnew), Sgens_new, R, nX, MRS.representable )
->>>>>>> e11798e4
+        MRS_new = MatroidRealizationSpace(ideal(R, GBnew), Sgens_new, R, nX, MRS.representable, MRS.F, MRS.char, MRS.q )
+
         
         return (MRS_new, elim, fullyReduced)
     end
@@ -992,12 +989,8 @@
 
     Xnew = matrix(ambR, [phi(X[i,j]) for i in 1:nr, j in 1:nc])
 
-<<<<<<< HEAD
-    MRS_new = MatroidRealizationSpace(Inew, Sgens_new, ambR, Xnew, MRS.representable, MRS.F, MRS.char, MRS.q)
-=======
-    MRS_new = MatroidRealizationSpace(Inew, normal_Sgens, ambR, Xnew, MRS.representable)
->>>>>>> e11798e4
-
+    MRS_new = MatroidRealizationSpace(Inew, normal_Sgens, ambR, Xnew, MRS.representable, MRS.F, MRS.char, MRS.q)
+    
     return MRS_new
 end
 
