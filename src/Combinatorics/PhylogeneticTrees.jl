--- conflicted
+++ resolved
@@ -3,11 +3,7 @@
 
 struct PhylogeneticTree{T <: Union{Float64, QQFieldElem}} <: AbstractGraph{Directed}
   pm_ptree::Polymake.LibPolymake.BigObjectAllocated
-<<<<<<< HEAD
-  root::Int
-=======
   vertex_perm::Vector{Int}
->>>>>>> 4c300460
 end
 
 function pm_object(PT::PhylogeneticTree)
@@ -48,11 +44,7 @@
   # load graph properties
   pm_ptree.ADJACENCY
 
-<<<<<<< HEAD
-  return PhylogeneticTree{T}(pm_ptree, 1)
-=======
   return PhylogeneticTree{T}(pm_ptree, collect(1:pm_ptree.N_NODES))
->>>>>>> 4c300460
 end
 
 @doc raw"""
@@ -89,11 +81,7 @@
   n_taxa = length(taxa)
   @req (n_taxa, n_taxa) == size(M) "Number of taxa should match the rows and columns of the given matrix"
   pm_ptree = Polymake.graph.PhylogeneticTree{Float64}(COPHENETIC_MATRIX = M, TAXA = taxa)
-<<<<<<< HEAD
-  return PhylogeneticTree{Float64}(pm_ptree, 1)
-=======
   return PhylogeneticTree{Float64}(pm_ptree, collect(1:pm_ptree.N_NODES))
->>>>>>> 4c300460
 end
 
 function phylogenetic_tree(M::QQMatrix, taxa::Vector{String})
@@ -102,9 +90,6 @@
   pm_ptree = Polymake.graph.PhylogeneticTree{Rational}(
     COPHENETIC_MATRIX = M, TAXA = taxa
   )
-<<<<<<< HEAD
-  return PhylogeneticTree{QQFieldElem}(pm_ptree, 1)
-=======
   return PhylogeneticTree{QQFieldElem}(pm_ptree, collect(1:pm_ptree.N_NODES))
 end
 
@@ -153,7 +138,6 @@
     LABELS=la
   )
   return PhylogeneticTree{T}(pt, p)
->>>>>>> 4c300460
 end
 
 @doc raw"""
@@ -189,44 +173,6 @@
   return convert(String, pm_object(ptree).NEWICK)::String
 end
 
-<<<<<<< HEAD
-function _newick(g::Graph, v::Int)
-  lvs = leaves(g)
-  distance = 1
-
-  if v in lvs
-    label = has_attribute(g, :species) ? g.species[v] : "v$v"
-    #TODO read this from graph if it exists
-    return "$label:$distance"
-  else
-    return "(" * join(map(v -> _newick(g, v), outneighbors(g, v)), ",") * "):$distance"
-  end
-end
-
-#TODO add example to the docs
-function newick(g::Graph{Directed})
-  @req is_tree(g) "Graph $g is not a tree"
-  # we can find root since tree is directed
-  r = findfirst(iszero,
-                (length(inneighbors(g, i)) for i in 1:n_vertices(g)))
-  return join(map(v -> _newick(g, v), outneighbors(g, r)), ",") * ";"
-end
-
-#TODO add example to the docs
-function phylogenetic_tree(T::Type{<:Union{Float64, QQFieldElem}},
-                           G::Graph{Directed};
-                           check=false)
-  @req !check || is_tree(G) "Input must be a tree "
-  pt = phylogenetic_tree(T, newick(G))
-  new_G = adjacency_tree(pt)
-  for data in G.__attrs
-    set_attribute!(new_G, data)
-  end
-  return pt
-end
-
-=======
->>>>>>> 4c300460
 @doc raw"""
     adjacency_tree(ptree::PhylogeneticTree)
 
@@ -249,15 +195,9 @@
 
   dir_tree = Graph{Directed}(n)
 
-<<<<<<< HEAD
-  queue = [root(ptree)]
-  visited = fill(false, n)
-  visited[root(ptree)] = true
-=======
   queue = [ptree.vertex_perm[1]]
   visited = fill(false, n)
   visited[ptree.vertex_perm[1]] = true
->>>>>>> 4c300460
   while length(queue) > 0
     x = popfirst!(queue)
     for y in neighbors(udir_tree, x)
