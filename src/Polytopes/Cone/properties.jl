--- conflicted
+++ resolved
@@ -154,102 +154,7 @@
 ## Points properties
 ###############################################################################
 
-<<<<<<< HEAD
-# """
-#     rays_as_point_matrix(C)
-#
-# Return the rays of a cone as rows in a matrix.
-#
-# # Arguments
-# - `C::Cone`: A cone.
-#
-# # Examples
-# Here a cone is constructed from three rays. Calling `rays_as_point_matrix` reveals that one of these was redundant:
-# ```julia-repl
-# julia> R = [1 0; 0 1; 0 2];
-#
-# julia> PO = positive_hull(R);
-#
-# julia> rays_as_point_matrix(PO)
-# pm::Matrix<pm::Rational>
-# 1 0
-# 0 1
-# ```
-# """
-# function rays_as_point_matrix(C::Cone)
-#     pm_cone(C).RAYS
-# end
-
-
 facets(C::Cone) = PointIterator{Ray, Polymake.Rational}(pm_cone(C).FACETS)
-
-# """
-#     facets_as_point_matrix(C)
-#
-# Return the facets of a cone as rows of a matrix.
-#
-# # Arguments
-# - `C::Cone`: A cone.
-#
-# # Examples
-# From this little example it is easy to see that the facets are displayed as their inside-pointing (w.r.t. the cone) normals.
-# ```julia-repl
-# julia> R = [1 0; 1 1];
-#
-# julia> C = positive_hull(R);
-#
-# julia> facets_as_point_matrix(C)
-# pm::Matrix<pm::Rational>
-# 0 1
-# 1 -1
-# ```
-# """
-# facets_as_point_matrix(C::Cone) = pm_cone(C).FACETS
-=======
-"""
-    rays_as_point_matrix(C::Cone)
-
-Return the rays of `C` as rows in a matrix.
-
-# Examples
-Here a cone is constructed from three rays. Calling `rays_as_point_matrix` reveals that one of these was redundant:
-```jldoctest
-julia> R = [1 0; 0 1; 0 2];
-
-julia> PO = positive_hull(R);
-
-julia> rays_as_point_matrix(PO)
-pm::Matrix<pm::Rational>
-1 0
-0 1
-```
-"""
-function rays_as_point_matrix(C::Cone)
-    pm_cone(C).RAYS
-end
-
-
-"""
-    facets_as_point_matrix(C::Cone)
-
-Return the facets of `C` as rows of a matrix.
-
-# Examples
-From this little example it is easy to see that the facets are displayed as their inside-pointing (w.r.t. the cone) normals.
-```jldoctest
-julia> R = [1 0; 1 1];
-
-julia> C = positive_hull(R);
-
-julia> facets_as_point_matrix(C)
-pm::Matrix<pm::Rational>
-0 1
-1 -1
-```
-"""
-facets_as_point_matrix(C::Cone) = pm_cone(C).FACETS
->>>>>>> 5a4f12e1
-
 
 """
     lineality_space(C::Cone)
