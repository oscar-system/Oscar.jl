--- conflicted
+++ resolved
@@ -159,17 +159,11 @@
 ## Points properties
 ###############################################################################
 
-<<<<<<< HEAD
-# TODO: allow T = Cone when iterator can access `Cone(inequalities)`
 # TODO: facets as `Vector`? or `Matrix`?
 @doc Markdown.doc"""
     facets(as::Type{T} = Halfspace, C::Cone)
 
 Return the facets of `C` in the format defined by `as`.
-=======
-@doc Markdown.doc"""
-    rays_as_point_matrix(C::Cone)
->>>>>>> 0d5cce4c
 
 The allowed values for `as` are
 * `Halfspace`,
@@ -197,12 +191,7 @@
 @doc Markdown.doc"""
     facets(as::Type{T} = Halfspace, C::Cone)
 
-<<<<<<< HEAD
 Return the facets of `C` in the format defined by `as`.
-=======
-@doc Markdown.doc"""
-    facets_as_point_matrix(C::Cone)
->>>>>>> 0d5cce4c
 
 The allowed values for `as` are
 * `Halfspace`,
