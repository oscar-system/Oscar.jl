--- conflicted
+++ resolved
@@ -1,16 +1,9 @@
-<<<<<<< HEAD
-# Upgrade scripts are used to upgrade file formats from their current format
-# to the next chronological file format. I.e. to upgrade to the latest file format
-# a file will go through all possible upgrade scripts in succesive order until
-# it has been upgraded to the lastest format.
-
-=======
 # Upgrade scripts contain code to upgrade serialization files from their
 # current format to the next file format version. Thus to upgrade a file to
 # the latest format, one needs to apply all possible upgrade scripts in
 # successive order as determined by their version until finally the file has
 # been upgraded to the lastest format.
->>>>>>> 3703965b
+
 struct UpgradeScript
     version::VersionNumber
     script::Function
