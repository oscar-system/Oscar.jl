--- conflicted
+++ resolved
@@ -35,9 +35,6 @@
 type_params(obj::T) where {S <: Union{QQFieldElem, Float64}, T <: PolyhedralObject{S}} = TypeParams(T, coefficient_field(obj))
 
 function type_params(obj::T) where {S, T <: PolyhedralObject{S}}
-<<<<<<< HEAD
-  return TypeParams(T, type_params(_polyhedral_object_as_dict(obj)))
-=======
   p_dict = _polyhedral_object_as_dict(obj)
   field = p_dict[:_coeff]
   delete!(p_dict, :_coeff)
@@ -45,7 +42,6 @@
     T,
     :field => field,
     :pm_params => type_params(p_dict))
->>>>>>> c1c04f50
 end
 
 function save_object(s::SerializerState, obj::PolyhedralObject{S}) where S <: Union{QQFieldElem, Float64}
@@ -60,11 +56,7 @@
   p_dict = _polyhedral_object_as_dict(obj)
   delete!(p_dict, :_coeff)
   save_data_dict(s) do
-<<<<<<< HEAD
-    for (k, v) in _polyhedral_object_as_dict(obj)
-=======
     for (k, v) in p_dict
->>>>>>> c1c04f50
       if !Base.issingletontype(typeof(v))
         save_object(s, v, k)
       end
@@ -83,31 +75,19 @@
 end
 
 function load_object(s::DeserializerState, T::Type{<:PolyhedralObject}, dict::Dict)
-<<<<<<< HEAD
-  polymake_dict = load_object(s, Dict{Symbol, Any}, dict)
-  bigobject = _dict_to_bigobject(polymake_dict)
-  field = polymake_dict[:_coeff]
-=======
   field = dict[:field]
   polymake_dict = load_object(s, Dict{Symbol, Any}, dict[:pm_params])
   bigobject = _dict_to_bigobject(polymake_dict)
->>>>>>> c1c04f50
 
   return T{elem_type(field)}(bigobject, field)
 end
 
 function load_object(s::DeserializerState, T::Type{<:PolyhedralObject{S}},
                      dict::Dict) where S <: FieldElem
-<<<<<<< HEAD
-  polymake_dict = load_object(s, Dict{Symbol, Any}, dict)
-  bigobject = _dict_to_bigobject(polymake_dict)
-  field = polymake_dict[:_coeff]
-=======
   field = dict[:field]
   polymake_dict = load_object(s, Dict{Symbol, Any}, dict[:pm_params])
   bigobject = _dict_to_bigobject(polymake_dict)
 
->>>>>>> c1c04f50
   return T(bigobject, field)
 end
 
