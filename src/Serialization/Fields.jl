--- conflicted
+++ resolved
@@ -110,19 +110,10 @@
     )
 end
 
-<<<<<<< HEAD
 function load_internal(s::DeserializerState, ::Type{NfAbsNS}, dict::Dict)
     def_pols = load_type_dispatch(s, dict[:def_pols], check_namespace=false)
     vars = load_type_dispatch(s, dict[:vars], check_namespace=false)
     K, _ = NumberField(def_pols, vars, cached=false)
-=======
-function load_internal(s::DeserializerState,
-                       ::Type{<: Union{NfAbsNS, Hecke.NfRelNS{T}}},
-                       dict::Dict) where T
-    load_type_dispatch(s, dict[:pols_parent]; check_namespace=false)
-    def_pols = load_type_dispatch(s, dict[:def_pols]; check_namespace=false)
-    K, _ = NumberField(def_pols; cached=false)
->>>>>>> 0c622a8e
     return K
 end
 
