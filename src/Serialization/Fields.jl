################################################################################
# Utility functions for parent tree
function get_parents(parent_ring::Field)
  # we have reached the end of the parent references and the current ring
  # can be found as the base_ring of the previous parent without ambiguity
  if !serialize_with_id(parent_ring)
    return RingMatSpaceUnion[]
  end

  if absolute_degree(parent_ring) == 1
    return RingMatSpaceUnion[]
  end
  base = parent(defining_polynomial(parent_ring))
  parents = get_parents(base)
  push!(parents, parent_ring)
  return parents
end

function get_parents(e::EmbeddedField)
  base = number_field(e)
  parents = get_parents(base)
  push!(parents, e)
  return parents
end

function get_parents(parent_ring::T) where T <: Union{NfAbsNS, NfRelNS}
  n = ngens(parent_ring)
  base = polynomial_ring(base_field(parent_ring), n)[1]
  parents = get_parents(base)
  push!(parents, parent_ring)
  return parents
end

function get_parents(parent_ring::T) where T <: Union{FracField,
                                                      AbstractAlgebra.Generic.RationalFunctionField,
                                                      AbstractAlgebra.Generic.LaurentSeriesField}
  # we have reached the end of the parent references and the current ring
  # can be found as the base_ring of the previous parent without ambiguity
  if !serialize_with_id(parent_ring)
    return RingMatSpaceUnion[]
  end
  
  base = base_ring(parent_ring)
  parents = get_parents(base)
  push!(parents, parent_ring)
  return parents
end

################################################################################
# abstract Field load
function load_object(s:: DeserializerState, ::Type{Field})
  return load_typed_object(s)
end

################################################################################
# field of rationals (singleton type)
@register_serialization_type QQField

################################################################################
# non-ZZRingElem variant
@register_serialization_type Nemo.fpField

function save_object(s::SerializerState, F::Nemo.fpField)
  save_object(s, string(characteristic(F)))
end

function load_object(s::DeserializerState, ::Type{Nemo.fpField})
  load_node(s) do str
    return Nemo.fpField(parse(UInt64, str))
  end
end

# elements
@register_serialization_type fpFieldElem uses_params

function save_object(s::SerializerState, elem::fpFieldElem)
  save_data_basic(s, string(elem))
end

function load_object(s::DeserializerState, ::Type{fpFieldElem}, F::Nemo.fpField)
  load_node(s) do str
    return F(parse(UInt64, str))
  end
end

################################################################################
# ZZRingElem variant
@register_serialization_type Nemo.FpField

function save_object(s::SerializerState, F::Nemo.FpField)
  save_object(s, string(characteristic(F)))
end

function load_object(s::DeserializerState, ::Type{Nemo.FpField})
  load_node(s) do str
    Nemo.FpField(parse(ZZRingElem, str))
  end
end

# elements
@register_serialization_type FpFieldElem uses_params

function save_object(s::SerializerState, elem::FpFieldElem)
  save_data_basic(s, string(elem))
end

function load_object(s::DeserializerState, ::Type{FpFieldElem}, F::Nemo.FpField)
  load_node(s) do str
    F(parse(ZZRingElem, str))
  end
end

################################################################################
# SimpleNumField

@register_serialization_type Hecke.NfRel uses_id
@register_serialization_type AnticNumberField uses_id

function save_object(s::SerializerState, K::SimpleNumField)
  save_data_dict(s) do 
    save_typed_object(s, defining_polynomial(K), :def_pol)
    save_object(s, var(K), :var)
  end
end

function load_object(s::DeserializerState, ::Type{<: SimpleNumField})
  def_pol = load_typed_object(s, :def_pol)
  var = load_node(s, :var) do var
    Symbol(var)
  end
  K, _ = number_field(def_pol, var, cached=false)
  return K
end

################################################################################
# FqNmodfinitefield
@register_serialization_type fqPolyRepField uses_id

function save_object(s::SerializerState, K::fqPolyRepField)
  save_data_dict(s) do
    save_typed_object(s, defining_polynomial(K), :def_pol)
  end
end

function load_object(s::DeserializerState, ::Type{<: fqPolyRepField})
  def_pol = load_typed_object(s, :def_pol)
  K, _ = finite_field(def_pol, cached=false)
  return K
end

#elements
@register_serialization_type fqPolyRepFieldElem uses_params
@register_serialization_type nf_elem uses_params
@register_serialization_type Hecke.NfRelElem uses_params
const NumFieldElemTypeUnion = Union{nf_elem, fqPolyRepFieldElem, Hecke.NfRelElem}

function save_object(s::SerializerState, k::NumFieldElemTypeUnion)
  K = parent(k)
  polynomial = parent(defining_polynomial(K))(k)
  save_object(s, polynomial)
end

function save_object(s::SerializerState, k::Hecke.NfRelElem{NfAbsNSElem})
  K = parent(k)
  polynomial = parent(defining_polynomial(K))(data(k))
  save_object(s, polynomial)
end

function load_object(s::DeserializerState, ::Type{<: NumFieldElemTypeUnion},
                     parents::Vector)
  polynomial = load_node(s) do _
    load_object(s, PolyRingElem, parents[1:end - 1])
  end
  
  K = parents[end]
  loaded_terms = evaluate(polynomial, gen(K))
  return K(loaded_terms)
end

################################################################################
# FqField
@register_serialization_type FqField uses_id
@register_serialization_type FqFieldElem uses_params

function save_object(s::SerializerState, K::FqField)
  if absolute_degree(K) == 1
    save_object(s, order(K))
  else
    save_data_dict(s) do
      save_typed_object(s, defining_polynomial(K))
    end
  end
end

function load_object(s::DeserializerState, ::Type{<: FqField})
  load_node(s) do node
    if node isa String
      order = ZZRingElem(node)
      return Hecke.Nemo._FiniteField(order)[1]
    else
      def_pol = load_typed_object(s)
      return Hecke.Nemo._FiniteField(def_pol, cached=false)[1]
    end
  end
end

# elements
function save_object(s::SerializerState, k::FqFieldElem)
  K = parent(k)
  
  if absolute_degree(K) == 1
    save_object(s, lift(ZZ, k))
  else
    poly_parent = parent(defining_polynomial(K))
    parent_base_ring = base_ring(poly_parent)
    # currently this lift won't work for the given types
    # but is necessary for serialization
    polynomial = lift(poly_parent, k)
    save_object(s, polynomial)
  end
end

function load_object(s::DeserializerState, ::Type{<: FqFieldElem}, parents::Vector)
  K = parents[end]
  load_node(s) do _
    K(load_object(s, PolyRingElem, parents[1:end - 1]))
  end
end

function load_object(s::DeserializerState, ::Type{<: FqFieldElem}, parent::FqField)
  load_node(s) do str
    parent(ZZRingElem(str))
  end
end

################################################################################
# Non Simple Extension

@register_serialization_type Hecke.NfRelNS uses_id
@register_serialization_type NfAbsNS uses_id

function save_object(s::SerializerState, K::Union{NfAbsNS, NfRelNS})
  def_pols = defining_polynomials(K)
  save_data_dict(s) do
    save_typed_object(s, def_pols, :def_pols)
    save_object(s, vars(K), :vars)
  end
end

function load_object(s::DeserializerState, ::Type{<: Union{NfAbsNS, NfRelNS}})
  def_pols = load_typed_object(s, :def_pols)

  vars = load_node(s, :vars) do vars_data
    return map(Symbol, vars_data)
  end
  # fix since numberfield doesn't accept PolyRingElem vectors
  array_pols = Array{typeof(def_pols[1]), 1}(def_pols)
  K, _ = number_field(array_pols, vars, cached=false)
  return K
end

#elements
@register_serialization_type Hecke.NfRelNSElem uses_params
@register_serialization_type NfAbsNSElem uses_params

function save_object(s::SerializerState, k::Union{NfAbsNSElem, Hecke.NfRelNSElem})
  polynomial = Oscar.Hecke.data(k)
  save_object(s, polynomial)
end

function load_object(s::DeserializerState, ::Type{<: Union{NfAbsNSElem, Hecke.NfRelNSElem}},
                     parents::Vector)
  K = parents[end]
  n = ngens(K)
  # forces parent of MPolyRingElem
  poly_ring = polynomial_ring(base_field(K), n)
  parents[end - 1], _ = poly_ring
  poly_elem_type = elem_type
  load_node(s) do _
    polynomial = load_object(s, MPolyRingElem, parents[1:end - 1])
  end
  polynomial = evaluate(polynomial, gens(K))
  return K(polynomial)
end

################################################################################
# FracField

@register_serialization_type FracField uses_id

function save_object(s::SerializerState, K::FracField)
  save_data_dict(s) do 
    save_typed_object(s, base_ring(K), :base_ring)
  end
end

function load_object(s::DeserializerState, ::Type{<: FracField})
  R = load_typed_object(s, :base_ring)

  return fraction_field(R, cached=false)
end

# elements
# we use the union to prevent QQFieldElem being registered here
@register_serialization_type FracElem{<:Union{MPolyRingElem, PolyRingElem, UniversalPolyRingElem}} "FracElem" uses_params

function save_object(s::SerializerState, f::FracElem)
  save_data_array(s) do
    save_object(s, numerator(f))
    save_object(s, denominator(f))
  end
end

function load_object(s::DeserializerState, ::Type{<: FracElem}, parents::Vector)
  parent_ring = parents[end]
  load_node(s) do _
    coeff_type = elem_type(base_ring(parent_ring))
    loaded_num = load_node(s, 1) do _
      load_object(s, coeff_type, parents[1:end - 1])
    end
    loaded_den = load_node(s, 2) do _
      load_object(s, coeff_type, parents[1:end - 1])
    end
    return  parent_ring(loaded_num, loaded_den)
  end
end

################################################################################
# RationalFunctionField

@register_serialization_type AbstractAlgebra.Generic.RationalFunctionField "RationalFunctionField" uses_id

function save_object(s::SerializerState,
                     RF::AbstractAlgebra.Generic.RationalFunctionField)
  save_data_dict(s) do
    save_typed_object(s, base_ring(RF), :base_ring)
    syms = symbols(RF)
    save_object(s, syms, :symbols)
  end
end

function load_object(s::DeserializerState,
                     ::Type{<: AbstractAlgebra.Generic.RationalFunctionField})
  R = load_typed_object(s, :base_ring)
  # ensure proper types of univariate case on load
  symbols = load_node(s, :symbols) do symbols_data
    if symbols_data isa Vector
      return Symbol.(symbols_data)
    else
      return Symbol(symbols_data)
    end
  end
  return rational_function_field(R, symbols, cached=false)[1]
end

#elements
@register_serialization_type AbstractAlgebra.Generic.RationalFunctionFieldElem "RationalFunctionFieldElem" uses_params

function save_object(s::SerializerState, f::AbstractAlgebra.Generic.RationalFunctionFieldElem)
  save_data_array(s) do
    save_object(s, numerator(f))
    save_object(s, denominator(f))
  end
end

function load_object(s::DeserializerState,
                     ::Type{<: AbstractAlgebra.Generic.RationalFunctionFieldElem},
                     parents::Vector)
  parent_ring = parents[end]
  base = base_ring(AbstractAlgebra.Generic.fraction_field(parent_ring))
  pushfirst!(parents, base)
  coeff_type = elem_type(base)

  return load_node(s) do _
    loaded_num = load_node(s, 1) do _
      load_object(s, coeff_type, parents[1:end - 1])
    end
    
    loaded_den = load_node(s, 2) do _
      load_object(s, coeff_type, parents[1:end - 1])
    end
    parent_ring(loaded_num, loaded_den)
  end
end

################################################################################
# ArbField
@register_serialization_type ArbField
@register_serialization_type arb uses_params

function save_object(s::SerializerState, RR::Nemo.ArbField)
  save_object(s, precision(RR))
end

function load_object(s::DeserializerState, ::Type{Nemo.ArbField})
  prec = load_object(s, Int64, :precision)
  return Nemo.ArbField(prec)
end

# elements
function save_object(s::SerializerState, r::arb)
  c_str = ccall((:arb_dump_str, Nemo.Arb_jll.libarb), Ptr{UInt8}, (Ref{arb},), r)
  save_object(s, unsafe_string(c_str))
  
  # free memory
  ccall((:flint_free, Nemo.libflint), Nothing, (Ptr{UInt8},), c_str)
end

function load_object(s::DeserializerState, ::Type{arb}, parent::ArbField)
  r = Nemo.arb()
  load_node(s) do str
    ccall((:arb_load_str, Nemo.Arb_jll.libarb),
          Int32, (Ref{arb}, Ptr{UInt8}), r, str)
  end
  r.parent = parent
  return r
end

################################################################################
# AcbField
@register_serialization_type AcbField
@register_serialization_type acb uses_params

function save_object(s::SerializerState, CC::AcbField)
  save_object(s, precision(CC))
end

function load_object(s::DeserializerState, ::Type{AcbField})
  prec = load_object(s, Int)
  return AcbField(prec)
end

# elements
function save_object(s::SerializerState, c::acb)
  save_data_array(s) do
    save_object(s, real(c))
    save_object(s, imag(c))
  end
end

function load_object(s::DeserializerState, ::Type{acb}, parent::AcbField)
  (real_part, imag_part) = load_array_node(s) do _
    load_object(s, arb, ArbField(precision(parent)))
  end
  return parent(real_part, imag_part)
end

################################################################################
# Field Embeddings

const FieldEmbeddingTypes = Union{Hecke.NumFieldEmbNfAbs, Hecke.NumFieldEmbNfRel, Hecke.NumFieldEmbNfAbsNS, Hecke.NumFieldEmbNfNS}

@register_serialization_type Hecke.NumFieldEmbNfAbsNS uses_id
@register_serialization_type Hecke.NumFieldEmbNfNS uses_id
@register_serialization_type Hecke.NumFieldEmbNfAbs uses_id
@register_serialization_type Hecke.NumFieldEmbNfRel uses_id

function save_object(s::SerializerState, E::FieldEmbeddingTypes)
  K = number_field(E)
  k = base_field(K)

  save_data_dict(s) do
    save_typed_object(s, K, :num_field)
    if !(base_field(K) isa QQField)
      save_typed_object(s, restrict(E, k), :base_field_emb)
    end
    if is_simple(K)
      a = gen(K)
      data = E(a)
      if any(overlaps(data, e(a)) for e in complex_embeddings(K) if e != E && restrict(E, k) == restrict(e, k))
        error("Internal error in internal serialization.")
      end
    else
      a = gens(K)
      data = E.(a)
      if any(all(overlaps(t[1], t[2]) for t in zip(data, e.(a))) for e in complex_embeddings(K) if e != E && restrict(E, k) == restrict(e, k))
        error("Internal error in internal serialization.")
      end
      data = tuple(data...)
    end
    save_typed_object(s, data, :data)
  end
end

<<<<<<< HEAD
function load_object(s::DeserializerState, ::Type{Hecke.NumFieldEmbNfAbs})
  K = load_typed_object(s, :num_field)
  gen_ball = load_typed_object(s, :gen_ball)

  return complex_embedding(K, gen_ball)
=======
function load_object(s::DeserializerState, ::Type{<:FieldEmbeddingTypes}, dict::Dict)
  K = load_typed_object(s, dict[:num_field])
  data = load_typed_object(s, dict[:data])
  if data isa Tuple
    data = collect(data)
  end
  if base_field(K) isa QQField
    return complex_embedding(K, data)
  else
    return complex_embedding(K, load_typed_object(s, dict[:base_field_emb]), data)
  end
>>>>>>> 1f2b71bc
end

@register_serialization_type Hecke.EmbeddedField uses_id

function save_object(s::SerializerState, E::Hecke.EmbeddedField)
  K = number_field(E)
  e = embedding(E)

  save_data_dict(s) do
    save_typed_object(s, K, :num_field)
    save_typed_object(s, e, :embedding)
  end
end

<<<<<<< HEAD
function load_object(s::DeserializerState, ::Type{Hecke.NumFieldEmbNfAbsNS})
  K = load_typed_object(s, :num_field)
  gen_balls = load_typed_object(s, :gen_balls)
=======
function load_object(s::DeserializerState, ::Type{Hecke.EmbeddedField}, dict::Dict)
  K = load_typed_object(s, dict[:num_field])
  e = load_typed_object(s, dict[:embedding])
>>>>>>> 1f2b71bc

  return Hecke.embedded_field(K, e)[1]
end

@register_serialization_type EmbeddedElem uses_params

function save_object(s::SerializerState, f::EmbeddedElem)
  save_object(s, data(f))
end

function load_object(s::DeserializerState, ::Type{<:EmbeddedElem},
                                 terms::Vector, parents::Vector)
  parent_field = parents[end]
  numfield_elem = terms
  coeff_type = elem_type(parents[end - 1])
  loaded_alg_elem = load_object(s, coeff_type, terms, parents[1:end - 1])
  return parent_field(loaded_alg_elem)
end

################################################################################
# Padic Field
@register_serialization_type FlintPadicField

function save_object(s::SerializerState, P::FlintPadicField)
  save_data_dict(s) do
    save_object(s, prime(P), :prime)
    save_object(s, precision(P), :precision)
  end
end

function load_object(s::DeserializerState, ::Type{FlintPadicField})
  prime_num = load_node(s, :prime) do node
    return parse(ZZRingElem, node)
  end
  precision = load_node(s, :precision) do node
    return parse(Int64, node)
  end
  return PadicField(prime_num, precision)
end

#elements
@register_serialization_type padic uses_params

function save_object(s::SerializerState, obj::padic)
  # currently it seems padics do not store the underlying polynomial
  save_object(s, lift(QQ, obj))
end

function load_object(s::DeserializerState, ::Type{padic}, parent_field::FlintPadicField)
  rational_rep = load_object(s, QQFieldElem)
  return parent_field(rational_rep)
end<|MERGE_RESOLUTION|>--- conflicted
+++ resolved
@@ -482,25 +482,17 @@
   end
 end
 
-<<<<<<< HEAD
-function load_object(s::DeserializerState, ::Type{Hecke.NumFieldEmbNfAbs})
+function load_object(s::DeserializerState, ::Type{<:FieldEmbeddingTypes})
   K = load_typed_object(s, :num_field)
-  gen_ball = load_typed_object(s, :gen_ball)
-
-  return complex_embedding(K, gen_ball)
-=======
-function load_object(s::DeserializerState, ::Type{<:FieldEmbeddingTypes}, dict::Dict)
-  K = load_typed_object(s, dict[:num_field])
-  data = load_typed_object(s, dict[:data])
+  data = load_typed_object(s, :data)
   if data isa Tuple
     data = collect(data)
   end
   if base_field(K) isa QQField
     return complex_embedding(K, data)
   else
-    return complex_embedding(K, load_typed_object(s, dict[:base_field_emb]), data)
-  end
->>>>>>> 1f2b71bc
+    return complex_embedding(K, load_typed_object(s, :base_field_emb), data)
+  end
 end
 
 @register_serialization_type Hecke.EmbeddedField uses_id
@@ -515,15 +507,9 @@
   end
 end
 
-<<<<<<< HEAD
-function load_object(s::DeserializerState, ::Type{Hecke.NumFieldEmbNfAbsNS})
-  K = load_typed_object(s, :num_field)
-  gen_balls = load_typed_object(s, :gen_balls)
-=======
 function load_object(s::DeserializerState, ::Type{Hecke.EmbeddedField}, dict::Dict)
   K = load_typed_object(s, dict[:num_field])
   e = load_typed_object(s, dict[:embedding])
->>>>>>> 1f2b71bc
 
   return Hecke.embedded_field(K, e)[1]
 end
