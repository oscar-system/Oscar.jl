################################################################################
# Common union types

const RingMatElemUnion = Union{RingElem, MatElem}
const RingMatSpaceUnion = Union{Ring, MatSpace}

################################################################################
# Utility functions for ring parent tree
<<<<<<< HEAD
=======
# this union will also need a better name at some point
RingMatSpaceUnion = Union{Ring, MatSpace, FreeAssAlgebra}
>>>>>>> cafba7a9

# builds parent tree
function get_parents(parent_ring::T) where T <: RingMatSpaceUnion
  # with new structure it seems like we may be able to remove the
  # array of parents encoded, or at least it seems like it may
  # make the code a bit cleaner, which will probably allow for
  # this line, and the function it uses below to be removed.
  # However i will leave this to a later PR.
  if has_elem_basic_encoding(parent_ring)
    return Any[]
  end
  base = base_ring(parent_ring)

  parents = get_parents(base)
  push!(parents, parent_ring)
  return parents
end

function save_parents(s::SerializerState, parent_ring::T) where T <: RingMatSpaceUnion
  parents = get_parents(parent_ring)
  refs = []
  for p in parents
    push!(refs, save_as_ref(s, p))
  end
  return refs
end

################################################################################
<<<<<<< HEAD
# Handling RingElem MatElem, FieldElem ... Params
=======
# Handling RingElem Params
# this will need a better name at some point
RingMatElemUnion = Union{RingElem, MatElem, FreeAssAlgElem}

>>>>>>> cafba7a9
function save_type_params(s::SerializerState, x::T) where T <: RingMatElemUnion
  data_dict(s) do
    save_object(s, encode_type(T), :name)
    parent_x = parent(x)
    if serialize_with_id(parent_x)
      parent_refs = save_parents(s, parent_x)
      save_object(s, parent_refs, :params)
    else
      save_typed_object(s, parent_x, :params)
    end
  end
end

# These three different load methods are necessary for handling the way parent
# Rings (Fields, MatSpaces, etc.) are loaded. Ideally this should be reduced to
# a single method but will require a bit of a refactor for RingElem, etc.

function load_type_params(s::DeserializerState, ::Type{<:RingMatElemUnion}, dict::Dict{Symbol, Any})
  return load_typed_object(s, dict)
end

function load_type_params(s::DeserializerState, ::Type{<:RingMatElemUnion}, refs::Vector{Any})
  return load_parents(s, refs)
end

function load_type_params(s::DeserializerState, ::Type{<:RingMatElemUnion}, parent_ring::T)  where T <: RingMatSpaceUnion
  return get_parents(parent_ring)
end

# this should be properly dealt with later and is only an intermediate solution
# to getting the tests to pass when forcing a type and passing params
# ideally all load should look like this without passing a vector of parents

# fix for polynomial cases
function load_object(s::DeserializerState, T::Type{<:RingMatElemUnion}, terms::Vector{Any}, parent_ring::RingMatSpaceUnion) 
  parents = get_parents(parent_ring)
  return load_object(s, T, terms, parents)
end

# fix for series and ideal cases
function load_object(s::DeserializerState, T::Type{<:Union{RingElem, MPolyIdeal, Laurent.LaurentMPolyIdeal}},
                     terms::Dict{Symbol, Any}, parent_ring::S) where S <: Union{Ring, AbstractAlgebra.Generic.LaurentMPolyWrapRing}
  parents = get_parents(parent_ring)
  return load_object(s, T, terms, parents)
end


################################################################################
# ring of integers (singleton type)
@registerSerializationType(ZZRing)

################################################################################
#  non simpleton base rings
@registerSerializationType(Nemo.zzModRing, "Nemo.zzModRing")
has_elem_basic_encoding(obj::Nemo.zzModRing) = true

function save_object(s::SerializerState, R::Nemo.zzModRing)
  save_object(s, string(modulus(R)))
end

function load_object(s::DeserializerState, ::Type{Nemo.zzModRing}, str::String)
  modulus = parse(UInt64, str)
  return Nemo.zzModRing(modulus)
end

#elements
@registerSerializationType(zzModRingElem)
type_needs_params(T::Type{zzModRingElem}) = true

function save_object(s::SerializerState, x::zzModRingElem)
  data_basic(s, string(x))
end

function load_object(s::DeserializerState, ::Type{zzModRingElem},
                                 str::String, parent_ring::Nemo.zzModRing)
  return parent_ring(ZZRingElem(str))
end

################################################################################
#  Polynomial Rings

@registerSerializationType(PolyRing, true)
@registerSerializationType(MPolyRing, true)
@registerSerializationType(UniversalPolyRing, true)
@registerSerializationType(AbstractAlgebra.Generic.LaurentMPolyWrapRing, true)

function save_object(s::SerializerState, R::Union{UniversalPolyRing, MPolyRing, PolyRing, AbstractAlgebra.Generic.LaurentMPolyWrapRing})
  data_dict(s) do
    save_typed_object(s, base_ring(R), :base_ring)
    save_object(s, symbols(R), :symbols)
  end
end

function load_object(s::DeserializerState,
                     T::Type{<: Union{UniversalPolyRing, MPolyRing, PolyRing, AbstractAlgebra.Generic.LaurentMPolyWrapRing}},
                     dict::Dict)
  base_ring = load_typed_object(s, dict[:base_ring])
  symbols = map(Symbol, dict[:symbols])
  
  if T <: PolyRing
    return polynomial_ring(base_ring, symbols..., cached=false)[1]
  elseif T <: UniversalPolyRing
    poly_ring = UniversalPolynomialRing(base_ring, cached=false)
    gens(poly_ring, symbols)
    return poly_ring
  elseif T <: AbstractAlgebra.Generic.LaurentMPolyWrapRing
    return LaurentPolynomialRing(base_ring, symbols, cached=false)[1]
  end
  
  return polynomial_ring(base_ring, symbols, cached=false)[1]
end

################################################################################
#  Polynomial Ring Types
@registerSerializationType(MPolyRingElem)
@registerSerializationType(UniversalPolyRingElem)
@registerSerializationType(AbstractAlgebra.Generic.LaurentMPolyWrap)
PolyElemUniontype = Union{MPolyRingElem, UniversalPolyRingElem, AbstractAlgebra.Generic.LaurentMPolyWrap}
type_needs_params(::Type{<:PolyElemUniontype}) = true

# elements
function save_object(s::SerializerState, p::Union{UniversalPolyRingElem, MPolyRingElem})
  # we use this line instead of typeof(coeff(p, 1)) to catch the 0 polynomial
  coeff_type = elem_type(base_ring(parent(p)))
  data_array(s) do
    for i in 1:length(p)
      data_array(s) do 
        save_object(s, map(string, exponent_vector(p, i)))
        save_object(s, coeff(p, i))
      end
    end
  end
end

function save_object(s::SerializerState, p::AbstractAlgebra.Generic.LaurentMPolyWrap)
  exponent_vectors_gen = AbstractAlgebra.exponent_vectors(p)
  index = 0
  data_array(s) do
    for c in coefficients(p)
      exponent_vector, index = iterate(exponent_vectors_gen, index)
      data_array(s) do
        save_object(s, map(string, exponent_vector))
        save_object(s, c)
      end
    end
  end
end

################################################################################
# Univariate Polynomials

@registerSerializationType(PolyRingElem)
type_needs_params(::Type{<:PolyRingElem}) = true

function save_object(s::SerializerState, p::PolyRingElem)
  coeffs = coefficients(p)
  exponent = 0
  data_array(s) do
    for coeff in coeffs
      # collect only non trivial terms
      if is_zero(coeff)
        exponent += 1
        continue
      end
      data_array(s) do
        save_object(s, string(exponent))
        save_object(s, coeff)
      end
      exponent += 1
    end
  end
end

function load_object(s::DeserializerState,
                                 ::Type{<: PolyRingElem},
                                 terms::Vector, parents::Vector)
  parent_ring = parents[end]
  if isempty(terms)
    return parent_ring(0)
  end
  # load exponent
  terms = map(x->(parse(Int, x[1]), x[2]), terms)
  # shift so constant starts at 1
  degree = max(map(x->x[1] + 1, terms)...)
  base = base_ring(parent_ring)
  loaded_terms = zeros(base, degree)
  coeff_type = elem_type(base)

  for term in terms
    exponent, coeff = term
    # account for shift
    exponent += 1
    if type_needs_params(coeff_type)
      if length(parents) == 1
        params = coefficient_ring(parent_ring)
      else
        params = parents[1:end - 1]
      end
      loaded_terms[exponent] = load_object(s, coeff_type, coeff, params)
    else
      loaded_terms[exponent] = load_object(s, coeff_type, coeff)
    end
  end
  return parent_ring(loaded_terms)
end


function load_object(s::DeserializerState,
                                 ::Type{<:Union{MPolyRingElem, UniversalPolyRingElem, AbstractAlgebra.Generic.LaurentMPolyWrap}},
                                 terms::Vector, parents::Vector)
  parent_ring = parents[end]
  base = base_ring(parent_ring)
  polynomial = MPolyBuildCtx(parent_ring)
  coeff_type = elem_type(base)
  for (e, coeff) in terms
    if type_needs_params(coeff_type)
      if length(parents) == 1
        params = coefficient_ring(parent_ring)
      else
        params = parents[1:end - 1]
      end
      c = load_object(s, coeff_type, coeff, params)
    else
      c = load_object(s, coeff_type, coeff)
    end
    e_int = [parse(Int, x) for x in e]
    push_term!(polynomial, c, e_int)
  end
  return finish(polynomial)
end

################################################################################
# Polynomial Ideals

@registerSerializationType(MPolyIdeal)
@registerSerializationType(Laurent.LaurentMPolyIdeal)
const IdealUnionType = Union{MPolyIdeal, Laurent.LaurentMPolyIdeal, FreeAssAlgIdeal}
type_needs_params(::Type{<: IdealUnionType}) = true

function save_type_params(s::SerializerState, x::T) where T <: IdealUnionType
  data_dict(s) do
    save_object(s, encode_type(T), :name)
    refs = save_parents(s, parent(gens(x)[1]))
    save_object(s, refs, :params)
  end
end

function load_type_params(s::DeserializerState, ::Type{<: IdealUnionType}, params::Any)
  return load_type_params(s, RingElem, params)
end

function save_object(s::SerializerState, I::T) where T <: IdealUnionType
  data_dict(s) do
    save_object(s, gens(I), :gens)
  end
end

function load_object(s::DeserializerState, ::Type{<: IdealUnionType},
                                 dict::Dict{Symbol, Any}, params::Vector)
  parent_ring = params[end]
  gens = [
    load_object(s, elem_type(parent_ring), g, params) for g in dict[:gens]
      ]
  return ideal(parent_ring, gens)
end

################################################################################
# Matrices
@registerSerializationType(MatSpace, true)
@registerSerializationType(MatElem)
type_needs_params(::Type{<:MatElem}) = true

# not all 
function save_object(s::SerializerState, obj::MatSpace)
  data_dict(s) do
    save_typed_object(s, base_ring(obj), :base_ring)
    save_object(s, ncols(obj), :ncols)
    save_object(s, nrows(obj), :nrows)
  end
end

function load_object(s::DeserializerState, ::Type{<:MatSpace}, dict::Dict)
  base_ring = load_typed_object(s, dict[:base_ring])
  ncols = parse(Int, dict[:ncols])
  nrows = parse(Int, dict[:nrows])
  return matrix_space(base_ring, nrows, ncols)
end

function save_object(s::SerializerState, obj::MatElem)
  save_object(s, Array(obj))
end

function load_object(s::DeserializerState, ::Type{<:MatElem},
                     entries::Vector, parents::Vector)
  parent = parents[end]
  T = elem_type(base_ring(parent))
  if type_needs_params(T)
    if length(parents) == 1
      params = base_ring(parent)
    else
      params = parents[1:end - 1]
    end
    m = load_object(s, Matrix, entries, (T, params))
  else
    m = load_object(s, Matrix, entries, T)
  end
  return parent(m)
end

################################################################################
# Power Series
@registerSerializationType(SeriesRing, true)

function save_object(s::SerializerState, R::Union{
  Generic.RelPowerSeriesRing,
  QQRelPowerSeriesRing,
  ZZRelPowerSeriesRing,
  fqPolyRepRelPowerSeriesRing,
  FqRelPowerSeriesRing,
  zzModRelPowerSeriesRing})
  data_dict(s) do
    save_typed_object(s, base_ring(R), :base_ring)
    save_object(s, var(R), :var)
    save_object(s, max_precision(R), :max_precision)
    save_object(s, :capped_relative, :model)
  end
end

function save_object(s::SerializerState, R::Union{
  Generic.AbsPowerSeriesRing,
  QQAbsPowerSeriesRing,
  ZZAbsPowerSeriesRing,
  FqAbsPowerSeriesRing,
  fqPolyRepAbsPowerSeriesRing,
  zzModAbsPowerSeriesRing})

  data_dict(s) do
    save_typed_object(s, base_ring(R), :base_ring)
    save_object(s, var(R), :var)
    save_object(s, max_precision(R), :max_precision)
    save_object(s, :capped_absolute, :model)
  end
end

function load_object(s::DeserializerState, ::Type{<: SeriesRing}, dict::Dict)
  base_ring = load_typed_object(s, dict[:base_ring])
  var = load_object(s, Symbol, dict[:var])
  max_precision = load_object(s, Int, dict[:max_precision])
  model = load_object(s, Symbol, dict[:model])
  
  return power_series_ring(base_ring, max_precision, var; cached=false, model=model)[1]
end

# elements
@registerSerializationType(RelPowerSeriesRingElem)
@registerSerializationType(AbsPowerSeriesRingElem)
type_needs_params(::Type{<: Union{RelPowerSeriesRingElem, AbsPowerSeriesRingElem}}) = true

function save_object(s::SerializerState, r::RelPowerSeriesRingElem)
  v = valuation(r)
  pl = pol_length(r)
  encoded_terms = []
  data_dict(s) do
    s.key = :terms
    data_array(s) do
      for exponent in v: v + pl
        coefficient = coeff(r, exponent)
        #collect only non trivial values
        if is_zero(coefficient)
          continue
        end

        data_array(s) do
          save_object(s, exponent)
          save_object(s, coefficient)
        end
      end
    end
    save_object(s, pl, :pol_length)
    save_object(s, precision(r), :precision)
    save_object(s, v, :valuation)
  end
end

function save_object(s::SerializerState, r::AbsPowerSeriesRingElem)
  pl = pol_length(r)
  encoded_terms = []
  parents = []
  parent_ring = parent(r)
  data_dict(s) do
    s.key = :terms
    data_array(s) do
      for exponent in 0:pl
        coefficient = coeff(r, exponent)
        #collect only non trivial values
        if is_zero(coefficient)
          continue
        end
        data_array(s) do
          save_object(s, exponent)
          save_object(s, coefficient)
        end
      end
    end
    save_object(s, pl, :pol_length)
    save_object(s, precision(r),:precision)
  end
end

function load_object(s::DeserializerState, ::Type{<: RelPowerSeriesRingElem},
                                 dict::Dict, parents::Vector)
  parent_ring = parents[end]
  valuation = parse(Int, dict[:valuation])
  pol_length = parse(Int, dict[:pol_length])
  precision = parse(Int, dict[:precision])
  base = base_ring(parent_ring)
  loaded_terms = zeros(base, pol_length)
  coeff_type = elem_type(base)
  for (exponent, coeff) in dict[:terms]
    if type_needs_params(coeff_type)
      if length(parents) == 1
        params = base
      else
        params = parents[1:end - 1]
      end
      c = load_object(s, coeff_type, coeff, params)
    else
      c = load_object(s, coeff_type, coeff)
    end
    e = parse(Int, exponent)
    loaded_terms[e] = c
  end
  
  return parent_ring(loaded_terms, pol_length, precision, valuation)
end

function load_object(s::DeserializerState, ::Type{<: AbsPowerSeriesRingElem},
                                 dict::Dict, parents::Vector)
  parent_ring = parents[end]
  pol_length = parse(Int, dict[:pol_length])
  precision = parse(Int, dict[:precision])
  base = base_ring(parent_ring)
  loaded_terms = zeros(base, pol_length)
  coeff_type = elem_type(base)
  for (exponent, coeff) in dict[:terms]
    if type_needs_params(coeff_type)
      if length(parents) == 1
        params = base
      else
        params = parents[1:end - 1]
      end
      c = load_object(s, coeff_type, coeff, params)
    else
      c = load_object(s, coeff_type, coeff)
    end
    e = parse(Int, exponent)
    e += 1
    loaded_terms[e] = c
  end
  
  return parent_ring(loaded_terms, pol_length, precision)
end

################################################################################
# Laurent Series
@registerSerializationType(Generic.LaurentSeriesRing, true, "LaurentSeriesRing")
@registerSerializationType(Generic.LaurentSeriesField, true, "LaurentSeriesField")
@registerSerializationType(ZZLaurentSeriesRing)

function save_object(s::SerializerState, R::Union{
  Generic.LaurentSeriesRing,
  Generic.LaurentSeriesField,
  ZZLaurentSeriesRing})
  data_dict(s) do
    save_typed_object(s, base_ring(R), :base_ring)
    save_object(s, var(R), :var)
    save_object(s, max_precision(R), :max_precision)
  end
end

function load_object(s::DeserializerState,
                     ::Type{<: Union{
                       Generic.LaurentSeriesRing,
                       Generic.LaurentSeriesField,
                       ZZLaurentSeriesRing}},
                     dict::Dict)
  base_ring = load_typed_object(s, dict[:base_ring])
  var = Symbol(dict[:var])
  max_precision = parse(Int, dict[:max_precision])

  return laurent_series_ring(base_ring, max_precision, var; cached=false)[1]
end

# elements
@registerSerializationType(Generic.LaurentSeriesFieldElem, "LaurentSeriesFieldElem")
@registerSerializationType(Generic.LaurentSeriesRingElem, "LaurentSeriesRingElem")
@registerSerializationType(ZZLaurentSeriesRingElem)
type_needs_params(::Type{<: Union{ZZLaurentSeriesRingElem,
                                  Generic.LaurentSeriesFieldElem,
                                  Generic.LaurentSeriesRingElem}}) = true

function save_object(s::SerializerState, r:: Union{Generic.LaurentSeriesElem, ZZLaurentSeriesRingElem})
  v = valuation(r)
  pl = pol_length(r)
  encoded_terms = []
  data_dict(s) do
    s.key = :terms
    data_array(s) do
      for exponent in v: v + pl
        coefficient = coeff(r, exponent)
        #collect only non trivial values
        if is_zero(coefficient)
          continue
        end

        data_array(s) do
          save_object(s, exponent)
          save_object(s, coefficient)
        end
      end
    end
    save_object(s, pl, :pol_length)
    save_object(s, precision(r), :precision)
    save_object(s, v, :valuation)
    save_object(s, Generic.scale(r), :scale)
  end
end

function load_object(s::DeserializerState,
                                 ::Type{<: Union{Generic.LaurentSeriesElem, ZZLaurentSeriesRingElem}},
                                 dict::Dict, parents::Vector)
  parent_ring = parents[end]
  terms = dict[:terms]
  highest_degree = max(map(x->parse(Int, x[1]), terms)...)
  lowest_degree = min(map(x->parse(Int, x[1]), terms)...)
  base = base_ring(parent_ring)
  coeff_type = elem_type(base)
  # account for index shift
  loaded_terms = zeros(base, highest_degree - lowest_degree + 1)
  for (exponent, coeff) in terms
    e = parse(Int, exponent)
    e -= lowest_degree - 1
    if type_needs_params(coeff_type)
      if length(parents) == 1
        params = base
      else
        params = parents[1:end - 1]
      end
      c = load_object(s, coeff_type, coeff, params)
    else
      c = load_object(s, coeff_type, coeff)
    end
    loaded_terms[e] = c
  end
  valuation = parse(Int, dict[:valuation])
  pol_length = parse(Int, dict[:pol_length])
  precision = parse(Int, dict[:precision])
  scale = parse(Int, dict[:scale])
  return parent_ring(loaded_terms, pol_length, precision, valuation, scale)
end<|MERGE_RESOLUTION|>--- conflicted
+++ resolved
@@ -6,11 +6,9 @@
 
 ################################################################################
 # Utility functions for ring parent tree
-<<<<<<< HEAD
-=======
+
 # this union will also need a better name at some point
-RingMatSpaceUnion = Union{Ring, MatSpace, FreeAssAlgebra}
->>>>>>> cafba7a9
+const RingMatSpaceUnion = Union{Ring, MatSpace, FreeAssAlgebra}
 
 # builds parent tree
 function get_parents(parent_ring::T) where T <: RingMatSpaceUnion
@@ -39,14 +37,11 @@
 end
 
 ################################################################################
-<<<<<<< HEAD
 # Handling RingElem MatElem, FieldElem ... Params
-=======
-# Handling RingElem Params
+
 # this will need a better name at some point
-RingMatElemUnion = Union{RingElem, MatElem, FreeAssAlgElem}
-
->>>>>>> cafba7a9
+const RingMatElemUnion = Union{RingElem, MatElem, FreeAssAlgElem}
+
 function save_type_params(s::SerializerState, x::T) where T <: RingMatElemUnion
   data_dict(s) do
     save_object(s, encode_type(T), :name)
