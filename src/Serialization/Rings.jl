################################################################################
# Common union types

# this will need a better name at some point
const RingMatElemUnion = Union{RingElem, MatElem, FreeAssAlgElem}

# this union will also need a better name at some point
const RingMatSpaceUnion = Union{Ring, MatSpace, FreeAssAlgebra}

################################################################################
# Utility functions for ring parent tree

# builds parent tree
function get_parents(parent_ring::T) where T <: RingMatSpaceUnion
  # we have reached the end of the parent references and the current ring
  # can be found as the base_ring of the previous parent without ambiguity
  if !serialize_with_id(parent_ring)
    return RingMatSpaceUnion[]
  end
  base = base_ring(parent_ring)

  parents = get_parents(base)
  push!(parents, parent_ring)
  return parents
end

################################################################################
# Handling RingElem MatElem, FieldElem ... Params

function save_type_params(s::SerializerState, x::T) where T <: RingMatElemUnion
  save_data_dict(s) do
    save_object(s, encode_type(T), :name)
    parent_x = parent(x)
    if serialize_with_id(parent_x)
      parent_ref = save_as_ref(s, parent_x)
      save_object(s, parent_ref, :params)
    else
      save_typed_object(s, parent_x, :params)
    end
  end
end

function load_type_params(s::DeserializerState, ::Type{<:RingMatElemUnion})
  return load_typed_object(s)
end

# fix for polynomial cases
function load_object(s::DeserializerState, T::Type{<:RingMatElemUnion}, parent_ring::RingMatSpaceUnion) 
  parents = get_parents(parent_ring)
  return load_object(s, T, parents)
end

################################################################################
# ring of integers (singleton type)
@register_serialization_type ZZRing

################################################################################
#  Mod Rings
@register_serialization_type Nemo.zzModRing
@register_serialization_type Nemo.ZZModRing
const ModRingUnion = Union{Nemo.zzModRing, Nemo.ZZModRing}

function save_object(s::SerializerState, R::T) where T <: ModRingUnion
  save_object(s, modulus(R))
end

function load_object(s::DeserializerState, ::Type{Nemo.zzModRing})
  modulus = load_object(s, UInt64)
  return Nemo.zzModRing(modulus)
end

function load_object(s::DeserializerState, ::Type{Nemo.ZZModRing})
  modulus = load_object(s, ZZRingElem)
  return Nemo.ZZModRing(modulus)
end

#elements
@register_serialization_type zzModRingElem uses_params
@register_serialization_type ZZModRingElem uses_params
const ModRingElemUnion = Union{zzModRingElem, ZZModRingElem}

function save_object(s::SerializerState, x::ModRingElemUnion)
  save_data_basic(s, string(x))
end

function load_object(s::DeserializerState, ::Type{<:ModRingElemUnion},
                     parent_ring::T) where T <: ModRingUnion
  return parent_ring(load_object(s, ZZRingElem))
end

################################################################################
#  Polynomial Rings

@register_serialization_type PolyRing uses_id
@register_serialization_type MPolyRing uses_id
@register_serialization_type UniversalPolyRing uses_id
@register_serialization_type MPolyDecRing uses_id
@register_serialization_type AbstractAlgebra.Generic.LaurentMPolyWrapRing uses_id

function save_object(s::SerializerState, R::Union{UniversalPolyRing, MPolyRing, PolyRing, AbstractAlgebra.Generic.LaurentMPolyWrapRing})
  save_data_dict(s) do
    save_typed_object(s, base_ring(R), :base_ring)
    save_object(s, symbols(R), :symbols)
  end
end

function load_object(s::DeserializerState,
                     T::Type{<: Union{UniversalPolyRing, MPolyRing, PolyRing, AbstractAlgebra.Generic.LaurentMPolyWrapRing}})
  base_ring = load_typed_object(s, :base_ring)
  symbols = load_object(s, Vector, Symbol, :symbols)

  if T <: PolyRing
    return polynomial_ring(base_ring, symbols..., cached=false)[1]
  elseif T <: UniversalPolyRing
    poly_ring = UniversalPolynomialRing(base_ring, cached=false)
    gens(poly_ring, symbols)
    return poly_ring
  elseif T <: AbstractAlgebra.Generic.LaurentMPolyWrapRing
    return laurent_polynomial_ring(base_ring, symbols, cached=false)[1]
  end
  return polynomial_ring(base_ring, symbols, cached=false)[1]
end

# with grading

function save_object(s::SerializerState, R::MPolyDecRing)
  save_data_dict(s) do
    save_typed_object(s, grading(R), :grading)
    save_typed_object(s, forget_grading(R), :ring)
  end
end

function load_object(s::DeserializerState, ::Type{<:MPolyDecRing})
  ring = load_typed_object(s, :ring)
  grading = load_typed_object(s, :grading)
  return grade(ring, grading)[1]
end

################################################################################
#  Polynomial Ring Elem Types
@register_serialization_type MPolyRingElem uses_params
@register_serialization_type MPolyDecRingElem uses_params
@register_serialization_type UniversalPolyRingElem uses_params
@register_serialization_type AbstractAlgebra.Generic.LaurentMPolyWrap uses_params
const PolyElemUniontype = Union{MPolyRingElem, UniversalPolyRingElem, AbstractAlgebra.Generic.LaurentMPolyWrap}

# elements
function save_object(s::SerializerState, p::Union{UniversalPolyRingElem, MPolyRingElem})
  # we use this line instead of typeof(coeff(p, 1)) to catch the 0 polynomial
  coeff_type = elem_type(base_ring(parent(p)))
  save_data_array(s) do
    for i in 1:length(p)
      save_data_array(s) do 
        save_object(s, map(string, exponent_vector(p, i)))
        save_object(s, coeff(p, i))
      end
    end
  end
end

function save_object(s::SerializerState, p::AbstractAlgebra.Generic.LaurentMPolyWrap)
  exponent_vectors_gen = AbstractAlgebra.exponent_vectors(p)
  index = 0
  save_data_array(s) do
    for c in coefficients(p)
      exponent_vector, index = iterate(exponent_vectors_gen, index)
      save_data_array(s) do
        save_object(s, map(string, exponent_vector))
        save_object(s, c)
      end
    end
  end
end

################################################################################
# Univariate Polynomials

@register_serialization_type PolyRingElem uses_params

function save_object(s::SerializerState, p::PolyRingElem)
  coeffs = coefficients(p)
  exponent = 0
  save_data_array(s) do
    for coeff in coeffs
      # collect only non trivial terms
      if is_zero(coeff)
        exponent += 1
        continue
      end
      save_data_array(s) do
        save_object(s, string(exponent))
        save_object(s, coeff)
      end
      exponent += 1
    end
  end
end

function load_object(s::DeserializerState, ::Type{<: PolyRingElem}, parents::Vector)
  parent_ring = parents[end]
  load_node(s) do terms
    if isempty(terms)
      return parent_ring(0)
    end
    # load exponents and account for shift
    exponents = []
    for i in 1:length(terms)
      e = load_node(s, i) do _
        load_object(s, Int, 1) + 1
      end
      push!(exponents, e)
    end
    degree = max(exponents...)
    base = base_ring(parent_ring)
    loaded_terms = zeros(base, degree)
    coeff_type = elem_type(base)

    for (i, exponent) in enumerate(exponents)
      load_node(s, i) do term
        if serialize_with_params(coeff_type)
          if length(parents) == 1
            params = coefficient_ring(parent_ring)
          else
            params = parents[1:end - 1]
          end
          # place coefficient at s.obj
          load_node(s, 2) do _
            loaded_terms[exponent] = load_object(s, coeff_type, params)
          end
        else
          load_node(s, 2) do _
            loaded_terms[exponent] = load_object(s, coeff_type)
          end
        end
      end
    end
    return parent_ring(loaded_terms)
  end
end


function load_object(s::DeserializerState,
                     ::Type{<:Union{MPolyRingElem, UniversalPolyRingElem, AbstractAlgebra.Generic.LaurentMPolyWrap}},
                     parents::Vector)
  load_node(s) do terms
    exponents = [term[1] for term in terms]
    parent_ring = parents[end]
    base = base_ring(parent_ring)
    polynomial = MPolyBuildCtx(parent_ring)
    coeff_type = elem_type(base)
<<<<<<< HEAD
=======

>>>>>>> ab08b4ec
    for (i, e) in enumerate(exponents)
      load_node(s, i) do _
        c = nothing
        if serialize_with_params(coeff_type)
          if length(parents) == 1
            params = coefficient_ring(parent_ring)
          else
            params = parents[1:end - 1]
          end
          load_node(s, 2) do _
            c = load_object(s, coeff_type, params)
          end
        else
          load_node(s, 2) do _
            c = load_object(s, coeff_type)
          end
        end
        e_int = [parse(Int, x) for x in e]
        push_term!(polynomial, c, e_int)
      end
    end
    return finish(polynomial)
  end
end

function load_object(s::DeserializerState, ::Type{<:MPolyDecRingElem}, parents::Vector)
  parent_ring = parents[end]
  new_parents = push!(parents[1:end - 1], forget_grading(parent_ring))
  poly = load_object(s, MPolyRingElem, new_parents)
  return parent_ring(poly)
end


################################################################################
# Polynomial Ideals

@register_serialization_type MPolyIdeal uses_params
@register_serialization_type LaurentMPolyIdeal uses_params
const IdealUnionType = Union{MPolyIdeal, LaurentMPolyIdeal, FreeAssAlgIdeal}

function save_type_params(s::SerializerState, x::T) where T <: IdealUnionType
  save_data_dict(s) do
    save_object(s, encode_type(T), :name)
    ref = save_as_ref(s, base_ring(x))
    save_object(s, ref, :params)
  end
end

function load_type_params(s::DeserializerState, ::Type{<: IdealUnionType})
  return load_type_params(s, RingElem)
end

function save_object(s::SerializerState, I::T) where T <: IdealUnionType
  save_object(s, gens(I))
end

function load_object(s::DeserializerState, ::Type{<: IdealUnionType}, parent_ring::RingMatSpaceUnion)
  gens = elem_type(parent_ring)[]
  load_node(s) do gens_data
    for i in 1:length(gens_data)
      gen = load_node(s, i) do _
        load_object(s, elem_type(parent_ring), parent_ring)
      end
      push!(gens, gen)
    end
  end
  return ideal(parent_ring, gens)
end

################################################################################
# Matrices
@register_serialization_type MatSpace uses_id
@register_serialization_type MatElem uses_params

function save_object(s::SerializerState, obj::MatSpace)
  save_data_dict(s) do
    save_typed_object(s, base_ring(obj), :base_ring)
    save_object(s, ncols(obj), :ncols)
    save_object(s, nrows(obj), :nrows)
  end
end

function load_object(s::DeserializerState, ::Type{<:MatSpace})
  base_ring = load_typed_object(s, :base_ring)
  ncols = load_object(s, Int, :ncols)
  nrows = load_object(s, Int, :nrows)
  return matrix_space(base_ring, nrows, ncols)
end

function save_object(s::SerializerState, obj::MatElem)
  save_object(s, Array(obj))
end

function load_object(s::DeserializerState, ::Type{<:MatElem}, parents::Vector)
  parent = parents[end]
  T = elem_type(base_ring(parent))
  if serialize_with_params(T)
    if length(parents) == 1
      params = base_ring(parent)
    else
      params = parents[1:end - 1]
    end
    m = load_object(s, Matrix, (T, params))
  else
    m = load_object(s, Matrix, T)
  end
  if isempty(m)
    return parent()
  end
  return parent(m)
end

################################################################################
# Power Series
@register_serialization_type SeriesRing uses_id

function save_object(s::SerializerState, R::Union{
  Generic.RelPowerSeriesRing,
  QQRelPowerSeriesRing,
  ZZRelPowerSeriesRing,
  fqPolyRepRelPowerSeriesRing,
  FqRelPowerSeriesRing,
  zzModRelPowerSeriesRing})
  save_data_dict(s) do
    save_typed_object(s, base_ring(R), :base_ring)
    save_object(s, var(R), :var)
    save_object(s, max_precision(R), :max_precision)
    save_object(s, :capped_relative, :model)
  end
end

function save_object(s::SerializerState, R::Union{
  Generic.AbsPowerSeriesRing,
  QQAbsPowerSeriesRing,
  ZZAbsPowerSeriesRing,
  FqAbsPowerSeriesRing,
  fqPolyRepAbsPowerSeriesRing,
  zzModAbsPowerSeriesRing})

  save_data_dict(s) do
    save_typed_object(s, base_ring(R), :base_ring)
    save_object(s, var(R), :var)
    save_object(s, max_precision(R), :max_precision)
    save_object(s, :capped_absolute, :model)
  end
end

function load_object(s::DeserializerState, ::Type{<: SeriesRing})
  base_ring = load_typed_object(s, :base_ring)
  var = load_object(s, Symbol, :var)
  max_precision = load_object(s, Int, :max_precision)
  model = load_object(s, Symbol, :model)
  
  return power_series_ring(base_ring, max_precision, var; cached=false, model=model)[1]
end

# elements
@register_serialization_type RelPowerSeriesRingElem uses_params
@register_serialization_type AbsPowerSeriesRingElem uses_params

function save_object(s::SerializerState, r::RelPowerSeriesRingElem)
  v = valuation(r)
  pl = pol_length(r)
  encoded_terms = []
  save_data_dict(s) do
    save_data_array(s, :terms) do
      for exponent in v: v + pl
        coefficient = coeff(r, exponent)
        #collect only non trivial values
        if is_zero(coefficient)
          continue
        end

        save_data_array(s) do
          save_object(s, exponent)
          save_object(s, coefficient)
        end
      end
    end
    save_object(s, pl, :pol_length)
    save_object(s, precision(r), :precision)
    save_object(s, v, :valuation)
  end
end

function save_object(s::SerializerState, r::AbsPowerSeriesRingElem)
  pl = pol_length(r)
  encoded_terms = []
  parents = []
  parent_ring = parent(r)
  save_data_dict(s) do
    save_data_array(s, :terms) do
      for exponent in 0:pl
        coefficient = coeff(r, exponent)
        #collect only non trivial values
        if is_zero(coefficient)
          continue
        end
        save_data_array(s) do
          save_object(s, exponent)
          save_object(s, coefficient)
        end
      end
    end
    save_object(s, pl, :pol_length)
    save_object(s, precision(r),:precision)
  end
end

function load_object(s::DeserializerState, ::Type{<:RelPowerSeriesRingElem}, parents::Vector)
  parent_ring = parents[end]
  valuation = load_object(s, Int, :valuation)
  pol_length = load_object(s, Int, :pol_length)
  precision = load_object(s, Int, :precision)
  base = base_ring(parent_ring)
  loaded_terms = zeros(base, pol_length)
  coeff_type = elem_type(base)
  
  load_node(s, :terms) do terms
    for i in 1:length(terms)
      load_node(s, i) do (exponent, _)
        if serialize_with_params(coeff_type)
          if length(parents) == 1
            params = base
          else
            params = parents[1:end - 1]
          end
          c = load_object(s, coeff_type, params, 2)
        else
          c = load_object(s, coeff_type, 2)
        end
        e = parse(Int, exponent)
        loaded_terms[e] = c
      end
    end
  end
  return parent_ring(loaded_terms, pol_length, precision, valuation)
end

function load_object(s::DeserializerState, ::Type{<:AbsPowerSeriesRingElem}, parents::Vector)
  parent_ring = parents[end]
  pol_length = load_object(s, Int, :pol_length)
  precision = load_object(s, Int, :precision)
  base = base_ring(parent_ring)
  loaded_terms = zeros(base, pol_length)
  coeff_type = elem_type(base)

  load_node(s, :terms) do terms
    for i in 1:length(terms)
      load_node(s, i) do (exponent, _)
        if serialize_with_params(coeff_type)
          if length(parents) == 1
            params = base
          else
            params = parents[1:end - 1]
          end
          c = load_object(s, coeff_type, params, 2)
        else
          c = load_object(s, coeff_type, 2)
        end
        e = parse(Int, exponent)
        e += 1
        loaded_terms[e] = c
      end
    end
  end
  return parent_ring(loaded_terms, pol_length, precision)
end

################################################################################
# Laurent Series
@register_serialization_type Generic.LaurentSeriesRing  "LaurentSeriesRing" uses_id
@register_serialization_type Generic.LaurentSeriesField "LaurentSeriesField" uses_id
@register_serialization_type ZZLaurentSeriesRing uses_id

function save_object(s::SerializerState, R::Union{
  Generic.LaurentSeriesRing,
  Generic.LaurentSeriesField,
  ZZLaurentSeriesRing})
  save_data_dict(s) do
    save_typed_object(s, base_ring(R), :base_ring)
    save_object(s, var(R), :var)
    save_object(s, max_precision(R), :max_precision)
  end
end

function load_object(s::DeserializerState,
                     ::Type{<: Union{
                       Generic.LaurentSeriesRing,
                       Generic.LaurentSeriesField,
                       ZZLaurentSeriesRing}})
  base_ring = load_typed_object(s, :base_ring)
  var = load_object(s, Symbol, :var)
  max_precision = load_object(s, Int, :max_precision)

  return laurent_series_ring(base_ring, max_precision, var; cached=false)[1]
end

# elements
@register_serialization_type Generic.LaurentSeriesFieldElem "LaurentSeriesFieldElem" uses_params
@register_serialization_type Generic.LaurentSeriesRingElem "LaurentSeriesRingElem" uses_params
@register_serialization_type ZZLaurentSeriesRingElem uses_params

function save_object(s::SerializerState, r:: Union{Generic.LaurentSeriesElem, ZZLaurentSeriesRingElem})
  v = valuation(r)
  pl = pol_length(r)
  encoded_terms = []
  save_data_dict(s) do
    save_data_array(s, :terms) do
      for exponent in v: v + pl
        coefficient = coeff(r, exponent)
        #collect only non trivial values
        if is_zero(coefficient)
          continue
        end

        save_data_array(s) do
          save_object(s, exponent)
          save_object(s, coefficient)
        end
      end
    end
    save_object(s, pl, :pol_length)
    save_object(s, precision(r), :precision)
    save_object(s, v, :valuation)
    save_object(s, Generic.scale(r), :scale)
  end
end

function load_object(s::DeserializerState,
                     ::Type{<: Union{Generic.LaurentSeriesElem, ZZLaurentSeriesRingElem}},
                     parents::Vector)
  parent_ring = parents[end]

  terms = load_node(s, :terms) do terms_data
    exponents = []
    for i in 1:length(terms_data)
      load_node(s, i) do _
        push!(exponents, load_object(s, Int, 1))
<<<<<<< HEAD
      end
    end
    
    highest_degree = max(exponents...)
    lowest_degree = min(exponents...)
    base = base_ring(parent_ring)
    coeff_type = elem_type(base)
    # account for index shift
    loaded_terms = zeros(base, highest_degree - lowest_degree + 1)
    for (i, e) in enumerate(exponents)
      load_node(s, i) do _
        e -= lowest_degree - 1
        if serialize_with_params(coeff_type)
          if length(parents) == 1
            params = base
          else
            params = parents[1:end - 1]
          end
          c = load_object(s, coeff_type, params, 2)
        else
          c = load_object(s, coeff_type, 2)
        end
        loaded_terms[e] = c
      end
    end
=======
      end
    end
    
    highest_degree = max(exponents...)
    lowest_degree = min(exponents...)
    base = base_ring(parent_ring)
    coeff_type = elem_type(base)
    # account for index shift
    loaded_terms = zeros(base, highest_degree - lowest_degree + 1)
    for (i, e) in enumerate(exponents)
      load_node(s, i) do _
        e -= lowest_degree - 1
        if serialize_with_params(coeff_type)
          if length(parents) == 1
            params = base
          else
            params = parents[1:end - 1]
          end
          c = load_object(s, coeff_type, params, 2)
        else
          c = load_object(s, coeff_type, 2)
        end
        loaded_terms[e] = c
      end
    end
>>>>>>> ab08b4ec
    return loaded_terms
  end
  valuation = load_object(s, Int, :valuation)
  pol_length = load_object(s, Int, :pol_length)
  precision = load_object(s, Int, :precision)
  scale = load_object(s, Int, :scale)
  return parent_ring(terms, pol_length, precision, valuation, scale)
end

### Affine algebras
@register_serialization_type MPolyQuoRing uses_id

function save_object(s::SerializerState, A::MPolyQuoRing)
  save_data_dict(s) do # Saves stuff in a JSON dictionary. This opens a `{`, puts stuff 
                       # inside there for the various keys and then closes it with `}`.
                       # It's not using Julia Dicts.
    save_typed_object(s, modulus(A), :modulus)
    save_typed_object(s, ordering(A), :ordering) # Does this already serialize???
  end
end

function load_object(s::DeserializerState, ::Type{MPolyQuoRing})
  I = load_typed_object(s, :modulus) 
  R = base_ring(I)
  o = load_typed_object(s, :ordering)
  return MPolyQuoRing(R, I, o)
end

### Serialization of Monomial orderings
@register_serialization_type MonomialOrdering

function save_object(s::SerializerState, o::MonomialOrdering)
  save_data_dict(s) do
    save_typed_object(s, base_ring(o), :ring)
    save_typed_object(s, o.o, :internal_ordering) # TODO: Is there a getter for this?
    if isdefined(o, :is_total)
      save_typed_object(s, o.is_total, :is_total)
    end
  end
end

function load_object(s::DeserializerState, ::Type{MonomialOrdering})
  the_ring = load_typed_object(s, :ring)
  the_ordering = load_typed_object(s, :internal_ordering)
  result = MonomialOrdering(the_ring, the_ordering)

  println("need to come back to this")
  if haskey(s, :is_total)
    result.is_total = load_typed_object(s, :is_total)
  end
  return result
end

@register_serialization_type Orderings.SymbOrdering

function save_object(s::SerializerState, o::Orderings.SymbOrdering{S}) where {S}
  save_data_dict(s) do
    save_typed_object(s, S, :ordering_symbol_as_type)
    save_typed_object(s, o.vars, :vars) # TODO: Is there a getter?
  end
end

function load_object(s::DeserializerState, ::Type{Orderings.SymbOrdering})
  S = load_typed_object(s, :ordering_symbol_as_type)
  vars = load_typed_object(s, :vars)
  return Orderings.SymbOrdering(S, vars)
end
<|MERGE_RESOLUTION|>--- conflicted
+++ resolved
@@ -248,10 +248,7 @@
     base = base_ring(parent_ring)
     polynomial = MPolyBuildCtx(parent_ring)
     coeff_type = elem_type(base)
-<<<<<<< HEAD
-=======
-
->>>>>>> ab08b4ec
+
     for (i, e) in enumerate(exponents)
       load_node(s, i) do _
         c = nothing
@@ -591,7 +588,6 @@
     for i in 1:length(terms_data)
       load_node(s, i) do _
         push!(exponents, load_object(s, Int, 1))
-<<<<<<< HEAD
       end
     end
     
@@ -617,33 +613,6 @@
         loaded_terms[e] = c
       end
     end
-=======
-      end
-    end
-    
-    highest_degree = max(exponents...)
-    lowest_degree = min(exponents...)
-    base = base_ring(parent_ring)
-    coeff_type = elem_type(base)
-    # account for index shift
-    loaded_terms = zeros(base, highest_degree - lowest_degree + 1)
-    for (i, e) in enumerate(exponents)
-      load_node(s, i) do _
-        e -= lowest_degree - 1
-        if serialize_with_params(coeff_type)
-          if length(parents) == 1
-            params = base
-          else
-            params = parents[1:end - 1]
-          end
-          c = load_object(s, coeff_type, params, 2)
-        else
-          c = load_object(s, coeff_type, 2)
-        end
-        loaded_terms[e] = c
-      end
-    end
->>>>>>> ab08b4ec
     return loaded_terms
   end
   valuation = load_object(s, Int, :valuation)
