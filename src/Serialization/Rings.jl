################################################################################
# Common union types

const RingMatElemUnion = Union{RingElem, MatElem, FreeAssociativeAlgebraElem,
                               SMat, TropicalSemiringElem}
const RingMatSpaceUnion = Union{Ring, MatSpace, SMatSpace,
                                FreeAssociativeAlgebra, TropicalSemiring}
const ModRingUnion = Union{zzModRing, ZZModRing}
const ModRingElemUnion = Union{zzModRingElem, ZZModRingElem}

const PolyRingUnionType = Union{UniversalPolyRing,
                            MPolyRing,
                            PolyRing,
                            AbstractAlgebra.Generic.LaurentMPolyWrapRing}

const IdealOrdUnionType = Union{MPolyIdeal,
                                LaurentMPolyIdeal,
                                FreeAssociativeAlgebraIdeal,
                                IdealGens,
                                MonomialOrdering}

const RelPowerSeriesUnionType = Union{Generic.RelPowerSeriesRing,
                                      QQRelPowerSeriesRing,
                                      ZZRelPowerSeriesRing,
                                      fqPolyRepRelPowerSeriesRing,
                                      FqRelPowerSeriesRing,
                                      zzModRelPowerSeriesRing}
const AbsPowerSeriesUnionType = Union{Generic.AbsPowerSeriesRing,
                                      QQAbsPowerSeriesRing,
                                      ZZAbsPowerSeriesRing,
                                      FqAbsPowerSeriesRing,
                                      fqPolyRepAbsPowerSeriesRing,
                                      zzModAbsPowerSeriesRing}

const LaurentUnionType = Union{Generic.LaurentSeriesRing,
                               Generic.LaurentSeriesField,
                               ZZLaurentSeriesRing}

################################################################################
# type_params functions

type_params(x::T) where T <: RingMatElemUnion = parent(x)
type_params(R::T) where T <: RingMatSpaceUnion = base_ring(R)
type_params(x::T) where T <: IdealOrdUnionType = base_ring(x)
# exclude from ring union
type_params(::ZZRing) = nothing
type_params(::T) where T <: ModRingUnion = nothing

################################################################################
# ring of integers (singleton type)
@register_serialization_type ZZRing

################################################################################
#  Mod Rings
@register_serialization_type Nemo.zzModRing
@register_serialization_type Nemo.ZZModRing

function save_object(s::SerializerState, R::T) where T <: ModRingUnion
  save_object(s, modulus(R))
end

function load_object(s::DeserializerState, ::Type{zzModRing})
  modulus = load_object(s, UInt64)
  return zzModRing(modulus)
end

function load_object(s::DeserializerState, ::Type{ZZModRing})
  modulus = load_object(s, ZZRingElem)
  return ZZModRing(modulus)
end

#elements
@register_serialization_type zzModRingElem
@register_serialization_type ZZModRingElem

function save_object(s::SerializerState, x::ModRingElemUnion)
  save_data_basic(s, string(x))
end

function load_object(s::DeserializerState, ::Type{<:ModRingElemUnion},
                     parent_ring::T) where T <: ModRingUnion
  return parent_ring(load_object(s, ZZRingElem, ZZRing()))
end

################################################################################
#  Polynomial Rings

@register_serialization_type PolyRing uses_id 
@register_serialization_type MPolyRing uses_id
@register_serialization_type UniversalPolyRing uses_id
@register_serialization_type MPolyDecRing uses_id
@register_serialization_type AbstractAlgebra.Generic.LaurentMPolyWrapRing uses_id

function save_object(s::SerializerState, R::PolyRingUnionType)
  base = base_ring(R)
  save_data_dict(s) do
    save_object(s, symbols(R), :symbols)
  end
end

function load_object(s::DeserializerState,
                     T::Type{<: PolyRingUnionType},
                     params::Ring)
  symbols = load_object(s, Vector{Symbol}, :symbols)
  if T <: PolyRing
    return polynomial_ring(params, symbols..., cached=false)[1]
  elseif T <: UniversalPolyRing
    poly_ring = universal_polynomial_ring(params, cached=false)
    gens(poly_ring, symbols)
    return poly_ring
  elseif T <: AbstractAlgebra.Generic.LaurentMPolyWrapRing
    return laurent_polynomial_ring(params, symbols, cached=false)[1]
  end
  return polynomial_ring(params, symbols, cached=false)[1]
end

# with grading
type_params(R::MPolyDecRing) = Dict(
  :grading_group => type_params(_grading(R)),
  :ring => forget_grading(R))

function save_object(s::SerializerState, R::MPolyDecRing)
  save_data_dict(s) do
    save_object(s, _grading(R), :grading)
    save_object(s, forget_grading(R), :ring)
  end
end

function load_object(s::DeserializerState, ::Type{<:MPolyDecRing}, d::Dict)
  ring = d[:ring]
  grading = load_object(s, Vector{elem_type(d[:grading_group])}, d[:grading_group], :grading)
  return grade(ring, grading)[1]
end

################################################################################
#  Polynomial Ring Elem Types
@register_serialization_type MPolyRingElem
@register_serialization_type MPolyDecRingElem
@register_serialization_type UniversalPolyRingElem
@register_serialization_type AbstractAlgebra.Generic.LaurentMPolyWrap

# elements
function save_object(s::SerializerState, p::Union{UniversalPolyRingElem, MPolyRingElem})
  # we use this line instead of typeof(coeff(p, 1)) to catch the 0 polynomial
  coeff_type = elem_type(base_ring(parent(p)))
  save_data_array(s) do
    for i in 1:length(p)
      save_data_array(s) do 
        save_object(s, map(string, exponent_vector(p, i)))
        save_object(s, coeff(p, i))
      end
    end
  end
end

function save_object(s::SerializerState, p::AbstractAlgebra.Generic.LaurentMPolyWrap)
  exponent_vectors_gen = AbstractAlgebra.exponent_vectors(p)
  index = 0
  save_data_array(s) do
    for c in coefficients(p)
      exponent_vector, index = iterate(exponent_vectors_gen, index)
      save_data_array(s) do
        save_object(s, map(string, exponent_vector))
        save_object(s, c)
      end
    end
  end
end

################################################################################
# Univariate Polynomials

@register_serialization_type PolyRingElem

function save_object(s::SerializerState, p::PolyRingElem)
  coeffs = coefficients(p)
  exponent = 0
  save_data_array(s) do
    for coeff in coeffs
      # collect only non trivial terms
      if is_zero(coeff)
        exponent += 1
        continue
      end
      save_data_array(s) do
        save_object(s, string(exponent))
        save_object(s, coeff)
      end
      exponent += 1
    end
  end
end

function load_object(s::DeserializerState, ::Type{<: PolyRingElem},
                     parent_ring::PolyRing)
  load_node(s) do terms
    if isempty(terms)
      return parent_ring(0)
    end
    # load exponents and account for shift
    exponents = []
    for i in 1:length(terms)
      e = load_node(s, i) do _
        load_object(s, Int, 1) + 1
      end
      push!(exponents, e)
    end
    degree = max(exponents...)
    base = base_ring(parent_ring)
    loaded_terms = zeros(base, degree)
    coeff_type = elem_type(base)
    for (i, exponent) in enumerate(exponents)
      load_node(s, i) do _
        load_node(s, 2) do _
          loaded_terms[exponent] = load_object(s, coeff_type, base)
        end
      end
    end
    return parent_ring(loaded_terms)
  end
end


function load_object(s::DeserializerState,
                     ::Type{<:Union{MPolyRingElem, UniversalPolyRingElem, AbstractAlgebra.Generic.LaurentMPolyWrap}},
                     parent_ring::PolyRingUnionType)
  load_node(s) do terms
    exponents = [term[1] for term in terms]
    base = base_ring(parent_ring)
    polynomial = MPolyBuildCtx(parent_ring)
    coeff_type = elem_type(base)
    for (i, e) in enumerate(exponents)
      load_node(s, i) do _
        c = load_object(s, coeff_type, base, 2)
        e_int = load_array_node(s, 1) do _
          load_object(s, Int)
        end
        push_term!(polynomial, c, e_int)
      end
    end
    return finish(polynomial)
  end
end

function load_object(s::DeserializerState, ::Type{<:MPolyDecRingElem}, parent_ring::MPolyDecRingElem)
  poly = load_object(s, MPolyRingElem, forget_grading(parent_ring))
  return parent_ring(poly)
end

################################################################################
# Polynomial Ideals
@register_serialization_type MPolyIdeal
@register_serialization_type LaurentMPolyIdeal
@register_serialization_type MPolyLocalizedIdeal
@register_serialization_type MPolyQuoLocalizedIdeal
@register_serialization_type MPolyQuoIdeal

function save_object(s::SerializerState, I::T) where T <: IdealOrdUnionType
  save_object(s, gens(I))
end

function load_object(s::DeserializerState, ::Type{<: IdealOrdUnionType}, parent_ring::RingMatSpaceUnion)
  gens = elem_type(parent_ring)[]
  load_array_node(s) do _
    push!(gens, load_object(s, elem_type(parent_ring), parent_ring))
  end
  return ideal(parent_ring, gens)
end

################################################################################
# IdealGens

# this will need adjustments to cover the NCRing case

@register_serialization_type IdealGens

function save_object(s::SerializerState, obj::IdealGens)
  save_data_dict(s) do
    save_object(s, ordering(obj), :ordering)
    save_object(s, gens(obj), :gens)
    save_object(s, is_groebner_basis(obj), :is_gb)
    save_object(s, obj.isReduced, :is_reduced)
    save_object(s, obj.keep_ordering, :keep_ordering)
  end
end

function load_object(s::DeserializerState, ::Type{<:IdealGens}, base_ring::MPolyRing)
  ord = load_object(s, MonomialOrdering, base_ring, :ordering)
  generators = load_object(s, Vector{MPolyRingElem}, base_ring, :gens)
  is_gb = load_object(s, Bool, :is_gb)
  is_reduced = load_object(s, Bool, :is_reduced)
  keep_ordering = load_object(s, Bool, :keep_ordering)
  return IdealGens(base_ring, generators, ord;
                   keep_ordering=keep_ordering,
                   isReduced=is_reduced,
                   isGB=is_gb)
end

################################################################################
# Matrices
@register_serialization_type MatSpace uses_id
@register_serialization_type MatElem
@register_serialization_type SMatSpace uses_id
@register_serialization_type SMat

function save_object(s::SerializerState, obj::MatSpace)
  save_data_dict(s) do
    save_object(s, ncols(obj), :ncols)
    save_object(s, nrows(obj), :nrows)
  end
end

function save_object(s::SerializerState, obj::SMatSpace)
  save_data_dict(s) do
    # getters currently do not seem to exist
    save_object(s, obj.cols, :ncols)
    save_object(s, obj.rows, :nrows)
  end
end

function load_object(s::DeserializerState, ::Type{MatSpace}, base_ring::Ring)
  ncols = load_object(s, Int, :ncols)
  nrows = load_object(s, Int, :nrows)
  return matrix_space(base_ring, nrows, ncols)
end

function load_object(s::DeserializerState, ::Type{SMatSpace}, base_ring::Ring)
  ncols = load_object(s, Int, :ncols)
  nrows = load_object(s, Int, :nrows)
  return SMatSpace(base_ring, nrows, ncols)
end

# elems
function save_object(s::SerializerState, obj::MatElem)
  save_object(s, Array(obj))
end

function save_object(s::SerializerState, obj::SMat)
  save_data_array(s) do
    for r in obj
      save_object(s, collect(r))
    end
  end
end

function load_object(s::DeserializerState, ::Type{<:MatElem}, parent::MatSpace{T}) where T
  m = load_object(s, Matrix{T}, base_ring(parent))
  if isempty(m)
    return parent()
  end
  return parent(m)
end

function load_object(s::DeserializerState, ::Type{<:SMat}, parent::SMatSpace{T}) where T
  base = base_ring(parent)
  M = sparse_matrix(base)

  load_array_node(s) do _
    row_entries = Tuple{Int, T}[]
    load_array_node(s) do _
      push!(row_entries, load_object(s, Tuple{Int, T}, (nothing, base)))
    end
    push!(M, sparse_row(base, row_entries))
  end
  return M
end

################################################################################
# Power Series
@register_serialization_type SeriesRing uses_id


function save_object(s::SerializerState, R::RelPowerSeriesUnionType)
  save_data_dict(s) do
    save_object(s, var(R), :var)
    save_object(s, max_precision(R), :max_precision)
    save_object(s, :capped_relative, :model)
  end
end

function save_object(s::SerializerState, R::AbsPowerSeriesUnionType)
  save_data_dict(s) do
    save_object(s, var(R), :var)
    save_object(s, max_precision(R), :max_precision)
    save_object(s, :capped_absolute, :model)
  end
end

function load_object(s::DeserializerState, ::Type{<: SeriesRing}, base_ring::Ring)
  var = load_object(s, Symbol, :var)
  max_precision = load_object(s, Int, :max_precision)
  model = load_object(s, Symbol, :model)
  
  return power_series_ring(base_ring, max_precision, var; cached=false, model=model)[1]
end

# elements
@register_serialization_type RelPowerSeriesRingElem
@register_serialization_type AbsPowerSeriesRingElem

function save_object(s::SerializerState, r::RelPowerSeriesRingElem)
  v = valuation(r)
  pl = pol_length(r)
  encoded_terms = []
  save_data_dict(s) do
    save_data_array(s, :terms) do
      for exponent in v: v + pl
        coefficient = coeff(r, exponent)
        #collect only non trivial values
        if is_zero(coefficient)
          continue
        end

        save_data_array(s) do
          save_object(s, exponent)
          save_object(s, coefficient)
        end
      end
    end
    save_object(s, pl, :pol_length)
    save_object(s, precision(r), :precision)
    save_object(s, v, :valuation)
  end
end

function save_object(s::SerializerState, r::AbsPowerSeriesRingElem)
  pl = pol_length(r)
  encoded_terms = []
  parents = []
  parent_ring = parent(r)
  save_data_dict(s) do
    save_data_array(s, :terms) do
      for exponent in 0:pl
        coefficient = coeff(r, exponent)
        #collect only non trivial values
        if is_zero(coefficient)
          continue
        end
        save_data_array(s) do
          save_object(s, exponent)
          save_object(s, coefficient)
        end
      end
    end
    save_object(s, pl, :pol_length)
    save_object(s, precision(r),:precision)
  end
end

function load_object(s::DeserializerState, ::Type{<:RelPowerSeriesRingElem},
                     parent_ring::RelPowerSeriesUnionType)
  valuation = load_object(s, Int, :valuation)
  pol_length = load_object(s, Int, :pol_length)
  precision = load_object(s, Int, :precision)
  base = base_ring(parent_ring)
  loaded_terms = zeros(base, pol_length)
  coeff_type = elem_type(base)
  
  load_node(s, :terms) do _
    load_array_node(s) do _
      e = load_object(s, Int, 1)
      loaded_terms[e] = load_object(s, coeff_type, base, 2)
    end
  end
  return parent_ring(loaded_terms, pol_length, precision, valuation)
end

function load_object(s::DeserializerState, ::Type{<:AbsPowerSeriesRingElem},
                     parent_ring::AbsPowerSeriesUnionType)
  pol_length = load_object(s, Int, :pol_length)
  precision = load_object(s, Int, :precision)
  base = base_ring(parent_ring)
  loaded_terms = zeros(base, pol_length)
  coeff_type = elem_type(base)

  load_node(s, :terms) do _
    load_array_node(s) do _
      e = load_object(s, Int, 1)
      loaded_terms[e + 1] = load_object(s, coeff_type, base, 2)
    end
  end
  return parent_ring(loaded_terms, pol_length, precision)
end

################################################################################
# Laurent Series
@register_serialization_type Generic.LaurentSeriesRing "LaurentSeriesRing" uses_id
@register_serialization_type Generic.LaurentSeriesField "LaurentSeriesField" uses_id
@register_serialization_type ZZLaurentSeriesRing uses_id

function save_object(s::SerializerState, R::LaurentUnionType)
  save_data_dict(s) do
    save_object(s, var(R), :var)
    save_object(s, max_precision(R), :max_precision)
  end
end

function load_object(s::DeserializerState, ::Type{<: LaurentUnionType}, base_ring::Ring)
  var = load_object(s, Symbol, :var)
  max_precision = load_object(s, Int, :max_precision)

  return laurent_series_ring(base_ring, max_precision, var; cached=false)[1]
end

# elements
@register_serialization_type Generic.LaurentSeriesFieldElem "LaurentSeriesFieldElem"
@register_serialization_type Generic.LaurentSeriesRingElem "LaurentSeriesRingElem"
@register_serialization_type ZZLaurentSeriesRingElem

function save_object(s::SerializerState, r:: Union{Generic.LaurentSeriesElem, ZZLaurentSeriesRingElem})
  v = valuation(r)
  pl = pol_length(r)
  encoded_terms = []
  save_data_dict(s) do
    save_data_array(s, :terms) do
      for exponent in v: v + pl
        coefficient = coeff(r, exponent)
        #collect only non trivial values
        if is_zero(coefficient)
          continue
        end

        save_data_array(s) do
          save_object(s, exponent)
          save_object(s, coefficient)
        end
      end
    end
    save_object(s, pl, :pol_length)
    save_object(s, precision(r), :precision)
    save_object(s, v, :valuation)
    save_object(s, Generic.scale(r), :scale)
  end
end

function load_object(s::DeserializerState,
                     ::Type{<: Union{Generic.LaurentSeriesElem, ZZLaurentSeriesRingElem}},
                     parent_ring::LaurentUnionType)
  terms = load_node(s, :terms) do terms_data
    # reading all exponents before ...
    # might be more efficient way ...
    exponents = Int[]
    for i in 1:length(terms_data)
      load_node(s, i) do _
        push!(exponents, load_object(s, Int, 1))
      end
    end
    
    highest_degree = max(exponents...)
    lowest_degree = min(exponents...)
    base = base_ring(parent_ring)
    coeff_type = elem_type(base)
    # account for index shift
    loaded_terms = zeros(base, highest_degree - lowest_degree + 1)
    for (i, e) in enumerate(exponents)
      e -= lowest_degree - 1
      load_node(s, i) do _
        loaded_terms[e] = load_object(s, coeff_type, base, 2)
      end
    end
    return loaded_terms
  end
  valuation = load_object(s, Int, :valuation)
  pol_length = load_object(s, Int, :pol_length)
  precision = load_object(s, Int, :precision)
  scale = load_object(s, Int, :scale)
  return parent_ring(terms, pol_length, precision, valuation, scale)
end

### Affine algebras
@register_serialization_type MPolyQuoRing uses_id

<<<<<<< HEAD
type_params(A::MPolyQuoRing) = MPolyQuoRing, Dict(
  :base_ring => (typeof(base_ring(A)), base_ring(A)),
  :ordering => (typeof(ordering(A)), ordering(A))
=======
type_params(A::MPolyQuoRing) = Dict(
  :base_ring => base_ring(A),
  :ordering => ordering(A)
>>>>>>> 0fd56a2b
)

function save_object(s::SerializerState, A::MPolyQuoRing)
  save_data_dict(s) do # Saves stuff in a JSON dictionary. This opens a `{`, puts stuff 
                       # inside there for the various keys and then closes it with `}`.
                       # It's not using Julia Dicts.
    save_object(s, modulus(A), :modulus)
  end
end

function load_object(s::DeserializerState, ::Type{MPolyQuoRing}, params::Dict)
  R = params[:base_ring]
  o = params[:ordering]
  I = load_object(s, ideal_type(R), R, :modulus) 
  return MPolyQuoRing(R, I, o)
end

@register_serialization_type MPolyQuoRingElem

function save_object(s::SerializerState, a::MPolyQuoRingElem)
  save_object(s, lift(a))
end

function load_object(s::DeserializerState, ::Type{<:MPolyQuoRingElem}, Q::MPolyQuoRing)
  R = base_ring(Q)
  rep = load_object(s, elem_type(R), R)
  return Q(rep)
end

### Serialization of Monomial orderings
@register_serialization_type MonomialOrdering

function save_object(s::SerializerState, o::MonomialOrdering)
  save_data_dict(s) do
    save_object(s, o.o, :internal_ordering) # TODO: Is there a getter for this?
    if isdefined(o, :is_total)
      save_object(s, o.is_total, :is_total)
    end
  end
end

function load_object(s::DeserializerState, ::Type{MonomialOrdering}, ring::MPolyRing)
  # this will need to be changed to include other orderings, see below
  ord = load_object(s, Orderings.SymbOrdering, :internal_ordering)
  result = MonomialOrdering(ring, ord)

  if haskey(s, :is_total)
    result.is_total = load_object(s, Bool, :is_total)
  end
  return result
end

# we will need to extend this to more orderings at some point
@register_serialization_type Orderings.SymbOrdering

function save_object(s::SerializerState, o::Orderings.SymbOrdering{S}) where {S}
  save_data_dict(s) do
    save_object(s, S, :ordering_symbol_as_type)
    save_object(s, o.vars, :vars) # TODO: Is there a getter?
  end
end

function load_object(s::DeserializerState, ::Type{Orderings.SymbOrdering})
  S = load_object(s, Symbol, :ordering_symbol_as_type)
  vars = load_object(s, Vector{Int}, :vars) # are these always Vector{Int} ?
  return Orderings.SymbOrdering(S, vars)
end


# localizations of polynomial rings
@register_serialization_type MPolyPowersOfElement uses_id

type_params(U::MPolyPowersOfElement) = typeof(U), Dict(:ring => (typeof(ring(U)), ring(U)))

function save_object(s::SerializerState, U::MPolyPowersOfElement)
  save_data_dict(s) do
    save_object(s, denominators(U), :dens)
  end
end

function load_object(s::DeserializerState, ::Type{<:MPolyPowersOfElement}, params::Dict)
  R = params[:ring]
  dens = Vector{elem_type(R)}(load_object(s, Vector{elem_type(R)}, R, :dens)) # casting is necessary for empty arrays
  return MPolyPowersOfElement(R, dens)
end


@register_serialization_type MPolyComplementOfPrimeIdeal uses_id

type_params(U::MPolyComplementOfPrimeIdeal) = typeof(U), Dict(:ring => (typeof(ring(U)), ring(U)))

function save_object(s::SerializerState, U::MPolyComplementOfPrimeIdeal)
  save_data_dict(s) do
    save_object(s, prime_ideal(U), :ideal)
  end
end

function load_object(s::DeserializerState, ::Type{<:MPolyComplementOfPrimeIdeal}, params::Dict)
  R = params[:ring]
  id = load_object(s, ideal_type(R), R, :ideal)
  return MPolyComplementOfPrimeIdeal(id)
end

#=
@register_serialization_type MPolyComplementOfKPointIdeal uses_id

function save_object(s::SerializerState, U::MPolyComplementOfKPointIdeal)
  save_data_dict(s) do
    save_typed_object(s, ring(U), :ring)
    save_typed_object(s, point_coordinates(U), :pt_coords)
  end
end

function load_object(s::DeserializerState, ::Type{<:MPolyComplementOfKPointIdeal})
  R = load_typed_object(s, :ring)
  a = load_typed_object(s, :pt_coords)
  return MPolyComplementOfKPointIdeal(R, a)
end


@register_serialization_type MPolyLocRing uses_id

function save_object(s::SerializerState, L::MPolyLocRing)
  save_data_dict(s) do
    save_typed_object(s, base_ring(L), :ring)
    save_typed_object(s, inverted_set(L), :inv_set)
  end
end

function load_object(s::DeserializerState, ::Type{<:MPolyLocRing})
  R = load_typed_object(s, :ring)
  U = load_typed_object(s, :inv_set)
  return MPolyLocRing(R, U)
end

@register_serialization_type MPolyLocRingElem uses_params

function save_object(s::SerializerState, a::MPolyLocRingElem)
  # Because the `parent` of `a` is a `Ring` the generic implementation
  # for `uses_params` above calls `save_type_params` and that stores 
  # the ring. Hopefully. 
  save_data_array(s) do
    save_object(s, numerator(a))
    save_object(s, denominator(a))
  end
end

function load_object(s::DeserializerState, ::Type{<:MPolyLocRingElem}, prts::Vector)
  L = prts[end]::MPolyLocRing
  P = base_ring(L)
  RET = elem_type(P)
  num = load_object(s, RET, P, 1)
  den = load_object(s, RET, P, 2)
  return L(num, den; check=false)
end

@register_serialization_type MPolyQuoLocRing uses_id

function save_object(s::SerializerState, L::MPolyQuoLocRing)
  save_data_dict(s) do
    save_typed_object(s, underlying_quotient(L), :quo_ring)
    save_typed_object(s, inverted_set(L), :inv_set)
  end
end

function load_object(s::DeserializerState, ::Type{<:MPolyQuoLocRing})
  Q = load_typed_object(s, :quo_ring)
  U = load_typed_object(s, :inv_set)
  return MPolyQuoLocRing(base_ring(Q), modulus(Q), U)
end

@register_serialization_type MPolyQuoLocRingElem uses_params

function save_object(s::SerializerState, a::MPolyQuoLocRingElem)
  save_data_array(s) do
    save_object(s, lifted_numerator(a))
    save_object(s, lifted_denominator(a))
  end
end

function load_object(s::DeserializerState, ::Type{<:MPolyQuoLocRingElem}, prts::Vector)
  L = prts[end]::MPolyQuoLocRing
  P = base_ring(L)
  RET = elem_type(P)
  num = load_object(s, RET, P, 1)
  den = load_object(s, RET, P, 2)
  return L(num, den; check=false)
end

### Morphisms of the four types of rings

@register_serialization_type MPolyLocalizedRingHom uses_id

function save_object(s::SerializerState, phi::MPolyLocalizedRingHom)
  save_data_dict(s) do
    save_typed_object(s, domain(phi), :domain)
    save_typed_object(s, codomain(phi), :codomain)
    save_typed_object(s, restricted_map(phi), :res_map)
  end
end

function load_object(s::DeserializerState, ::Type{<:MPolyLocalizedRingHom})
  dom = load_typed_object(s, :domain)
  cod = load_typed_object(s, :codomain)
  res = load_typed_object(s, :res_map)
  return MPolyLocalizedRingHom(dom, cod, res; check=false)
end


@register_serialization_type MPolyQuoLocalizedRingHom uses_id

function save_object(s::SerializerState, phi::MPolyQuoLocalizedRingHom)
  save_data_dict(s) do
    save_typed_object(s, domain(phi), :domain)
    save_typed_object(s, codomain(phi), :codomain)
    save_typed_object(s, restricted_map(phi), :res_map)
  end
end

function load_object(s::DeserializerState, ::Type{<:MPolyQuoLocalizedRingHom})
  dom = load_typed_object(s, :domain)
  cod = load_typed_object(s, :codomain)
  res = load_typed_object(s, :res_map)
  return MPolyQuoLocalizedRingHom(dom, cod, res; check=false)
end

=#<|MERGE_RESOLUTION|>--- conflicted
+++ resolved
@@ -570,15 +570,9 @@
 ### Affine algebras
 @register_serialization_type MPolyQuoRing uses_id
 
-<<<<<<< HEAD
-type_params(A::MPolyQuoRing) = MPolyQuoRing, Dict(
-  :base_ring => (typeof(base_ring(A)), base_ring(A)),
-  :ordering => (typeof(ordering(A)), ordering(A))
-=======
 type_params(A::MPolyQuoRing) = Dict(
   :base_ring => base_ring(A),
   :ordering => ordering(A)
->>>>>>> 0fd56a2b
 )
 
 function save_object(s::SerializerState, A::MPolyQuoRing)
