################################################################################
# Toric varieties
@register_serialization_type AffineNormalToricVariety uses_id

@register_serialization_type NormalToricVariety uses_id [:cox_ring, :class_group, :cohomology_ring]

<<<<<<< HEAD
# function type_params(ntv::T) where T <: NormalToricVarietyType
#   attrs = attrs_list(T)
#   if !isempty(attrs) && any([has_attribute(ntv, attr) for attr in attrs])
#     dict = Dict{Symbol, Any}()
# 
#     for attr in filter(x -> has_attribute(ntv, x), attrs)
#       params = type_params(get_attribute(ntv, attr))
#       if !isnothing(params)
#         dict[attr] = params
#       end
#     end
#     return Dict(:attrs => dict)
#   else
#     return nothing
#   end
# end

=======
>>>>>>> c1c04f50
function save_object(s::SerializerState, ntv::T) where T <: NormalToricVarietyType
  save_object(s, ntv.polymakeNTV)
end

function load_object(s::DeserializerState, ::Type{T}) where {T <: Union{NormalToricVariety, AffineNormalToricVariety}}
  return T(load_object(s, Polymake.BigObject))
end

################################################################################
# Torus invariant divisors on toric varieties
@register_serialization_type ToricDivisor

type_params(obj::ToricDivisor) = TypeParams(ToricDivisor, toric_variety(obj))

function save_object(s::SerializerState, td::ToricDivisor)
  save_object(s, td.coeffs)
end

function load_object(s::DeserializerState, ::Type{ToricDivisor}, tv::NormalToricVarietyType)
  coeffs = load_object(s, Vector{ZZRingElem})
  all = Polymake._lookup_multi(pm_object(tv), "DIVISOR")
  index = 0
  for i in 1:length(all)
    if Vector{ZZRingElem}(all[i].COEFFICIENTS) == coeffs
      index = i
      break
    end
  end
  pmdiv = Polymake._lookup_multi(pm_object(tv), "DIVISOR", index-1)
  return ToricDivisor(pmdiv, tv, coeffs)
end

################################################################################
# Torus invariant divisor classes on toric varieties
@register_serialization_type ToricDivisorClass

type_params(obj::ToricDivisorClass) = TypeParams(ToricDivisorClass, toric_variety(obj))

function save_object(s::SerializerState, tdc::ToricDivisorClass)
  save_object(s, toric_divisor(tdc).coeffs)
end

function load_object(s::DeserializerState, ::Type{ToricDivisorClass}, tv::NormalToricVarietyType)
  coeffs = load_object(s, Vector{ZZRingElem})
  all = Polymake._lookup_multi(pm_object(tv), "DIVISOR")
  index = 0
  for i in 1:length(all)
    if Vector{ZZRingElem}(all[i].COEFFICIENTS) == coeffs
      index = i
      break
    end
  end
  pmdiv = Polymake._lookup_multi(pm_object(tv), "DIVISOR", index-1)
  return toric_divisor_class(ToricDivisor(pmdiv, tv, coeffs))
end

################################################################################
# Cohomology classes on toric varieties
@register_serialization_type CohomologyClass

type_params(obj::CohomologyClass) = TypeParams(CohomologyClass, toric_variety(obj))

function save_object(s::SerializerState, cc::CohomologyClass)
  save_object(s, lift(polynomial(cc)))
end

function load_object(s::DeserializerState, ::Type{CohomologyClass}, tv::NormalToricVarietyType)
  poly = load_object(s, MPolyDecRingElem, base_ring(cohomology_ring(tv)))
  return cohomology_class(tv, MPolyQuoRingElem(poly, cohomology_ring(tv)))
end<|MERGE_RESOLUTION|>--- conflicted
+++ resolved
@@ -4,26 +4,6 @@
 
 @register_serialization_type NormalToricVariety uses_id [:cox_ring, :class_group, :cohomology_ring]
 
-<<<<<<< HEAD
-# function type_params(ntv::T) where T <: NormalToricVarietyType
-#   attrs = attrs_list(T)
-#   if !isempty(attrs) && any([has_attribute(ntv, attr) for attr in attrs])
-#     dict = Dict{Symbol, Any}()
-# 
-#     for attr in filter(x -> has_attribute(ntv, x), attrs)
-#       params = type_params(get_attribute(ntv, attr))
-#       if !isnothing(params)
-#         dict[attr] = params
-#       end
-#     end
-#     return Dict(:attrs => dict)
-#   else
-#     return nothing
-#   end
-# end
-
-=======
->>>>>>> c1c04f50
 function save_object(s::SerializerState, ntv::T) where T <: NormalToricVarietyType
   save_object(s, ntv.polymakeNTV)
 end
