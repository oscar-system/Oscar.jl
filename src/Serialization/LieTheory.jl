###############################################################################
#
#   Root systems
#
###############################################################################

@register_serialization_type RootSystem uses_id

function save_object(s::SerializerState, R::RootSystem)
  save_data_dict(s) do
    save_object(s, cartan_matrix(R), :cartan_matrix)
    if has_root_system_type(R)
      type, type_ordering = root_system_type_with_ordering(R)
      save_object(s, type, :type)
      if !issorted(type_ordering) # don't save if it's the default
        save_object(s, type_ordering, :type_ordering)
      end
    end
  end
end

function load_object(s::DeserializerState, ::Type{RootSystem})
  cm = load_object(s, Matrix{Int}, :cartan_matrix)
  R = root_system(cm; check=false, detect_type=false)
  if haskey(s, :type)
<<<<<<< HEAD
    type = load_object(s, Vector{Tuple{Symbol, Int}}, :type)
=======
    type = load_object(s, Vector{Tuple{Symbol,Int}}, :type)
>>>>>>> c1c04f50
    if haskey(s, :type_ordering)
      type_ordering = load_object(s, Vector{Int}, :type_ordering)
      set_root_system_type!(R, type, type_ordering)
    else
      set_root_system_type!(R, type)
    end
  end
  return R
end

@register_serialization_type RootSpaceElem
@register_serialization_type DualRootSpaceElem

type_params(e::T) where T <: Union{RootSpaceElem, DualRootSpaceElem} = TypeParams(T, root_system(e))

function save_object(s::SerializerState, r::Union{RootSpaceElem,DualRootSpaceElem})
  save_object(s, _vec(coefficients(r)))
end

function load_object(
  s::DeserializerState, T::Type{<:Union{RootSpaceElem,DualRootSpaceElem}}, R::RootSystem
)
  return T(R, load_object(s, Vector{QQFieldElem}))
end
<<<<<<< HEAD

=======
>>>>>>> c1c04f50

###############################################################################
#
#   Weight lattices
#
###############################################################################

@register_serialization_type WeightLattice uses_id

type_params(P::WeightLattice) = TypeParams(WeightLattice, root_system(P))

function save_object(s::SerializerState, P::WeightLattice)
  save_data_dict(s) do
    # no data required but we leave this function here to generate a valid json
    # and leave root for possible future attrs
  end
end

function load_object(s::DeserializerState, ::Type{WeightLattice}, R::RootSystem)
  return weight_lattice(R)
end

<<<<<<< HEAD
@register_serialization_type WeightLatticeElem 
=======
@register_serialization_type WeightLatticeElem
>>>>>>> c1c04f50

type_params(w::WeightLatticeElem) = TypeParams(WeightLatticeElem, parent(w))

function save_object(s::SerializerState, w::WeightLatticeElem)
  save_object(s, _vec(coefficients(w)))
end

function load_object(s::DeserializerState, ::Type{WeightLatticeElem}, P::WeightLattice)
  return WeightLatticeElem(P, load_object(s, Vector{ZZRingElem}))
end

###############################################################################
#
#   Weyl groups
#
###############################################################################

@register_serialization_type WeylGroup uses_id

type_params(W::WeylGroup) = TypeParams(WeylGroup, root_system(W))

function save_object(s::SerializerState, W::WeylGroup)
<<<<<<< HEAD
    save_data_dict(s) do
=======
  save_data_dict(s) do
>>>>>>> c1c04f50
    # no data required but we leave this function here to generate a valid json
    # and leave root for possible future attrs
  end
end

function load_object(s::DeserializerState, ::Type{WeylGroup}, R::RootSystem)
  return weyl_group(R)
end

@register_serialization_type WeylGroupElem

type_params(w::WeylGroupElem) = TypeParams(WeylGroupElem, parent(w))

function save_object(s::SerializerState, x::WeylGroupElem)
  save_object(s, word(x))
end

function load_object(s::DeserializerState, ::Type{WeylGroupElem}, W::WeylGroup)
  return W(load_object(s, Vector{UInt8}); normalize=false)
end<|MERGE_RESOLUTION|>--- conflicted
+++ resolved
@@ -23,11 +23,7 @@
   cm = load_object(s, Matrix{Int}, :cartan_matrix)
   R = root_system(cm; check=false, detect_type=false)
   if haskey(s, :type)
-<<<<<<< HEAD
-    type = load_object(s, Vector{Tuple{Symbol, Int}}, :type)
-=======
     type = load_object(s, Vector{Tuple{Symbol,Int}}, :type)
->>>>>>> c1c04f50
     if haskey(s, :type_ordering)
       type_ordering = load_object(s, Vector{Int}, :type_ordering)
       set_root_system_type!(R, type, type_ordering)
@@ -52,10 +48,6 @@
 )
   return T(R, load_object(s, Vector{QQFieldElem}))
 end
-<<<<<<< HEAD
-
-=======
->>>>>>> c1c04f50
 
 ###############################################################################
 #
@@ -78,11 +70,7 @@
   return weight_lattice(R)
 end
 
-<<<<<<< HEAD
-@register_serialization_type WeightLatticeElem 
-=======
 @register_serialization_type WeightLatticeElem
->>>>>>> c1c04f50
 
 type_params(w::WeightLatticeElem) = TypeParams(WeightLatticeElem, parent(w))
 
@@ -105,11 +93,7 @@
 type_params(W::WeylGroup) = TypeParams(WeylGroup, root_system(W))
 
 function save_object(s::SerializerState, W::WeylGroup)
-<<<<<<< HEAD
-    save_data_dict(s) do
-=======
   save_data_dict(s) do
->>>>>>> c1c04f50
     # no data required but we leave this function here to generate a valid json
     # and leave root for possible future attrs
   end
