import JSON3: Object, read

################################################################################
# (de)Serializer States

# this struct is used to keep a global state of serialized objs during a session
# and allows sessions to store related objects across files
mutable struct GlobalSerializerState
  obj_to_id::IdDict{Any, UUID}
  id_to_obj::Dict{UUID, Any}
end

function GlobalSerializerState()
  return GlobalSerializerState(IdDict{Any, UUID}(), Dict{UUID, Any}())
end

const global_serializer_state = GlobalSerializerState()

function reset_global_serializer_state()
  empty!(global_serializer_state.obj_to_id)
  empty!(global_serializer_state.id_to_obj)
end

# struct which tracks state for (de)serialization
mutable struct SerializerState
  # dict to track already serialized objects
  new_level_entry::Bool
  # UUIDs that point to the objs in the global state,
  # ideally this would be an ordered set
  refs::Vector{UUID} 
  io::IO
  key::Union{Symbol, Nothing}
end

function serializer_open(io::IO)
  # some level of handling should be done here at a later date
  return SerializerState(true, UUID[], io, nothing)
end

<<<<<<< HEAD
=======
struct DeserializerState
  # or perhaps Dict{Int,Any} to be resilient against corrupts/malicious files using huge ids
  # the values of refs are objects to be deserialized
  refs::Dict{Symbol, Dict}
end

function DeserializerState()
  return DeserializerState(Dict{Symbol, Any}())
end

################################################################################
# Serializers
abstract type OscarSerializer end

struct JSONSerializer <: OscarSerializer
  state::S where S <: Union{SerializerState, DeserializerState}
end

struct IPCSerializer <: OscarSerializer
  state::S where S <: Union{SerializerState, DeserializerState}
end

state(s::OscarSerializer) = s.state

function serializer_open(io::IO, T::Type{<: OscarSerializer})
  # some level of handling should be done here at a later date
  return T(SerializerState(io))
end

function serializer_close(s::SerializerState)
  finish_writing(s)
end

function deserializer_open(io::IO, T::Type{<: OscarSerializer})
  # should eventually take io
  return T(DeserializerState())
end

function serialize_dict(f::Function, s::SerializerState)
  begin_dict_node(s)
  f()
  end_dict_node(s)
end

function serialize_array(f::Function, s::SerializerState)
  begin_array_node(s)
  f()
  end_array_node(s)
end

>>>>>>> 34196e61
function begin_node(s::SerializerState)
  if !s.new_level_entry
    write(s.io, ",")
  else
    s.new_level_entry = false
  end
  if !isnothing(s.key)
    key = string(s.key)
    write(s.io, "\"$key\":")
    s.key = nothing
  end
end

function begin_dict_node(s::SerializerState)
  begin_node(s)
  write(s.io, "{")
end

function end_dict_node(s::SerializerState)
  write(s.io, "}")
end

function begin_array_node(s::SerializerState)
  begin_node(s)
  write(s.io, "[")
end

function end_array_node(s::SerializerState)
  write(s.io, "]")

  if s.new_level_entry
    # makes sure that entries after empty arrays add comma 
    s.new_level_entry = false
  end
end

<<<<<<< HEAD
function serialize_dict(f::Function, s::SerializerState)
  begin_dict_node(s)
  f()
  end_dict_node(s)
end

function serialize_array(f::Function, s::SerializerState)
  begin_array_node(s)
  f()
  end_array_node(s)
=======
function finish_writing(s::SerializerState)
  # nothing to do here
>>>>>>> 34196e61
end

function set_key(s::SerializerState, key::Symbol)
  @req isnothing(s.key) "Key :$(s.key) is being overridden by :$key before write."
  s.key = key
end

## operations for an in-order tree traversals
## all nodes (dicts or arrays) contain all child nodes

function save_data_dict(f::Function, s::SerializerState,
                        key::Union{Symbol, Nothing} = nothing)
  !isnothing(key) && set_key(s, key)
  serialize_dict(s) do
    s.new_level_entry = true
    f()
  end
end

                        
function save_data_array(f::Function, s::SerializerState,
                         key::Union{Symbol, Nothing} = nothing)
  !isnothing(key) && set_key(s, key)
  serialize_array(s) do
    s.new_level_entry = true
    f()
  end
end

function save_data_basic(s::SerializerState, x::Any,
                         key::Union{Symbol, Nothing} = nothing)
  !isnothing(key) && set_key(s, key)
  begin_node(s)
  str = string(x)
  write(s.io, "\"$str\"")
end

function save_data_json(s::SerializerState, jsonstr::Any,
                        key::Union{Symbol, Nothing} = nothing)
  !isnothing(key) && set_key(s, key)
  begin_node(s)
  write(s.io, jsonstr)
end
<<<<<<< HEAD

function serializer_close(s::SerializerState)
  finish_writing(s)
end

function finish_writing(s::SerializerState)
  # nothing to do here
end

struct DeserializerState
  # or perhaps Dict{Int,Any} to be resilient against corrupts/malicious files using huge ids
  # the values of refs are objects to be deserialized
  obj::Union{Object, Array}
  #refs::Dict{Symbol, Dict}
end

function deserializer_open(io::IO)
  obj = read(io)

  return DeserializerState(obj)
end

function dict_node(f::Function, s::DeserializerState)
  obj = copy(s.obj)
  s.obj = s.obj[s.key]
  s.key = nothing
  f()
  s.obj = obj
end

function set_key(s::DeserializerState, key::Union{Symbol, Int})
  @req isnothing(s.key) "Object at Key :$(s.key) hasn't been deserialized yet."
  s.key = key
end

function deserialize_dict(f::Function, s::DeserializerState)
  dict_node(s) do
    f()
  end
end

function load_value(f::Function, s::DeserializerState,
                    key::Union{Symbol, Int} = nothing)
  !isnothing(key) && set_key(s, key)
  deserialize_dict(s) do
    f()
  end
end
=======
>>>>>>> 34196e61
<|MERGE_RESOLUTION|>--- conflicted
+++ resolved
@@ -32,64 +32,6 @@
   key::Union{Symbol, Nothing}
 end
 
-function serializer_open(io::IO)
-  # some level of handling should be done here at a later date
-  return SerializerState(true, UUID[], io, nothing)
-end
-
-<<<<<<< HEAD
-=======
-struct DeserializerState
-  # or perhaps Dict{Int,Any} to be resilient against corrupts/malicious files using huge ids
-  # the values of refs are objects to be deserialized
-  refs::Dict{Symbol, Dict}
-end
-
-function DeserializerState()
-  return DeserializerState(Dict{Symbol, Any}())
-end
-
-################################################################################
-# Serializers
-abstract type OscarSerializer end
-
-struct JSONSerializer <: OscarSerializer
-  state::S where S <: Union{SerializerState, DeserializerState}
-end
-
-struct IPCSerializer <: OscarSerializer
-  state::S where S <: Union{SerializerState, DeserializerState}
-end
-
-state(s::OscarSerializer) = s.state
-
-function serializer_open(io::IO, T::Type{<: OscarSerializer})
-  # some level of handling should be done here at a later date
-  return T(SerializerState(io))
-end
-
-function serializer_close(s::SerializerState)
-  finish_writing(s)
-end
-
-function deserializer_open(io::IO, T::Type{<: OscarSerializer})
-  # should eventually take io
-  return T(DeserializerState())
-end
-
-function serialize_dict(f::Function, s::SerializerState)
-  begin_dict_node(s)
-  f()
-  end_dict_node(s)
-end
-
-function serialize_array(f::Function, s::SerializerState)
-  begin_array_node(s)
-  f()
-  end_array_node(s)
-end
-
->>>>>>> 34196e61
 function begin_node(s::SerializerState)
   if !s.new_level_entry
     write(s.io, ",")
@@ -126,7 +68,6 @@
   end
 end
 
-<<<<<<< HEAD
 function serialize_dict(f::Function, s::SerializerState)
   begin_dict_node(s)
   f()
@@ -137,11 +78,6 @@
   begin_array_node(s)
   f()
   end_array_node(s)
-=======
-function finish_writing(s::SerializerState)
-  # nothing to do here
->>>>>>> 34196e61
-end
 
 function set_key(s::SerializerState, key::Symbol)
   @req isnothing(s.key) "Key :$(s.key) is being overridden by :$key before write."
@@ -159,7 +95,6 @@
     f()
   end
 end
-
                         
 function save_data_array(f::Function, s::SerializerState,
                          key::Union{Symbol, Nothing} = nothing)
@@ -184,12 +119,11 @@
   begin_node(s)
   write(s.io, jsonstr)
 end
-<<<<<<< HEAD
 
 function serializer_close(s::SerializerState)
   finish_writing(s)
 end
-
+  
 function finish_writing(s::SerializerState)
   # nothing to do here
 end
@@ -200,13 +134,7 @@
   obj::Union{Object, Array}
   #refs::Dict{Symbol, Dict}
 end
-
-function deserializer_open(io::IO)
-  obj = read(io)
-
-  return DeserializerState(obj)
-end
-
+  
 function dict_node(f::Function, s::DeserializerState)
   obj = copy(s.obj)
   s.obj = s.obj[s.key]
@@ -233,5 +161,27 @@
     f()
   end
 end
-=======
->>>>>>> 34196e61
+
+################################################################################
+# Serializers
+abstract type OscarSerializer end
+
+struct JSONSerializer <: OscarSerializer
+  state::S where S <: Union{SerializerState, DeserializerState}
+end
+
+struct IPCSerializer <: OscarSerializer
+  state::S where S <: Union{SerializerState, DeserializerState}
+end
+
+state(s::OscarSerializer) = s.state
+
+function serializer_open(io::IO, T::Type{<: OscarSerializer})
+  # some level of handling should be done here at a later date
+  return T(SerializerState(true, UUID[], io, nothing))
+end
+
+function deserializer_open(io::IO, T::Type{<: OscarSerializer})
+  obj = read(io)
+  return T(DeserializerState(obj))
+end