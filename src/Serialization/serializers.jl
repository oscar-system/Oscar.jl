using JSON3
import Base.haskey

################################################################################
# Serializers
abstract type OscarSerializer end

struct JSONSerializer <: OscarSerializer end
struct IPCSerializer <: OscarSerializer end

abstract type MultiFileSerializer <: OscarSerializer end

struct LPSerializer <: MultiFileSerializer
  basepath::String
end

basepath(serializer::MultiFileSerializer) = serializer.basepath

################################################################################
# (de)Serializer States

# this struct is used to keep a global state of serialized objs during a session
# and allows sessions to store related objects across files
mutable struct GlobalSerializerState
  obj_to_id::IdDict{Any, UUID}
  id_to_obj::Dict{UUID, Any}
end

function GlobalSerializerState()
  return GlobalSerializerState(IdDict{Any, UUID}(), Dict{UUID, Any}())
end

const global_serializer_state = GlobalSerializerState()

function reset_global_serializer_state()
  empty!(global_serializer_state.obj_to_id)
  empty!(global_serializer_state.id_to_obj)
end

# struct which tracks state for (de)serialization
mutable struct SerializerState{T <: OscarSerializer}
  serializer::T
  new_level_entry::Bool
  # UUIDs that point to the objs in the global state,
  # ideally this would be an ordered set
  refs::Vector{UUID}
  io::IO
  key::Union{Symbol, Nothing}
  with_attrs::Bool
end

function begin_node(s::SerializerState)
  if !s.new_level_entry
    write(s.io, ",")
  else
    s.new_level_entry = false
  end
  if !isnothing(s.key)
    key = string(s.key)
    write(s.io, "\"$key\":")
    s.key = nothing
  end
end

function begin_dict_node(s::SerializerState)
  begin_node(s)
  write(s.io, "{")
end

function end_dict_node(s::SerializerState)
  write(s.io, "}")

  if s.new_level_entry
    # makes sure that entries after empty dicts add comma
    s.new_level_entry = false
  end
end

function begin_array_node(s::SerializerState)
  begin_node(s)
  write(s.io, "[")
end

function end_array_node(s::SerializerState)
  write(s.io, "]")

  if s.new_level_entry
    # makes sure that entries after empty arrays add comma
    s.new_level_entry = false
  end
end

function serialize_dict(f::Function, s::SerializerState)
  begin_dict_node(s)
  f()
  end_dict_node(s)
end

function serialize_array(f::Function, s::SerializerState)
  begin_array_node(s)
  f()
  end_array_node(s)
end

function set_key(s::SerializerState, key::Symbol)
  @req isnothing(s.key) "Key :$(s.key) is being overridden by :$key before write."
  s.key = key
end

## operations for an in-order tree traversals
## all nodes (dicts or arrays) contain all child nodes

function save_data_dict(f::Function, s::SerializerState,
                        key::Union{Symbol, Nothing} = nothing)
  !isnothing(key) && set_key(s, key)
  serialize_dict(s) do
    s.new_level_entry = true
    f()
  end
end

function save_data_array(f::Function, s::SerializerState,
                         key::Union{Symbol, Nothing} = nothing)
  !isnothing(key) && set_key(s, key)
  serialize_array(s) do
    s.new_level_entry = true
    f()
  end
end

function save_data_basic(s::SerializerState, x::Any,
                         key::Union{Symbol, Nothing} = nothing)
  !isnothing(key) && set_key(s, key)
  begin_node(s)
  str = string(x)
  JSON.show_string(s.io, str)
  nothing
end

function save_data_json(s::SerializerState, jsonstr::Any,
                        key::Union{Symbol, Nothing} = nothing)
  !isnothing(key) && set_key(s, key)
  begin_node(s)
  write(s.io, jsonstr)
end


function save_as_ref(s::SerializerState, obj::T) where T
  # find ref or create one
  ref = get(global_serializer_state.obj_to_id, obj, nothing)
  if !isnothing(ref)
    if !(ref in s.refs)
      push!(s.refs, ref)
    end
    return string(ref)
  end
  ref = global_serializer_state.obj_to_id[obj] = uuid4()
  global_serializer_state.id_to_obj[ref] = obj
  push!(s.refs, ref)
  return string(ref)
end

<<<<<<< HEAD
#function save_as_ref(s::SerializerState{IPCSerializer}, obj::T) where T
#  ref = get(global_serializer_state.obj_to_id, obj, nothing)
#  w = s.serializer.worker_pid
#  if !isnothing(ref)
#    # check if ref already exists on worker
#    f = remotecall_fetch(
#      (ref) -> haskey(Oscar.global_serializer_state.id_to_obj, Oscar.UUID(ref)),
#      w,
#      string(ref)) #&& return string(ref)
#    return string(ref)
#  else
#    ref = uuid4()
#    global_serializer_state.id_to_obj[ref] = obj
#  end
#
#  rrid = Distributed.RRID(myid(), w)
#  put!(channel_from_id(rrid), obj)
#
#  return string(ref)
#end

=======
>>>>>>> c1c04f50
function handle_refs(s::SerializerState)
  if !isempty(s.refs) 
    save_data_dict(s, refs_key) do
      for id in s.refs
        ref_obj = global_serializer_state.id_to_obj[id]
        s.key = Symbol(id)
        save_data_dict(s) do
          save_typed_object(s, ref_obj)
        end
      end
    end
  end
end

function serializer_close(s::SerializerState)
  finish_writing(s)
end

function finish_writing(s::SerializerState)
  # nothing to do here
end

mutable struct DeserializerState{T <: OscarSerializer}
  # or perhaps Dict{Int,Any} to be resilient against corrupts/malicious files using huge ids
  # the values of refs are objects to be deserialized
  serializer::T
  obj::Union{Dict{Symbol, Any}, Vector, JSON3.Object, JSON3.Array, BasicTypeUnion}
  key::Union{Symbol, Int, Nothing}
  refs::Union{Dict{Symbol, Any}, JSON3.Object, Nothing}
  with_attrs::Bool
end

# general loading of a reference

function load_ref(s::DeserializerState)
  id = s.obj
  if haskey(global_serializer_state.id_to_obj, UUID(id))
    loaded_ref = global_serializer_state.id_to_obj[UUID(id)]
  else
    s.obj = s.refs[Symbol(id)]
    loaded_ref = load_typed_object(s)
    global_serializer_state.id_to_obj[UUID(id)] = loaded_ref
    global_serializer_state.obj_to_id[loaded_ref] = UUID(id)
  end
  return loaded_ref
end

function haskey(s::DeserializerState, key::Symbol)
  s.obj isa String && return false
  load_node(s) do obj
    key in keys(obj)
  end
end

function set_key(s::DeserializerState, key::Union{Symbol, Int})
  @req isnothing(s.key) "Object at Key :$(s.key) hasn't been deserialized yet."
  s.key = key
end

function load_node(f::Function, s::DeserializerState,
                   key::Union{Symbol, Int, Nothing} = nothing)
  if s.obj isa String && !isnothing(tryparse(UUID, s.obj))
    return load_ref(s)
  end

  !isnothing(key) && set_key(s, key)
  obj = s.obj
  s.obj = isnothing(s.key) ? s.obj : s.obj[s.key]
  s.key = nothing
  result = f(s.obj)
  s.obj = obj
  return result
end

function load_array_node(f::Function, s::DeserializerState,
                         key::Union{Symbol, Int, Nothing} = nothing)
  load_node(s, key) do array
    [load_node(x -> f((i, x)), s, i) for (i, _) in enumerate(array)]
  end
end

function serializer_open(
  io::IO,
  serializer::OscarSerializer,
  with_attrs::Bool)
  
  # some level of handling should be done here at a later date
  return SerializerState(serializer, true, UUID[], io, nothing, with_attrs)
end

function deserializer_open(io::IO, serializer::OscarSerializer, with_attrs::Bool)
  obj = JSON3.read(io)
  refs = nothing
  if haskey(obj, refs_key)
    refs = obj[refs_key]
  end
  
  return DeserializerState(serializer, obj, nothing, refs, with_attrs)
end

function deserializer_open(io::IO, serializer::IPCSerializer, with_attrs::Bool) 
  # Using a JSON3.Object from JSON3 version 1.13.2 causes
  # put_params to hang
  #obj = JSON3.read(io)
  obj = JSON.parse(io, dicttype=Dict{Symbol, Any})

  return DeserializerState(serializer, obj, nothing, nothing, with_attrs)
<<<<<<< HEAD
end

################################################################################
# Refs Channel
import Base: put!, wait, isready, take!, fetch

mutable struct RefChannel{T} <: AbstractChannel{T}
  stack::Vector
  cond_take::Condition    # waiting for data to become available
  RefChannel{T}() where T = new([], Condition())
end

function put!(D::RefChannel, v)
  push!(D.stack, v)
  notify(D.cond_take)
  D
end

function take!(D::RefChannel)
    v = fetch(D)
    delete!(D.d, k)
    v
end

isready(D::RefChannel) = length(D.d) > 1

function fetch(D::RefChannel)
    wait(D,k)
    D.d[k]
end

function wait(D::RefChannel)
    while !isready(D, k)
        wait(D.cond_take)
    end
end


=======
end
>>>>>>> c1c04f50
<|MERGE_RESOLUTION|>--- conflicted
+++ resolved
@@ -160,30 +160,6 @@
   return string(ref)
 end
 
-<<<<<<< HEAD
-#function save_as_ref(s::SerializerState{IPCSerializer}, obj::T) where T
-#  ref = get(global_serializer_state.obj_to_id, obj, nothing)
-#  w = s.serializer.worker_pid
-#  if !isnothing(ref)
-#    # check if ref already exists on worker
-#    f = remotecall_fetch(
-#      (ref) -> haskey(Oscar.global_serializer_state.id_to_obj, Oscar.UUID(ref)),
-#      w,
-#      string(ref)) #&& return string(ref)
-#    return string(ref)
-#  else
-#    ref = uuid4()
-#    global_serializer_state.id_to_obj[ref] = obj
-#  end
-#
-#  rrid = Distributed.RRID(myid(), w)
-#  put!(channel_from_id(rrid), obj)
-#
-#  return string(ref)
-#end
-
-=======
->>>>>>> c1c04f50
 function handle_refs(s::SerializerState)
   if !isempty(s.refs) 
     save_data_dict(s, refs_key) do
@@ -291,45 +267,4 @@
   obj = JSON.parse(io, dicttype=Dict{Symbol, Any})
 
   return DeserializerState(serializer, obj, nothing, nothing, with_attrs)
-<<<<<<< HEAD
-end
-
-################################################################################
-# Refs Channel
-import Base: put!, wait, isready, take!, fetch
-
-mutable struct RefChannel{T} <: AbstractChannel{T}
-  stack::Vector
-  cond_take::Condition    # waiting for data to become available
-  RefChannel{T}() where T = new([], Condition())
-end
-
-function put!(D::RefChannel, v)
-  push!(D.stack, v)
-  notify(D.cond_take)
-  D
-end
-
-function take!(D::RefChannel)
-    v = fetch(D)
-    delete!(D.d, k)
-    v
-end
-
-isready(D::RefChannel) = length(D.d) > 1
-
-function fetch(D::RefChannel)
-    wait(D,k)
-    D.d[k]
-end
-
-function wait(D::RefChannel)
-    while !isready(D, k)
-        wait(D.cond_take)
-    end
-end
-
-
-=======
-end
->>>>>>> c1c04f50
+end