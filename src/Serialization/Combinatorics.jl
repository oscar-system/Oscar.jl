--- conflicted
+++ resolved
@@ -89,16 +89,6 @@
     save_object(s, pm_object(PT), :pm_tree)
     save_object(s, PT.vertex_perm, :vertex_perm)
   end
-<<<<<<< HEAD
-end
-
-function load_object(s::DeserializerState, T::Type{<:PhylogeneticTree})
-  pt = load_node(s, :pm_tree) do _
-    load_from_polymake(Dict(s.obj))
-  end
-  vertex_perm = load_object(s, Vector{Int}, :vertex_perm)
-  typeof(pt)(pt.pm_ptree, vertex_perm)
-=======
 end
 
 function load_object(s::DeserializerState, T::Type{<:PhylogeneticTree}, params::QQField)
@@ -115,5 +105,4 @@
   end
   vertex_perm = load_object(s, Vector{Int}, :vertex_perm)
   PhylogeneticTree{Float64}(inner_object, vertex_perm)
->>>>>>> 0472d447
 end