--- conflicted
+++ resolved
@@ -1,69 +1,3 @@
-<<<<<<< HEAD
-abstract type ParallelTask end
-
-# A generic implementation to extract all parent-like objects appearing 
-# in the fields of a concrete instance of a `ParallelTask`. Knowing these 
-# beforehand is necessary to be able to create all required parents on 
-# the nodes up front. 
-function type_params(pt::T) where T <: ParallelTask
-  return TypeParams(
-    T,
-    map(n -> Symbol(n) => type_params(getfield(pt, n)), fieldnames(T))...)
-end
-
-function save_type_params(s::SerializerState,
-                          tp::TypeParams{T, <: Tuple{Vararg{Pair}}}) where T <: ParallelTask
-  save_data_dict(s) do
-    save_object(s, encode_type(type(tp)), :name)
-    save_data_dict(s, :params) do
-      for (k, param_tp) in params(tp)
-        save_type_params(s, param_tp, k)
-      end
-    end
-  end
-end
-
-# A generic method to create all parents on the node which are required for 
-# sending the data in the task's fields. 
-function load_type_params(s::DeserializerState, T::Type{<: ParallelTask})
-  # If there are no `:params`, quit.
-  !haskey(s, :params) && return T, nothing
-  params_dict = Dict{Symbol, Any}()
-  fields = Type[]
-  # Go through the fields of the tasks and load their type parameters.
-  load_node(s, :params) do _
-    # Note that for this loop we actually need the *concrete* types of the 
-    # fields of `T`. That's why they need to be clear from the beginning. 
-    for (n,t) in zip(fieldnames(T), fieldtypes(T))
-      n == :__attrs && continue # Don't bother with attributes.
-      load_node(s, Symbol(n)) do _
-        U = decode_type(s)
-        field_type, params = load_type_params(s, U)
-        push!(fields, field_type)
-        params_dict[Symbol(n)] = params
-      end
-    end
-  end
-
-  return T{fields...}, params_dict
-end
-
-
-### Generic methods to send parent-like objects up front. 
-
-# Initial method for sending the parent-like objects in a task. 
-function put_type_params(channel::RemoteChannel, obj::T) where T <: ParallelTask
-  # `type_params(obj)` returns a pair `(T, params::Dict)` where `T` is the 
-  # type itself and `params` is a dictionary with the output of `type_params` 
-  # for the fields of `T`.
-  for param_tp in params(type_params(obj))
-    # For every field go into recursion.
-    put_type_params(channel, param_tp.second)
-  end
-end
-
-=======
->>>>>>> 92a617da
 # Method for end of recursion.
 # TODO: there is probably a way to stop the code from getting here that will speed up the code
 function put_type_params(channel::RemoteChannel, ::TypeParams{T, Nothing}) where T
@@ -102,144 +36,4 @@
   else
     put_type_params(channel, type_params(obj))
   end
-<<<<<<< HEAD
-end
-
-#function put_type_params(channel::RemoteChannel, v::Vector)
-#  for tp in v
-#    put_type_params(channel, params(tp))
-#  end
-#end
-
-### Generic methods to (de-)serialize a concrete task. 
-function save_object(s::SerializerState, obj::T) where T <: ParallelTask
-  save_data_dict(s) do
-    for n in fieldnames(T)
-      n == :__attrs && continue
-      save_object(s, getfield(obj, n), Symbol(n))
-    end
-  end
-end
-
-function load_object(s::DeserializerState, ::Type{T}, params::Dict) where T <: ParallelTask
-  fields = []
-  for n in fieldnames(T)
-    n == :__attrs && continue
-    push!(fields, load_object(s, fieldtype(T, n), params[n], Symbol(n)))
-  end
-  return T(fields...)
-end
-
-# The method of `_compute` for the concrete task specifies what to do 
-# on the respective worker. The data will be extracted from the task's 
-# fields. The return value must be of the form `(success::Bool, result)` 
-# where `success` is to indicate whether we have an affirmative result 
-# in any reasonable sense. It is used to decide whether `all` or `any` 
-# of a given list of tasks to be done in parallel is achieved. 
-#
-# The second value `result` can be any reasonable result of the computation 
-# which is to be returned to the main node. Note that you must not create 
-# new parents on the worker which are required for the contents of `return`, 
-# i.e. they need to use the parent-like objects sent from the main node. 
-function _compute(::T) where T <: ParallelTask
-  error("please implement the function _compute for the type $T")
-end
-
-########################################################################
-# Generic implementations for deployment of tasks
-########################################################################
-@doc raw"""
-    parallel_all(
-        task_list::Vector{TaskType};
-        workers::Vector{Int}=Oscar.workers(),
-      ) where {TaskType <: ParallelTask}
-
-Given a list `tasklist` of `ParallelTask`s and a pool of workers, deploy them and wait for 
-their results. In case all computations were successful, return `(true, res_list)` where 
-`res_list` is the `Vector` of results of the respective tasks in the same order. 
-If any of the computations was not successful, return `(false, res_list)`.
-
-The user can specify a list of worker ids to be used for deployment via the kwarg `workers`.
-"""
-function parallel_all(
-    task_list::Vector{TaskType};
-    workers::Vector{Int}=workers(), # Specify which workers to use
-    channel_size::Int=32
-  ) where {TaskType <: ParallelTask} # TaskType is the type of the task to be deployed.
-  n = length(task_list)
-  w = length(workers)
-  is_zero(w) && !isempty(task_list) && error("zero workers available for non-trivial task; aborting")
-  fut_vec = _deploy_work(task_list, workers; channel_size)
-  @sync fut_vec
-  results = [fetch(fut) for (fut, _) in fut_vec]
-  return all(success for (success, _) in results), [result for (_, result) in results]
-end
-
-@doc raw"""
-    parallel_any(
-        task_list::Vector{T};
-        workers::Vector{Int}=Oscar.workers(),
-        kill_workers::Bool=false
-      ) where {T <: ParallelTask}
-
-Given a list `tasklist` of `ParallelTask`s and a pool of workers, deploy them and wait for 
-the first affirmative result to come back. In that case return `(true, k, result)` where 
-`k` is the number of the successful task `task_list` and `result` its result. 
-If all tasks return `(false, _)`, this function returns `(false, 0, nothing)`.
-
-The user can specify a list of worker ids to be used for deployment via the kwarg `workers`.
-When `kill_workers` is set to `true`, the workers are killed after call to this function.
-"""
-function parallel_any(
-    task_list::Vector{T};
-    workers::Vector{Int}=Oscar.workers(), # Specify which workers to use
-    kill_workers::Bool=false,
-    channel_size::Int=32
-  ) where {T <: ParallelTask} # T is the type of the task to be deployed.
-  n = length(task_list)
-  w = length(workers)
-  is_zero(w) && !isempty(task_list) && error("zero workers available for non-trivial task; aborting")
-  fut_vec = _deploy_work(task_list, workers; channel_size)
-  while true
-    all_failed = true
-    for (k, (fut, wid)) in enumerate(fut_vec)
-      if !isready(fut)
-        all_failed = false # We don't know yet
-        continue
-      end
-      success, result = fetch(fut)
-      if success
-        # kill the workers if asked for
-        kill_workers && map(rmprocs, workers)
-        return success, k, result
-      end
-    end
-    all_failed && return false, 0, nothing
-  end
-end
-
-# Internal method to send tasks for computation to a pool of workers. 
-# Returns a `Vector` of `Tuple`s `(fut, wid)` of the `Future`s and the 
-# id of the worker where the task has been sent to.
-function _deploy_work(
-    task_list::Vector{TaskType},
-    workers::Vector{Int};
-    channel_size::Int=32
-  ) where {TaskType}
-  w = length(workers)
-  individual_channels = Dict{Int, RemoteChannel}(i => RemoteChannel(()->Channel{Any}(channel_size), i) for i in workers)
-  assigned_workers = IdDict{TaskType, Int}()
-  fut_vec = Tuple{Future, Int}[]
-  for (i, task) in enumerate(task_list)
-    wid = workers[mod(i, w) + 1]
-    channel = individual_channels[wid]
-    put_type_params(channel, task)
-    assigned_workers[task] = wid
-    fut = remotecall(_compute, wid, task)
-    push!(fut_vec, (fut, wid))
-  end
-  return fut_vec
-end
-=======
-end
->>>>>>> 92a617da
+end