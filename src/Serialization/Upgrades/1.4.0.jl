--- conflicted
+++ resolved
@@ -31,7 +31,6 @@
             :symbols => dict[:data][:symbols],
           )
         end
-<<<<<<< HEAD
       elseif type_name == "HypersurfaceModel"
         upgraded_dict[:attrs] = Dict()
         for (k, v) in dict[:data][:__attrs][:_type][:params]
@@ -57,7 +56,6 @@
 
       elseif type_name == "AbstractLieAlgebra"
         println(json(dict, 2))
-=======
       elseif type_name == "LieAlgebraModule"
         upgraded_dict[:_type] = Dict(
           :name => dict[:_type],
@@ -73,7 +71,6 @@
             :base_ring => dict[:data][:base_ring]
           ))
       elseif type_name == "DirectSumLieAlgebra"
->>>>>>> 9a04f131
         upgraded_dict[:_type] = Dict(
           :name => dict[:_type],
           :params => Dict(
