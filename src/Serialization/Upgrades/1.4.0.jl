--- conflicted
+++ resolved
@@ -66,23 +66,11 @@
           upgraded_dict[:data][:explicit_model_sections] = upgraded_explicit_model_sections[:data]
         end
 
-<<<<<<< HEAD
         if haskey(dict[:data], :model_section_parametrization)
           upgraded_model_section_parametrization = upgrade_1_4_0(s, dict[:data][:model_section_parametrization])
           upgraded_dict[:_type][:params][:model_section_parametrization] = upgraded_model_section_parametrization[:_type]
           upgraded_dict[:data][:model_section_parametrization] = upgraded_model_section_parametrization[:data]
         end
-=======
-        upgraded_dict[:_type][:params][:explicit_model_sections] = upgraded_explicit_model_sections
-        upgraded_dict[:_type][:params][:model_section_parametrization] = upgraded_model_section_parametrization
-        upgraded_dict[:_type][:params][:defining_classes] = upgraded_defining_classes
-
-        #=
-        upgraded_dict[:_type][:params][:explicit_model_sections] = upgraded_explicit_model_sections[:_type]
-        upgraded_dict[:_type][:params][:model_section_parametrization] = upgraded_model_section_parametrization[:_type]
-        upgraded_dict[:_type][:params][:defining_classes] = upgraded_defining_classes[:_type]
-        =#
->>>>>>> 9de8a54f
 
         if haskey(dict[:data], :defining_classes)
           upgraded_defining_classes = upgrade_1_4_0(s, dict[:data][:defining_classes])
