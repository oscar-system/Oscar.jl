--- conflicted
+++ resolved
@@ -138,8 +138,6 @@
   return dict
 end
 
-<<<<<<< HEAD
-
 function upgrade_containers(upgrade::Function, s::UpgradeState, dict::Dict)
   # all containers have a Dict for their type description
   # with a name and a params key
@@ -234,10 +232,6 @@
 end
 
 # following order is the order in which upgrades will happen
-
-=======
-# following order is the order in which upgrades will happen
->>>>>>> 8e0599f9
 include("0.11.3.jl")
 include("0.12.0.jl")
 include("0.12.2.jl")
