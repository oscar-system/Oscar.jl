const MatVecType{T} = Union{Matrix{T}, Vector{T}, SRow{T}}
const ContainerTypes = Union{MatVecType, Set, Dict, Tuple, NamedTuple}

<<<<<<< HEAD
=======
function params_all_equal(params::MatVecType{<:TypeParams})
  all(map(x -> isequal(first(params), x), params))
end

>>>>>>> c1c04f50
function type_params(obj::S) where {T, S <:MatVecType{T}}
  if isempty(obj)
    return TypeParams(S, TypeParams(T, nothing))
  end
  
  params = type_params.(obj)
<<<<<<< HEAD
  params_all_equal = all(map(x -> isequal(first(params), x), params))
  @req params_all_equal "Not all params of Vector or Matrix entries are the same, consider using a Tuple for serialization"
=======
  @req params_all_equal(params) "Not all params of Vector or Matrix entries are the same, consider using a Tuple for serialization"
>>>>>>> c1c04f50
  return TypeParams(S, params[1])
end

function has_empty_entries(obj::T) where T
  return false
<<<<<<< HEAD
end

function has_empty_entries(obj::T) where T <: ContainerTypes
  isempty(obj) && return true
  any(has_empty_entries, obj)  && return true
  return false
end

=======
end

function has_empty_entries(obj::T) where T <: ContainerTypes
  isempty(obj) && return true
  any(has_empty_entries, obj)  && return true
  return false
end

>>>>>>> c1c04f50
function type_params(obj::S) where {T <: ContainerTypes, S <:MatVecType{T}}
  isempty(obj) && return TypeParams(S, TypeParams(T, nothing))

  # empty entries can inherit params from the rest of the collection
  params = type_params.(filter(!has_empty_entries, obj))
<<<<<<< HEAD
  params_all_equal = all(map(x -> isequal(first(params), x), params))
  @req params_all_equal "Not all params of Vector or Matrix entries are the same, consider using a Tuple for serialization"
=======
  @req params_all_equal(params) "Not all params of Vector or Matrix entries are the same, consider using a Tuple for serialization"
>>>>>>> c1c04f50
  return TypeParams(S, params[1])
end

################################################################################
# loads to handle

function load_object(s::DeserializerState, T::Type{Vector{S}},
                     key::Union{Symbol, Int}) where S
  load_node(s, key) do _
    load_object(s, T)
  end
end

################################################################################
# Saving and loading vectors
@register_serialization_type Vector

function load_type_params(s::DeserializerState, T::Type{<: MatVecType})
  !haskey(s, :params) && return T, nothing
  subtype, params = load_node(s, :params) do _
    U = decode_type(s)
    subtype, params = load_type_params(s, U)
  end
  return T{subtype}, params
end

function save_object(s::SerializerState, x::Vector)
  save_data_array(s) do
    for elem in x
      if serialize_with_id(typeof(elem))
        ref = save_as_ref(s, elem)
        save_object(s, ref)
      else
        save_object(s, elem)
      end
    end
  end
end

<<<<<<< HEAD
function load_object(s::DeserializerState, ::Type{<: Vector{params}}) where params
=======
function load_object(s::DeserializerState, T::Type{<: Vector{params}}) where params
>>>>>>> c1c04f50
  load_node(s) do v
    if serialize_with_id(params)
      loaded_v::Vector{params} = load_array_node(s) do _
        load_ref(s)
      end
    else
      isempty(s.obj) && return params[]
      loaded_v = load_array_node(s) do obj
        load_object(s, params)
      end
    end
    return loaded_v
  end
end


function load_object(s::DeserializerState, ::Type{Vector{T}}, params::S) where {T, S}
<<<<<<< HEAD
  load_array_node(s) do _
=======
  isempty(s.obj) && return T[]
  v = load_array_node(s) do _
>>>>>>> c1c04f50
    if serialize_with_id(T)
      load_ref(s)
    else
      load_object(s, T, params)
    end
  end
  return v
end

function load_object(s::DeserializerState, T::Type{Vector{U}}, ::Nothing) where U
<<<<<<< HEAD
  entries = load_array_node(s) do _
    load_object(s, U)
  end
  return T(entries)
=======
  isempty(s.obj) && return U[]
  return load_array_node(s) do _
    load_object(s, U)
  end
>>>>>>> c1c04f50
end

################################################################################
# Saving and loading matrices
@register_serialization_type Matrix

function save_object(s::SerializerState, mat::Matrix)
  m, n = size(mat)
  save_data_array(s) do
    for i in 1:m
      save_object(s, [mat[i, j] for j in 1:n])
    end
  end
end

function load_object(s::DeserializerState, T::Type{<:Matrix{S}}) where S
  load_node(s) do entries
    if isempty(entries)
      return T(undef, 0, 0)
    end
    len = length(entries)
    m = reduce(vcat, [
      permutedims(load_object(s, Vector{S}, i)) for i in 1:len
        ])
    return T(m)
  end
end

function load_object(s::DeserializerState, T::Type{<:Matrix{S}}, params::Ring) where S
  load_node(s) do entries
    if isempty(entries)
      return T(undef, 0, 0)
    end
<<<<<<< HEAD

=======
>>>>>>> c1c04f50
    len = length(entries)
    m = reduce(vcat, [
      permutedims(load_object(s, Vector{S}, params, i)) for i in 1:len
        ])
<<<<<<< HEAD
    return Matrix{elem_type(params)}(m)
=======
    return T(m)
>>>>>>> c1c04f50
  end
end

################################################################################
# Saving and loading Tuple
@register_serialization_type Tuple
<<<<<<< HEAD

function type_params(obj::T) where T <: Tuple
  return TypeParams(T, type_params.(obj))
end

=======

function type_params(obj::T) where T <: Tuple
  return TypeParams(T, type_params.(obj))
end

>>>>>>> c1c04f50
function save_type_params(s::SerializerState, tp::TypeParams{T}) where T <: Tuple
  save_data_dict(s) do
    save_object(s, encode_type(T), :name)
    save_data_array(s, :params) do
      for (i, param_tp) in enumerate(params(tp))
        save_type_params(s, param_tp)
      end
    end
  end
end

function load_type_params(s::DeserializerState, T::Type{Tuple})
  subtype, params = load_node(s, :params) do _
    tuple_params = load_array_node(s) do _
      U = decode_type(s)
      load_type_params(s, U)
    end
    return collect(zip(tuple_params...))
  end
  return T{subtype...}, params
end

function save_object(s::SerializerState, obj::Tuple)
  save_data_array(s) do
    for entry in obj
      if serialize_with_id(typeof(entry))
        ref = save_as_ref(s, entry)
        save_object(s, ref)
      else
        save_object(s, entry)
      end
    end
  end
end

function load_object(s::DeserializerState, T::Type{<:Tuple}, params::Tuple)
  entries = load_array_node(s) do (i, entry)
    S = fieldtype(T, i)
    if serialize_with_id(S)
      return load_ref(s)
    else
      return load_object(s, S, params[i])
    end
  end
  return Tuple(entries)
end

function load_object(s::DeserializerState, T::Type{<:Tuple})
  entries = load_array_node(s) do (i, entry)
    S = fieldtype(T, i)
    load_object(s, S)
  end
  return T(entries)
end

################################################################################
# Saving and loading NamedTuple
@register_serialization_type NamedTuple
<<<<<<< HEAD

function type_params(obj::T) where T <: NamedTuple
  return TypeParams(
    T, 
    NamedTuple(map(x -> x.first => type_params(x.second), collect(pairs(obj))))
  )
end

=======

function type_params(obj::T) where T <: NamedTuple
  return TypeParams(
    T, 
    NamedTuple(map(x -> x.first => type_params(x.second), collect(pairs(obj))))
  )
end

>>>>>>> c1c04f50
# Named Tuples need to preserve order so they are handled seperate from Dict
function save_type_params(s::SerializerState, tp::TypeParams{<:NamedTuple})
  T = type(tp)
  save_data_dict(s) do
    save_object(s, encode_type(T), :name)
    save_data_dict(s, :params) do
      save_data_array(s, :names) do
        for name in keys(params(tp))
          save_object(s, name)
        end
      end
      save_data_array(s, :tuple_params) do
        for (i, param_tp) in enumerate(values(params(tp)))
          save_type_params(s, param_tp)
        end
      end
    end
  end
end

function load_type_params(s::DeserializerState, T::Type{NamedTuple})
  subtype, params = load_node(s, :params) do obj
    tuple_params = load_array_node(s, :tuple_params) do _
      U = decode_type(s)
      load_type_params(s, U)
    end
    tuple_types, named_tuple_params = collect(zip(tuple_params...))
    names = load_object(s, Vector{Symbol}, :names)
    return (tuple(names...), Tuple{tuple_types...}), named_tuple_params
  end
  return T{subtype...}, params
<<<<<<< HEAD
end

function save_object(s::SerializerState, obj::NamedTuple)
  save_object(s, values(obj))
end

function load_object(s::DeserializerState, T::Type{<: NamedTuple}, params::Tuple)
  return T(load_object(s, Tuple{fieldtypes(T)...}, params))
end

################################################################################
# Saving and loading dicts
@register_serialization_type Dict

# we might need something like this to get put_type_params to work in the
# simple_parallelization_framework

# function type_params(obj::Dict{S, T}) where {S, T}
#   is_empty(obj) && return nothing
#   result = Dict{S, Any}()
#   for (key, val) in obj
#     val_params = type_params(val)
#     val_params === nothing && continue
#     result[key] = val_params
#   end
#   is_empty(result) && return nothing
#   return TypeParams(
#     map(x -> x.first => type_params(x.second), collect(pairs(result)))...
#   )

function type_params(obj::T) where T <: Dict
  return TypeParams(
    T, 
    map(x -> x.first => type_params(x.second), collect(pairs(obj)))...
  )
end

function save_type_params(
  s::SerializerState,
  tp::TypeParams{Dict{S, T}, <:Tuple{Vararg{<:Pair}}}) where {T, S <: Union{Symbol, Int, String}}
  save_data_dict(s) do
    save_object(s, encode_type(Dict), :name)
    save_data_dict(s, :params) do
      save_object(s, encode_type(S), :key_type)
      isempty(params(tp)) && save_object(s, encode_type(T), :value_type)
=======
end

function save_object(s::SerializerState, obj::NamedTuple)
  save_object(s, values(obj))
end

function load_object(s::DeserializerState, T::Type{<: NamedTuple}, params::Tuple)
  return T(load_object(s, Tuple{fieldtypes(T)...}, params))
end

################################################################################
# Saving and loading dicts
@register_serialization_type Dict

function type_params(obj::T) where {S <: Union{Symbol, Int, String},
                                    T <: Dict{S, Any}}
  return TypeParams(
    T,
    :key_params => TypeParams(S, nothing),
    map(x -> x.first => type_params(x.second), collect(pairs(obj)))...
  )
end

function type_params(obj::T) where {U, S, T <: Dict{S, U}}
  if isempty(obj)
    return TypeParams(
      T,
      :key_params => TypeParams(S, nothing),
      :value_params => TypeParams(U, nothing)
    )
  end
  key_params = Oscar.type_params.(collect(keys(obj)))
  @req params_all_equal(key_params) "Not all params of keys in $obj are the same"

  value_params = type_params.(collect(values(obj)))
  @req params_all_equal(value_params) "Not all params of values in $obj are the same"

  return TypeParams(
    T, 
    :key_params => first(key_params),
    :value_params => first(value_params)
  )
end

function save_type_params(
  s::SerializerState,
  tp::TypeParams{Dict{S, T}, <:Tuple{Vararg{Pair}}}) where {T, S <: Union{Symbol, Int, String}}
  save_data_dict(s) do
    save_object(s, encode_type(Dict), :name)
    save_data_dict(s, :params) do
      isempty(params(tp)) && save_object(s, encode_type(T), :value_params)
>>>>>>> c1c04f50
      for (k, param_tp) in params(tp)
        save_type_params(s, param_tp, Symbol(k))
      end
    end
  end
end

<<<<<<< HEAD
function load_type_params(s::DeserializerState, T::Type{Dict}) 
  subtype, params = load_node(s, :params) do obj
    S = load_node(s, :key_type) do _
      decode_type(s)
    end
    params_dict = Dict{S, Any}()
    if S <: Union{String, Symbol, Int}
      value_types = Type[]
      for (k, _) in obj
        k == :key_type && continue
        if k == :value_type
          load_node(s, k) do _
            push!(value_types, decode_type(s))
          end
          continue
        end
        key = S == Int ? parse(Int, string(k)) : S(k)
        params_dict[key] = load_node(s, k) do _
          value_type = decode_type(s)
          return load_type_params(s, value_type)
        end
        push!(value_types, params_dict[key][1])
      end
      params_dict = isempty(params_dict) ? nothing : params_dict
      return (S, Union{value_types...}), params_dict
    else
      error{"not implemented yet"}
    end
  end
  return Dict{subtype...}, params
=======
function load_type_params(s::DeserializerState, T::Type{Dict})
  subtype, params = load_node(s, :params) do obj
    if haskey(s, :value_params)
      S, key_params = load_node(s, :key_params) do params
        params isa String && return decode_type(s), nothing
        load_type_params(s, decode_type(s))
      end

      U, value_params = load_node(s, :value_params) do _
        load_type_params(s, decode_type(s))
      end

      isnothing(key_params) && return (S, U), value_params
      isnothing(key_params) && isnothing(value_params) && return (S, U), nothing
      return (S, U), Dict(:key_params => key_params, :value_params => value_params)
    else
      S, key_params = load_node(s, :key_params) do _
        decode_type(s), nothing
      end
      params_dict = Dict{S, Any}()
      value_types = Type[]
      for (k, _) in obj
        k == :key_params && continue
        key = S <: Integer ? parse(Int, string(k)) : S(k)
        params_dict[key] = load_node(s, k) do _
          value_type = decode_type(s)
          return load_type_params(s, value_type)
        end
        push!(value_types, params_dict[key][1])
      end
      params_dict = isempty(params_dict) ? nothing : params_dict
      return (S, Union{value_types...}), params_dict
    end
  end
  return Dict{subtype...}, params
end

function save_object(s::SerializerState, obj::Dict{S, T}) where {S <: Union{Symbol, String, Int}, T}
  save_data_dict(s) do
    for (k, v) in obj
      if !Base.issingletontype(typeof(v))
        save_object(s, v, Symbol(k))
      end
    end
  end
end

function save_object(s::SerializerState, obj::Dict{S, T}) where {S, T}
  save_data_array(s) do
    for (k, v) in obj
      save_object(s, (k, v))
    end
  end
end

function load_object(s::DeserializerState,
                     T::Type{<:Dict{S, Any}},
                     params::Dict{S, Any}) where {S <: Union{Symbol, String, Int}}
  dict = T()
  for k in keys(params)
    # has no data, hence no key was generated on the data side
    if Base.issingletontype(params[k][1])
      dict[k] = params[k][1]()
    else
      dict[k] = load_object(s, params[k]..., Symbol(k))
    end
  end
  return dict
end

function load_object(s::DeserializerState,
                     T::Type{<:Dict{S, U}}) where {S <: Union{Symbol, String}, U}
  dict = T()
  for k in keys(s.obj)
    dict[S(k)] = load_object(s, U, Symbol(k))
  end
  return dict
end

function load_object(s::DeserializerState,
                     T::Type{<:Dict{S, U}}, ::Nothing) where {S <: Union{Symbol, String}, U}
  dict = T()
  for k in keys(s.obj)
    dict[S(k)] = load_object(s, U, Symbol(k))
  end
  return dict
end

function load_object(s::DeserializerState,
                     T::Type{<:Dict{Int, Int}})
  dict = T()
  for k in keys(s.obj)
    dict[parse(Int, string(k))] = load_object(s, Int, k)
  end
  return dict
>>>>>>> c1c04f50
end

function load_object(s::DeserializerState,
                     T::Type{<:Dict{Int, S}}, params::Nothing) where S
  dict = T()
  for k in keys(s.obj)
    dict[parse(Int, string(k))] = load_object(s, S, k)
  end
  return dict
end

<<<<<<< HEAD
function load_object(s::DeserializerState,
                     T::Type{<:Dict{S, U}},
                     params::Dict{S, V}) where {S <: Union{Symbol, String, Int}, U, V}
  dict = T()
  for k in keys(params)
    # has no data, hence no key was generated on the data side
    if Base.issingletontype(params[k][1])
      dict[k] = params[k][1]()
    else
      dict[k] = load_object(s, params[k]..., Symbol(k))
    end
=======
# here to handle ambiguities
function load_object(s::DeserializerState, T::Type{Dict{Int, Int}}, key::Union{Symbol, Int})
  load_node(s, key) do _
    load_object(s, T)
>>>>>>> c1c04f50
  end
  return dict
end

<<<<<<< HEAD
function load_object(s::DeserializerState,
                     T::Type{<:Dict{S, U}}) where {S <: Union{Int, Symbol, String}, U}
  dict = T()
  for k in keys(s.obj)
    dict[S(k)] = load_object(s, U, Symbol(k))
  end
  return dict
end

function load_object(s::DeserializerState,
                     T::Type{<:Dict{Int, S}}) where {S <: Union{Symbol, String, Int}}
  dict = T()
  for k in keys(s.obj)
    dict[parse(Int, string(k))] = load_object(s, S, k)
  end
  return dict
=======
# here to handle ambiguities
function load_object(s::DeserializerState, T::Type{Dict{String, Int}}, key::Union{Symbol, Int})
  load_node(s, key) do _
    load_object(s, T)
  end
end

# here to handle ambiguities
function load_object(s::DeserializerState, T::Type{Dict{Symbol, Int}}, key::Union{Symbol, Int})
  load_node(s, key) do _
    load_object(s, T)
  end
end

function load_object(s::DeserializerState,
                     T::Type{<:Dict{S, U}},
                     params::Any) where {S, U}
  if params isa Dict
    if haskey(params, :value_params)
      pairs = load_array_node(s) do _
        load_object(s, Tuple{S, U}, (params[:key_params], params[:value_params]))
      end
      return T(k => v for (k, v) in pairs)
    else
      dict = Dict{S, Any}()
      value_types = Type[]
      for k in keys(s.obj)
        key = S <: Integer ? parse(S, string(k)) : S(k)
        value_type, param = params[key]
        v = load_object(s, value_type, param, k)
        dict[key] = load_object(s, value_type, param, k)
        push!(value_types, typeof(v))
      end
      isempty(value_types) && return T()
      value_params = type_params.(collect(values(dict)))
      value_type = params_all_equal(value_params) ? typejoin(unique(value_types)...) : Any
      return Dict{S, value_type}(dict)
    end
  else
    dict = Dict{S, Any}()
    value_types = Type[]
    for k in keys(s.obj)
      v = load_object(s, U, params, k)
      key = S <: Integer ? parse(S, string(k)) : S(k)
      dict[key] = v
      push!(value_types, typeof(v))
    end
    isempty(value_types) && return T()
    value_params = type_params.(collect(values(dict)))
    value_type = params_all_equal(value_params) ? typejoin(unique(value_types)...) : Any
    return Dict{S, value_type}(dict)
  end
>>>>>>> c1c04f50
end

################################################################################
# Saving and loading sets
@register_serialization_type Set

function type_params(obj::T) where {S, T <: Set{S}}
  if isempty(obj)
    return TypeParams(T, TypeParams(S, nothing))
  end
  return TypeParams(T, type_params(first(obj)))
end

function load_type_params(s::DeserializerState, T::Type{<: Set})
  !haskey(s, :params) && return T, nothing
<<<<<<< HEAD
  
=======
>>>>>>> c1c04f50
  subtype, params = load_node(s, :params) do _
    U = decode_type(s)
    subtype, params = load_type_params(s, U)
  end
  return T{subtype}, params
end

function save_object(s::SerializerState, x::Set)
  save_data_array(s) do
    for elem in x
      if serialize_with_id(typeof(elem))
        ref = save_as_ref(s, elem)
        save_object(s, ref)
      else
        save_object(s, elem)
      end
    end
  end
end

function load_object(s::DeserializerState, S::Type{<:Set{T}}, params::Any) where T
  elems = load_array_node(s) do _
    load_object(s, T, params)
  end
  return S(elems)
end

function load_object(s::DeserializerState, S::Type{<:Set{T}}, ::Nothing) where T
  elems = load_array_node(s) do _
    load_object(s, T, nothing)
  end
  return S(elems)
end

function load_object(s::DeserializerState, S::Type{<:Set{T}}) where T
  elems = load_array_node(s) do _
    load_object(s, T)
  end
  return S(elems)
end

################################################################################
# Sparse rows

@register_serialization_type SRow 

function save_object(s::SerializerState, obj::SRow)
  save_data_array(s) do
    for (i, v) in obj
      save_object(s, (i, v))
    end
  end
end

function load_object(s::DeserializerState, ::Type{<:SRow}, params::Ring)
  pos = Int[]
  entry_type = elem_type(params)
  values = entry_type[]
  load_array_node(s) do _
    push!(pos, load_object(s, Int, 1))
    push!(values, load_object(s, entry_type, params, 2))
  end
  return sparse_row(params, pos, values)
end<|MERGE_RESOLUTION|>--- conflicted
+++ resolved
@@ -1,31 +1,22 @@
 const MatVecType{T} = Union{Matrix{T}, Vector{T}, SRow{T}}
 const ContainerTypes = Union{MatVecType, Set, Dict, Tuple, NamedTuple}
 
-<<<<<<< HEAD
-=======
 function params_all_equal(params::MatVecType{<:TypeParams})
   all(map(x -> isequal(first(params), x), params))
 end
 
->>>>>>> c1c04f50
 function type_params(obj::S) where {T, S <:MatVecType{T}}
   if isempty(obj)
     return TypeParams(S, TypeParams(T, nothing))
   end
   
   params = type_params.(obj)
-<<<<<<< HEAD
-  params_all_equal = all(map(x -> isequal(first(params), x), params))
-  @req params_all_equal "Not all params of Vector or Matrix entries are the same, consider using a Tuple for serialization"
-=======
-  @req params_all_equal(params) "Not all params of Vector or Matrix entries are the same, consider using a Tuple for serialization"
->>>>>>> c1c04f50
+  @req params_all_equal(params) "Not all params of Vector or Matrix entries are the same, con sider using a Tuple for serialization"
   return TypeParams(S, params[1])
 end
 
 function has_empty_entries(obj::T) where T
   return false
-<<<<<<< HEAD
 end
 
 function has_empty_entries(obj::T) where T <: ContainerTypes
@@ -34,27 +25,12 @@
   return false
 end
 
-=======
-end
-
-function has_empty_entries(obj::T) where T <: ContainerTypes
-  isempty(obj) && return true
-  any(has_empty_entries, obj)  && return true
-  return false
-end
-
->>>>>>> c1c04f50
 function type_params(obj::S) where {T <: ContainerTypes, S <:MatVecType{T}}
   isempty(obj) && return TypeParams(S, TypeParams(T, nothing))
 
   # empty entries can inherit params from the rest of the collection
   params = type_params.(filter(!has_empty_entries, obj))
-<<<<<<< HEAD
-  params_all_equal = all(map(x -> isequal(first(params), x), params))
-  @req params_all_equal "Not all params of Vector or Matrix entries are the same, consider using a Tuple for serialization"
-=======
   @req params_all_equal(params) "Not all params of Vector or Matrix entries are the same, consider using a Tuple for serialization"
->>>>>>> c1c04f50
   return TypeParams(S, params[1])
 end
 
@@ -94,11 +70,7 @@
   end
 end
 
-<<<<<<< HEAD
-function load_object(s::DeserializerState, ::Type{<: Vector{params}}) where params
-=======
 function load_object(s::DeserializerState, T::Type{<: Vector{params}}) where params
->>>>>>> c1c04f50
   load_node(s) do v
     if serialize_with_id(params)
       loaded_v::Vector{params} = load_array_node(s) do _
@@ -116,12 +88,8 @@
 
 
 function load_object(s::DeserializerState, ::Type{Vector{T}}, params::S) where {T, S}
-<<<<<<< HEAD
-  load_array_node(s) do _
-=======
   isempty(s.obj) && return T[]
   v = load_array_node(s) do _
->>>>>>> c1c04f50
     if serialize_with_id(T)
       load_ref(s)
     else
@@ -132,17 +100,10 @@
 end
 
 function load_object(s::DeserializerState, T::Type{Vector{U}}, ::Nothing) where U
-<<<<<<< HEAD
-  entries = load_array_node(s) do _
-    load_object(s, U)
-  end
-  return T(entries)
-=======
   isempty(s.obj) && return U[]
   return load_array_node(s) do _
     load_object(s, U)
   end
->>>>>>> c1c04f50
 end
 
 ################################################################################
@@ -176,38 +137,22 @@
     if isempty(entries)
       return T(undef, 0, 0)
     end
-<<<<<<< HEAD
-
-=======
->>>>>>> c1c04f50
     len = length(entries)
     m = reduce(vcat, [
       permutedims(load_object(s, Vector{S}, params, i)) for i in 1:len
         ])
-<<<<<<< HEAD
-    return Matrix{elem_type(params)}(m)
-=======
     return T(m)
->>>>>>> c1c04f50
   end
 end
 
 ################################################################################
 # Saving and loading Tuple
 @register_serialization_type Tuple
-<<<<<<< HEAD
 
 function type_params(obj::T) where T <: Tuple
   return TypeParams(T, type_params.(obj))
 end
 
-=======
-
-function type_params(obj::T) where T <: Tuple
-  return TypeParams(T, type_params.(obj))
-end
-
->>>>>>> c1c04f50
 function save_type_params(s::SerializerState, tp::TypeParams{T}) where T <: Tuple
   save_data_dict(s) do
     save_object(s, encode_type(T), :name)
@@ -266,7 +211,6 @@
 ################################################################################
 # Saving and loading NamedTuple
 @register_serialization_type NamedTuple
-<<<<<<< HEAD
 
 function type_params(obj::T) where T <: NamedTuple
   return TypeParams(
@@ -275,16 +219,6 @@
   )
 end
 
-=======
-
-function type_params(obj::T) where T <: NamedTuple
-  return TypeParams(
-    T, 
-    NamedTuple(map(x -> x.first => type_params(x.second), collect(pairs(obj))))
-  )
-end
-
->>>>>>> c1c04f50
 # Named Tuples need to preserve order so they are handled seperate from Dict
 function save_type_params(s::SerializerState, tp::TypeParams{<:NamedTuple})
   T = type(tp)
@@ -316,53 +250,6 @@
     return (tuple(names...), Tuple{tuple_types...}), named_tuple_params
   end
   return T{subtype...}, params
-<<<<<<< HEAD
-end
-
-function save_object(s::SerializerState, obj::NamedTuple)
-  save_object(s, values(obj))
-end
-
-function load_object(s::DeserializerState, T::Type{<: NamedTuple}, params::Tuple)
-  return T(load_object(s, Tuple{fieldtypes(T)...}, params))
-end
-
-################################################################################
-# Saving and loading dicts
-@register_serialization_type Dict
-
-# we might need something like this to get put_type_params to work in the
-# simple_parallelization_framework
-
-# function type_params(obj::Dict{S, T}) where {S, T}
-#   is_empty(obj) && return nothing
-#   result = Dict{S, Any}()
-#   for (key, val) in obj
-#     val_params = type_params(val)
-#     val_params === nothing && continue
-#     result[key] = val_params
-#   end
-#   is_empty(result) && return nothing
-#   return TypeParams(
-#     map(x -> x.first => type_params(x.second), collect(pairs(result)))...
-#   )
-
-function type_params(obj::T) where T <: Dict
-  return TypeParams(
-    T, 
-    map(x -> x.first => type_params(x.second), collect(pairs(obj)))...
-  )
-end
-
-function save_type_params(
-  s::SerializerState,
-  tp::TypeParams{Dict{S, T}, <:Tuple{Vararg{<:Pair}}}) where {T, S <: Union{Symbol, Int, String}}
-  save_data_dict(s) do
-    save_object(s, encode_type(Dict), :name)
-    save_data_dict(s, :params) do
-      save_object(s, encode_type(S), :key_type)
-      isempty(params(tp)) && save_object(s, encode_type(T), :value_type)
-=======
 end
 
 function save_object(s::SerializerState, obj::NamedTuple)
@@ -414,7 +301,6 @@
     save_object(s, encode_type(Dict), :name)
     save_data_dict(s, :params) do
       isempty(params(tp)) && save_object(s, encode_type(T), :value_params)
->>>>>>> c1c04f50
       for (k, param_tp) in params(tp)
         save_type_params(s, param_tp, Symbol(k))
       end
@@ -422,38 +308,6 @@
   end
 end
 
-<<<<<<< HEAD
-function load_type_params(s::DeserializerState, T::Type{Dict}) 
-  subtype, params = load_node(s, :params) do obj
-    S = load_node(s, :key_type) do _
-      decode_type(s)
-    end
-    params_dict = Dict{S, Any}()
-    if S <: Union{String, Symbol, Int}
-      value_types = Type[]
-      for (k, _) in obj
-        k == :key_type && continue
-        if k == :value_type
-          load_node(s, k) do _
-            push!(value_types, decode_type(s))
-          end
-          continue
-        end
-        key = S == Int ? parse(Int, string(k)) : S(k)
-        params_dict[key] = load_node(s, k) do _
-          value_type = decode_type(s)
-          return load_type_params(s, value_type)
-        end
-        push!(value_types, params_dict[key][1])
-      end
-      params_dict = isempty(params_dict) ? nothing : params_dict
-      return (S, Union{value_types...}), params_dict
-    else
-      error{"not implemented yet"}
-    end
-  end
-  return Dict{subtype...}, params
-=======
 function load_type_params(s::DeserializerState, T::Type{Dict})
   subtype, params = load_node(s, :params) do obj
     if haskey(s, :value_params)
@@ -507,6 +361,7 @@
       save_object(s, (k, v))
     end
   end
+  return dict
 end
 
 function load_object(s::DeserializerState,
@@ -549,7 +404,6 @@
     dict[parse(Int, string(k))] = load_object(s, Int, k)
   end
   return dict
->>>>>>> c1c04f50
 end
 
 function load_object(s::DeserializerState,
@@ -561,46 +415,13 @@
   return dict
 end
 
-<<<<<<< HEAD
-function load_object(s::DeserializerState,
-                     T::Type{<:Dict{S, U}},
-                     params::Dict{S, V}) where {S <: Union{Symbol, String, Int}, U, V}
-  dict = T()
-  for k in keys(params)
-    # has no data, hence no key was generated on the data side
-    if Base.issingletontype(params[k][1])
-      dict[k] = params[k][1]()
-    else
-      dict[k] = load_object(s, params[k]..., Symbol(k))
-    end
-=======
 # here to handle ambiguities
 function load_object(s::DeserializerState, T::Type{Dict{Int, Int}}, key::Union{Symbol, Int})
   load_node(s, key) do _
     load_object(s, T)
->>>>>>> c1c04f50
-  end
-  return dict
-end
-
-<<<<<<< HEAD
-function load_object(s::DeserializerState,
-                     T::Type{<:Dict{S, U}}) where {S <: Union{Int, Symbol, String}, U}
-  dict = T()
-  for k in keys(s.obj)
-    dict[S(k)] = load_object(s, U, Symbol(k))
-  end
-  return dict
-end
-
-function load_object(s::DeserializerState,
-                     T::Type{<:Dict{Int, S}}) where {S <: Union{Symbol, String, Int}}
-  dict = T()
-  for k in keys(s.obj)
-    dict[parse(Int, string(k))] = load_object(s, S, k)
-  end
-  return dict
-=======
+  end
+end
+
 # here to handle ambiguities
 function load_object(s::DeserializerState, T::Type{Dict{String, Int}}, key::Union{Symbol, Int})
   load_node(s, key) do _
@@ -653,7 +474,6 @@
     value_type = params_all_equal(value_params) ? typejoin(unique(value_types)...) : Any
     return Dict{S, value_type}(dict)
   end
->>>>>>> c1c04f50
 end
 
 ################################################################################
@@ -669,10 +489,6 @@
 
 function load_type_params(s::DeserializerState, T::Type{<: Set})
   !haskey(s, :params) && return T, nothing
-<<<<<<< HEAD
-  
-=======
->>>>>>> c1c04f50
   subtype, params = load_node(s, :params) do _
     U = decode_type(s)
     subtype, params = load_type_params(s, U)
