--- conflicted
+++ resolved
@@ -1,14 +1,7 @@
-<<<<<<< HEAD
-const ContainerTypes = Union{SRow, Set, Dict, Tuple, NamedTuple, Array}
-const MatVecTypes{S} = Union{Matrix{S}, Vector{S}, SRow{S}} where S
-
-function params_all_equal(params::T) where {S <: TypeParams, T <: Union{MatVecTypes{S}, Array{S}}}
-=======
 const MatVecType{T} = Union{Matrix{T}, Vector{T}, SRow{T}} where T
 const ContainerTypes = Union{MatVecType, Set, Dict, Tuple, NamedTuple, Array}
 
 function params_all_equal(params::T) where {S <: TypeParams, T <: Union{MatVecType{S}, Array{S}}}
->>>>>>> 37041a21
   all(map(x -> isequal(first(params), x), params))
 end
 
@@ -18,11 +11,7 @@
   end
   
   params = type_params.(obj)
-<<<<<<< HEAD
-  @req params_all_equal(params) "Not all params of Array entries are the same, consider using a Tuple for serialization"
-=======
   @req params_all_equal(params) "Not all params of the entries are the same, consider using a Tuple for serialization"
->>>>>>> 37041a21
   return TypeParams(S, params[1])
 end
 
@@ -32,11 +21,7 @@
   end
   
   params = type_params.(obj)
-<<<<<<< HEAD
-  @req params_all_equal(params) "Not all params of Array entries are the same, consider using a Tuple for serialization"
-=======
   @req params_all_equal(params) "Not all params of the entries are the same, consider using a Tuple for serialization"
->>>>>>> 37041a21
   return TypeParams(S, :subtype_params => params[1], :dims => N)
 end
 
@@ -50,20 +35,12 @@
   return false
 end
 
-<<<<<<< HEAD
-function type_params(obj::S) where {T <: ContainerTypes, S <: MatVecTypes{T}}
-=======
 function type_params(obj::S) where {T <: ContainerTypes, S <: MatVecType{T}}
->>>>>>> 37041a21
   isempty(obj) && return TypeParams(S, TypeParams(T, nothing))
 
   # empty entries can inherit params from the rest of the collection
   params = type_params.(filter(!has_empty_entries, obj))
-<<<<<<< HEAD
-  @req params_all_equal(params) "Not all params of Array entries are the same, consider using a Tuple for serialization"
-=======
   @req params_all_equal(params) "Not all params of the entries are the same, consider using a Tuple for serialization"
->>>>>>> 37041a21
   return TypeParams(S, params[1])
 end
 
@@ -84,31 +61,17 @@
 end
 
 # this function is forced to deal with all array types
-<<<<<<< HEAD
-function load_type_params(s::DeserializerState, T::Type{<: Union{Array, MatVecTypes}})
-=======
 function load_type_params(s::DeserializerState, T::Type{<: Union{Array, MatVecType}})
->>>>>>> 37041a21
   !haskey(s, :params) && return T, nothing
   subtype, params = load_node(s, :params) do _
     if haskey(s, :dims)
       U = load_node(s, :subtype_params) do _
-<<<<<<< HEAD
-        println(s.obj)
-=======
->>>>>>> 37041a21
         return decode_type(s)
       end
        
       dims = load_object(s, Int, :dims)
-<<<<<<< HEAD
-      subtype_without_dims, params =  load_type_params(s, U, :subtype_params)
-      subtype = subtype_without_dims, dims
-      return T{subtype...}, params
-=======
       subtype, params =  load_type_params(s, U, :subtype_params)
       return T{subtype, dims}, params
->>>>>>> 37041a21
     else
       U = decode_type(s)
       subtype, params = load_type_params(s, U)
@@ -131,11 +94,7 @@
 # Saving and loading vectors
 @register_serialization_type Vector
 
-<<<<<<< HEAD
-# see Array below for load_type_params for general Arrays which include Matrix
-=======
 # see Array above for load_type_params for general Arrays which include Matrix
->>>>>>> 37041a21
 # and Vector
 
 function save_object(s::SerializerState, x::AbstractVector{S}) where S
@@ -214,14 +173,9 @@
   end
 end
 
-<<<<<<< HEAD
-
-function load_object(s::DeserializerState, T::Type{<:Matrix{S}}, params::U) where {S, U}
-=======
 load_object(s::DeserializerState, T::Type{<:Matrix{S}}, ::Nothing) where {S} = load_object(s, T)
 
 function load_object(s::DeserializerState, T::Type{<:Matrix{S}}, params) where {S}
->>>>>>> 37041a21
   load_node(s) do entries
     if isempty(entries)
       return T(undef, 0, 0)
@@ -234,37 +188,20 @@
   end
 end
 
-<<<<<<< HEAD
-function load_object(s::DeserializerState, T::Type{<:Matrix{S}}, key::Int) where S
-=======
 function load_object(s::DeserializerState, T::Type{<:Matrix{S}}, key::Union{Int, Symbol}) where {S}
->>>>>>> 37041a21
   return load_node(s, key) do _
     load_object(s, T)
   end
 end
 
-<<<<<<< HEAD
-
-=======
->>>>>>> 37041a21
 ################################################################################
 # Multidimensional Arrays
 @register_serialization_type Array "MultiDimArray"
 
-<<<<<<< HEAD
-function save_object(s::SerializerState, arr::Array{T, N}) where {T, N}
-  arr_size = size(arr)
-  k = arr_size[N]
-  save_data_array(s) do
-    for t in 1:k
-      save_object(s, arr[[1:arr_size[i] for i in 1:N - 1]..., t])
-=======
 function save_object(s::SerializerState, arr::AbstractArray{T, N}) where {T, N}
   save_data_array(s) do
     for slice in eachslice(arr; dims=1)
       save_object(s, slice)
->>>>>>> 37041a21
     end
   end
 end
@@ -276,34 +213,20 @@
     end
     len = length(entries)
     m = [load_object(s, Array{S, N - 1}, i) for i in 1:len]
-<<<<<<< HEAD
-    front_shape = size(m[1])
-    return T(reshape(reduce(hcat, m), front_shape..., len))
-=======
     return stack(m; dims=1)
->>>>>>> 37041a21
   end
 end
 
 load_object(s::DeserializerState, T::Type{Array{S, N}}, ::Nothing) where {S, N} = load_object(s, T)
 
 function load_object(s::DeserializerState, T::Type{Array{S, N}}, params::U) where {S, N, U}
-<<<<<<< HEAD
-    load_node(s) do entries
-=======
   load_node(s) do entries
->>>>>>> 37041a21
     if isempty(entries)
       return T(undef, [0 for _ in 1:N]...)
     end
     len = length(entries)
     m = [load_object(s, Array{S, N - 1}, params, i) for i in 1:len]
-<<<<<<< HEAD
-    front_shape = size(m[1])
-    return T(reshape(reduce(hcat, m), front_shape..., len))
-=======
     return stack(m; dims=1)
->>>>>>> 37041a21
   end
 end
 
