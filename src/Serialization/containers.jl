################################################################################
# Saving and loading vectors
function save_internal(s::SerializerState, vec::Vector)
    return Dict(
        :vector => [save_type_dispatch(s, x) for x in vec]
    )
end

# deserialize vector with specific content type
function load_internal(s::DeserializerState, ::Type{Vector{T}}, dict::Dict) where T
    if isconcretetype(T)
      return Vector{T}([load_type_dispatch(s, T, x) for x in dict[:vector]])
    end
    return Vector{T}([load_unknown_type(s, x) for x in dict[:vector]])
end

<<<<<<< HEAD
function load_internal_with_parent(s::DeserializerState,
                                   ::Type{Vector{T}},
                                   dict::Dict,
                                   parent) where T
    return Vector{T}([load_unknown_type(s, x, parent=parent) for x in dict[:vector]])
end

=======
# deserialize vector without specific content type
function load_internal(s::DeserializerState, ::Type{Vector}, dict::Dict)
    return [load_unknown_type(s, x) for x in dict[:vector]]
end
>>>>>>> 68913bbc


################################################################################
# Saving and loading tuples
function save_internal(s::SerializerState, tup::Tuple)
    return Dict(
        :content => [save_type_dispatch(s, x) for x in tup]
    )
end

function load_internal(s::DeserializerState, T::Type{<:Tuple}, dict::Dict)
    n = fieldcount(T)
    content = dict[:content]
    @assert length(content) == n "Wrong length of tuple, data may be corrupted."
    return T(load_type_dispatch(s, fieldtype(T, i), content[i]) for i in 1:n)
end



################################################################################
# Saving and loading matrices
function save_internal(s::SerializerState, mat::Matrix{T}) where T
    m, n = size(mat)
    return Dict(
        :matrix => [save_type_dispatch(s, [mat[i, j] for j in 1:n]) for i in 1:m]
    )
end

function load_internal(s::DeserializerState, ::Type{Matrix{T}}, dict::Dict) where T
    x = dict[:matrix]
    y = reduce(vcat, [permutedims(load_type_dispatch(s, Vector{T}, x[i])) for i in 1:length(x)])
    return Matrix{T}(y)
end

<|MERGE_RESOLUTION|>--- conflicted
+++ resolved
@@ -14,21 +14,10 @@
     return Vector{T}([load_unknown_type(s, x) for x in dict[:vector]])
 end
 
-<<<<<<< HEAD
-function load_internal_with_parent(s::DeserializerState,
-                                   ::Type{Vector{T}},
-                                   dict::Dict,
-                                   parent) where T
-    return Vector{T}([load_unknown_type(s, x, parent=parent) for x in dict[:vector]])
-end
-
-=======
 # deserialize vector without specific content type
 function load_internal(s::DeserializerState, ::Type{Vector}, dict::Dict)
-    return [load_unknown_type(s, x) for x in dict[:vector]]
+    return [load_unknown_type(s, x, parent=parent) for x in dict[:vector]]
 end
->>>>>>> 68913bbc
-
 
 ################################################################################
 # Saving and loading tuples
