--- conflicted
+++ resolved
@@ -11,11 +11,7 @@
   end
   
   params = type_params.(obj)
-<<<<<<< HEAD
-  @req params_all_equal(params) "Not all type parameters of Vector or Matrix entries are the same, consider using a Tuple for serialization"
-=======
   @req params_all_equal(params) "Not all params of the entries are the same, consider using a Tuple for serialization"
->>>>>>> 4a9db75e
   return TypeParams(S, params[1])
 end
 
@@ -44,11 +40,7 @@
 
   # empty entries can inherit params from the rest of the collection
   params = type_params.(filter(!has_empty_entries, obj))
-<<<<<<< HEAD
-  @req params_all_equal(params) "Not all type parameters of Vector or Matrix entries are the same, consider using a Tuple for serialization"
-=======
   @req params_all_equal(params) "Not all params of the entries are the same, consider using a Tuple for serialization"
->>>>>>> 4a9db75e
   return TypeParams(S, params[1])
 end
 
