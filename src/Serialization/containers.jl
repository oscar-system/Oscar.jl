const MatVecType{T} = Union{Matrix{T}, Vector{T}, SRow{T}}
const ContainerTypes = Union{MatVecType, Set, Dict, Tuple, NamedTuple}

function params_all_equal(params::MatVecType{<:TypeParams})
  all(map(x -> isequal(first(params), x), params))
end

function type_params(obj::S) where {T, S <:MatVecType{T}}
  if isempty(obj)
    return TypeParams(S, TypeParams(T, nothing))
  end
  
  params = type_params.(obj)
  @req params_all_equal(params) "Not all params of Vector or Matrix entries are the same, consider using a Tuple for serialization"
  return TypeParams(S, params[1])
end

function has_empty_entries(obj::T) where T
  return false
end

function has_empty_entries(obj::T) where T <: ContainerTypes
  isempty(obj) && return true
  any(has_empty_entries, obj)  && return true
  return false
end

function type_params(obj::S) where {T <: ContainerTypes, S <:MatVecType{T}}
  isempty(obj) && return TypeParams(S, TypeParams(T, nothing))

  # empty entries can inherit params from the rest of the collection
  params = type_params.(filter(!has_empty_entries, obj))
  @req params_all_equal(params) "Not all params of Vector or Matrix entries are the same, consider using a Tuple for serialization"
  return TypeParams(S, params[1])
end

################################################################################
# loads to handle

function load_object(s::DeserializerState, T::Type{Vector{S}},
                     key::Union{Symbol, Int}) where S
  load_node(s, key) do _
    load_object(s, T)
  end
end

################################################################################
# Saving and loading vectors
@register_serialization_type Vector

function load_type_params(s::DeserializerState, T::Type{<: MatVecType})
  !haskey(s, :params) && return T, nothing
  subtype, params = load_node(s, :params) do _
    U = decode_type(s)
    subtype, params = load_type_params(s, U)
  end
  return T{subtype}, params
end

function save_object(s::SerializerState, x::Vector)
  save_data_array(s) do
    for elem in x
      if serialize_with_id(typeof(elem))
        ref = save_as_ref(s, elem)
        save_object(s, ref)
      else
        save_object(s, elem)
      end
    end
  end
end

function load_object(s::DeserializerState, T::Type{<: Vector{params}}) where params
  load_node(s) do v
    if serialize_with_id(params)
      loaded_v::Vector{params} = load_array_node(s) do _
        load_ref(s)
      end
    else
      isempty(s.obj) && return params[]
      loaded_v = load_array_node(s) do obj
        load_object(s, params)
      end
    end
    return loaded_v
  end
end


function load_object(s::DeserializerState, ::Type{Vector{T}}, params::S) where {T, S}
  isempty(s.obj) && return T[]
  v = load_array_node(s) do _
    if serialize_with_id(T)
      load_ref(s)
    else
      load_object(s, T, params)
    end
  end
  return v
end

function load_object(s::DeserializerState, T::Type{Vector{U}}, ::Nothing) where U
  isempty(s.obj) && return U[]
  return load_array_node(s) do _
    load_object(s, U)
  end
end

################################################################################
# Saving and loading matrices
@register_serialization_type Matrix

function save_object(s::SerializerState, mat::Matrix)
  m, n = size(mat)
  save_data_array(s) do
    for i in 1:m
      save_object(s, [mat[i, j] for j in 1:n])
    end
  end
end

function load_object(s::DeserializerState, T::Type{<:Matrix{S}}) where S
  load_node(s) do entries
    if isempty(entries)
      return T(undef, 0, 0)
    end
    len = length(entries)
    m = reduce(vcat, [
      permutedims(load_object(s, Vector{S}, i)) for i in 1:len
        ])
    return T(m)
  end
end

function load_object(s::DeserializerState, T::Type{<:Matrix{S}}, params::Ring) where S
  load_node(s) do entries
    if isempty(entries)
      return T(undef, 0, 0)
    end
    len = length(entries)
    m = reduce(vcat, [
      permutedims(load_object(s, Vector{S}, params, i)) for i in 1:len
        ])
    return T(m)
  end
end

################################################################################
# Saving and loading Tuple
@register_serialization_type Tuple

function type_params(obj::T) where T <: Tuple
  return TypeParams(T, type_params.(obj))
end

function save_type_params(s::SerializerState, tp::TypeParams{T}) where T <: Tuple
  save_data_dict(s) do
    save_object(s, encode_type(T), :name)
    save_data_array(s, :params) do
      for (i, param_tp) in enumerate(params(tp))
        save_type_params(s, param_tp)
      end
    end
  end
end

function load_type_params(s::DeserializerState, T::Type{Tuple})
  subtype, params = load_node(s, :params) do _
    tuple_params = load_array_node(s) do _
      U = decode_type(s)
      load_type_params(s, U)
    end
    return collect(zip(tuple_params...))
  end
  return T{subtype...}, params
end

function save_object(s::SerializerState, obj::Tuple)
  save_data_array(s) do
    for entry in obj
      if serialize_with_id(typeof(entry))
        ref = save_as_ref(s, entry)
        save_object(s, ref)
      else
        save_object(s, entry)
      end
    end
  end
end

function load_object(s::DeserializerState, T::Type{<:Tuple}, params::Tuple)
  entries = load_array_node(s) do (i, entry)
    S = fieldtype(T, i)
    if serialize_with_id(S)
      return load_ref(s)
    else
      return load_object(s, S, params[i])
    end
  end
  return Tuple(entries)
end

function load_object(s::DeserializerState, T::Type{<:Tuple})
  entries = load_array_node(s) do (i, entry)
    S = fieldtype(T, i)
    load_object(s, S)
  end
  return T(entries)
end

################################################################################
# Saving and loading NamedTuple
@register_serialization_type NamedTuple

function type_params(obj::T) where T <: NamedTuple
  return TypeParams(
    T, 
    NamedTuple(map(x -> x.first => type_params(x.second), collect(pairs(obj))))
  )
end

# Named Tuples need to preserve order so they are handled seperate from Dict
function save_type_params(s::SerializerState, tp::TypeParams{<:NamedTuple})
  T = type(tp)
  save_data_dict(s) do
    save_object(s, encode_type(T), :name)
    save_data_dict(s, :params) do
      save_data_array(s, :names) do
        for name in keys(params(tp))
          save_object(s, name)
        end
      end
      save_data_array(s, :tuple_params) do
        for (i, param_tp) in enumerate(values(params(tp)))
          save_type_params(s, param_tp)
        end
      end
    end
  end
end

function load_type_params(s::DeserializerState, T::Type{NamedTuple})
  subtype, params = load_node(s, :params) do obj
    tuple_params = load_array_node(s, :tuple_params) do _
      U = decode_type(s)
      load_type_params(s, U)
    end
    tuple_types, named_tuple_params = collect(zip(tuple_params...))
    names = load_object(s, Vector{Symbol}, :names)
    return (tuple(names...), Tuple{tuple_types...}), named_tuple_params
  end
  return T{subtype...}, params
end

function save_object(s::SerializerState, obj::NamedTuple)
  save_object(s, values(obj))
end

function load_object(s::DeserializerState, T::Type{<: NamedTuple}, params::Tuple)
  return T(load_object(s, Tuple{fieldtypes(T)...}, params))
end

################################################################################
# Saving and loading dicts
@register_serialization_type Dict

<<<<<<< HEAD
function type_params(obj::T) where {S <: Union{Symbol, Int, String},
                                    T <: Union{Dict{S, <: Union}, Dict{S, Any}}}
=======

function type_params(obj::T) where {S <: Union{Symbol, Int, String},
                                    T <: Dict{S, Any}}

>>>>>>> 2723d44e
  return TypeParams(
    T,
    :key_params => TypeParams(S, nothing),
    map(x -> x.first => type_params(x.second), collect(pairs(obj)))...
  )
end

function type_params(obj::T) where {U, S, T <: Dict{S, U}}
  if isempty(obj)
    return TypeParams(
      T,
      :key_params => TypeParams(S, nothing),
      :value_params => TypeParams(T, nothing)
    )
  end
  key_params = Oscar.type_params.(collect(keys(obj)))
  @req params_all_equal(key_params) "Not all params of keys in $obj are the same"

  value_params = type_params.(collect(values(obj)))
  @req params_all_equal(value_params) "Not all params of values in $obj are the same"

  return TypeParams(
    T, 
    :key_params => first(key_params),
    :value_params => first(value_params)
  )
end

function save_type_params(
  s::SerializerState,
  tp::TypeParams{Dict{S, T}, <:Tuple{Vararg{Pair}}}) where {T, S <: Union{Symbol, Int, String}}
  save_data_dict(s) do
    save_object(s, encode_type(Dict), :name)
    save_data_dict(s, :params) do
      isempty(params(tp)) && save_object(s, encode_type(T), :value_params)
      for (k, param_tp) in params(tp)
        save_type_params(s, param_tp, Symbol(k))
      end
    end
  end
end

function load_type_params(s::DeserializerState, T::Type{Dict})
  subtype, params = load_node(s, :params) do obj
    if haskey(s, :value_params)
      S, key_params = load_node(s, :key_params) do params
        params isa String && return decode_type(s), nothing
        load_type_params(s, decode_type(s))
      end

      U, value_params = load_node(s, :value_params) do _
        load_type_params(s, decode_type(s))
      end

      isnothing(key_params) && return (S, U), value_params
      isnothing(key_params) && isnothing(value_params) && return (S, U), nothing
      return (S, U), Dict(:key_params => key_params, :value_params => value_params)
    else
      S, key_params = load_node(s, :key_params) do _
        decode_type(s), nothing
      end
      params_dict = Dict{S, Any}()
      value_types = Type[]
      for (k, _) in obj
        k == :key_params && continue
        key = S <: Integer ? parse(Int, string(k)) : S(k)
        params_dict[key] = load_node(s, k) do _
          value_type = decode_type(s)
          return load_type_params(s, value_type)
        end
        push!(value_types, params_dict[key][1])
      end
      params_dict = isempty(params_dict) ? nothing : params_dict
      return (S, Union{value_types...}), params_dict
    end
  end
  return Dict{subtype...}, params
end

function save_object(s::SerializerState, obj::Dict{S, T}) where {S <: Union{Symbol, String, Int}, T}
  save_data_dict(s) do
    for (k, v) in obj
      if !Base.issingletontype(typeof(v))
        save_object(s, v, Symbol(k))
      end
    end
  end
end

function save_object(s::SerializerState, obj::Dict{S, T}) where {S, T}
  save_data_array(s) do
    for (k, v) in obj
      save_object(s, (k, v))
    end
  end
end

function load_object(s::DeserializerState,
                     T::Type{<:Dict{S, Any}},
                     params::Dict{S, Any}) where {S <: Union{Symbol, String, Int}}
  dict = T()
  for k in keys(params)
    # has no data, hence no key was generated on the data side
    if Base.issingletontype(params[k][1])
      dict[k] = params[k][1]()
    else
      dict[k] = load_object(s, params[k]..., Symbol(k))
    end
  end
  return dict
end

function load_object(s::DeserializerState,
                     T::Type{<:Dict{S, U}}) where {S <: Union{Symbol, String}, U}
  dict = T()
  for k in keys(s.obj)
    dict[S(k)] = load_object(s, U, Symbol(k))
  end
  return dict
end

function load_object(s::DeserializerState,
                     T::Type{<:Dict{S, U}}, ::Nothing) where {S <: Union{Symbol, String}, U}
  dict = T()
  for k in keys(s.obj)
    dict[S(k)] = load_object(s, U, Symbol(k))
  end
  return dict
end

function load_object(s::DeserializerState,
                     T::Type{<:Dict{Int, Int}})
  dict = T()
  for k in keys(s.obj)
    dict[parse(Int, string(k))] = load_object(s, Int, k)
  end
  return dict
end

function load_object(s::DeserializerState,
                     T::Type{<:Dict{Int, S}}, params::Nothing) where S
  dict = T()
  for k in keys(s.obj)
    dict[parse(Int, string(k))] = load_object(s, S, k)
  end
  return dict
end

# here to handle ambiguities
function load_object(s::DeserializerState, T::Type{Dict{Int, Int}}, key::Union{Symbol, Int})
  load_node(s, key) do _
    load_object(s, T)
  end
end

# here to handle ambiguities
function load_object(s::DeserializerState, T::Type{Dict{String, Int}}, key::Union{Symbol, Int})
  load_node(s, key) do _
    load_object(s, T)
  end
end

# here to handle ambiguities
function load_object(s::DeserializerState, T::Type{Dict{Symbol, Int}}, key::Union{Symbol, Int})
  load_node(s, key) do _
    load_object(s, T)
  end
end

function load_object(s::DeserializerState,
                     T::Type{<:Dict{S, U}},
                     params::Any) where {S, U}
  if params isa Dict
    if haskey(params, :value_params)
      pairs = load_array_node(s) do _
        load_object(s, Tuple{S, U}, (params[:key_params], params[:value_params]))
      end
      return T(k => v for (k, v) in pairs)
    else
      dict = Dict{S, Any}()
      value_types = Type[]
      for k in keys(s.obj)
        key = S <: Integer ? parse(S, string(k)) : S(k)
        value_type, param = params[key]
        v = load_object(s, value_type, param, k)
        dict[key] = load_object(s, value_type, param, k)
        push!(value_types, typeof(v))
      end
      isempty(value_types) && return T()
      value_params = type_params.(collect(values(dict)))
      value_type = params_all_equal(value_params) ? typejoin(unique(value_types)...) : Any
      return Dict{S, value_type}(dict)
    end
  else
    dict = Dict{S, Any}()
    value_types = Type[]
    for k in keys(s.obj)
      v = load_object(s, U, params, k)
      key = S <: Integer ? parse(S, string(k)) : S(k)
      dict[key] = v
      push!(value_types, typeof(v))
    end
    isempty(value_types) && return T()
<<<<<<< HEAD
    
=======
>>>>>>> 2723d44e
    value_params = type_params.(collect(values(dict)))
    value_type = params_all_equal(value_params) ? typejoin(unique(value_types)...) : Any
    return Dict{S, value_type}(dict)
  end
end

################################################################################
# Saving and loading sets
@register_serialization_type Set

function type_params(obj::T) where {S, T <: Set{S}}
  if isempty(obj)
    return TypeParams(T, TypeParams(S, nothing))
  end
  return TypeParams(T, type_params(first(obj)))
end

function load_type_params(s::DeserializerState, T::Type{<: Set})
  !haskey(s, :params) && return T, nothing
  subtype, params = load_node(s, :params) do _
    U = decode_type(s)
    subtype, params = load_type_params(s, U)
  end
  return T{subtype}, params
end

function save_object(s::SerializerState, x::Set)
  save_data_array(s) do
    for elem in x
      if serialize_with_id(typeof(elem))
        ref = save_as_ref(s, elem)
        save_object(s, ref)
      else
        save_object(s, elem)
      end
    end
  end
end

function load_object(s::DeserializerState, S::Type{<:Set{T}}, params::Any) where T
  elems = load_array_node(s) do _
    load_object(s, T, params)
  end
  return S(elems)
end

function load_object(s::DeserializerState, S::Type{<:Set{T}}, ::Nothing) where T
  elems = load_array_node(s) do _
    load_object(s, T, nothing)
  end
  return S(elems)
end

function load_object(s::DeserializerState, S::Type{<:Set{T}}) where T
  elems = load_array_node(s) do _
    load_object(s, T)
  end
  return S(elems)
end

################################################################################
# Sparse rows

@register_serialization_type SRow 

function save_object(s::SerializerState, obj::SRow)
  save_data_array(s) do
    for (i, v) in obj
      save_object(s, (i, v))
    end
  end
end

function load_object(s::DeserializerState, ::Type{<:SRow}, params::Ring)
  pos = Int[]
  entry_type = elem_type(params)
  values = entry_type[]
  load_array_node(s) do _
    push!(pos, load_object(s, Int, 1))
    push!(values, load_object(s, entry_type, params, 2))
  end
  return sparse_row(params, pos, values)
end<|MERGE_RESOLUTION|>--- conflicted
+++ resolved
@@ -264,15 +264,8 @@
 # Saving and loading dicts
 @register_serialization_type Dict
 
-<<<<<<< HEAD
-function type_params(obj::T) where {S <: Union{Symbol, Int, String},
-                                    T <: Union{Dict{S, <: Union}, Dict{S, Any}}}
-=======
-
 function type_params(obj::T) where {S <: Union{Symbol, Int, String},
                                     T <: Dict{S, Any}}
-
->>>>>>> 2723d44e
   return TypeParams(
     T,
     :key_params => TypeParams(S, nothing),
@@ -476,10 +469,6 @@
       push!(value_types, typeof(v))
     end
     isempty(value_types) && return T()
-<<<<<<< HEAD
-    
-=======
->>>>>>> 2723d44e
     value_params = type_params.(collect(values(dict)))
     value_type = params_all_equal(value_params) ? typejoin(unique(value_types)...) : Any
     return Dict{S, value_type}(dict)
