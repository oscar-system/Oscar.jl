--- conflicted
+++ resolved
@@ -621,14 +621,9 @@
 ```
 """
 function load(io::IO; params::Any = nothing, type::Any = nothing,
-<<<<<<< HEAD
-              serializer=JSONSerializer(), with_attrs::Bool=true)
-  s = deserializer_open(io, serializer,
-                        with_attrs ? type_attr_map : Dict{String, Vector{Symbol}}())
-=======
               serializer_type=JSONSerializer, with_attrs::Bool=true)
-  s = state(deserializer_open(io, serializer_type, with_attrs) 
->>>>>>> f194ea53
+  s = deserializer_open(io, serializer_type, with_attrs)
+  
   if haskey(s.obj, :id)
     id = s.obj[:id]
     if haskey(global_serializer_state.id_to_obj, UUID(id))
