--- conflicted
+++ resolved
@@ -623,14 +623,7 @@
       if isnothing(params) 
         params = load_type_params(s, type, jsondict[type_key][:params])
       end
-<<<<<<< HEAD
-      loaded = load_object(s, type, jsondict[:data], params)
-    end
-    Base.issingletontype(type) && return type()
-    loaded =  load_object(s, type, jsondict[:data])
-  end
-  loaded =  load_typed_object(s, jsondict; override_params=params)
-=======
+
       loaded = load_object(state, type, jsondict[:data], params)
     else
       Base.issingletontype(type) && return type()
@@ -639,16 +632,11 @@
   else
     loaded = load_typed_object(state, jsondict; override_params=params)
   end
->>>>>>> 081c60cd
 
   if haskey(jsondict, :id)
     global_serializer_state.obj_to_id[loaded] = UUID(jsondict[:id])
     global_serializer_state.id_to_obj[UUID(jsondict[:id])] = loaded
   end
-<<<<<<< HEAD
-=======
-
->>>>>>> 081c60cd
   return loaded
 end
 
