--- conflicted
+++ resolved
@@ -337,18 +337,12 @@
       # Types like ZZ, QQ, and ZZ/nZZ do not require ids since there is no syntactic
       # ambiguities in their encodings.
 
-<<<<<<< HEAD
       # add list of possible attributes to save for a given type to a global dict
       Oscar.register_attr_list($ex, $attrs)
       
-      serialize_with_id(obj::T) where T <: $ex = $uses_id
-      serialize_with_id(T::Type{<:$ex}) = $uses_id
-      serialize_with_params(T::Type{<:$ex}) = $uses_params
-=======
       Oscar.serialize_with_id(obj::T) where T <: $ex = $uses_id
       Oscar.serialize_with_id(T::Type{<:$ex}) = $uses_id
       Oscar.serialize_with_params(T::Type{<:$ex}) = $uses_params
->>>>>>> a7f75645
 
       # only extend serialize on non std julia types
       if !($ex <: Union{Number, String, Bool, Symbol, Vector, Tuple, Matrix, NamedTuple, Dict, Set})
