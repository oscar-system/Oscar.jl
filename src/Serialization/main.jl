################################################################################
# Description of the saving and loading mechanisms
#
# We require that any types serialized through OSCAR are registered using the
# @register_serialization_type macro. For more information, see its docstring.

# There are three pairs of saving and loading functions that are used
# during serialization:
# 1. save_typed_object, load_typed_object;
# 2. save_object, load_object.
# 3. save_type_params, load_type_params;
#
# In the following, we discuss each pair in turn.

################################################################################
# save_type_object / load_type_object

# For the most part these functions should not be touched, they are high level
# functions and are used to (de)serialize the object with its
# type information as well as its data. The data and type nodes are
# set in save_typed_object resulting in a "data branch" and "type branch".
# The usage of these functions can be used inside save_object / load_object
# and save_type_params / load_type_params. However using save_typed_object inside
# a save_object implementation will lead to a verbose format and should at some
# point be move to save_type_params.

################################################################################
# save_object / load_object

# These functions are at the core of the serialization and are the first functions
# that should be implemented when working on the serialization of a new type.
# Here is where one should use functions save_data_dict and save_data_array to structure
# the serialization. The examples show they can be used to save data using the structure
# of an array or dict. Each nested call to save_data_dict or save_data_array should be
# called with a key that can be passed as the second parameter.

#  Examples
#  function save_object(s::SerializerState, obj::NewType)
#    save_data_array(s) do
#      save_object(s, obj.1)
#      save_object(s, obj.2)
#
#      save_data_dict(s) do
#        save_object(s, obj.3, :key1)
#        save_object(s, obj.4, :key2)
#      end
#    end
#  end
#
#  This will result in a data format that looks like
#  [
#    obj.1,
#    obj.2,
#    {
#      "key1": obj.3,
#      "key2": obj.4
#    }
#  ]

#  function save_object(s::SerializerState, obj::NewType)
#    save_data_dict(s) do
#      save_object(s, obj.1, :key1)
#      save_data_array(s, :key2) do
#        save_object(s, obj.3)
#        save_typed_object(s, obj.4) # This is ok
#      end
#    end
#  end

#  This will result in a data format that looks like
#  {
#    "key1": obj.1,
#    "key2":[
#      obj.3,
#      {
#        "type": "Type of obj.4",
#        "data": obj.4
#      }
#    ]
#  }
#
# This is ok
# function save_object(s::SerializerState, obj:NewType)
#   save_object(s, obj.1)
# end

# This will throw an error 
# function save_object(s::SerializerState, obj:NewType)
#   save_object(s, obj.1, :key)
# end

# If you insist on having a key you should, first open a save_data_dict.

# function save_object(s::SerializerState, obj:NewType)
#   save_data_dict(s) do
#     save_object(s, obj.1, :key)
#   end
# end
#

# note for now save_typed_object must be wrapped in either a save_data_array or
# save_data_dict. Otherwise you will get a key override error.

# function save_object(s::SerializerState, obj:NewType)
#   save_data_dict(s) do
#     save_typed_object(s, obj.1, :key)
#   end
# end
#


################################################################################
# save_type_params / load_type_params

# The serialization mechanism stores data in the format of a tree, with the
# exception that some nodes may point to a shared reference. The "data branch"
# is anything that is a child node of a data node, whereas the "type branch" is
# any information that is stored in a node that is a child of a type node.
# Avoiding type information inside the data branch will lead to a more
# efficient serialization format. When the uses_params is set while calling
# @register_serialization_type (de)serialization will use 
# save_type_params / load_type_params to format the type information.
# In general we expect that implementing a save_type_params and load_type_params
# should not always be necessary. Many types will serialize their types
# in a similar fashion for example serialization of a FieldElem will
# use the save_type_params / load_type_params from RingElem since in both cases
# the only parameter needed for such types is their parent.

using JSON

include("serializers.jl")

const type_key = :_type
const refs_key = :_refs
################################################################################
# Meta Data

@Base.kwdef struct MetaData
  author_orcid::Union{String, Nothing} = nothing
  name::Union{String, Nothing} = nothing
end

function metadata(;args...)
  return MetaData(;args...)
end

################################################################################
# Serialization info

function serialization_version_info(dict::Dict{Symbol, Any})
  ns = dict[:_ns]
  version_info = ns[:Oscar][2]
  return version_number(version_info)
end

function version_number(v_number::String)
  return VersionNumber(v_number)
end

# needed for older versions 
function version_number(dict::Dict)
  return VersionNumber(dict[:major], dict[:minor], dict[:patch])
end

const oscar_serialization_version = Ref{Dict{Symbol, Any}}()

function get_oscar_serialization_version()
  if isassigned(oscar_serialization_version)
    return oscar_serialization_version[]
  end
  if is_dev
    commit_hash = get(_get_oscar_git_info(), :commit, "unknown")
    version_info = "$VERSION_NUMBER-$commit_hash"
    result = Dict{Symbol, Any}(
      :Oscar => ["https://github.com/oscar-system/Oscar.jl", version_info]
    )
  else
    result = Dict{Symbol, Any}(
      :Oscar => ["https://github.com/oscar-system/Oscar.jl", VERSION_NUMBER]
    )
  end
  return oscar_serialization_version[] = result
end

################################################################################
# (De|En)coding types

# parameters of type should not matter here
const reverse_type_map = Dict{String, Type}()

function encode_type(::Type{T}) where T
  error("unsupported type '$T' for encoding")
end

function decode_type(input::String)
  get(reverse_type_map, input) do
    error("unsupported type '$input' for decoding")
  end
end

function decode_type(input::Dict{Symbol, Any})
  return decode_type(input[:name])
end

function decode_type(s::DeserializerState)
  return decode_type(s.obj[type_key])
end
# ATTENTION
# We need to distinguish between data with a globally defined normal form and data where such a normal form depends on some parameters.
# In particular, this does NOT ONLY depend on the type; see, e.g., FqField.

################################################################################
# High level

function load_ref(s::DeserializerState, id::String)
  if haskey(global_serializer_state.id_to_obj, UUID(id))
    loaded_ref = global_serializer_state.id_to_obj[UUID(id)]
  else
    ref_dict = s.refs[Symbol(id)]
    ref_dict[:id] = id
    loaded_ref = load_typed_object(s, ref_dict)
    global_serializer_state.id_to_obj[UUID(id)] = loaded_ref
  end
  return loaded_ref
end

function save_as_ref(s::SerializerState, obj::T) where T
  # find ref or create one
  ref = get(global_serializer_state.obj_to_id, obj, nothing)
  if ref !== nothing
    if !(ref in s.refs)
      push!(s.refs, ref)
    end
    return string(ref)
  end
  ref = global_serializer_state.obj_to_id[obj] = uuid4()
  global_serializer_state.id_to_obj[ref] = obj
  push!(s.refs, ref)
  return string(ref)
end

function save_object(s::SerializerState, x::Any, key::Symbol)
  set_key(s, key)
  save_object(s, x)
end

function save_json(s::SerializerState, x::Any)
  save_data_json(s, x)
end

function save_json(s::SerializerState, x::Any, key::Symbol)
  set_key(s, key)
  save_json(s, x)
end

function save_header(s::SerializerState, h::Dict{Symbol, Any}, key::Symbol)
  save_data_dict(s, key) do
    for (k, v) in h
      save_object(s, v, k)
    end
  end
end

function save_typed_object(s::SerializerState, x::T) where T
  if serialize_with_params(T)
    save_type_params(s, x, type_key)
    save_object(s, x, :data)
  elseif Base.issingletontype(T)
    save_object(s, encode_type(T), type_key)
  else
    save_object(s, encode_type(T), type_key)
    save_object(s, x, :data)
  end
end

function save_typed_object(s::SerializerState, x::T, key::Symbol) where T
  set_key(s, key)
  if serialize_with_id(x)
    # key should already be set before function call
    ref = save_as_ref(s, x)
    save_object(s, ref)
  else
    save_data_dict(s) do 
      save_typed_object(s, x)
    end
  end
end

function save_type_params(s::SerializerState, obj::Any, key::Symbol)
  set_key(s, key)
  save_type_params(s, obj)
end

# general loading of a reference
function load_type_params(s::DeserializerState, ::Type, ref::String)
  return load_ref(s, ref)
end

# The load mechanism first checks if the type needs to load necessary
# parameters before loading it's data, if so a type tree is traversed
function load_typed_object(s::DeserializerState, key::Union{Symbol, Int, Nothing};
                           override_params::Any = nothing)
  load_value(s, key) do
    T = decode_type(s)
    if Base.issingletontype(T) && return T()
    elseif serialize_with_params(T)
      if !isnothing(override_params)
        params = override_params
      else
        # depending on the type, :params is either an object to be loaded or a
        # dict with keys and object values to be loaded
        # dict[type_key][:params] this can be found from state
        
        params = load_type_params(s, T) 
      end
      load_value(s, :data) do
        return load_object(s, T, params)
      end
    else
      load_value(s, :data) do
        return load_object(s, T)
      end
    end
  end
end

function load_typed_object(s::DeserializerState, id::String)
  return load_ref(s, id)
end

################################################################################
# Default generic save_internal, load_internal
function save_object_generic(s::SerializerState, obj::T) where T
  save_data_dict(s, :data) do
    for n in fieldnames(T)
      if n != :__attrs
        save_typed_object(s, getfield(obj, n), Symbol(n))
      end
    end
  end
end

function load_object_generic(s::DeserializerState, ::Type{T}, dict::Dict) where T
  fields = []
  for (n,t) in zip(fieldnames(T), fieldtypes(T))
    if n!= :__attrs
      push!(fields, load_object(s, t, dict[n]))
    end
  end
  return T(fields...)
end

################################################################################
# Utility functions for parent tree

# loads parent tree
function load_parents(s::DeserializerState, parent_ids::Vector)
  loaded_parents = []
  for id in parent_ids
    loaded_parent = load_ref(s, id)
    push!(loaded_parents, loaded_parent)
  end
  return loaded_parents
end

################################################################################
# Type Registration
function register_serialization_type(@nospecialize(T::Type), str::String)
  if haskey(reverse_type_map, str) && reverse_type_map[str] != T
    error("encoded type $str already registered for a different type: $T versus $(reverse_type_map[str])")
  end
  reverse_type_map[str] = T
end

# @register_serialization_type NewType "String Representation of type" uses_id uses_params

# register_serialization_type is a macro to ensure that the string we generate
# matches exactly the expression passed as first argument, and does not change
# in unexpected ways when import/export statements are adjusted.
# The last three arguments are optional and can arise in any order. Passing a string
# argument will override how the type is stored as a string. The last two are boolean
# flags. When setting uses_id the object will be stored as a reference and will be
# referred to throughout the serialization using a UUID. This should typically only
# be used for types that do not have a fixed normal form for example PolyRing and MPolyRing.
# Using the uses_params flag will serialize the object with a more structured type
# description which will make the serialization more efficient see the discussion on
# save_type_params / load_type_params below.

import Serialization.serialize
import Serialization.deserialize
import Serialization.serialize_type
import Distributed.AbstractSerializer

serialize_with_id(::Type) = false

function register_serialization_type(ex::Any, str::String, uses_id::Bool, uses_params::Bool)
  return esc(
    quote
      register_serialization_type($ex, $str)
      encode_type(::Type{<:$ex}) = $str
      # There exist types where equality cannot be discerned from the serialization
      # these types require an id so that equalities can be forced upon load.
      # The ids are only necessary for parent types, checking for element type equality
      # can be done once the parents are known to be equal.
      # For example two serializations of QQ[x] require ids to check for equality.
      # Although they're isomorphic rings, they may want to be treated as separate
      # This is done since other software might not use symbols in their serialization of QQ[x].
      # Which will then still allow for the distinction between QQ[x] and QQ[y], i.e.
      # whenever there is a possibility (amongst any software system) that the objects
      # cannot be distinguish on a syntactic level we use ids.
      # Types like ZZ, QQ, and ZZ/nZZ do not require ids since there is no syntactic
      # ambiguities in their encodings.

      serialize_with_id(obj::T) where T <: $ex = $uses_id 
      serialize_with_id(T::Type{<:$ex}) = $uses_id
      serialize_with_params(T::Type{<:$ex}) = $uses_params

      # only extend serialize on non std julia types
      if !($ex <: Union{Number, String, Bool, Symbol, Vector, Tuple, Matrix, NamedTuple})
        function serialize(s::AbstractSerializer, obj::T) where T <: $ex
          serialize_type(s, T)
          save(s.io, obj; serializer_type=IPCSerializer)
        end
        function deserialize(s::AbstractSerializer, ::Type{<:$ex})
          load(s.io; serializer_type=IPCSerializer)
        end
      end

    end)
end

macro register_serialization_type(ex::Any, args...)
  uses_id = false
  uses_params = false
  str = nothing
  for el in args
    if el isa String
      str = el
    elseif el == :uses_id
      uses_id = true
    elseif el == :uses_params
      uses_params = true
    end
  end
  if str === nothing
    str = string(ex)
  end

  return register_serialization_type(ex, str, uses_id, uses_params)
end

################################################################################
# Include serialization implementations for various types

include("basic_types.jl")
include("containers.jl")
include("PolyhedralGeometry.jl")
include("Combinatorics.jl")
include("Fields.jl")
include("ToricGeometry.jl")
include("Rings.jl")
include("Algebras.jl")
include("polymake.jl")
include("TropicalGeometry.jl")
include("QuadForm.jl")

include("upgrades/main.jl")

################################################################################
# Interacting with IO streams and files

"""
    save(io::IO, obj::Any; metadata::MetaData=nothing)
    save(filename::String, obj::Any, metadata::MetaData=nothing)

Save an object `T` to the given io stream
respectively to the file `filename`.

See [`load`](@ref).

# Examples

```jldoctest
julia> meta = metadata(author_orcid="0000-0000-0000-0042", name="the meaning of life the universe and everything")
Oscar.MetaData("0000-0000-0000-0042", "the meaning of life the universe and everything")

julia> save("/tmp/fourtitwo.json", 42; metadata=meta);

julia> load("/tmp/fourtitwo.json")
42
```
"""
function save(io::IO, obj::T; metadata::Union{MetaData, Nothing}=nothing,
              serializer_type::Type{<: OscarSerializer} = JSONSerializer) where T
  s = state(serializer_open(io, serializer_type))
  save_data_dict(s) do
    # write out the namespace first
    save_header(s, get_oscar_serialization_version(), :_ns)

    save_typed_object(s, obj)

    if serialize_with_id(T)
      ref = get(global_serializer_state.obj_to_id, obj, nothing)
      if isnothing(ref)
        ref = global_serializer_state.obj_to_id[obj] = uuid4()
        global_serializer_state.id_to_obj[ref] = obj
      end
      save_object(s, string(ref), :id)
      
    end
    
    # this should be handled by serializers in a later commit / PR
    if !isempty(s.refs) && serializer_type == JSONSerializer
      save_data_dict(s, refs_key) do
        for id in s.refs
          ref_obj = global_serializer_state.id_to_obj[id]
          s.key = Symbol(id)
          save_data_dict(s) do
            save_typed_object(s, ref_obj)
          end
        end
      end
    end
    
    if !isnothing(metadata)
      save_json(s, json(metadata), :meta)
    end
  end
  serializer_close(s)
  return nothing
end

function save(filename::String, obj::Any; metadata::Union{MetaData, Nothing}=nothing)
  dir_name = dirname(filename)
  # julia dirname does not return "." for plain filenames without any slashes
  temp_file = tempname(isempty(dir_name) ? pwd() : dir_name)
  open(temp_file, "w") do file
    save(file, obj; metadata=metadata)
  end
  Base.Filesystem.rename(temp_file, filename) # atomic "multi process safe"
  return nothing
end

"""
    load(io::IO; params::Any = nothing, type::Any = nothing)
    load(filename::String; params::Any = nothing, type::Any = nothing)

Load the object stored in the given io stream
respectively in the file `filename`.

If `params` is specified, then the root object of the loaded data
either will attempt a load using these parameters. In the case of Rings this
results in setting its parent, or in the case of a container of ring types such as
`Vector` or `Tuple`, then the parent of the entries will be set using their
 `params`.

If a type `T` is given then attempt to load the root object of the data
being loaded with this type; if this fails, an error is thrown.

See [`save`](@ref).

# Examples

```jldoctest
julia> save("/tmp/fourtitwo.json", 42);
  
julia> load("/tmp/fourtitwo.json")
42

julia> load("/tmp/fourtitwo.json"; type=Int64)
42

julia> R, x = QQ["x"]
(Univariate polynomial ring in x over QQ, x)

julia> p = x^2 - x + 1
x^2 - x + 1

julia> save("/tmp/p.json", p)

julia> p_loaded = load("/tmp/p.json", params=R)
x^2 - x + 1

julia> parent(p_loaded) === R
true

julia> save("/tmp/p_v.json", [p, p])

julia> loaded_p_v = load("/tmp/p_v.json", params=R)
2-element Vector{QQPolyRingElem}:
 x^2 - x + 1
 x^2 - x + 1

julia> parent(loaded_p_v[1]) === parent(loaded_p_v[2]) === R
true
```
"""
function load(io::IO; params::Any = nothing, type::Any = nothing,
              serializer_type=JSONSerializer)
  s = state(deserializer_open(io, serializer_type))

  # this should be moved to the serializer at some point
  #jsondict = JSON.parse(io, dicttype=Dict{Symbol, Any})
  
  if haskey(s.obj, :id)
    id = s.obj[:id]
    if haskey(global_serializer_state.id_to_obj, UUID(id))
      return global_serializer_state.id_to_obj[UUID(id)]
    end
  end

  # handle different namespaces
  @req :_ns in keys(s.obj) "Namespace is missing"
  _ns = s.obj[:_ns]
  if haskey(_ns, :polymake)
    # If this is a polymake file
    return load_from_polymake(jsondict)
  end
  @req haskey(_ns, :Oscar) "Not an Oscar object"

  # deal with upgrades
<<<<<<< HEAD
  file_version = serialization_version_info(s.obj)
=======
  file_version = serialization_version_info(jsondict)
>>>>>>> 6fd21c59

  if file_version < VERSION_NUMBER
    jsondict = upgrade(jsondict, file_version)
  end

<<<<<<< HEAD
  # add refs to state for referencing during recursion
  #if haskey(jsondict, refs_key)
  #  merge!(state.refs, jsondict[refs_key])
  #end
=======
  try
    # add refs to state for referencing during recursion
    if haskey(jsondict, refs_key)
      merge!(s.refs, jsondict[refs_key])
    end
>>>>>>> 6fd21c59

    if type !== nothing
      # Decode the stored type, and compare it to the type `T` supplied by the caller.
      # If they are identical, just proceed. If not, then we assume that either
      # `T` is concrete, in which case `T <: U` should hold; or else `U` is
      # concrete, and `U <: T` should hold.
      #
      # This check should maybe change to a check on the whole type tree?
      U = decode_type(jsondict[type_key])
      U <: type || U >: type || error("Type in file doesn't match target type: $(dict[type_key]) not a subtype of $T")

      if serialize_with_params(type)
        if isnothing(params) 
          params = load_type_params(s, type, jsondict[type_key][:params])
        end

        loaded = load_object(s, type, jsondict[:data], params)
      else
        Base.issingletontype(type) && return type()
        loaded = load_object(s, type, jsondict[:data])
      end
    else
      loaded = load_typed_object(s, jsondict; override_params=params)
    end
<<<<<<< HEAD
  else
    loaded = load_typed_object(s; override_params=params)
  end
=======
>>>>>>> 6fd21c59

    if haskey(jsondict, :id)
      global_serializer_state.obj_to_id[loaded] = UUID(jsondict[:id])
      global_serializer_state.id_to_obj[UUID(jsondict[:id])] = loaded
    end
    return loaded
  catch e
    println(e.msg)
    
    if contains(string(file_version), "DEV")
      commit = split(string(file_version), "-")[end]
      @warn "Attempting to load file stored using a DEV version with commit $commit"
    end
  end
end

function load(filename::String; params::Any = nothing, type::Any = nothing)
  open(filename) do file
    return load(file; params=params, type=type)
  end
end<|MERGE_RESOLUTION|>--- conflicted
+++ resolved
@@ -619,28 +619,17 @@
   @req haskey(_ns, :Oscar) "Not an Oscar object"
 
   # deal with upgrades
-<<<<<<< HEAD
   file_version = serialization_version_info(s.obj)
-=======
-  file_version = serialization_version_info(jsondict)
->>>>>>> 6fd21c59
 
   if file_version < VERSION_NUMBER
     jsondict = upgrade(jsondict, file_version)
   end
 
-<<<<<<< HEAD
-  # add refs to state for referencing during recursion
-  #if haskey(jsondict, refs_key)
-  #  merge!(state.refs, jsondict[refs_key])
-  #end
-=======
   try
     # add refs to state for referencing during recursion
-    if haskey(jsondict, refs_key)
-      merge!(s.refs, jsondict[refs_key])
-    end
->>>>>>> 6fd21c59
+    #if haskey(jsondict, refs_key)
+    #  merge!(s.refs, jsondict[refs_key])
+    #end
 
     if type !== nothing
       # Decode the stored type, and compare it to the type `T` supplied by the caller.
@@ -665,12 +654,6 @@
     else
       loaded = load_typed_object(s, jsondict; override_params=params)
     end
-<<<<<<< HEAD
-  else
-    loaded = load_typed_object(s; override_params=params)
-  end
-=======
->>>>>>> 6fd21c59
 
     if haskey(jsondict, :id)
       global_serializer_state.obj_to_id[loaded] = UUID(jsondict[:id])
