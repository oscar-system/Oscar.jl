import Base:fieldnames, fieldtypes

# This type should not be exported and should be before serializers
const BasicTypeUnion = Union{String, QQFieldElem, Symbol,
                       Number, ZZRingElem, TropicalSemiringElem}

include("serializers.jl")

const type_key = :_type
const refs_key = :_refs
################################################################################
# Meta Data

@Base.kwdef struct MetaData
  author_orcid::Union{String, Nothing} = nothing
  name::Union{String, Nothing} = nothing
  description::Union{String, Nothing} = nothing
end

function metadata(;args...)
  return MetaData(;args...)
end

function read_metadata(filename::String)
  open(filename) do io
    obj = JSON3.read(io)
    println(json(obj[:meta], 2))
  end
end

################################################################################
# Serialization info

function serialization_version_info(obj::Union{JSON3.Object, Dict})
  ns = obj[:_ns]
  version_info = ns[:Oscar][2]
  if version_info isa JSON3.Object
    return version_number(Dict(version_info))
  end
  return version_number(version_info)
end

function version_number(v_number::String)
  return VersionNumber(v_number)
end

# needed for older versions
function version_number(dict::Dict)
  return VersionNumber(dict[:major], dict[:minor], dict[:patch])
end

const oscar_serialization_version = Ref{Dict{Symbol, Any}}()

function get_oscar_serialization_version()
  if isassigned(oscar_serialization_version)
    return oscar_serialization_version[]
  end
  if is_dev
    commit_hash = get(_get_oscar_git_info(), :commit, "unknown")
    version_info = "$VERSION_NUMBER-$commit_hash"
    result = Dict{Symbol, Any}(
      :Oscar => ["https://github.com/oscar-system/Oscar.jl", version_info]
    )
  else
    result = Dict{Symbol, Any}(
      :Oscar => ["https://github.com/oscar-system/Oscar.jl", VERSION_NUMBER]
    )
  end
  return oscar_serialization_version[] = result
end

################################################################################
# Type attribute map
const type_attr_map = Dict{String, Vector{Symbol}}()

attrs_list(T::Type) = get(type_attr_map, encode_type(T), Symbol[])

with_attrs(s::T) where T <: Union{DeserializerState, SerializerState} = s.with_attrs

################################################################################
# (De|En)coding types

# parameters of type should not matter here
const reverse_type_map = Dict{String, Type}()

function encode_type(::Type{T}) where T
  error(
    """Unsupported type '$T' for encoding. To add support see
    https://docs.oscar-system.org/stable/DeveloperDocumentation/serialization/
    """
  )
end

function decode_type(s::DeserializerState)
  if s.obj isa String
    if !isnothing(tryparse(UUID, s.obj))
      id = s.obj
      obj = s.obj
      if isnothing(s.refs)
        return typeof(global_serializer_state.id_to_obj[UUID(id)])
      end
      s.obj = s.refs[Symbol(id)]
      T = decode_type(s)
      s.obj = obj
      return T
    end

    return get(reverse_type_map, s.obj) do
      unsupported_type = s.obj
      error("unsupported type '$unsupported_type' for decoding")
    end
  end

  if type_key in keys(s.obj)
    return load_node(s, type_key) do _
      decode_type(s)
    end
  end

  if :name in keys(s.obj)
    return load_node(s, :name) do _
      decode_type(s)
    end
  end
  return decode_type(s.obj)
end

################################################################################
# TypeParams Struct
struct TypeParams{T, S}
  type::Type{T}
  params::S

  function TypeParams(T::Type, args::Pair...)
    return new{T, typeof(args)}(T, args)
  end
  TypeParams(T::Type, obj) = new{T, typeof(obj)}(T, obj)
end

params(tp::TypeParams) = tp.params
type(tp::TypeParams) = tp.type

type_params(obj::T) where T = TypeParams(T, nothing)

# ATTENTION
# We need to distinguish between data with a globally defined normal form and data where such a normal form depends on some parameters.
# In particular, this does NOT ONLY depend on the type; see, e.g., FqField.

################################################################################
# High level

function save_object(s::SerializerState, x::Any, key::Symbol)
  set_key(s, key)
  save_object(s, x)
end

function save_json(s::SerializerState, x::Any)
  save_data_json(s, x)
end

function save_json(s::SerializerState, x::Any, key::Symbol)
  set_key(s, key)
  save_json(s, x)
end

function save_header(s::SerializerState, h::Dict{Symbol, Any}, key::Symbol)
  save_data_dict(s, key) do
    for (k, v) in h
      save_object(s, v, k)
    end
  end
end

function save_typed_object(s::SerializerState, x::T) where T
  if Base.issingletontype(T)
    save_object(s, encode_type(T), type_key)
  else
    save_type_params(s, x, type_key)
    save_object(s, x, :data)
  end

  if with_attrs(s)
    attrs = attrs_list(T)
    !isempty(attrs) && save_attrs(s, x)
  end
end

function save_typed_object(s::SerializerState, x::T, key::Symbol) where T
  set_key(s, key)
  if serialize_with_id(x)
    # key should already be set before function call
    ref = save_as_ref(s, x)
    save_object(s, ref)
  else
    save_data_dict(s) do
      save_typed_object(s, x)
    end
  end
end

################################################################################
# (save | load) TypeParams

function save_type_params(s::SerializerState, obj::Any, key::Symbol)
  set_key(s, key)
  save_type_params(s, obj)
end

function save_type_params(s::SerializerState, obj::T) where T
  save_type_params(s, type_params(obj))
end

function save_type_params(s::SerializerState, tp::TypeParams)
  save_data_dict(s) do
    save_object(s, encode_type(type(tp)), :name)
    # this branching needs to be better understood,
    # seems like params(tp) wont be a TypeParams if
    # the type is not some container type
    if params(tp) isa TypeParams
      save_type_params(s, params(tp), :params)
    else
      save_typed_object(s, params(tp), :params)
    end
  end
end

function save_type_params(s::SerializerState,
                          ::TypeParams{T, Nothing}) where T
  save_object(s, encode_type(T))
end

function save_type_params(s::SerializerState,
                          tp::TypeParams{<:TypeParams, <:Tuple{Vararg{Pair}}})
  for param in params(tp)
    save_type_params(s, param.second, Symbol(param.first))
  end
end

function save_type_params(s::SerializerState,
                          tp::TypeParams{<:TypeParams, <:Tuple})
  save_data_array(s) do 
    for param in params(tp)
      save_type_params(s, param)
    end
  end
end

function save_type_params(s::SerializerState,
                          tp::TypeParams{T, <:Tuple{Vararg{Pair}}}) where T
  save_data_dict(s) do
    save_object(s, encode_type(T), :name)
    save_data_dict(s, :params) do
      for param in params(tp)
        if param.second isa Type
          save_object(s, encode_type(param.second), Symbol(param.first))
        elseif !(param.second isa TypeParams)
          if param.second isa Tuple
            save_data_array(s, Symbol(param.first)) do
              for entry in param.second
                if serialize_with_id(entry)
                  save_object(s, save_as_ref(s, entry))
                else
                  save_data_dict(s) do
                    save_typed_object(s, entry)
                  end
                end
              end
            end
          else
            save_typed_object(s, param.second, Symbol(param.first))
          end
        else
          save_type_params(s, param.second, Symbol(param.first))
        end
      end
    end
  end
end

function load_type_params(s::DeserializerState, T::Type, key::Symbol)
  load_node(s, key) do _
    load_type_params(s, T)
  end
end

function load_type_array_params(s::DeserializerState)
  load_array_node(s) do obj
    T = decode_type(s)
    if obj isa String
      !isnothing(tryparse(UUID, s.obj)) && return load_ref(s)
      return T
    end
    return load_type_params(s, T)[2]
  end
end

function load_type_params(s::DeserializerState, T::Type)
  if s.obj isa String
    if !isnothing(tryparse(UUID, s.obj))
      return T, load_ref(s)
    end
    return T, nothing
  end
  if haskey(s, :params)
    load_node(s, :params) do obj
      if obj isa JSON3.Array || obj isa Vector
        params = load_type_array_params(s)
      elseif obj isa String || haskey(s, :params)
        U = decode_type(s)
        if Base.issingletontype(U)
          params = U()
        else
          params = load_type_params(s, U)[2]
        end
      # handle cases where type_params is a dict of params
      elseif !haskey(obj, type_key) 
        params = Dict{Symbol, Any}()
        for (k, _) in obj
          params[k] = load_node(s, k) do obj
            if obj isa JSON3.Array || obj isa Vector
              return load_type_array_params(s)
            end
            
            U = decode_type(s)
            if obj isa String && isnothing(tryparse(UUID, obj))
              return U
            end
            return load_type_params(s, U)[2]
          end
        end
      else
        params = load_typed_object(s)
      end
      # all types where the type T should be updated with a subtype i.e. T -> T{U}
      # need to implement their own method, see for example containers
      return T, params
    end
  else
    return T, load_typed_object(s)
  end
end

function load_typed_object(s::DeserializerState, key::Symbol; override_params::Any = nothing)
  load_node(s, key) do _
    load_typed_object(s; override_params=override_params)
  end
end

# The load mechanism first checks if the type needs to load necessary
# parameters before loading it's data, if so a type tree is traversed
function load_typed_object(s::DeserializerState; override_params::Any = nothing)
  T = decode_type(s)
  Base.issingletontype(T) && return T()
  if !isnothing(override_params)
    T, _ = load_type_params(s, T, type_key)
    params = override_params
  else
    s.obj isa String && !isnothing(tryparse(UUID, s.obj)) && return load_ref(s)
    T, params = load_type_params(s, T, type_key)
  end
  obj = load_node(s, :data) do _
    return load_object(s, T, params)
  end
  load_attrs(s, obj)
  return obj
end

function load_object(s::DeserializerState, T::Type, key::Union{Symbol, Int})
  load_node(s, key) do _
    load_object(s, T)
  end
end

function load_object(s::DeserializerState, T::Type, params::S,
                     key::Union{Symbol, Int}) where S
  load_node(s, key) do _
    load_object(s, T, params)
  end
end

load_object(s::DeserializerState, T::Type, ::Nothing) = load_object(s, T)

################################################################################
# serializing attributes
function save_attrs(s::SerializerState, obj::T) where T
  if any(attr -> has_attribute(obj, attr), attrs_list(T))
    save_data_dict(s, :attrs) do
      for attr in attrs_list(T)
        has_attribute(obj, attr) && save_typed_object(s, get_attribute(obj, attr), attr)
      end
    end
  end
end

function load_attrs(s::DeserializerState, obj::T) where T
  !with_attrs(s) && return

  haskey(s, :attrs) && load_node(s, :attrs) do d
    for attr in keys(d)
      set_attribute!(obj, attr, load_typed_object(s, attr))
    end
  end
end

################################################################################
# Type Registration
function register_serialization_type(@nospecialize(T::Type), str::String)
  if haskey(reverse_type_map, str) && reverse_type_map[str] != T
    error("encoded type $str already registered for a different type: $T versus $(reverse_type_map[str])")
  end
  reverse_type_map[str] = T
end

function register_attr_list(@nospecialize(T::Type),
                            attrs::Union{Vector{Symbol}, Nothing})
  if !isnothing(attrs)
    serialize_with_id(T) || error("Only types that are stored as references can store attributes")
    Oscar.type_attr_map[encode_type(T)] = attrs
  end
end

import Serialization.serialize
import Serialization.deserialize
import Serialization.serialize_type
import Distributed.AbstractSerializer

# add these here so that the proper errors are thrown
# when the type hasn't been registered
serialize_with_id(::Type) = false
serialize_with_id(obj::Any) = false

function register_serialization_type(ex::Any, str::String, uses_id::Bool,
                                     uses_params::Bool, attrs::Any)
  return esc(
    quote
      Oscar.register_serialization_type($ex, $str)
      Oscar.encode_type(::Type{<:$ex}) = $str
      # There exist types where equality cannot be discerned from the serialization
      # these types require an id so that equalities can be forced upon load.
      # The ids are only necessary for parent types, checking for element type equality
      # can be done once the parents are known to be equal.
      # For example two serializations of QQ[x] require ids to check for equality.
      # Although they're isomorphic rings, they may want to be treated as separate
      # This is done since other software might not use symbols in their serialization of QQ[x].
      # Which will then still allow for the distinction between QQ[x] and QQ[y], i.e.
      # whenever there is a possibility (amongst any software system) that the objects
      # cannot be distinguish on a syntactic level we use ids.
      # Types like ZZ, QQ, and ZZ/nZZ do not require ids since there is no syntactic
      # ambiguities in their encodings.

      Oscar.serialize_with_id(obj::T) where T <: $ex = $uses_id
      Oscar.serialize_with_id(T::Type{<:$ex}) = $uses_id

      # add list of possible attributes to save for a given type to a global dict
      Oscar.register_attr_list($ex, $attrs)

      # only extend serialize on non std julia types
      if !($ex <: Union{Number, String, Bool, Symbol, Vector, Tuple, Matrix, NamedTuple, Dict, Set})
        function Oscar.serialize(s::Oscar.AbstractSerializer, obj::T) where T <: $ex
          Oscar.serialize_type(s, T)
          Oscar.save(s.io, obj; serializer=Oscar.IPCSerializer(
            worker_id_from_socket(s.io)
          ))
        end
        function Oscar.deserialize(s::Oscar.AbstractSerializer, T::Type{<:$ex})
<<<<<<< HEAD
          Oscar.load(s.io; serializer=Oscar.IPCSerializer(
            worker_id_from_socket(s.io)
          ))
=======
          Oscar.load(s.io; serializer=Oscar.IPCSerializer())
>>>>>>> c6d74886
        end
      end
    end)
end

"""
    @register_serialization_type NewType "String Representation of type" uses_id uses_params [:attr1, :attr2]

`@register_serialization_type` is a macro to ensure that the string we generate
matches exactly the expression passed as first argument, and does not change
in unexpected ways when import/export statements are adjusted.

Passing a string argument will override how the type is stored as a string.

When setting `uses_id` the object will be stored as a reference and
will be referred to throughout the serialization sessions using a `UUID`.
This should typically only be used for types that do not have a fixed
normal form for example `PolyRing` and `MPolyRing`.

Using the `uses_params` flag will serialize the object with a more structured type
description which will make the serialization more efficient see the discussion on
`save_type_params` / `load_type_params` below.

Passing a vector of symbols that correspond to attributes of type
indicates which attributes will be serialized when using save with `with_attrs=true`.

"""
macro register_serialization_type(ex::Any, args...)
  uses_id = false
  uses_params = false
  str = nothing
  attrs = nothing
  for el in args
    if el isa String
      str = el
    elseif el == :uses_id
      uses_id = true
    elseif el == :uses_params
      uses_params = true
    else
      attrs = el
    end
  end
  if str === nothing
    str = string(ex)
  end

  return register_serialization_type(ex, str, uses_id, uses_params, attrs)
end


################################################################################
# Utility macro
"""
    Oscar.@import_all_serialization_functions

This macro imports all serialization related functions that one may need for implementing
serialization for custom types from Oscar into the current module.
One can instead import the functions individually if needed but this macro is provided
for convenience.
"""
macro import_all_serialization_functions()
  return quote
    import Oscar:
      load_attrs,
      load_object,
      save_attrs,
      save_object,
      type_params

    using Oscar:
      @register_serialization_type,
      DeserializerState,
      SerializerState,
      TypeParams,
      encode_type,
      haskey,
      load_array_node,
      load_node,
      load_ref,
      save_as_ref,
      save_data_array,
      save_data_basic,
      save_data_dict,
      save_data_json,
      serialize_with_id,
      set_key,
      with_attrs
  end
end


################################################################################
# Include serialization implementations for various types

include("basic_types.jl")
include("containers.jl")
include("PolyhedralGeometry.jl")
include("Combinatorics.jl")
include("Fields.jl")
include("ToricGeometry.jl")
include("Rings.jl")
include("MPolyMap.jl")
include("Algebras.jl")
include("polymake.jl")
include("TropicalGeometry.jl")
include("QuadForm.jl")
include("GAP.jl")
include("Groups.jl")
include("LieTheory.jl")

include("Upgrades/main.jl")

################################################################################
# Interacting with IO streams and files

"""
    save(io::IO, obj::Any; metadata::MetaData=nothing, with_attrs::Bool=true)
    save(filename::String, obj::Any, metadata::MetaData=nothing, with_attrs::Bool=true)

Save an object `obj` to the given io stream
respectively to the file `filename`. When used with `with_attrs=true` then the object will
save it's attributes along with all the attributes of the types used in the object's struct.
The attributes that will be saved are defined during type registration see
[`@register_serialization_type`](@ref)

See [`load`](@ref).

# Examples

```jldoctest
julia> meta = metadata(author_orcid="0000-0000-0000-0042", name="42", description="The meaning of life, the universe and everything")
Oscar.MetaData("0000-0000-0000-0042", "42", "The meaning of life, the universe and everything")

julia> save("/tmp/fourtitwo.mrdi", 42; metadata=meta);

julia> read_metadata("/tmp/fourtitwo.mrdi")
{
  "author_orcid": "0000-0000-0000-0042",
  "name": "42",
  "description": "The meaning of life, the universe and everything"
}

julia> load("/tmp/fourtitwo.mrdi")
42
```
"""
function save(io::IO, obj::T; metadata::Union{MetaData, Nothing}=nothing,
              with_attrs::Bool=true,
              serializer::OscarSerializer = JSONSerializer()) where T
  s = serializer_open(io, serializer, with_attrs)
  save_data_dict(s) do 
    # write out the namespace first
    save_header(s, get_oscar_serialization_version(), :_ns)

    save_typed_object(s, obj)

    if serialize_with_id(T)
      ref = get(global_serializer_state.obj_to_id, obj, nothing)
      if isnothing(ref)
        ref = global_serializer_state.obj_to_id[obj] = uuid4()
        global_serializer_state.id_to_obj[ref] = obj
      end
      save_object(s, string(ref), :id)
    end

    handle_refs(s)

    if !isnothing(metadata)
      save_json(s, JSON3.write(metadata), :meta)
    end
  end
  serializer_close(s)
  return nothing
end

function save(filename::String, obj::Any;
              metadata::Union{MetaData, Nothing}=nothing,
              serializer::OscarSerializer=JSONSerializer(),
              with_attrs::Bool=true)
  dir_name = dirname(filename)
  # julia dirname does not return "." for plain filenames without any slashes
  temp_file = tempname(isempty(dir_name) ? pwd() : dir_name)
  
  open(temp_file, "w") do file
    save(file, obj;
         metadata=metadata,
         with_attrs=with_attrs,
         serializer=serializer)
  end
  Base.Filesystem.rename(temp_file, filename) # atomic "multi process safe"
  return nothing
end

"""
    load(io::IO; params::Any = nothing, type::Any = nothing, with_attrs::Bool=true)
    load(filename::String; params::Any = nothing, type::Any = nothing, with_attrs::Bool=true)

Load the object stored in the given io stream
respectively in the file `filename`.

If `params` is specified, then the root object of the loaded data
either will attempt a load using these parameters. In the case of Rings this
results in setting its parent, or in the case of a container of ring types such as
`Vector` or `Tuple`, then the parent of the entries will be set using their
 `params`.

If a type `T` is given then attempt to load the root object of the data
being loaded with this type; if this fails, an error is thrown.

If `with_attrs=true` the object will be loaded with attributes available from
the file (or serialized data).

See [`save`](@ref).

# Examples

```jldoctest
julia> save("/tmp/fourtitwo.mrdi", 42);

julia> load("/tmp/fourtitwo.mrdi")
42

julia> load("/tmp/fourtitwo.mrdi"; type=Int64)
42

julia> R, x = QQ[:x]
(Univariate polynomial ring in x over QQ, x)

julia> p = x^2 - x + 1
x^2 - x + 1

julia> save("/tmp/p.mrdi", p)

julia> p_loaded = load("/tmp/p.mrdi", params=R)
x^2 - x + 1

julia> parent(p_loaded) === R
true

julia> save("/tmp/p_v.mrdi", [p, p])

julia> loaded_p_v = load("/tmp/p_v.mrdi", params=R)
2-element Vector{QQPolyRingElem}:
 x^2 - x + 1
 x^2 - x + 1

julia> parent(loaded_p_v[1]) === parent(loaded_p_v[2]) === R
true
```
"""
function load(io::IO; params::Any = nothing, type::Any = nothing,
              serializer=JSONSerializer(), with_attrs::Bool=true)
  s = deserializer_open(io, serializer, with_attrs)
  if haskey(s.obj, :id)
    id = s.obj[:id]
    if haskey(global_serializer_state.id_to_obj, UUID(id))
      return global_serializer_state.id_to_obj[UUID(id)]
    end
  end

  # handle different namespaces
  polymake_obj = load_node(s) do d
    @req :_ns in keys(d) "Namespace is missing"
    load_node(s, :_ns) do _ns
      if :polymake in keys(_ns)
        return load_from_polymake(Dict(d))
      end
    end
  end
  if !isnothing(polymake_obj)
    return polymake_obj
  end

  load_node(s, :_ns) do _ns
    @req haskey(_ns, :Oscar) "Not an Oscar object"
  end

  # deal with upgrades
  file_version = load_node(s) do obj
    serialization_version_info(obj)
  end

  if file_version < VERSION_NUMBER
    @info "File needs upgrade"
    # we need a mutable dictionary
    jsondict = copy(s.obj)
    jsondict = upgrade(file_version, jsondict)
    jsondict_str = JSON3.write(jsondict)
    write("/tmp/blah.json", jsondict_str)
    s = deserializer_open(IOBuffer(jsondict_str),
                          serializer,
                          with_attrs)
  end
  
  try
    if type !== nothing
      # Decode the stored type, and compare it to the type `T` supplied by the caller.
      # If they are identical, just proceed. If not, then we assume that either
      # `T` is concrete, in which case `T <: U` should hold; or else `U` is
      # concrete, and `U <: T` should hold.
      #
      # This check should maybe change to a check on the whole type tree?
      U = load_node(s, type_key) do _
        decode_type(s)
      end
      
      U <: type || U >: type || error("Type in file doesn't match target type: $(dict[type_key]) not a subtype of $T")

      Base.issingletontype(type) && return type()
      if isnothing(params)
        _, params = load_node(s, type_key) do _
          load_type_params(s, U)
        end
      end
      load_node(s, :data) do _
        loaded = load_object(s, type, params)
      end
    else
      loaded = load_typed_object(s; override_params=params)
    end

    if :id in keys(s.obj)
      load_node(s, :id) do id
        global_serializer_state.obj_to_id[loaded] = UUID(id)
        global_serializer_state.id_to_obj[UUID(id)] = loaded
      end
    end
    return loaded
  catch e
    if VersionNumber(replace(string(file_version), r"DEV.+" => "DEV")) > VERSION_NUMBER
      @warn """
      Attempted loading file stored with Oscar version $file_version
      using Oscar version $VERSION_NUMBER
      """
    end

    if contains(string(file_version), "DEV")
      commit = split(string(file_version), "-")[end]
      @warn "Attempted loading file stored using a DEV version with commit $commit"
    end
    rethrow(e)
  end
end

function load(filename::String; params::Any = nothing,
              type::Any = nothing, with_attrs::Bool=true,
              serializer::OscarSerializer=JSONSerializer())
  open(filename) do file
    return load(file; params=params, type=type, serializer=serializer)
  end
end<|MERGE_RESOLUTION|>--- conflicted
+++ resolved
@@ -458,18 +458,10 @@
       if !($ex <: Union{Number, String, Bool, Symbol, Vector, Tuple, Matrix, NamedTuple, Dict, Set})
         function Oscar.serialize(s::Oscar.AbstractSerializer, obj::T) where T <: $ex
           Oscar.serialize_type(s, T)
-          Oscar.save(s.io, obj; serializer=Oscar.IPCSerializer(
-            worker_id_from_socket(s.io)
-          ))
+          Oscar.save(s.io, obj; serializer=Oscar.IPCSerializer())
         end
         function Oscar.deserialize(s::Oscar.AbstractSerializer, T::Type{<:$ex})
-<<<<<<< HEAD
-          Oscar.load(s.io; serializer=Oscar.IPCSerializer(
-            worker_id_from_socket(s.io)
-          ))
-=======
           Oscar.load(s.io; serializer=Oscar.IPCSerializer())
->>>>>>> c6d74886
         end
       end
     end)
