--- conflicted
+++ resolved
@@ -356,18 +356,14 @@
 true
 ```
 """
-<<<<<<< HEAD
+
 function load(io::IO; parent::Any = nothing,
               type::Any = nothing,
               check_namespace=false)
-=======
-function load(io::IO; parent::Any = nothing, type::Any = nothing)
->>>>>>> 529d22e9
     state = DeserializerState()
     # Check for type of file somewhere here?
     jsondict = JSON.parse(io, dicttype=Dict{Symbol, Any})
 
-<<<<<<< HEAD
     if (check_namespace)
         haskey(jsondict, :_ns) || throw(ArgumentError("Namespace is missing"))
         _ns = jsondict[:_ns]
@@ -393,16 +389,5 @@
 function load(filename::String; parent::Any = nothing, type::Any = nothing)
     open(filename) do file
         return load(file; parent=parent, type=type, check_namespace=true)
-=======
-    if type !== nothing
-        return load_type_dispatch(state, type, jsondict; parent=parent)
-    end
-    return load_unknown_type(state, jsondict; parent=parent, check_namespace=true)
-end
-
-function load(filename::String; parent::Any = nothing, type::Any =  nothing)
-    open(filename) do file
-        return load(file; parent=parent, type=type)
->>>>>>> 529d22e9
-    end
-end
+    end
+end
