--- conflicted
+++ resolved
@@ -622,12 +622,7 @@
 """
 function load(io::IO; params::Any = nothing, type::Any = nothing,
               serializer_type=JSONSerializer, with_attrs::Bool=true)
-<<<<<<< HEAD
   s = deserializer_open(io, serializer_type, with_attrs)
-  
-=======
-  s = state(deserializer_open(io, serializer_type, with_attrs))
->>>>>>> 629c37e5
   if haskey(s.obj, :id)
     id = s.obj[:id]
     if haskey(global_serializer_state.id_to_obj, UUID(id))
