--- conflicted
+++ resolved
@@ -285,15 +285,6 @@
                                          :base_ring => base_ring(G),
                                          :degree => degree(G))
 
-<<<<<<< HEAD
-save_object(s::SerializerState, G::MatrixGroup) = save_object(s, matrix.(gens(G)))
-
-function load_object(s::DeserializerState, ::Type{MatrixGroup}, params::Dict)
-  R = params[:base_ring]
-  d = params[:degree]
-  generators = load_object(s, Vector{Matrix{elem_type(R)}}, R)
-  return matrix_group(R, d, generators)
-=======
 function save_object(s::SerializerState, G::MatrixGroup)
   save_data_dict(s) do
     save_object(s, matrix.(gens(G)), :gens)
@@ -324,5 +315,4 @@
   R = base_ring(G)
   d = degree(G)
   return G(matrix(R, load_object(s, dense_matrix_type(R), matrix_space(R, d, d))))
->>>>>>> 07a89434
 end