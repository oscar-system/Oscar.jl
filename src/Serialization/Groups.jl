--- conflicted
+++ resolved
@@ -314,9 +314,5 @@
 function load_object(s::DeserializerState, ::Type{<:MatrixGroupElem}, G::MatrixGroup)
   R = base_ring(G)
   d = degree(G)
-<<<<<<< HEAD
-  return G(matrix(R, load_object(s, dense_matrix_type(R), matrix_space(R, d, d))))
-=======
   return G(matrix(R, load_object(s, dense_matrix_type(R), matrix_space(R, d, d))); check = false)
->>>>>>> 08837053
 end