# Tropical Semiring
@register_serialization_type TropicalSemiring{typeof(min)}
@register_serialization_type TropicalSemiring{typeof(max)}

## elements
@register_serialization_type TropicalSemiringElem

type_params(obj::TropicalSemiringElem) = TypeParams(TropicalSemiringElem, parent(obj))

function save_object(s::SerializerState, x::TropicalSemiringElem)
  str = string(x)
  save_data_basic(s, String(strip(str, ['(', ')'])))
end

function load_object(s::DeserializerState, ::Type{<:TropicalSemiringElem},
                     R::TropicalSemiring)
  load_node(s) do str
    if str == "∞" || str == "-∞" || str == "infty" || str == "-infty"
      return inf(R)
    else
      return R(load_object(s, QQFieldElem))
    end
  end
end

# Tropical Hypersurfaces
@register_serialization_type TropicalHypersurface

type_params(t::T) where T <: TropicalHypersurface = TypeParams(T, parent(tropical_polynomial(t)))

function save_object(s::SerializerState, t::T) where T <: TropicalHypersurface
<<<<<<< HEAD
  save_data_dict(s) do
    save_object(s, tropical_polynomial(t), :tropical_polynomial)
  end
=======
  save_object(s, tropical_polynomial(t))
>>>>>>> c1c04f50
end

function load_object(s::DeserializerState, ::Type{<: TropicalHypersurface},
                     params::MPolyRing)
<<<<<<< HEAD
  polynomial = load_object(s, MPolyRingElem, params, :tropical_polynomial)
=======
  polynomial = load_object(s, MPolyRingElem, params)
>>>>>>> c1c04f50
  return tropical_hypersurface(polynomial)
end

# Tropical Curves
@register_serialization_type TropicalCurve uses_id

type_params(t::TropicalCurve{M, true}) where M = TypeParams(TropicalCurve,
                                                            params(type_params(polyhedral_complex(t))))
# here to handle weird edge case
type_params(t::TropicalCurve{M, false}) where M = TypeParams(TropicalCurve, "graph")

function save_object(s::SerializerState, t::TropicalCurve{M, EMB}) where {M, EMB}
  save_data_dict(s) do
    if EMB
      save_object(s, polyhedral_complex(t), :polyhedral_complex)
    else
      save_object(s, graph(t), :graph)
    end
  end
end

function load_object(s::DeserializerState, ::Type{<: TropicalCurve}, params::Field)
  return tropical_curve(
    load_object(s, PolyhedralComplex, params, :polyhedral_complex)
  )
end

function load_object(s::DeserializerState, ::Type{<: TropicalCurve}, ::String)
  return tropical_curve(
    load_object(s, Graph{Undirected}, :graph)
  )
end<|MERGE_RESOLUTION|>--- conflicted
+++ resolved
@@ -29,22 +29,12 @@
 type_params(t::T) where T <: TropicalHypersurface = TypeParams(T, parent(tropical_polynomial(t)))
 
 function save_object(s::SerializerState, t::T) where T <: TropicalHypersurface
-<<<<<<< HEAD
-  save_data_dict(s) do
-    save_object(s, tropical_polynomial(t), :tropical_polynomial)
-  end
-=======
   save_object(s, tropical_polynomial(t))
->>>>>>> c1c04f50
 end
 
 function load_object(s::DeserializerState, ::Type{<: TropicalHypersurface},
                      params::MPolyRing)
-<<<<<<< HEAD
-  polynomial = load_object(s, MPolyRingElem, params, :tropical_polynomial)
-=======
   polynomial = load_object(s, MPolyRingElem, params)
->>>>>>> c1c04f50
   return tropical_hypersurface(polynomial)
 end
 
