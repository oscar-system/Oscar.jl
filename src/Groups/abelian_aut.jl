--- conflicted
+++ resolved
@@ -506,13 +506,8 @@
   @req !check || is_surjective(i) "i must be a surjection"
   @req domain(f) === codomain(f) === domain(i) "f must be an endomorphism of the domain of i"
   if check 
-<<<<<<< HEAD
-    K, i = kernel(i)
-    @req all(has_preimage_with_preimage(i,f(k))[1] for k in gens(K)) "f must preserve the kernel of i"
-=======
     K, j = kernel(i)
     @req all(has_preimage_with_preimage(j,f(j(k)))[1] for k in gens(K)) "f must preserve the kernel of i"
->>>>>>> 988b477c
   end
   imgs = TorQuadModuleElem[]
   U = codomain(i)
