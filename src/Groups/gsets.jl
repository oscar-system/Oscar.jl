# This file contains code related to G-sets
# The idea of the implementation is that available GAP functionality
# for computing orbits, permutations, actions, etc. can be used,
# but that local replacements by pure Julia code (independent of GAP)
# are welcome.

import Hecke.orbit


# G-sets are "sets" (in a very general sense, these do not need to be objects of type `Set`)
# with an action by a group G::T.
# Alternatively one can define G-sets as a union of G-orbits.
# Potential examples include:
# - orbits of integers under a permutation
# - conjugacy classes of group elements
# - conjugacy classes of subgroups
# - block system


# TODO: add lots of concrete subtypes constructors, e.g. for
# - regular action of a group on itself
# - action of a perm group on its moved points
# - ...


"""
    acting_group(Omega::GSet)

Return the group `G` acting on `Omega`.

# Examples
```jldoctest
julia> G = symmetric_group(4);

julia> acting_group(gset(G, [1])) == G
true
```
"""
function acting_group(Omega::GSet)
  throw(NotImplementedError(:acting_group, Omega))
end

@doc raw"""
    action_function(Omega::GSet)

Return the function $f: \Omega \times G \to \Omega$ that defines the G-set.

# Examples
```jldoctest
julia> G = symmetric_group(4);

julia> action_function(gset(G, [1])) == ^
true

julia> action_function(gset(G, [[1, 2]])) == on_tuples
true

julia> action_function(gset(G, on_sets, [[1, 2]])) == on_sets
true
```
"""
function action_function(Omega::GSet)
  throw(NotImplementedError(:action_function, Omega))
end

"""
    action_homomorphism(Omega::GSet)

Return the group homomorphism `act` with domain `G = acting_group(Omega)`
and codomain `symmetric_group(n)` that describes the permutation action
of `G` on `Omega`, where `Omega` has `n` elements.

This means that if an element `g` in `G` maps `collect(Omega)[i]` to
`collect(Omega)[j]` then `act(g)` maps `i` to `j`.

# Examples
```jldoctest
julia> G = symmetric_group(6);

julia> Omega = gset(G, [Set([1, 2])]);  # action on unordered pairs

julia> acthom = action_homomorphism(Omega)
Group homomorphism
  from symmetric group of degree 6
  to symmetric group of degree 15

julia> g = gen(G, 1)
(1,2,3,4,5,6)

julia> elms = collect(Omega);

julia> actg = acthom(g)
(1,2,3,5,7,10)(4,6,8,11,14,13)(9,12,15)

julia> elms[1]^g == elms[2]
true

julia> 1^actg == 2
true
```
"""
function action_homomorphism(Omega::GSet)
  throw(NotImplementedError(:action_homomorphism, Omega))
end

"""
    orbit(Omega::GSet, omega)

Return the G-set that consists of the elements `fun(omega, g)` where
`g` is in the group of `Omega` and `fun` is the underlying action of `Omega`.

# Examples
```jldoctest
julia> G = sylow_subgroup(symmetric_group(6), 2)[1]
Permutation group of degree 6 and order 16

julia> Omega = gset(G, [1, 5]);

julia> length(orbit(Omega, 1))
4
```
"""
function orbit(Omega::GSet, omega)
  throw(NotImplementedError(:orbit, Omega))
end

# Do not check equality of G-sets via `===` (the default),
# and do not provide dedicated `==` methods for G-sets.
function ==(Omega1::GSet, Omega2::GSet)
  throw(NotImplementedError(:(==), (Omega1, Omega2)))
end


"""
    GSetByElements{T,S} <: GSet{T,S}

Objects of this type represent G-sets that are willing to write down
orbits and elements lists as vectors.
These G-sets are created by default by [`gset`](@ref).

The fields are
- the group that acts, of type `T`,
- the Julia function (for example `on_tuples`) that describes the action,
- the seeds (something iterable of eltype `S`) whose closure under the action is the G-set
- the dictionary used to store attributes (orbits, elements, ...).
"""
@attributes mutable struct GSetByElements{T,S} <: GSet{T,S}
    group::T
    action_function::Function
    seeds

    function GSetByElements(G::T, fun::Function, seeds; closed::Bool = false, check::Bool = true) where {T<:Union{Group, FinGenAbGroup}}
        @req !isempty(seeds) "seeds for G-set must be nonempty"
        check && @req hasmethod(fun, (typeof(first(seeds)), elem_type(T))) "action function does not fit to seeds"
        Omega = new{T,eltype(seeds)}(G, fun, seeds, Dict{Symbol,Any}())
        closed && set_attribute!(Omega, :elements => unique!(collect(seeds)))
        return Omega
    end
end
#TODO: How can I specify that `seeds` should be an iterable object?

function Base.show(io::IO, ::MIME"text/plain", x::GSetByElements)
  println(io, "G-set of")
  io = pretty(io)
  print(io, Indent())
  println(io, Lowercase(), x.group)
  io = IOContext(io, :typeinfo => typeof(x.seeds))
  print(io, "with seeds ", x.seeds)
  print(io, Dedent())
end

function Base.show(io::IO, x::GSetByElements)
  if is_terse(io)
    print(io, "G-set")
  else
    print(io, "G-set of ")
    io = IOContext(pretty(io), :typeinfo => typeof(x.seeds))
    print(terse(io), Lowercase(), x.group, " with seeds ", x.seeds)
  end
end

acting_group(Omega::GSetByElements) = Omega.group

action_function(Omega::GSetByElements) = Omega.action_function

# The following works for all G-set types that support attributes
# and for which the number of elements is an `Int`.
@attr PermGroup function action_range(Omega::GSet)
  return symmetric_group(length(Int, Omega))
end


#############################################################################
##
##  general method with explicit action function

"""
    gset(G::Union{Group, FinGenAbGroup}[, fun::Function], seeds, closed::Bool = false, check::Bool = true)

Return the G-set `Omega` that consists of the closure of the seeds `seeds`
under the action of `G` defined by `fun`.

This means that `Omega` contains all elements `fun(omega, g)`
for `omega` in `seeds` and `g` in `G`.

`fun` can be omitted if the element type of `seeds` implies
a reasonable default,
for example, if `G` is a `PermGroup` and `seeds` is a `Vector{T}`
where `T` is one of `Int`, `Set{Int}`, `Vector{Int}`.

If `check` is set to `false` then it is *not* checked whether the entries
of `seeds` are valid as the first argument of `fun`.

If `closed` is set to `true` then `seeds` is assumed to be closed
under the action of `G`.
In this case, `collect(Omega)` is guaranteed to be equal to `collect(seeds)`;
in particular, the ordering of points in `seeds` (if applicable) is kept.
Note that the indexing of points in `Omega` is used by
[`action_homomorphism`](@ref).

# Examples
```jldoctest
julia> G = symmetric_group(4);

julia> length(gset(G, [1]))  # natural action
4

julia> length(gset(G, [[1, 2]]))  # action on ordered pairs
12

julia> length(gset(G, on_sets, [[1, 2]]))  # action on unordered pairs
6
```
"""
function gset(G::Union{Group, FinGenAbGroup}, fun::Function, seeds; closed::Bool = false, check::Bool = true)
  return GSetByElements(G, fun, seeds; closed = closed, check = check)
end


#############################################################################
##
##  G-sets where the action function can be omitted
##
##  (We use an indirection via `gset_by_type`, in order to admit specifying
##  a default action depending on the element type of `seeds` (which can be
##  any iterable collection.)

gset(G::T, seeds; closed::Bool = false) where T<:Group = gset_by_type(G, seeds, eltype(seeds); closed = closed)

## natural action of permutations on positive integers
function gset_by_type(G::PermGroup, Omega, ::Type{T}; closed::Bool = false) where T<:IntegerUnion
  return GSetByElements(G, ^, Omega; closed = closed, check = false)
end

## action of permutations on sets of positive integers
function gset_by_type(G::PermGroup, Omega, ::Type{T}; closed::Bool = false) where T<:Set{T2} where T2<:IntegerUnion
  return GSetByElements(G, on_sets, Omega; closed = closed, check = false)
end

## action of permutations on vectors of positive integers
function gset_by_type(G::PermGroup, Omega, ::Type{T}; closed::Bool = false) where T<:Vector{T2} where T2<:IntegerUnion
  return GSetByElements(G, on_tuples, Omega; closed = closed, check = false)
end

## action of permutations on tuples of positive integers
function gset_by_type(G::PermGroup, Omega, ::Type{T}; closed::Bool = false) where T<:Tuple{T2,Vararg{T2}} where T2<:IntegerUnion
  return GSetByElements(G, on_tuples, Omega; closed = closed, check = false)
end

## action of matrices on vectors via right multiplication
function gset_by_type(G::MatrixGroup{E, M}, Omega, ::Type{AbstractAlgebra.Generic.FreeModuleElem{E}}; closed::Bool = false) where E where M
  return GSetByElements(G, *, Omega; closed = closed, check = false)
end

## action of matrices on sets of vectors via right multiplication
function gset_by_type(G::MatrixGroup{E, M}, Omega, ::Type{T}; closed::Bool = false) where T <: Set{AbstractAlgebra.Generic.FreeModuleElem{E}} where E where M
  return GSetByElements(G, on_sets, Omega; closed = closed, check = false)
end

## action of matrices on vectors of vectors via right multiplication
function gset_by_type(G::MatrixGroup{E, M}, Omega, ::Type{T}; closed::Bool = false) where T <: Vector{AbstractAlgebra.Generic.FreeModuleElem{E}} where E where M
  return GSetByElements(G, on_tuples, Omega; closed = closed, check = false)
end

## action of matrices on subspaces via right multiplication
function gset_by_type(G::MatrixGroup{E, M}, Omega, ::Type{T}; closed::Bool = false) where T <: AbstractAlgebra.Generic.Submodule{E} where E where M
  return GSetByElements(G, ^, Omega; closed = closed, check = false)
end

## action of matrices on polynomials via `on_indeterminates`
function gset_by_type(G::MatrixGroup{E, M}, Omega, ::Type{T}; closed::Bool = false) where T <: MPolyRingElem{E} where E where M
  return GSetByElements(G, on_indeterminates, Omega; closed = closed, check = false)
end

## (add more such actions: on sets of sets, on sets of tuples, ...)

## another situation:
## If a `G`-set `Omega` is given then view it as a `H`-set for a given group,
## w.r.t. the action function of `Omega`.
## For that, require that `H` is a subgroup of `G` in the sense of `is_subset`.

function gset(H::T, Omega::GSet) where T<:Group
  @req is_subset(H, acting_group(Omega)) "H must be a subgroup of acting_group(Omega)"
  return gset(H, action_function(Omega), Omega; closed = true)
end

#############################################################################
##
##  natural method with implicit action function

"""
    natural_gset(G::PermGroup)

Return the G-set `Omega` that consists of integers 1, ..., degree
under the natural action of `G`.

# Examples
```jldoctest
julia> G = symmetric_group(4);

julia> length(natural_gset(G))
4
```
"""
natural_gset(G::PermGroup) = gset(G, 1:G.deg; closed = true)

"""
    natural_gset(G::MatrixGroup{T, MT}) where {MT, T <: FinFieldElem}

Return the G-set `Omega` that consists of vectors under the 
natural action of `G` over a finite field.

# Examples
```jldoctest
julia> G = matrix_group(GF(2), 2);

julia> length(natural_gset(G))
4
```
"""
function natural_gset(G::MatrixGroup{T, MT}) where {MT, T <: FinFieldElem}
  V = free_module(base_ring(G), degree(G))
  return gset(G, collect(V); closed = true)
end


#############################################################################
##
#TODO: Compute membership without writing down all elements,
#      using what is called `RepresentativeAction` in GAP.

function Base.in(omega::S, Omega::GSetByElements{T,S}) where {T,S}
    omega in Omega.seeds && return true
    return omega in elements(Omega)
end


#############################################################################
##
##  G-sets given by the complete set

function as_gset(G::T, fun::Function, Omega) where T<:Union{Group, FinGenAbGroup}
    return GSetByElements(G, fun, Omega; closed = true)
end

as_gset(G::T, Omega) where T<:Union{GAPGroup,FinGenAbGroup} = as_gset(G, ^, Omega)


#############################################################################
##
##  induce G-sets along homomorphisms

@doc raw"""
    induced_action_function(Omega::GSetByElements{T, S}, phi::GAPGroupHomomorphism{U, T}) where {T<:Group, U<:Group, S}

Return the action function of the G-set that is obtained by inducing the G-set `Omega` along `phi`.

That means, given a ``G``-set ``\Omega`` with action function ``f: \Omega \times G \to \Omega``
and a homomorphism ``\phi: H \to G``, construct the action function
$\Omega \times H \to \Omega, (\omega, h) \mapsto f(\omega, \phi(h))$.

This function is semantically equivalent to `action_function(induce(Omega, phi))`,
but it is more efficient as it avoids the construction of the induced G-set.
"""
function induced_action_function(Omega::GSetByElements{T, S}, phi::GAPGroupHomomorphism{U, T}) where {T<:Group, U<:Group, S}
  return _induced_action_function(Omega, phi)
end

# This method is not documented as we need `phi` to be a group homomorphism, but in many cases
# there is no dedicated type for this (WeylGroup, FinGenAbGroup, etc.).
# This should be restricted to group homomorphisms once we have a type for them.
function induced_action_function(Omega::GSetByElements{T, S}, phi::Map{U, T}) where {T<:Union{Group,FinGenAbGroup}, U<:Union{Group,FinGenAbGroup}, S}
  return _induced_action_function(Omega, phi)
end

function _induced_action_function(Omega::GSetByElements{T, S}, phi::Map{U, T}) where {T<:Union{Group,FinGenAbGroup}, U<:Union{Group,FinGenAbGroup}, S}
  @req acting_group(Omega) == codomain(phi) "acting group of Omega must be the codomain of phi"
  return induced_action(action_function(Omega), phi)
end

@doc raw"""
    induce(Omega::GSet, phi::GAPGroupHomomorphism)

Return the G-set that is obtained by inducing the G-set `Omega` along `phi`.

That means, given a ``G``-set ``\Omega`` with action function ``f: \Omega \times G \to \Omega``
and a homomorphism ``\phi: H \to G``, construct the ``H``-set ``\Omega'`` with action function
$\Omega' \times H \to \Omega', (\omega, h) \mapsto f(\omega, \phi(h))$.
"""
function induce(Omega::GSetByElements{T, S}, phi::GAPGroupHomomorphism{U, T}) where {T<:Group, U<:Group, S}
  return _induce(Omega, phi)
end

# This method is not documented as we need `phi` to be a group homomorphism, but in many cases
# there is no dedicated type for this (WeylGroup, FinGenAbGroup, etc.).
# This should be restricted to group homomorphisms once we have a type for them.
function induce(Omega::GSetByElements{T, S}, phi::Map{U, T}) where {T<:Union{Group,FinGenAbGroup}, U<:Union{Group,FinGenAbGroup}, S}
  return _induce(Omega, phi)
end

function _induce(Omega::GSetByElements{T, S}, phi::Map{U, T}) where {T<:Union{Group,FinGenAbGroup}, U<:Union{Group,FinGenAbGroup}, S}
  @req acting_group(Omega) == codomain(phi) "acting group of Omega must be the codomain of phi"
  return GSetByElements(domain(phi), induced_action_function(Omega, phi), Omega; closed=true, check=false)
end

#############################################################################
##
##  wrapper objects for elements of G-sets,
##  with fields `gset` (the G-set) and `objects` (the unwrapped object)
##
##  These objects are optional ("syntactic sugar"), they can be used to
##  - apply group elements via `^`,
##    not via the action function stored in the G-set,
##  - write something like `orbit(omega)`, `stabilizer(omega)`.

struct ElementOfGSet{T, S, G <: GSet{T, S}}
    gset::G
    obj::S
end

function (Omega::GSet{T, S})(obj::S) where {T, S}
    return ElementOfGSet(Omega, obj)
end

function ^(omega::ElementOfGSet, g::T) where {T<:GroupElem}
    Omega = omega.gset
    fun = action_function(Omega)
    return ElementOfGSet(Omega, fun(omega.obj, g))
end

==(omega1::ElementOfGSet, omega2::ElementOfGSet) =
  ((omega1.gset === omega2.gset) && (omega1.obj == omega2.obj))

function Base.hash(omega::ElementOfGSet, h::UInt)
  b = 0x4dd1b3e65edeab89 % UInt
  h = hash(omega.gset, h)
  h = hash(omega.obj, h)
  return xor(h, b)
end

Base.in(omega::ElementOfGSet, Omega::GSet) = Base.in(omega.obj, Omega)

Base.in(omega::ElementOfGSet, Omega::GSetByElements) = Base.in(omega.obj, Omega)

orbit(omega::ElementOfGSet) = orbit(omega.gset, omega.obj)


unwrap(omega::Any) = omega

unwrap(omega::ElementOfGSet) = omega.obj


#############################################################################
##
##  `:orbit`

"""
    orbit(G::Union{GAPGroup, FinGenAbGroup}[, fun::Function], omega)

Return the G-set that consists of the images of `omega`
under the action of `G` defined by `fun`.

This means that the result contains all elements `fun(omega, g)`
for `g` in `G`.

`fun` can be omitted if the type of `Omega` implies a reasonable default,
for example, if `G` is a `PermGroup` and `omega` is
one of `Int`, `Set{Int}`, `Vector{Int}`.

# Examples
```jldoctest
julia> G = symmetric_group(4);

julia> length(orbit(G, 1))
4

julia> length(orbit(G, [1, 2]))
12

julia> length(orbit(G, on_sets, [1, 2]))
6
```
"""
orbit(G::GAPGroup, omega) = gset_by_type(G, [omega], typeof(omega))

orbit(G::Union{GAPGroup, FinGenAbGroup}, fun::Function, omega) = GSetByElements(G, fun, [omega])


function gap_action_function(Omega::GSet)
  f = action_function(Omega)
  (f == ^) && return GAP.Globals.OnPoints
  f == on_tuples && return GAP.Globals.OnTuples
  f == on_sets && return GAP.Globals.OnSets
  # etc.
  return GapObj(f) # generic fallback
end


<<<<<<< HEAD
orbit(Omega::GSetByElements{<:GAPGroup, S}, omega::S) where S = _orbit_generic(Omega, omega)

function _orbit_generic(Omega::GSetByElements{<:GAPGroup, S}, omega::S) where S
    # In this generic function, we delegate the loop to GAP, but we act
    # with Julia group elements on Julia objects via Julia functions.
    G = acting_group(Omega)
    acts = GapObj(gens(G))
    gfun = GapObj(action_function(Omega))

    # The following works only because GAP does not check
    # whether the given (dummy) group 'GapObj(G)' fits to the given generators,
    # or whether the elements of 'acts' are group elements.
    orb = Vector{S}(GAP.Globals.Orbit(GapObj(G), omega, acts, acts, gfun)::GapObj)

    res = as_gset(acting_group(Omega), action_function(Omega), orb)
    # We know that this G-set is transitive.
    set_attribute!(res, :orbits => [res])
    return res
end
#T check whether omega lies in Omega?

# special cases where we convert the objects to GAP
# (the group elements as well as the objects they act on),
# in order to use better methods on the GAP side:
# - orbit of a perm. group on integers via `^`
# - orbit of a perm. group on vectors of integers via `on_tuples`
# - orbit of a perm. group on sets of integers via `on_sets`
function orbit(Omega::GSetByElements{PermGroup, S}, omega::S) where S <: IntegerUnion
    (action_function(Omega) == ^) || return _orbit_generic(Omega, omega)
    return _orbit_special_GAP(Omega, omega)
end

function orbit(Omega::GSetByElements{PermGroup, S}, omega::S) where S <: Vector{<: IntegerUnion}
    action_function(Omega) == on_tuples || return _orbit_generic(Omega, omega)
    return _orbit_special_GAP(Omega, omega)
end

function orbit(Omega::GSetByElements{PermGroup, S}, omega::S) where S <: Set{<: IntegerUnion}
    action_function(Omega) == on_sets || return _orbit_generic(Omega, omega)
    return _orbit_special_GAP(Omega, omega)
end

function _orbit_special_GAP(Omega::GSetByElements{<:GAPGroup, S}, omega::S) where S
    G = acting_group(Omega)
    gfun = gap_action_function(Omega)
    orb = Vector{S}(GAP.Globals.Orbit(GapObj(G), GapObj(omega), gfun)::GapObj)

    res = as_gset(acting_group(Omega), action_function(Omega), orb)
    # We know that this G-set is transitive.
    set_attribute!(res, :orbits => [res])
    return res
end

=======
"""
    orbit(Omega::GSet, omega)

Return the G-set that consists of the elements `fun(omega, g)` where
`g` is in the group of `Omega` and `fun` is the underlying action of `Omega`.

# Examples
```jldoctest
julia> G = sylow_subgroup(symmetric_group(6), 2)[1]
Permutation group of degree 6 and order 16

julia> Omega = gset(G, [1, 5]);

julia> length(orbit(Omega, 1))
4
```
"""
>>>>>>> 0ea2a38c
function orbit(Omega::GSetByElements{T, S}, omega::S) where {T<:Union{Group, FinGenAbGroup}, S}
    return orbit_via_Julia(Omega, omega)
end

# simpleminded alternative directly in Julia
function orbit_via_Julia(Omega::GSet{T,S}, omega::S) where {T,S}
  acts = gens(acting_group(Omega))
  orb = IndexedSet([omega])
  fun = action_function(Omega)

  for p in orb
    for g in acts
      img = fun(p, g)::S
      if !(img in orb)
        push!(orb, img)
      end
    end
  end

  res = as_gset(acting_group(Omega), action_function(Omega), orb)
  # We know that this G-set is transitive.
  set_attribute!(res, :orbits => [res])
  return res
end


#############################################################################
##
##  `:orbits` a vector of G-sets

"""
    orbits(Omega::GSet)

Return the vector of transitive G-sets in `Omega`.

# Examples
```jldoctest
julia> G = sylow_subgroup(symmetric_group(6), 2)[1]
Permutation group of degree 6 and order 16

julia> orbs = orbits(natural_gset(G));

julia> map(collect, orbs)
2-element Vector{Vector{Int64}}:
 [1, 2, 3, 4]
 [5, 6]
```
"""
@attr Vector{GSetByElements{T,S}} function orbits(Omega::GSetByElements{T,S}) where {T <: Union{Group, FinGenAbGroup},S}
  orbs = GSetByElements{T,S}[]
  for p_ in Omega.seeds
    p = p_::S
    if all(o -> !(p in o), orbs)
      push!(orbs, orbit(Omega, p))
    end
  end
  return orbs
end

"""
    orbits(G::PermGroup)

Return the orbits of the natural G-set of `G`.

# Examples
```jldoctest
julia> G = sylow_subgroup(symmetric_group(6), 2)[1]
Permutation group of degree 6 and order 16

julia> orbs = orbits(G);

julia> map(length, orbs)
2-element Vector{Int64}:
 4
 2
```
"""
@attr Vector{GSetByElements{PermGroup, Int}} orbits(G::PermGroup) = orbits(natural_gset(G))


"""
    stabilizer(Omega::GSet{T,S})
    stabilizer(Omega::GSet{T,S}, omega::S = representative(Omega); check::Bool = true) where {T,S}
    stabilizer(Omega::GSet{T,S}, omega::Set{S}; check::Bool = true) where {T,S}
    stabilizer(Omega::GSet{T,S}, omega::Vector{S}; check::Bool = true) where {T,S}
    stabilizer(Omega::GSet{T,S}, omega::Tuple{S,Vararg{S}}; check::Bool = true) where {T,S}

Return the subgroup of `G = acting_group(Omega)` that fixes `omega`,
together with the embedding of this subgroup into `G`.

If `omega` is a `Set` of points in `Omega`
then `stabilizer` means the setwise stabilizer of the entries in `omega`.
If `omega` is a `Vector` or a `Tuple` of points in `Omega`
then `stabilizer` means the pointwise stabilizer of the entries in `omega`.

If `check` is `false` then it is not checked whether `omega` is in `Omega`.

# Examples
```jldoctest
julia> Omega = natural_gset(symmetric_group(4));

julia> stabilizer(Omega)
(Permutation group of degree 4 and order 6, Hom: permutation group -> Sym(4))

julia> stabilizer(Omega, [1, 2])
(Permutation group of degree 4 and order 2, Hom: permutation group -> Sym(4))
```
"""
@attr Tuple{sub_type(T), Map{sub_type(T), T}} function stabilizer(Omega::GSet{T,S}) where {T,S}
    return stabilizer(Omega, representative(Omega), check = false)
end

# generic method: delegate from the G-set to the underlying group
function stabilizer(Omega::GSet{T,S}, omega::S; check::Bool = true) where {T,S}
    check && @req omega in Omega "omega must be an element of Omega"
    G = acting_group(Omega)
    gfun = action_function(Omega)
    return stabilizer(G, omega, gfun)
end

# support `stabilizer` under "derived" actions:
# - If the given point is a set of the element type of the G-set
#   then compute the setwise stabilizer.
# - If the given point is a tuple or vector of the element type of the G-set
#   then compute the pointwise stabilizer.
# In these cases, if the action function of the given G-set is `^` then
# call `stabilizer` for `on_sets` or `on_tuples`, respectively,
# in order to choose a more efficient GAP method.

function stabilizer(Omega::GSet{T,S}, omega::Set{S}; check::Bool = true) where {T,S}
    check && @req all(in(Omega), omega) "omega must be a set of elements of Omega"
    G = acting_group(Omega)
    gfun = action_function(Omega)
    derived_fun = (gfun === ^) ? on_sets : (function(x, g) return Set(gfun(y, g) for y in x); end)
    return stabilizer(G, omega, derived_fun)
end

function stabilizer(Omega::GSet{T,S}, omega::Vector{S}; check::Bool = true) where {T,S}
    check && @req all(in(Omega), omega) "omega must be a vector of elements of Omega"
    G = acting_group(Omega)
    gfun = action_function(Omega)
    derived_fun = (gfun === ^) ? on_tuples : (function(x, g) return [gfun(y, g) for y in x]; end)
    return stabilizer(G, omega, derived_fun)
end

function stabilizer(Omega::GSet{T,S}, omega::Tuple{S,Vararg{S}}; check::Bool = true) where {T,S}
    check && @req all(in(Omega), omega) "omega must be a tuple of elements of Omega"
    G = acting_group(Omega)
    gfun = action_function(Omega)
    derived_fun = (gfun === ^) ? on_tuples : (function(x, g) return Tuple([gfun(y, g) for y in x]); end)
    return stabilizer(G, omega, derived_fun)
end


#############################################################################
##
##  `:elements` a vector of points;
##  if `:seeds` is known to be closed under the action then
##  keep its ordering of points

@attr Vector{S} function elements(Omega::GSetByElements{T,S}) where {T,S}
  orbs = orbits(Omega)
  return union(map(collect, orbs)...)
end


#############################################################################
##

# In fact, '<:GAPGroup' is not used at all in this function.
"""
    permutation(Omega::GSetByElements{T}, g::BasicGAPGroupElem{T}) where T<:GAPGroup

Return the element of the permutation group that describes the action
of `g` on `Omega`, where `g` is an element of `acting_group(Omega)`.

# Examples

```jldoctest
julia> G = symmetric_group(4);

julia> Omega = gset(G, [[1, 2]]);

julia> x = gen(G, 1)
(1,2,3,4)

julia> permutation(Omega, x)
(1,2,4,7)(3,6,9,12)(5,8,10,11)
```
"""
function permutation(Omega::GSetByElements{T}, g::Union{GAPGroupElem, FinGenAbGroupElem}) where T<:Union{GAPGroup, FinGenAbGroup}
    omega_list = GAP.Obj(elements(Omega))
    gfun = GAP.Obj(action_function(Omega))

    # The following works only because GAP does not check
    # whether the given group element 'g' is a group element.
    pi = GAP.Globals.PermutationOp(g, omega_list, gfun)
    @req pi !== GAP.Globals.fail "no permutation is induced by $g"

    return group_element(action_range(Omega), pi)
end


@doc raw"""
    GSetBySubgroupTransversal{T, S, E} <: GSet{T}

Objects of this type represent G-sets that describe the left or right cosets
of a subgroup $H$ in a group $G$.
The group $G$ acts on the G-set by multiplication from the right or (after
taking inverses) from the left.
These G-sets store just transversals,
see [`right_transversal`](@ref) and [`left_transversal`](@ref).
The construction of explicit right or left cosets is not necessary in order
to compute the permutation action of elements of $G$ on the cosets.

The fields are
- the group that acts, of type `T`, with elements of type `E`,
- the subgroup whose cosets are the elements, of type `S`,
- the side from which the group acts (`:right` or `:left`),
- the (left or right) transversal, of type `SubgroupTransversal{T, S, E}`,
- the dictionary used to store attributes (orbits, elements, ...).
"""
@attributes mutable struct GSetBySubgroupTransversal{T, S, E} <: GSet{T,GroupCoset{T, S, E}}
    group::T
    subgroup::S
    side::Symbol
    transversal::SubgroupTransversal{T, S, E}

    function GSetBySubgroupTransversal(G::T, H::S, side::Symbol; check::Bool = true) where {T<:GAPGroup, S<:GAPGroup}
        check && @req is_subgroup(H, G)[1] "H must be a subgroup of G"
        E = eltype(G)
        if side == :right
          tr = right_transversal(G, H)
        elseif side == :left
          tr = left_transversal(G, H)
        else
          throw(ArgumentError("side must be :right or :left"))
        end
        return new{T, S, E}(G, H, side, tr, Dict{Symbol,Any}())
    end
end

function Base.show(io::IO, ::MIME"text/plain", x::GSetBySubgroupTransversal)
  side = (x.side == :right ? "Right" : "Left")
  println(io, "$side cosets of")
  io = pretty(io)
  print(io, Indent())
  println(io, Lowercase(), x.subgroup, " in")
  print(io, Lowercase(), x.group)
  print(io, Dedent())
end

function Base.show(io::IO, x::GSetBySubgroupTransversal)
  side = (x.side == :right ? "Right" : "Left")
  if is_terse(io)
    print(io, "$side cosets of groups")
  else
    print(io, "$side cosets of ")
    io = pretty(io)
    print(terse(io), Lowercase(), x.subgroup, " in ", Lowercase(), x.group)
  end
end

acting_group(Omega::GSetBySubgroupTransversal) = Omega.group
action_function(Omega::GSetBySubgroupTransversal) = ((Omega.side == :right) ? (Base.:*) : function(omega, g) return inv(g)*omega; end)

function Base.in(omega::GroupCoset, Omega::GSetBySubgroupTransversal)
    return omega.side == Omega.side &&
           omega.G == Omega.group && omega.H == Omega.subgroup
end

Base.length(Omega::GSetBySubgroupTransversal) = index(Int, Omega.group, Omega.subgroup)
Base.length(::Type{T}, Omega::GSetBySubgroupTransversal) where T <: IntegerUnion = index(T, Omega.group, Omega.subgroup)

Base.lastindex(Omega::GSetBySubgroupTransversal) = length(Omega)

Base.keys(Omega::GSetBySubgroupTransversal) = keys(1:length(Omega))

function representative(Omega::GSetBySubgroupTransversal)
  if Omega.side == :right
    return right_coset(Omega.subgroup, one(Omega.group))
  else
    return left_coset(Omega.subgroup, one(Omega.group))
  end
end

function Base.iterate(Omega::GSetBySubgroupTransversal, state = 1)
  T = Omega.transversal
  state > length(T) && return nothing
  if Omega.side == :right
    return (right_coset(Omega.subgroup, T[state]), state+1)
  else
    return (left_coset(Omega.subgroup, T[state]), state+1)
  end
end

Base.eltype(::Type{GSetBySubgroupTransversal{T, S, E}}) where {S, T, E} = GroupCoset{T, S, E}

function Base.getindex(Omega::GSetBySubgroupTransversal, i::Int)
  if Omega.side == :right
    return right_coset(Omega.subgroup, Omega.transversal[i])
  else
    return left_coset(Omega.subgroup, Omega.transversal[i])
  end
end

is_transitive(Omega::GSetBySubgroupTransversal) = true

function orbit(G::T, omega::GroupCoset{T, TH, S}) where {T <: GAPGroup, TH <: GAPGroup, S}
    @req G == omega.G "omega must be a left or right coset in G"
    return GSetBySubgroupTransversal(G, omega.H, omega.side, check = false)
end
# We could admit the more general `is_subset(G, omega.G)`.
# One problem would be that `omega` would not be a point in the orbit,
# according to the definition of equality for cosets.

function orbit(Omega::GSetBySubgroupTransversal{T, S, E}, omega::GroupCoset{T, S, E}) where {T <: GAPGroup, S <: GAPGroup, E}
  @req (Omega.group == omega.G && Omega.subgroup == omega.H && Omega.side == omega.side) "omega is not in Omega"
  return Omega
end

orbits(Omega::GSetBySubgroupTransversal) = [Omega]

function permutation(Omega::GSetBySubgroupTransversal{T, S, E}, g::E) where T <: GAPGroup where S <: GAPGroup where E
  # The following works because GAP uses its `PositionCanonical`.
  # Note that we use `GAP.Globals.OnRight` also for the case of
  # a left transversal, since a right transversal is used on the GAP side.
  pi = GAP.Globals.PermutationOp(GapObj(g), Omega.transversal.X, GAP.Globals.OnRight)::GapObj
  return group_element(action_range(Omega), pi)
end

@attr GAPGroupHomomorphism{T, PermGroup} function action_homomorphism(Omega::GSetBySubgroupTransversal{T, S, E}) where T <: GAPGroup where S <: GAPGroup where E
  G = Omega.group

  # The following works because GAP uses its `PositionCanonical`.
  # Note that we use `GAP.Globals.OnRight` also for the case of
  # a left transversal, since a right transversal is used on the GAP side.
  acthom = GAP.Globals.ActionHomomorphism(GapObj(G), Omega.transversal.X, GAP.Globals.OnRight)::GapObj

  # See the comment about `SetJuliaData` in the `action_homomorphism` method
  # for `GSetByElements`.
  GAP.Globals.SetJuliaData(acthom, GAP.Obj([Omega, G]))

  return GAPGroupHomomorphism(G, action_range(Omega), acthom)
end

############################################################################
##
##  For restricting a `GSetBySubgroupTransversal` via a group homomorphism,
##  construct a `GSetByElements` from it.

function induced_action_function(Omega::GSetBySubgroupTransversal{TG, TH, S}, phi::Map{U, TG}) where {TG<:Group, TH<:Group, U<:Group, S}
  @req acting_group(Omega) == codomain(phi) "acting group of Omega must be the codomain of phi"
  return induced_action(action_function(Omega), phi)
end

function induce(Omega::GSetBySubgroupTransversal{TG, TH, S}, phi::GAPGroupHomomorphism{U, TG}) where {TG<:Group, TH<:Group, U<:Group, S}
  @req acting_group(Omega) == codomain(phi) "acting group of Omega must be the codomain of phi"
  return GSetByElements(domain(phi), induced_action_function(Omega, phi), Omega; closed=true, check=false)
end

############################################################################
##
##  action homomorphisms

@attr GAPGroupHomomorphism{T, PermGroup} function action_homomorphism(Omega::GSetByElements{T}) where T<:GAPGroup
  G = acting_group(Omega)
  omega_list = GAP.Obj(collect(Omega))
  gap_gens = GapObj(gens(G); recursive = true)
  gfun = GAP.Obj(action_function(Omega))

  # The following works only because GAP does not check
  # whether the given generators in GAP and Julia fit together.
  acthom = GAP.Globals.ActionHomomorphism(GapObj(G), omega_list, gap_gens, GAP.Obj(gens(G)), gfun)::GapObj

  # The first difficulty on the GAP side is `ImagesRepresentative`
  # (which is the easy direction of the action homomorphism):
  # In the method in question, GAP does not really know how to compute
  # the group element that actually acts from the given group element;
  # there is only a rudimentary `FunctionAction` inside the
  # `UnderlyingExternalSet` of the GAP homomorphism object `acthom`.
  # We could replace this function here,
  # but this would introduce overhead for mapping each point.
  # Thus we install a special `ImagesRepresentative` method in GAP;
  # note that we know how to get the Julia "actor" from the GAP group
  # element, by wrapping it into the corresponding Julia group element.
  # (Yes, this is also overhead.
  # The alternative would be to create a new type of Oscar homomorphism,
  # which uses `permutation` or something better for mapping elements.)
  GAP.Globals.SetJuliaData(acthom, GAP.Obj([Omega, G]))

  return GAPGroupHomomorphism(G, action_range(Omega), acthom)
end

# for convenience: create the G-set on the fly
# (Here we assume that `Omega` is closed, this is dangerous.)
function action_homomorphism(G::PermGroup, Omega)
  return action_homomorphism(gset_by_type(G, Omega, eltype(Omega); closed = true))
end

function action_homomorphism(G::PermGroup, fun::Function, Omega; check = true)
  return action_homomorphism(GSetByElements(G, fun, Omega, closed = true, check = check))
end


"""
    is_conjugate(Omega::GSet, omega1, omega2)

Return `true` if `omega1`, `omega2` are in the same orbit of `Omega`,
and `false` otherwise.
To also obtain a conjugating element use [`is_conjugate_with_data`](@ref).

# Examples
```jldoctest
julia> G = sylow_subgroup(symmetric_group(6), 2)[1]
Permutation group of degree 6 and order 16

julia> Omega = natural_gset(G);

julia> is_conjugate(Omega, 1, 2)
true

julia> is_conjugate(Omega, 1, 5)
false
```
"""
is_conjugate(Omega::GSet, omega1, omega2) = omega2 in orbit(Omega, omega1)


"""
    is_conjugate_with_data(Omega::GSet, omega1, omega2)

Determine whether `omega1`, `omega2` are in the same orbit of `Omega`.
If yes, return `(true, g)` where `g` is an element in the group `G` of
`Omega` that maps `omega1` to `omega2`.
If not, return `(false, nothing)`.
If the conjugating element `g` is not needed, use [`is_conjugate`](@ref).

# Examples
```jldoctest
julia> G = sylow_subgroup(symmetric_group(6), 2)[1]
Permutation group of degree 6 and order 16

julia> Omega = natural_gset(G);

julia> is_conjugate_with_data(Omega, 1, 2)
(true, (1,2))

julia> is_conjugate_with_data(Omega, 1, 5)
(false, ())
```
"""
function is_conjugate_with_data(Omega::GSet, omega1, omega2)
    # We do not call GAP's 'RepresentativeAction' with points, generators,
    # and actors.
    # The method in question would create a new 'ExternalSet' object
    # with a useless 'FunctionAction' value.
    # Instead, we delegate to the image of the action homomorphism.
    # (For that, we write down the elements of the G-set.
    # Computing the orbit of `omega1` or `omega2` would in principle suffice.)
    G = acting_group(Omega)
    acthom = action_homomorphism(Omega)
    elms = collect(Omega)
    pos1 = findfirst(isequal(omega1), elms)
    pos1 === nothing && return false, one(G)
    pos2 = findfirst(isequal(omega2), elms)
    pos2 === nothing && return false, one(G)
    img = GAP.Globals.RepresentativeAction(GapObj(image(acthom)[1]), pos1, pos2)
    img == GAP.Globals.fail && return false, one(G)
    pre = has_preimage_with_preimage(acthom, group_element(image(acthom)[1], img))
    @assert(pre[1])
    return true, pre[2]
end

############################################################################

Base.length(Omega::GSetByElements) = length(elements(Omega))
Base.length(::Type{T}, Omega::GSetByElements) where T <: IntegerUnion = T(length(elements(Omega)))

representative(Omega::GSetByElements) = first(Omega.seeds)

function Base.iterate(Omega::GSetByElements, state = 1)
  elms = elements(Omega)
  state > length(elms) && return nothing
  return (elms[state], state+1)
end

Base.eltype(::Type{GSetByElements{T,S}}) where {T,S} = S

Base.getindex(Omega::GSetByElements, i::Int) = elements(Omega)[i]

"""
    blocks(Omega::GSet)

Return a G-set that is a block system for the action on `Omega`,
i.e., a non-trivial partition of the points of `Omega` preserved by the action on `Omega`.

Here, the action on `Omega` must be transitive.

An exception is thrown if this action is not transitive.

# Examples
```jldoctest; filter = Main.Oscar.doctestfilter_hash_changes_in_1_13()
julia> Omega = natural_gset(sylow_subgroup(symmetric_group(4), 2)[1])
G-set of
  permutation group of degree 4 and order 8
  with seeds 1:4

julia> collect(blocks(Omega))
2-element Vector{Set{Int64}}:
 Set([2, 1])
 Set([4, 3])
```
"""
function blocks(Omega::GSet)
  @assert is_transitive(Omega) "The group action is not transitive"
  G = image(action_homomorphism(Omega))[1]
  L = moved_points(G)
  bl = Vector{Vector{Int}}(GAP.Globals.Blocks(GapObj(G), GapObj(L))::GapObj)
  # NOTE convert to action of `acting_group(Omega)` on subsets of Omega using `action_function`
  bl = map(A -> Set(map(x -> Omega[x], A)), bl)
  return gset(acting_group(Omega), on_sets, bl; closed = true)
end

"""
    maximal_blocks(Omega::GSet)

Return a G-set that is a maximal block system for the action on `Omega`,
i.e., a maximal non-trivial partition of `Omega` preserved by the action on `Omega`.

Here, the action on `Omega` must be transitive.

An exception is thrown if this action is not transitive.

# Examples
```jldoctest; filter = Main.Oscar.doctestfilter_hash_changes_in_1_13()
julia> Omega = natural_gset(transitive_group(8, 2))
G-set of
  permutation group of degree 8
  with seeds 1:8

julia> collect(maximal_blocks(Omega))
2-element Vector{Set{Int64}}:
 Set([2, 8, 3, 1])
 Set([5, 4, 6, 7])
```
"""
function maximal_blocks(Omega::GSet)
  @assert is_transitive(Omega) "The group action is not transitive"
  G = image(action_homomorphism(Omega))[1]
  L = moved_points(G)
  bl = Vector{Vector{Int}}(GAP.Globals.MaximalBlocks(GapObj(G), GapObj(L))::GapObj)
  # NOTE convert to action of `acting_group(Omega)` on subsets of Omega using `action_function`
  bl = map(A -> Set(map(x -> Omega[x], A)), bl)
  return gset(acting_group(Omega), on_sets, bl; closed = true)
end

"""
    minimal_block_reps(Omega::GSet)

Return a vector of block representatives for all minimal non-trivial block
systems for the action on `Omega`.

Here, the action on `Omega` must be transitive.

An exception is thrown if this action is not transitive.

# Examples
```jldoctest; filter = Main.Oscar.doctestfilter_hash_changes_in_1_13()
julia> Omega = natural_gset(transitive_group(8, 2))
G-set of
  permutation group of degree 8
  with seeds 1:8

julia> minimal_block_reps(Omega)
3-element Vector{Set{Int64}}:
 Set([3, 1])
 Set([5, 1])
 Set([7, 1])
```
"""
function minimal_block_reps(Omega::GSet)
  @assert is_transitive(Omega) "The group action is not transitive"
  G = image(action_homomorphism(Omega))[1]
  L = moved_points(G)
  bl =  Vector{Vector{Int}}(GAP.Globals.RepresentativesMinimalBlocks(GapObj(G), GapObj(L))::GapObj)

  return map(A -> Set(map(x -> Omega[x], A)), bl)
end

"""
    all_blocks(Omega::GSet)

Return a vector of smallest representatives of all block systems
for the action on `Omega`.

Here, the action on `Omega` must be transitive.

An exception is thrown if this action is not transitive.

# Examples
```jldoctest; filter = Main.Oscar.doctestfilter_hash_changes_in_1_13()
julia> Omega = natural_gset(transitive_group(8, 2))
G-set of
  permutation group of degree 8
  with seeds 1:8

julia> all_blocks(Omega)
6-element Vector{Set{Int64}}:
 Set([2, 8, 3, 1])
 Set([5, 1])
 Set([5, 7, 3, 1])
 Set([3, 1])
 Set([4, 6, 3, 1])
 Set([7, 1])
```
"""
function all_blocks(Omega::GSet)
  @assert is_transitive(Omega) "The group action is not transitive"
  G = image(action_homomorphism(Omega))[1]
  bl = Vector{Vector{Int}}(GAP.Globals.AllBlocks(GapObj(G)))

  return map(A -> Set(map(x -> Omega[x], A)), bl)
end

"""
    rank_action(Omega::GSet)

Return the rank of the transitive group action associated with `Omega`.
This is defined as the number of orbits in the action on ordered pairs
of points in `Omega`,
and is equal to the number of orbits of the stabilizer of a point in `Omega`
on `Omega`, see [Cam99; Section 1.11](@cite).

An exception is thrown if the group action is not transitive on `Omega`.

# Examples
```jldoctest
julia> G = symmetric_group(4); Omega = natural_gset(G); rank_action(Omega)  # 4-transitive
2

julia> G = dihedral_group(PermGroup, 8); Omega = natural_gset(G); rank_action(Omega)  # not 2-transitive
3
```
"""
function rank_action(Omega::GSet)
  @req is_transitive(Omega) "the group is not transitive"
  @req !isempty(Omega) "the action domain is empty"
  H = stabilizer(Omega)[1]
  return length(orbits(H))
end

"""
    transitivity(Omega::GSet)

Return the maximum `k` such that group action associated with `Omega`
acts `k`-transitively on `Omega`,
that is, every `k`-tuple of points in `Omega` can be mapped simultaneously
to every other `k`-tuple by an element of the group.

The output is `0` if the group acts intransitively on `Omega`.

# Examples
```jldoctest
julia> G = mathieu_group(24); Omega = natural_gset(G); transitivity(Omega)
5

julia> G = symmetric_group(4); Omega = natural_gset(G); transitivity(Omega)
4
```
"""
function transitivity(Omega::GSet)
  acthom = action_homomorphism(Omega)
  return transitivity(image(acthom)[1])
end


"""
    is_transitive(Omega::GSet)

Return whether the group action associated with `Omega` is transitive.
In other word, this tests if `Omega` consists of precisely one orbit.

# Examples
```jldoctest
julia> G = sylow_subgroup(symmetric_group(6), 2)[1]
Permutation group of degree 6 and order 16

julia> Omega = natural_gset(G);

julia> is_transitive(Omega)
false
```
"""
function is_transitive(Omega::GSet)
    return length(orbits(Omega)) == 1
end
function is_transitive(Omega::GSetByElements)
    length(Omega.seeds) == 1 && return true
    return length(orbits(Omega)) == 1
end

"""
    is_regular(Omega::GSet)

Return whether the group action associated with `Omega`
is regular, i.e., is transitive and semiregular.

# Examples
```jldoctest
julia> G = symmetric_group(6);

julia> H = sub(G, [G([2, 3, 4, 5, 6, 1])])[1]
Permutation group of degree 6

julia> OmegaG = natural_gset(G);

julia> OmegaH = natural_gset(H);

julia> is_regular(OmegaH)
true

julia> is_regular(OmegaG)
false
```
"""
is_regular(Omega::GSet) = is_transitive(Omega) && length(Omega) == order(acting_group(Omega))

"""
    is_semiregular(Omega::GSet)

Return whether the group action associated with `Omega`
is semiregular, i.e., the stabilizer of each point is the identity.

# Examples
```jldoctest
julia> G = symmetric_group(6);

julia> H = sub(G, [G([2, 3, 1, 5, 6, 4])])[1]
Permutation group of degree 6

julia> OmegaH = natural_gset(H);

julia> is_semiregular(H)
true

julia> is_regular(H)
false
```
"""
function is_semiregular(Omega::GSet)
    ord = order(acting_group(Omega))
    return all(orb -> length(orb) == ord, orbits(Omega))
end

"""
    is_primitive(Omega::GSet)

Return whether the group action associated with `Omega` is primitive, that is,
the action is transitive and admits no nontrivial block systems.

# Examples
```jldoctest
julia> G = symmetric_group(4); Omega = natural_gset(G);

julia> is_primitive(Omega)
true

julia> H, _ = sub(G, [cperm([2, 3, 4])]);

julia> is_primitive(natural_gset(H))
false
```
"""
function is_primitive(Omega::GSet)
  acthom = action_homomorphism(Omega)
  return is_transitive(Omega) && is_primitive(image(acthom)[1])
end

"""
    blocks(G::PermGroup, L::AbstractVector{Int} = moved_points(G))

Return a G-set that is a block system for the action of `G` on `L`,
i.e., a non-trivial partition of `L` preserved by the action of `G`.

Here, `L` must be a subvector of `1:degree(G)` on which `G` acts transitively.
`G` may move points outside `L`, in this case the restriction of the action
of the set stabilizer of `L` in `G` to `L` is considered.

An exception is thrown if this action is not transitive.

# Examples
```jldoctest
julia> g = sylow_subgroup(symmetric_group(4), 2)[1]
Permutation group of degree 4 and order 8

julia> collect(blocks(g))
2-element Vector{Vector{Int64}}:
 [1, 2]
 [3, 4]
```
"""
function blocks(G::PermGroup, L::AbstractVector{Int} = moved_points(G))
   @assert is_transitive(G, L) "The group action is not transitive"
   bl = Vector{Vector{Int}}(GAP.Globals.Blocks(GapObj(G), GapObj(L))::GapObj)
   return gset(G, on_sets, bl; closed = true)
end

"""
    maximal_blocks(G::PermGroup, L::AbstractVector{Int} = moved_points(G))

Return a G-set that is a maximal block system for the action of `G` on `L`,
i.e., a maximal non-trivial partition of `L` preserved by the action of `G`.

Here, `L` must be a subvector of `1:degree(G)` on which `G` acts transitively.
`G` may move points outside `L`, in this case the restriction of the action
of the set stabilizer of `L` in `G` to `L` is considered.

An exception is thrown if this action is not transitive.

# Examples
```jldoctest
julia> G = transitive_group(8, 2)
Permutation group of degree 8

julia> collect(maximal_blocks(G))
2-element Vector{Vector{Int64}}:
 [1, 2, 3, 8]
 [4, 5, 6, 7]
```
"""
function maximal_blocks(G::PermGroup, L::AbstractVector{Int} = moved_points(G))
   @assert is_transitive(G, L) "The group action is not transitive"
   bl = Vector{Vector{Int}}(GAP.Globals.MaximalBlocks(GapObj(G), GapObj(L))::GapObj)
   return gset(G, bl; closed = true)
end


"""
    minimal_block_reps(G::PermGroup, L::AbstractVector{Int} = moved_points(G))

Return a vector of block representatives for all minimal non-trivial block
systems for the action of `G` on `L`.

Here, `L` must be a subvector of `1:degree(G)` on which `G` acts transitively.
`G` may move points outside `L`, in this case the restriction of the action
of the set stabilizer of `L` in `G` to `L` is considered.

An exception is thrown if this action is not transitive.

# Examples
```jldoctest
julia> G = transitive_group(8, 2)
Permutation group of degree 8

julia> minimal_block_reps(G)
3-element Vector{Vector{Int64}}:
 [1, 3]
 [1, 5]
 [1, 7]
```
"""
function minimal_block_reps(G::PermGroup, L::AbstractVector{Int} = moved_points(G))
   @assert is_transitive(G, L) "The group action is not transitive"
   return Vector{Vector{Int}}(GAP.Globals.RepresentativesMinimalBlocks(GapObj(G), GapObj(L))::GapObj)
end


"""
    all_blocks(G::PermGroup)

Return a vector that contains one block of each non-trivial block system
for the action of `G` on the set of moved points of `G`.

Each block in the returned list is sorted and contains the smallest point moved by `G`.

# Examples
```jldoctest
julia> G = transitive_group(8, 2)
Permutation group of degree 8

julia> all_blocks(G)
6-element Vector{Vector{Int64}}:
 [1, 2, 3, 8]
 [1, 5]
 [1, 3, 5, 7]
 [1, 3]
 [1, 3, 4, 6]
 [1, 7]
```
"""
all_blocks(G::PermGroup) = Vector{Vector{Int}}(GAP.Globals.AllBlocks(GapObj(G)))
#TODO: Do we really want to act on the set of moved points?


"""
    rank_action(G::PermGroup, L::AbstractVector{Int} = 1:degree(G))

Return the rank of the transitive action of `G` on `L`.
This is defined as the number of `G`-orbits in the action on ordered pairs
of points in `L`,
and is equal to the number of orbits of the stabilizer of a point in `L`
on `L`, see [Cam99](@cite) Section 1.11.

An exception is thrown if `G` is not transitive on `L`.

# Examples
```jldoctest
julia> G = symmetric_group(4); rank_action(G)  # 4-transitive
2

julia> H = sylow_subgroup(G, 2)[1]
Permutation group of degree 4 and order 8

julia> rank_action(H)  # not 2-transitive
3

julia> K = stabilizer(G, 1)[1]
Permutation group of degree 4 and order 6

julia> rank_action(K, 2:4)  # 2-transitive
2

julia> rank_action(K, 3:5)
ERROR: ArgumentError: the group is not transitive
[...]
```
"""
function rank_action(G::PermGroup, L::AbstractVector{Int} = 1:degree(G))
   @req is_transitive(G, L) "the group is not transitive"
   @req length(L) != 0 "the action domain is empty"
   H = stabilizer(G, L[1])[1]
   return length(orbits(gset(H, L, closed = true)))
end

"""
    transitivity(G::PermGroup, L::AbstractVector{Int} = 1:degree(G))

Return the maximum `k` such that `G` acts `k`-transitively on `L`,
that is, every `k`-tuple of points in `L` can be mapped simultaneously
to every other `k`-tuple by an element of `G`.

The output is `0` if `G` acts intransitively on `L`,
and an exception is thrown if `G` does not act on `L`.

# Examples
```jldoctest
julia> transitivity(mathieu_group(24))
5

julia> transitivity(symmetric_group(6))
6

julia> transitivity(symmetric_group(6), 1:7)
0

julia> transitivity(symmetric_group(6), 1:5)
ERROR: ArgumentError: the group does not act
[...]
```
"""
function transitivity(G::PermGroup, L::AbstractVector{Int} = 1:degree(G))
  gL = GapObj(L)
  res = GAP.Globals.Transitivity(GapObj(G), gL)::Int
  @req res !== GAP.Globals.fail "the group does not act"
  # If the result is `0` then it may be that `G` does not act on `L`,
  # and in this case we want to throw an exception.
  if res == 0 && length(L) > 0
    lens = GAP.Globals.OrbitLengths(GapObj(G), gL)
#TODO: Compute the orbit lengths more efficiently than GAP does.
    @req sum(lens) == length(L) "the group does not act"
  end
  return res
end

"""
    is_transitive(G::PermGroup, L::AbstractVector{Int} = 1:degree(G))

Return whether `G` acts transitively on `L`, that is,
`L` is an orbit of `G`.

# Examples
```jldoctest
julia> G = symmetric_group(6);

julia> is_transitive(G)
true

julia> is_transitive(sylow_subgroup(G, 2)[1])
false

julia> is_transitive(stabilizer(G, 1)[1])
false
```
"""
is_transitive(G::PermGroup, L::AbstractVector{Int} = 1:degree(G)) = GAPWrap.IsTransitive(GapObj(G), GapObj(L))
# Note that this definition does not coincide with that of the
# property `GAP.Globals.IsTransitive`, for which the default domain
# of the action is the set of moved points.


"""
    is_primitive(G::PermGroup, L::AbstractVector{Int} = 1:degree(G))

Return whether the action of `G` on `L` is primitive, that is,
the action is transitive and the point stabilizers are maximal in `G`.

# Examples
```jldoctest
julia> G = alternating_group(6);

julia> mx = filter(is_transitive, map(representative, maximal_subgroup_classes(G)))
3-element Vector{PermGroup}:
 Permutation group of degree 6 and order 24
 Permutation group of degree 6 and order 36
 Permutation group of degree 6 and order 60

julia> [(order(H), is_primitive(H)) for H in mx]
3-element Vector{Tuple{ZZRingElem, Bool}}:
 (24, 0)
 (36, 0)
 (60, 1)
```
"""
is_primitive(G::PermGroup, L::AbstractVector{Int} = 1:degree(G)) = GAPWrap.IsPrimitive(GapObj(G), GapObj(L))


"""
    is_regular(G::PermGroup, L::AbstractVector{Int} = 1:degree(G))

Return whether the action of `G` on `L` is regular
(i.e., transitive and semiregular).

# Examples
```jldoctest
julia> G = symmetric_group(6);

julia> H = sub(G, [G([2, 3, 4, 5, 6, 1])])[1]
Permutation group of degree 6

julia> is_regular(H)
true

julia> is_regular(G)
false
```
"""
is_regular(G::PermGroup, L::AbstractVector{Int} = 1:degree(G)) = GAPWrap.IsRegular(GapObj(G), GapObj(L))


"""
    is_semiregular(G::PermGroup, L::AbstractVector{Int} = 1:degree(G))

Return whether the action of `G` on `L` is semiregular
(i.e., the stabilizer of each point is the identity).

# Examples
```jldoctest
julia> G = symmetric_group(6);

julia> H = sub(G, [G([2, 3, 1, 5, 6, 4])])[1]
Permutation group of degree 6

julia> is_semiregular(H)
true

julia> is_regular(H)
false
```
"""
is_semiregular(G::PermGroup, L::AbstractVector{Int} = 1:degree(G)) = GAPWrap.IsSemiRegular(GapObj(G), GapObj(L))

"""
    orbit_representatives_and_stabilizers(G::MatrixGroup{E}, k::Int) where E <: FinFieldElem

Return a vector of pairs `(orb, stab)` where `orb` runs over representatives
of orbits of `G` on the `k`-dimensional subspaces of `F^n`,
where `G` is a subgroup of `general_linear_group(F, n)`.

# Examples
```jldoctest
julia> G = orthogonal_group(1, 4, GF(3))
GO+(4,3)

julia> res = orbit_representatives_and_stabilizers(G, 1);

julia> length(res)
3

julia> print(sort([index(G, stab) for (U, stab) in res]))
ZZRingElem[12, 12, 16]
```
"""
function orbit_representatives_and_stabilizers(G::MatrixGroup{E}, k::Int) where E <: FinFieldElem
  F = base_ring(G)
  n = degree(G)
  q = GAP.Obj(order(F))
  V = vector_space(F, n)
  k == 0 && return [(sub(V, [])[1], G)]
  # Note that GAP anyhow unpacks all subspaces.
  l = GAP.Globals.AsSSortedList(GAP.Globals.Subspaces(GAPWrap.GF(q)^n, k))::GapObj
  ll = GAP.Globals.List(l,
         GAP.UnwrapJuliaFunc(x -> GAP.Globals.BasisVectors(GAP.Globals.CanonicalBasis(x))))
  orbs = GAP.Globals.Orbits(GapObj(G), ll, GAP.Globals.OnSubspacesByCanonicalBasis)::GapObj
  orbreps = [orb[1] for orb in orbs]
  stabs = [_as_subgroup_bare(G, GAP.Globals.Stabilizer(GapObj(G), v, GAP.Globals.OnSubspacesByCanonicalBasis)) for v in orbreps]::Vector{typeof(G)}
  orbreps1 = [[[F(x) for x in v] for v in bas] for bas in orbreps]::Vector{Vector{Vector{elem_type(F)}}}
  orbreps2 = [sub(V, [V(v) for v in bas])[1] for bas in orbreps1]
  return [(orbreps2[i], stabs[i]) for i in 1:length(stabs)]
end<|MERGE_RESOLUTION|>--- conflicted
+++ resolved
@@ -516,61 +516,6 @@
 end
 
 
-<<<<<<< HEAD
-orbit(Omega::GSetByElements{<:GAPGroup, S}, omega::S) where S = _orbit_generic(Omega, omega)
-
-function _orbit_generic(Omega::GSetByElements{<:GAPGroup, S}, omega::S) where S
-    # In this generic function, we delegate the loop to GAP, but we act
-    # with Julia group elements on Julia objects via Julia functions.
-    G = acting_group(Omega)
-    acts = GapObj(gens(G))
-    gfun = GapObj(action_function(Omega))
-
-    # The following works only because GAP does not check
-    # whether the given (dummy) group 'GapObj(G)' fits to the given generators,
-    # or whether the elements of 'acts' are group elements.
-    orb = Vector{S}(GAP.Globals.Orbit(GapObj(G), omega, acts, acts, gfun)::GapObj)
-
-    res = as_gset(acting_group(Omega), action_function(Omega), orb)
-    # We know that this G-set is transitive.
-    set_attribute!(res, :orbits => [res])
-    return res
-end
-#T check whether omega lies in Omega?
-
-# special cases where we convert the objects to GAP
-# (the group elements as well as the objects they act on),
-# in order to use better methods on the GAP side:
-# - orbit of a perm. group on integers via `^`
-# - orbit of a perm. group on vectors of integers via `on_tuples`
-# - orbit of a perm. group on sets of integers via `on_sets`
-function orbit(Omega::GSetByElements{PermGroup, S}, omega::S) where S <: IntegerUnion
-    (action_function(Omega) == ^) || return _orbit_generic(Omega, omega)
-    return _orbit_special_GAP(Omega, omega)
-end
-
-function orbit(Omega::GSetByElements{PermGroup, S}, omega::S) where S <: Vector{<: IntegerUnion}
-    action_function(Omega) == on_tuples || return _orbit_generic(Omega, omega)
-    return _orbit_special_GAP(Omega, omega)
-end
-
-function orbit(Omega::GSetByElements{PermGroup, S}, omega::S) where S <: Set{<: IntegerUnion}
-    action_function(Omega) == on_sets || return _orbit_generic(Omega, omega)
-    return _orbit_special_GAP(Omega, omega)
-end
-
-function _orbit_special_GAP(Omega::GSetByElements{<:GAPGroup, S}, omega::S) where S
-    G = acting_group(Omega)
-    gfun = gap_action_function(Omega)
-    orb = Vector{S}(GAP.Globals.Orbit(GapObj(G), GapObj(omega), gfun)::GapObj)
-
-    res = as_gset(acting_group(Omega), action_function(Omega), orb)
-    # We know that this G-set is transitive.
-    set_attribute!(res, :orbits => [res])
-    return res
-end
-
-=======
 """
     orbit(Omega::GSet, omega)
 
@@ -588,7 +533,6 @@
 4
 ```
 """
->>>>>>> 0ea2a38c
 function orbit(Omega::GSetByElements{T, S}, omega::S) where {T<:Union{Group, FinGenAbGroup}, S}
     return orbit_via_Julia(Omega, omega)
 end
