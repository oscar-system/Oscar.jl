--- conflicted
+++ resolved
@@ -1123,11 +1123,7 @@
   )
   b, p = is_elementary_with_prime(T)
   @req b "T must be a p-elementary for some prime p"
-<<<<<<< HEAD
-  check = 0 < get_assert_level(:OrthogonalStablizer)
-=======
   check = 0 < get_assertion_level(:OrthogonalStablizer)
->>>>>>> 988b477c
   O = orthogonal_group(T)
   N, TtoN = normal_form(T)
   # Now we need to lift the subspaces
@@ -1224,11 +1220,7 @@
   n = length(elementary_divisors(N))
   r = rank
   O = orthogonal_group(N)
-<<<<<<< HEAD
-  check = 0 < get_assert_level(:OrthogonalStablizer)
-=======
   check = 0 < get_assertion_level(:OrthogonalStablizer)
->>>>>>> 988b477c
   if rank == 0 
     Z, iZ = sub(N, TorQuadModElem[])
     return [(iZ, id_hom(O))]
@@ -1622,11 +1614,7 @@
   @req b "T must be a p-elementary for some prime p"
   @assert isodd(p)
   O = orthogonal_group(T)
-<<<<<<< HEAD
-  check = 0 < get_assert_level(:OrthogonalStablizer)
-=======
   check = 0 < get_assertion_level(:OrthogonalStablizer)
->>>>>>> 988b477c
   N, TtoN = normal_form(T)
   # Now we need to lift the subspaces
   # since we are primary the kernel splits i.e. T = K \oplus N
@@ -1809,11 +1797,7 @@
   n = length(elementary_divisors(N))
   r = rank
   O = orthogonal_group(N)
-<<<<<<< HEAD
-  check = 0 < get_assert_level(:OrthogonalStablizer)
-=======
   check = 0 < get_assertion_level(:OrthogonalStablizer)
->>>>>>> 988b477c
   if rank == 0 
     Z, iZ = sub(N, TorQuadModElem[])
     return (iZ, id_hom(O))
@@ -1976,28 +1960,12 @@
   return true
 end
 
-<<<<<<< HEAD
-function _test(L::ZZLat, p)
-=======
 function _test_stabilizers(L::ZZLat, p)
->>>>>>> 988b477c
   DL = discriminant_group(L)
   D,iD = kernel(hom(DL,DL, [p*i for i in gens(DL)]))
   
   G,iG = restrict_automorphism_group(image_in_Oq(L)[1],iD);
   _,iG = is_subgroup(G, orthogonal_group(D));
-<<<<<<< HEAD
-  _test(D, G, iG)    
-end
-
-function _test(D::TorQuadModule)
-  G = orthogonal_group(D);
-  iG = id_hom(G)
-  _test(D, G, iG)
-end
-    
-function _test(D::TorQuadModule, G, iG; fast=true)
-=======
   _test_stabilizers(D, G, iG)    
 end
 
@@ -2008,7 +1976,6 @@
 end
     
 function _test_stabilizers(D::TorQuadModule, G, iG; fast=true)
->>>>>>> 988b477c
   G = orthogonal_group(D);
   iG = id_hom(G)
   _, p = is_elementary_with_prime(D)
