--- conflicted
+++ resolved
@@ -472,7 +472,6 @@
   end
 end
 
-<<<<<<< HEAD
 """
     letters(g::Union{PcGroupElem, SubPcGroupElem})
 
@@ -577,7 +576,6 @@
   x = Oscar.GAPWrap.PcElementByExponentsNC(pcgs, GapObj(e, true))
   return Oscar.group_element(G, x)
 end
-=======
 
 # Create an Oscar collector from a GAP collector.
 
@@ -641,5 +639,4 @@
   return c
 end
 
-collector(G::PcGroup) = collector(ZZRingElem, G)
->>>>>>> e8f8ecc5
+collector(G::PcGroup) = collector(ZZRingElem, G)