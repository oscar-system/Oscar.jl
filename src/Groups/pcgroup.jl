--- conflicted
+++ resolved
@@ -107,12 +107,9 @@
 ```jldoctest
 julia> c = collector(2, Int);
 
-<<<<<<< HEAD
-=======
 julia> get_relative_order(c, 1)
 0
 
->>>>>>> 10f22977
 julia> set_relative_order!(c, 1, 2)
 
 julia> get_relative_order(c, 1)
@@ -166,14 +163,11 @@
 ```jldoctest
 julia> c = collector(2);
 
-<<<<<<< HEAD
-=======
 julia> get_relative_orders(c)
 2-element Vector{ZZRingElem}:
  0
  0
 
->>>>>>> 10f22977
 julia> set_relative_orders!(c, ZZRingElem[2, 0])
 
 julia> get_relative_orders(c)
@@ -233,12 +227,9 @@
 
 julia> set_relative_order!(c, 2, 3)
 
-<<<<<<< HEAD
-=======
 julia> get_power(c, 1)
 Pair{Int64, Int64}[]
 
->>>>>>> 10f22977
 julia> set_power!(c, 1, [2 => 1])
 
 julia> get_power(c, 1)
@@ -297,13 +288,10 @@
 
 julia> set_relative_orders!(c, [2, 3])
 
-<<<<<<< HEAD
-=======
 julia> get_conjugate(c, 2, 1)
 1-element Vector{Pair{Int64, Int64}}:
  2 => 1
 
->>>>>>> 10f22977
 julia> set_conjugate!(c, 2, 1, [2 => 2])
 
 julia> get_conjugate(c, 2, 1)
@@ -314,14 +302,8 @@
 function get_conjugate(c::Collector{T}, j::Int, i::Int) where T <: IntegerUnion
   @req 0 < i <= c.ngens "the collector has only $(c.ngens) generators not $i"
   @req i < j "only for i < j, but i = $i, j = $j"
-<<<<<<< HEAD
-  #XXX: will crash if this pair is not defined as they commute...
-  #     needs thinking, is_assigned(c.com, i, j), ..., 
-  return c.conjugates[i,j]
-=======
   conj = c.conjugates
   return isassigned(conj, i, j) ? conj[i, j] : [j => T(1)]
->>>>>>> 10f22977
 end
 
 """
