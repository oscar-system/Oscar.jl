--- conflicted
+++ resolved
@@ -3388,33 +3388,6 @@
 end
 
 
-<<<<<<< HEAD
-@doc raw"""
-    central_character(chi::GAPGroupClassFunction)
-
-Return the central character of `chi`,
-which is the class function `omega` that is defined by
-`omega(g) = |g^G| ⋅ chi(g)/chi(1)` for each `g` in the group `G` of `chi`.
-
-# Examples
-```jldoctest
-julia> tbl = character_table("A5");
-
-julia> chi = tbl[4]
-class_function(character table of A5, [4, 0, 1, -1, -1])
-
-julia> central_character(chi)
-class_function(character table of A5, [1, 0, 5, -3, -3])
-```
-"""
-function central_character(chi::GAPGroupClassFunction)
-  return GAPGroupClassFunction(parent(chi),
-           GAPWrap.CentralCharacter(GapObj(chi)))
-end
-
-
-=======
->>>>>>> 4e775353
 @doc raw"""
     symmetrizations(characters::Vector{GAPGroupClassFunction}, n::Int)
 
