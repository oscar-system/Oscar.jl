"""
A *group action* of a group G on a set Ω (from the right) is defined by
a map μ: Ω × G → Ω that satisfies the compatibility conditions
μ(μ(x, g), h) = μ(x, g*h) and μ(x, one(G)) == x for all x ∈ Ω.

The maps μ are implemented as functions that take two arguments, an element
x of Ω and a group element g, and return the image of x under g.

In many cases, a natural action is given by the types of the elements in Ω
and in G.
For example permutation groups act on positive integers by just applying
the permutations.
In such situations, the function `^` can be used as action function,
and `^` is taken as the default whenever no other function is prescribed.

However, the action is not always determined by the types of the involved
objects.
For example, permutations can act on vectors of positive integers by
applying the permutations pointwise, or by permuting the entries;
matrices can act on vectors by multiplying the vector with the matrix,
or by multiplying the inverse of the matrix with the vector;
and of course one can construct new custom actions in situations where
default actions are already available.

Thus it is in general necessary to specify the action function explicitly.
The following ones are commonly used.
"""

#############################################################################
##
##  common actions of group elements
##
##  The idea is to delegate the action of `GAPGroupElem` objects
##  on `GAP.GapObj` objects to the corresponding GAP action,
##  and to implement the action on native Julia objects case by case.

"""
We try to avoid introducing `on_points` and `on_right`.
Note that the GAP functions `OnPoints` and `OnRight` just delegate
to powering `^` and right multiplication `*`, respectively.
Thus we have to make sure that `^` and `*` are installed in all
relevant situations.
One such case is the action of `GAPGroupElem` objects on `GapObj`
objects, for example wrapped GAP matrices on GAP vectors:

```
julia> g = GL(2,3);

julia> m = g[1]
[ [ Z(3), 0*Z(3) ], [ 0*Z(3), Z(3)^0 ] ]

julia> v = m.X[1]
GAP: [ Z(3), 0*Z(3) ]

julia> v^m
GAP: [ Z(3)^0, 0*Z(3) ]

julia> v*m
GAP: [ Z(3)^0, 0*Z(3) ]
```
"""

^(pnt::GAP.Obj, x::GAPGroupElem) = GAP.Globals.:^(pnt, x.X)

*(pnt::GAP.Obj, x::GAPGroupElem) = GAP.Globals.:*(pnt, x.X)


"""
    on_tuples(tuple::GAP.GapObj, x::GAPGroupElem)
    on_tuples(tuple::Vector, x::GAPGroupElem)
    on_tuples(tuple::T, x::GAPGroupElem) where T <: Tuple

Return the image of `tuple` under `x`,
where the action is given by applying `^` to the entries of `tuple`.

For `Vector` and `Tuple` objects,
one can also call `^` instead of `on_tuples`.

# Examples
```jldoctest
julia> g = symmetric_group(3);  g[1]
(1,2,3)

julia> l = GAP.GapObj([1, 2, 4])
GAP: [ 1, 2, 4 ]

julia> on_tuples(l, g[1])
GAP: [ 2, 3, 4 ]

julia> on_tuples([1, 2, 4], g[1])
3-element Vector{Int64}:
 2
 3
 4

julia> on_tuples((1, 2, 4), g[1])
(2, 3, 4)

julia> (1, 2, 4)^g[1]
(2, 3, 4)
```
"""
on_tuples(tuple::GapObj, x::GAPGroupElem) = GAPWrap.OnTuples(tuple, x.X)

on_tuples(tuple::Vector{T}, x::GAPGroupElem) where T = T[pnt^x for pnt in tuple]
^(tuple::Vector{T}, x::GAPGroupElem) where T = on_tuples(tuple, x)

on_tuples(tuple::T, x::GAPGroupElem) where T <: Tuple = T(pnt^x for pnt in tuple)
^(tuple::T, x::GAPGroupElem) where T <: Tuple = on_tuples(tuple, x)


"""
    on_sets(set::GAP.GapObj, x::GAPGroupElem)
    on_sets(set::Vector, x::GAPGroupElem)
    on_sets(set::Tuple, x::GAPGroupElem)
    on_sets(set::AbstractSet, x::GAPGroupElem)

Return the image of `set` under `x`,
where the action is given by applying `^` to the entries
of `set`, and then turning the result into a sorted vector/tuple or a set,
respectively.

For `Set` objects, one can also call `^` instead of `on_sets`.

# Examples
```jldoctest
julia> g = symmetric_group(3);  g[1]
(1,2,3)

julia> l = GAP.GapObj([1, 3])
GAP: [ 1, 3 ]

julia> on_sets(l, g[1])
GAP: [ 1, 2 ]

julia> on_sets([1, 3], g[1])
2-element Vector{Int64}:
 1
 2

julia> on_sets((1, 3), g[1])
(1, 2)

julia> on_sets(Set([1, 3]), g[1])
Set{Int64} with 2 elements:
  2
  1

julia> BitSet([1, 3])^g[1]
BitSet with 2 elements:
  1
  2
```
"""
on_sets(set::GapObj, x::GAPGroupElem) = GAPWrap.OnSets(set, x.X)

function on_sets(set::Vector{T}, x::GAPGroupElem) where T
    res = T[pnt^x for pnt in set]
    sort!(res)
    return res
end

on_sets(set::T, x::GAPGroupElem) where T <: AbstractSet = T(pnt^x for pnt in set)

function on_sets(set::T, x::GAPGroupElem) where T <: Tuple
    res = [pnt^x for pnt in set]
    sort!(res)
    return T(res)
end

^(set::AbstractSet, x::GAPGroupElem) = on_sets(set, x)

"""
    on_sets_sets(set::GAP.GapObj, x::GAPGroupElem)
    on_sets_sets(set::Vector, x::GAPGroupElem)
    on_sets_sets(set::Tuple, x::GAPGroupElem)
    on_sets_sets(set::AbstractSet, x::GAPGroupElem)

Return the image of `set` under `x`,
where the action is given by applying `on_sets` to the entries
of `set`, and then turning the result into a sorted vector/tuple or a set,
respectively.

# Examples
```jldoctest
julia> g = symmetric_group(3);  g[1]
(1,2,3)

julia> l = GAP.GapObj([[1, 2], [3, 4]], recursive = true)
GAP: [ [ 1, 2 ], [ 3, 4 ] ]

julia> on_sets_sets(l, g[1])
GAP: [ [ 1, 4 ], [ 2, 3 ] ]

julia> on_sets_sets([[1, 2], [3, 4]], g[1])
2-element Vector{Vector{Int64}}:
 [1, 4]
 [2, 3]

julia> on_sets_sets(((1, 2), (3, 4)), g[1])
((1, 4), (2, 3))

julia> on_sets_sets(Set([[1, 2], [3, 4]]), g[1])
Set{Vector{Int64}} with 2 elements:
  [2, 3]
  [1, 4]

julia> setset = Set([BitSet([1, 2]), BitSet([3, 4])]);

julia> on_sets_sets(setset, g[1])
Set{BitSet} with 2 elements:
  BitSet([1, 4])
  BitSet([2, 3])

julia> ans == setset^g[1]
true
```
"""
on_sets_sets(set::GapObj, x::GAPGroupElem) = GAPWrap.OnSetsSets(set, x.X)

function on_sets_sets(set::Vector{T}, x::GAPGroupElem) where T
    res = T[on_sets(pnt, x) for pnt in set]
    sort!(res)
    return res
end

on_sets_sets(set::T, x::GAPGroupElem) where T <: AbstractSet = T(on_sets(pnt, x) for pnt in set)

function on_sets_sets(set::T, x::GAPGroupElem) where T <: Tuple
    res = [on_sets(pnt, x) for pnt in set]
    sort!(res)
    return T(res)
end


"""
    permuted(pnt::GAP.GapObj, x::PermGroupElem)
    permuted(pnt::Vector, x::PermGroupElem)
    permuted(pnt::Tuple, x::PermGroupElem)

Return the image of `pnt` under `x`,
where the action is given by permuting the entries of `pnt` with `x`.

# Examples
```jldoctest
julia> g = symmetric_group(3);  g[1]
(1,2,3)

julia> a = ["a", "b", "c"]
3-element Vector{String}:
 "a"
 "b"
 "c"

julia> permuted(a, g[1])
3-element Vector{String}:
 "c"
 "a"
 "b"

julia> permuted(("a", "b", "c"), g[1])
("c", "a", "b")

julia> l = GAP.GapObj(a, recursive = true)
GAP: [ "a", "b", "c" ]

julia> permuted(l, g[1])
GAP: [ "c", "a", "b" ]
```
"""
permuted(pnt::GapObj, x::PermGroupElem) = GAPWrap.Permuted(pnt, x.X)

function permuted(pnt::Vector{T}, x::PermGroupElem) where T
   invx = inv(x)
   return pnt[[i^invx for i in 1:length(pnt)]]
end

function permuted(pnt::T, x::PermGroupElem) where T <: Tuple
   invx = inv(x)
   return T(pnt[[i^invx for i in 1:length(pnt)]])
end


@doc raw"""
    on_indeterminates(f::GAP.GapObj, p::PermGroupElem)
    on_indeterminates(f::MPolyRingElem, p::PermGroupElem)
    on_indeterminates(f::FreeAssAlgElem, p::PermGroupElem)
    on_indeterminates(f::MPolyIdeal, p::PermGroupElem)

Return the image of `f` under `p` where `p` acts via permuting the indeterminates.

For `MPolyRingElem`, `FreeAssAlgElem`, and `MPolyIdeal` objects,
one can also call `^` instead of `on_indeterminates`.

# Examples
```jldoctest
julia> g = symmetric_group(3);  p = g[1]
(1,2,3)

julia> R, x = polynomial_ring(QQ, ["x1", "x2", "x3"]);

julia> f = x[1]*x[2] + x[2]*x[3]
x1*x2 + x2*x3

julia> f^p
x1*x3 + x2*x3

julia> x = [GAP.Globals.X(GAP.Globals.Rationals, i) for i in 1:3];

julia> f = x[1]*x[2] + x[2]*x[3]
GAP: x_1*x_2+x_2*x_3

julia> on_indeterminates(f, p)
GAP: x_1*x_3+x_2*x_3
```
"""
on_indeterminates(f::GapObj, p::PermGroupElem) = GAPWrap.OnIndeterminates(f, p.X)

function on_indeterminates(f::MPolyRingElem, s::PermGroupElem)
  G = parent(s)
  @assert ngens(parent(f)) == degree(G)

  g = Generic.MPolyBuildCtx(parent(f))
  for (c, e) = Base.Iterators.zip(Generic.MPolyCoeffs(f), Generic.MPolyExponentVectors(f))
    s_e = zeros(Int, degree(G))
    for i=1:degree(G)
      s_e[s(i)] = e[i]
    end
    push_term!(g, c, s_e)
  end
  return finish(g)
end

function on_indeterminates(f::FreeAssAlgElem{T}, s::PermGroupElem) where T
  G = parent(s)
  S = parent(f)
  @assert ngens(S) == degree(G)

  e = exponent_words(f)
  c = Vector{T}(collect(coefficients(f)))
  es = [on_tuples(x, s) for x in e]
  return S(c, es)
end

@doc raw"""
    on_indeterminates(f::GAP.GapObj, p::MatrixGroupElem)
    on_indeterminates(f::MPolyRingElem{T}, p::MatrixGroupElem{T}) where T
    on_indeterminates(f::MPolyIdeal, p::MatrixGroupElem)

Return the image of `f` under `p` where `p` acts via evaluating `f` at the
vector obtained by multiplying `p` with the (column) vector of indeterminates.
This corresponds to considering the variables of the polynomial ring containing
`f` as the basis of a vector space on which `p` acts by multiplication from the
right.

For `MPolyRingElem` and `MPolyIdeal` objects, one can also call `^` instead of
`on_indeterminates`.

# Examples
```jldoctest
julia> g = general_linear_group(2, 5);  m = g[2]
[4   1]
[4   0]

julia> R, x = polynomial_ring(base_ring(g), degree(g));

julia> f = x[1]*x[2] + x[1]
x1*x2 + x1

julia> f^m
x1^2 + 4*x1*x2 + 4*x1 + x2
```
"""
function on_indeterminates(f::GapObj, p::MatrixGroupElem)
  # We assume that we act on the indeterminates with numbers 1, ..., nrows(p).
  # (Note that `f` does not know about a polynomial ring to which it belongs.)
  n = nrows(p)
  fam = GAPWrap.CoefficientsFamily(GAPWrap.FamilyObj(f))
  indets = GapObj([GAPWrap.Indeterminate(fam, i) for i in 1:n])
  return GAPWrap.Value(f, indets, p.X * indets)
end

function on_indeterminates(f::MPolyRingElem{T}, p::MatrixGroupElem{T}) where T
  @assert base_ring(f) == base_ring(p)
  @assert ngens(parent(f)) == degree(parent(p))
  act = right_action(parent(f), p)
  return act(f)
end

function on_indeterminates(I::MPolyIdeal, p::PermGroupElem)
  @assert ngens(base_ring(I)) == degree(parent(p))
  imggens = [on_indeterminates(x, p) for x in gens(I)]
  return ideal(parent(imggens[1]), imggens)
end

function on_indeterminates(I::MPolyIdeal, p::MatrixGroupElem)
  @assert base_ring(gen(I, 1)) == base_ring(p)
  @assert ngens(base_ring(I)) == degree(parent(p))
  imggens = [on_indeterminates(x, p) for x in gens(I)]
  return ideal(parent(imggens[1]), imggens)
end

^(f::MPolyRingElem, p::PermGroupElem) = on_indeterminates(f, p)

^(f::FreeAssAlgElem, p::PermGroupElem) = on_indeterminates(f, p)

^(f::MPolyRingElem{T}, p::MatrixGroupElem{T, S}) where T where S = on_indeterminates(f, p)

^(I::MPolyIdeal, p::PermGroupElem) = on_indeterminates(I, p)

^(I::MPolyIdeal, p::MatrixGroupElem) = on_indeterminates(I, p)


# We do not support `on_lines(line::Vector, x::GAPGroupElem)`
# because for example `*(::fpFieldElem, ::Vector{fpFieldElem})`
# is not supported.
"""
    on_lines(line::GAP.GapObj, x::GAPGroupElem)
    on_lines(line::AbstractAlgebra.Generic.FreeModuleElem, x::GAPGroupElem)

Return the image of the nonzero vector `line` under `x`,
where the action is given by first computing `line * x`
and then normalizing the result by scalar multiplication from the left
such that the first nonzero entry is the `one` of the `base_ring` of `line`.

# Examples
```jldoctest
julia> n = 2;  F = GF(5);  g = general_linear_group(n, F);

julia> v = gen(free_module(F, n), 1)
(1, 0)

julia> m = gen(g, 2)
[4   1]
[4   0]

julia> v * m
(4, 1)

julia> on_lines(v, m)
(1, 4)
```
"""
on_lines(line::GapObj, x::GAPGroupElem) = GAPWrap.OnLines(line, x.X)

function on_lines(line::AbstractAlgebra.Generic.FreeModuleElem, x::GAPGroupElem)
    res = line * x
    @assert ! iszero(res) "vector must be nonzero"
    i = 1
    while iszero(res[i])
      i = i+1
    end
    return inv(res[i]) * res
end

<<<<<<< HEAD
function on_subgroups(x::GapObj, g::GAPGroupElem)
  return GAPWrap.Group(GAPWrap.Image(g.X, GAPWrap.GeneratorsOfGroup(x)))
=======
@doc raw"""
    on_subgroups(x::GapObj, g::GAPGroupElem) -> GapObj
    on_subgroups(x::T, g::GAPGroupElem) where T <: GAPGroup -> T

Return the image of the group `x` under `g`. Note that `x` must
be a subgroup of the domain of `g`.

# Examples
```jldoctest
julia> C = cyclic_group(20)
Pc group of order 20

julia> S = automorphism_group(C)
Aut( <pc group of size 20 with 3 generators> )

julia> H, _ = sub(C, [gens(C)[1]^4])
(Pc group of order 5, Hom: pc group -> pc group)

julia> all(g -> on_subgroups(H, g) == H, S)
true
```
"""
function on_subgroups(x::GapObj, g::GAPGroupElem)
  return GAPWrap.Image(g.X, x)
>>>>>>> 5bbe0a3b
end

on_subgroups(x::T, g::GAPGroupElem) where T <: GAPGroup = T(on_subgroups(x.X, g))

@doc raw"""
    stabilizer(G::Oscar.GAPGroup, pnt::Any[, actfun::Function])

Return the subgroup of `G` that consists of all those elements `g`
that fix `pnt` under the action given by `actfun`,
that is, `actfun(pnt, g) == pnt` holds.

The default for `actfun` depends on the types of `G` and `pnt`:
If `G` is a `PermGroup` then the default actions on integers,
`Vector`s of  integers, and `Set`s of integers are given by
`^`, `on_tuples`, and `on_sets`, respectively.
If `G` is a `MatrixGroup` then the default actions on `FreeModuleElem`s,
`Vector`s of them, and `Set`s of them are given by
`*`, `on_tuples`, and `on_sets`, respectively.

# Examples
```jldoctest
julia> G = symmetric_group(5);

julia> S = stabilizer(G, 1);  order(S[1])
24

julia> S = stabilizer(G, [1, 2]);  order(S[1])
6

julia> S = stabilizer(G, Set([1, 2]));  order(S[1])
12

julia> S = stabilizer(G, [1, 1, 2, 2, 3], permuted);  order(S[1])
4
```
"""
function stabilizer(G::Oscar.GAPGroup, pnt::Any, actfun::Function)
    return Oscar._as_subgroup(G, GAP.Globals.Stabilizer(G.X, pnt,
        GapObj([x.X for x in gens(G)]), GapObj(gens(G)),
        GAP.WrapJuliaFunc(actfun))::GapObj)
end

# natural stabilizers in permutation groups
stabilizer(G::PermGroup, pnt::T) where T <: Oscar.IntegerUnion = stabilizer(G, pnt, ^)

stabilizer(G::PermGroup, pnt::Vector{T}) where T <: Oscar.IntegerUnion = stabilizer(G, pnt, on_tuples)

stabilizer(G::PermGroup, pnt::AbstractSet{T}) where T <: Oscar.IntegerUnion = stabilizer(G, pnt, on_sets)

# natural stabilizers in matrix groups
stabilizer(G::MatrixGroup{ET,MT}, pnt::AbstractAlgebra.Generic.FreeModuleElem{ET}) where {ET,MT} = stabilizer(G, pnt, *)

stabilizer(G::MatrixGroup{ET,MT}, pnt::Vector{AbstractAlgebra.Generic.FreeModuleElem{ET}}) where {ET,MT} = stabilizer(G, pnt, on_tuples)

stabilizer(G::MatrixGroup{ET,MT}, pnt::AbstractSet{AbstractAlgebra.Generic.FreeModuleElem{ET}}) where {ET,MT} = stabilizer(G, pnt, on_sets)


"""
    right_coset_action(G::T, U::T) where T <: GAPGroup

Compute the action of `G` on the right cosets of its subgroup `U`.

# Examples
```jldoctest
julia> G = symmetric_group(6);

julia> H = sylow_subgroup(G, 2)[1]
Permutation group of degree 6 and order 16

julia> index(G, H)
45

julia> act = right_coset_action(G, H);

julia> degree(codomain(act)) == index(G, H)
true
```
"""
function right_coset_action(G::T, U::T) where T <: GAPGroup
  mp = GAP.Globals.FactorCosetAction(G.X, U.X)
  @req mp !== GAP.Globals.fail "Invalid input"
  H = PermGroup(GAPWrap.Range(mp))
  return GAPGroupHomomorphism(G, H, mp)
end<|MERGE_RESOLUTION|>--- conflicted
+++ resolved
@@ -453,10 +453,6 @@
     return inv(res[i]) * res
 end
 
-<<<<<<< HEAD
-function on_subgroups(x::GapObj, g::GAPGroupElem)
-  return GAPWrap.Group(GAPWrap.Image(g.X, GAPWrap.GeneratorsOfGroup(x)))
-=======
 @doc raw"""
     on_subgroups(x::GapObj, g::GAPGroupElem) -> GapObj
     on_subgroups(x::T, g::GAPGroupElem) where T <: GAPGroup -> T
@@ -481,7 +477,6 @@
 """
 function on_subgroups(x::GapObj, g::GAPGroupElem)
   return GAPWrap.Image(g.X, x)
->>>>>>> 5bbe0a3b
 end
 
 on_subgroups(x::T, g::GAPGroupElem) where T <: GAPGroup = T(on_subgroups(x.X, g))
