--- conflicted
+++ resolved
@@ -256,6 +256,11 @@
 # scalar multiplication with polynomials, integers
 *(a::Any, b::AbstractFreeModElem) = parent(b)(base_ring(parent(b))(a)*coordinates(b))
 
+# scalar multiplication with PBWAlg(Quo)Elem is separate because there is no base_ring
+# TODO: check if this is still necessary
+*(a::PBWAlgQuoElem, b::AbstractFreeModElem) = parent(b)(a*coordinates(b))
+*(a::PBWAlgElem, b::AbstractFreeModElem) = parent(b)(a*coordinates(b))
+
 function *(a::T, b::AbstractFreeModElem{T}) where {T <: AdmissibleModuleFPRingElem}
   @assert is_left(parent(b)) "left multiplication is not defined for non-left module $(parent(b))"
   parent(a) === base_ring(parent(b)) && return parent(b)(a*coordinates(b))
@@ -271,13 +276,6 @@
   error("scalar multiplication from the right is not yet supported")
 end
 
-<<<<<<< HEAD
-*(a::Int, b::AbstractFreeModElem) = parent(b)(a*coordinates(b))
-*(a::Integer, b::AbstractFreeModElem) = parent(b)(base_ring(parent(b))(a)*coordinates(b))
-*(a::QQFieldElem, b::AbstractFreeModElem) = parent(b)(base_ring(parent(b))(a)*coordinates(b))
-*(a::PBWAlgQuoElem, b::AbstractFreeModElem) = parent(b)(a*coordinates(b))
-*(a::PBWAlgElem, b::AbstractFreeModElem) = parent(b)(a*coordinates(b))
-=======
 # Methods to determine whether a module is a left-, right-, or bi-module. 
 # We plan to have flags set for this. But for the moment the generic code only supports left-multiplication, 
 # so we can decide this from the type alone. How we do it in the long run is not yet decided, but in either case
@@ -294,7 +292,6 @@
 is_two_sided(::Type{T}) where {RET<:RingElem, T<:ModuleFP{RET}} = true
 is_two_sided(::Type{T}) where {RET<:AdmissibleModuleFPRingElem, T<:ModuleFP{RET}} = false # see above
 
->>>>>>> 91d29385
 
 @doc raw"""
     zero(F::AbstractFreeMod)
