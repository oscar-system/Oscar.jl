##################################################
# Tensor
##################################################

@doc raw"""
    tensor_product(F::FreeMod...; task::Symbol = :none)

Given a collection of free modules, say, $F_1, \dots, F_n$ over a ring $R$, return $F_1\otimes_R \cdots \otimes_R F_n$.


If `task = :map`, additionally return the map which sends a tuple $(f_1,\dots, f_n)$ of elements $f_i\in F_i$ to the pure tensor $f_1\otimes\dots\otimes f_n$.
"""
function tensor_product(G::FreeMod...; task::Symbol = :none)
  gs = [is_graded(g) for g in G]
  if !all(gs) && !all(!x for x in gs)
    error("All factors must either be graded or all must be ungraded.")
  end
  s = G[1].S
  t = [[x] for x = 1:ngens(G[1])]
  for H = G[2:end]
    s = [Symbol("$x \\otimes $y") for x = s  for y = H.S]
    t = [push!(deepcopy(x), y) for x = t  for y = 1:ngens(H)]
  end

  F = FreeMod(G[1].R, prod([rank(g) for g in G]))
  F.S = s
  set_attribute!(F, :show => Hecke.show_tensor_product, :tensor_product => G)

  function pure(g::FreeModElem...)
    @assert length(g) == length(G)
    @assert all(i -> parent(g[i]) === G[i], 1:length(G))
    z = [[x] for x = coordinates(g[1]).pos]
    zz = coordinates(g[1]).values
    for h = g[2:end]
      zzz = Vector{Int}[]
      zzzz = elem_type(F.R)[]
      for i = 1:length(z)
        for (p, v) in coordinates(h)
          push!(zzz, push!(deepcopy(z[i]), p))
          push!(zzzz, zz[i]*v)
        end
      end
      z = zzz
      zz = zzzz
    end
    indices = Vector{Int}([findfirst(==(y), t) for y = z])
    return FreeModElem(sparse_row(F.R, indices, zz), F)
  end
  function pure(T::Tuple)
    return pure(T...)
  end
  function inv_pure(e::FreeModElem)
    c = coordinates(e)
    if length(c.pos) == 0
      return Tuple(zero(g) for g = G)
    end
    @assert length(c.pos) == 1
    @assert isone(c.values[1])
    return Tuple(gen(G[i], t[c.pos[1]][i]) for i = 1:length(G))
  end

  set_attribute!(F, :tensor_pure_function => pure, :tensor_generator_decompose_function => inv_pure)

  if all(is_graded, G)
    tensor_degrees = [sum(G[i].d[tplidx[i]] for i in 1:length(G)) for tplidx in t] 
    F.d = tensor_degrees
  end

  @assert _is_tensor_product(F)[1]
  if task == :none
    return F
  end

  return F, MapFromFunc(Hecke.TupleParent(Tuple([zero(g) for g = G])), F, pure, inv_pure)
end

⊗(G::ModuleFP...) = tensor_product(G..., task = :none)

@doc raw"""
    tensor_product(M::ModuleFP...; task::Symbol = :none)

Given a collection of modules, say, $M_1, \dots, M_n$ over a ring $R$, return $M_1\otimes_R \cdots \otimes_R M_n$.

If `task = :map`, additionally return the map which sends a tuple $(m_1,\dots, m_n)$ of elements $m_i\in M_i$ to the pure tensor $m_1\otimes\dots\otimes m_n$.

# Examples
```jldoctest
julia> R, (x, y, z) = polynomial_ring(QQ, [:x, :y, :z]);

julia> F = free_module(R, 1);

julia> A = R[x; y];

julia> B = R[x^2; y^3; z^4];

julia> M = SubquoModule(F, A, B);

julia> gens(M)
2-element Vector{SubquoModuleElem{QQMPolyRingElem}}:
 x*e[1]
 y*e[1]

julia> T, t = tensor_product(M, M; task = :map);

julia> gens(T)
4-element Vector{SubquoModuleElem{QQMPolyRingElem}}:
 (e[1] \otimes e[1])
 (e[1] \otimes e[2])
 (e[2] \otimes e[1])
 (e[2] \otimes e[2])

julia> domain(t)
parent of tuples of type Tuple{SubquoModuleElem{QQMPolyRingElem}, SubquoModuleElem{QQMPolyRingElem}}

julia> t((M[1], M[2]))
(e[1] \otimes e[2])
```
"""
<<<<<<< HEAD
function tensor_product(G::ModuleFP...; 
    ambient_tensor_product::FreeMod=tensor_product((ambient_free_module(x) for x in G)..., task = :none),
    task::Symbol = :none
  )
  F = ambient_tensor_product
  mF = tensor_pure_function(ambient_tensor_product)
  # We want to store a dict where the keys are tuples of indices and the values
  # are the corresponding pure vectors (i.e. a tuple (2,1,5) represents the 
  # 2nd, 1st and 5th generator of the 1st, 2nd and 3rd module, which we are 
  # tensoring. The corresponding value is then G[1][2] ⊗ G[2][1] ⊗ G[2][5]). 
  corresponding_tuples_as_indices = vec([x for x = Base.Iterators.ProductIterator(Tuple(1:ngens(x) for x = G))])
  # In corresponding_tuples we store tuples of the actual generators, so in 
  # the example above we would store (G[1][2], G[2][1], G[2][5]).
  corresponding_tuples = map(index_tuple -> Tuple(map(index -> G[index][index_tuple[index]],1:length(index_tuple))), corresponding_tuples_as_indices)

  generating_tensors::Vector{elem_type(F)} = map(mF, map(tuple -> map(x -> parent(x) isa FreeMod ? x : repres(x), tuple), corresponding_tuples))
  s, emb = sub(F, generating_tensors)
  #s, emb = sub(F, vec([mF(x) for x = Base.Iterators.ProductIterator(Tuple(gens(x, ambient_free_module(x)) for x = G))]), :with_morphism)
  q::Vector{elem_type(F)} = vcat([vec([mF(x) for x = Base.Iterators.ProductIterator(Tuple(i == j ? rels(G[i]) : gens(ambient_free_module(G[i])) for i=1:length(G)))]) for j=1:length(G)]...) 
  local projection_map
  if length(q) != 0
    s, projection_map = quo(s, q)
=======
function tensor_product(G::ModuleFP...; task::Symbol = :none)
  resols = AbsHyperComplex[]
  augs = ModuleFPHom[]
  for M in G
    res, aug = free_resolution(SimpleFreeResolution, M)
    push!(resols, res)
    push!(augs, aug[0])
>>>>>>> fba692f1
  end
  res_prod = tensor_product(resols)
  tot = total_complex(res_prod)
  pres = map(tot, 1)
  I, inc_I = image(pres)
  result, pr_res = quo(tot[0], I)
  
  # assemble the multiplication and decomposition functions
  z = Tuple([0 for _ in 1:length(G)])
  @assert _is_tensor_product(res_prod[z])[1]
  function pure(tuple_elems::Union{SubquoModuleElem,FreeModElem}...)
    w = [preimage(augs[i], x) for (i, x) in enumerate(tuple_elems)]
    free_pure = tensor_pure_function(res_prod[z])
    ww = free_pure(w...)
    return pr_res(canonical_injection(tot[0], 1)(ww))
  end
  function pure(T::Tuple)
    return pure(T...)
  end
  
  decompose_generator = function(v::SubquoModuleElem)
    w = canonical_projection(tot[0], 1)(preimage(pr_res, v))
    w_dec = tensor_generator_decompose_function(res_prod[z])(w)
    return Tuple([augs[i](x) for (i, x) in enumerate(w_dec)])
  end

  set_attribute!(result, :tensor_pure_function => pure, :tensor_generator_decompose_function => decompose_generator)
  set_attribute!(result, :show => Hecke.show_tensor_product, :tensor_product => G)
  @assert _is_tensor_product(result)[1]
  
  if task == :none
    return result
  end

  return result, MapFromFunc(Hecke.TupleParent(Tuple([zero(g) for g = G])), result, pure, decompose_generator)
end

<|MERGE_RESOLUTION|>--- conflicted
+++ resolved
@@ -116,30 +116,6 @@
 (e[1] \otimes e[2])
 ```
 """
-<<<<<<< HEAD
-function tensor_product(G::ModuleFP...; 
-    ambient_tensor_product::FreeMod=tensor_product((ambient_free_module(x) for x in G)..., task = :none),
-    task::Symbol = :none
-  )
-  F = ambient_tensor_product
-  mF = tensor_pure_function(ambient_tensor_product)
-  # We want to store a dict where the keys are tuples of indices and the values
-  # are the corresponding pure vectors (i.e. a tuple (2,1,5) represents the 
-  # 2nd, 1st and 5th generator of the 1st, 2nd and 3rd module, which we are 
-  # tensoring. The corresponding value is then G[1][2] ⊗ G[2][1] ⊗ G[2][5]). 
-  corresponding_tuples_as_indices = vec([x for x = Base.Iterators.ProductIterator(Tuple(1:ngens(x) for x = G))])
-  # In corresponding_tuples we store tuples of the actual generators, so in 
-  # the example above we would store (G[1][2], G[2][1], G[2][5]).
-  corresponding_tuples = map(index_tuple -> Tuple(map(index -> G[index][index_tuple[index]],1:length(index_tuple))), corresponding_tuples_as_indices)
-
-  generating_tensors::Vector{elem_type(F)} = map(mF, map(tuple -> map(x -> parent(x) isa FreeMod ? x : repres(x), tuple), corresponding_tuples))
-  s, emb = sub(F, generating_tensors)
-  #s, emb = sub(F, vec([mF(x) for x = Base.Iterators.ProductIterator(Tuple(gens(x, ambient_free_module(x)) for x = G))]), :with_morphism)
-  q::Vector{elem_type(F)} = vcat([vec([mF(x) for x = Base.Iterators.ProductIterator(Tuple(i == j ? rels(G[i]) : gens(ambient_free_module(G[i])) for i=1:length(G)))]) for j=1:length(G)]...) 
-  local projection_map
-  if length(q) != 0
-    s, projection_map = quo(s, q)
-=======
 function tensor_product(G::ModuleFP...; task::Symbol = :none)
   resols = AbsHyperComplex[]
   augs = ModuleFPHom[]
@@ -147,7 +123,6 @@
     res, aug = free_resolution(SimpleFreeResolution, M)
     push!(resols, res)
     push!(augs, aug[0])
->>>>>>> fba692f1
   end
   res_prod = tensor_product(resols)
   tot = total_complex(res_prod)
