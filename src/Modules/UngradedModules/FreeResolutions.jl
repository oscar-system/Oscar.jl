--- conflicted
+++ resolved
@@ -229,13 +229,8 @@
   # Finalize maps.
   if slen < len
     Z = FreeMod(br, 0)
-<<<<<<< HEAD
     set_attribute!(Z, :name => "0")
     pushfirst!(cc, hom(Z, domain(cc.maps[1]), Vector{elem_type(domain(cc.maps[1]))}(); check=false))
-=======
-    AbstractAlgebra.set_name!(Z, "0")
-    pushfirst!(cc, hom(Z, domain(cc.maps[1]), Vector{elem_type(domain(cc.maps[1]))}()))
->>>>>>> 0357e9ce
     cc.complete = true
   end
   set_attribute!(cc, :show => free_show)
@@ -387,13 +382,8 @@
       dom   = free_module(br, rk)
       SM    = SubModuleOfFreeModule(codom, res[j])
       #generator_matrix(SM)
-<<<<<<< HEAD
       set_attribute!(dom, :name => "$br_name^$rk")
       insert!(maps, 1, hom(dom, codom, gens(SM); check=false))
-=======
-      AbstractAlgebra.set_name!(dom, "$br_name^$rk")
-      insert!(maps, 1, hom(dom, codom, gens(SM)))
->>>>>>> 0357e9ce
       j += 1
     end
   end
@@ -404,13 +394,8 @@
     else
       Z = FreeMod(br, 0)
     end
-<<<<<<< HEAD
     set_attribute!(Z, :name => "0")
     insert!(maps, 1, hom(Z, domain(maps[1]), Vector{elem_type(domain(maps[1]))}(); check=false))
-=======
-    AbstractAlgebra.set_name!(Z, "0")
-    insert!(maps, 1, hom(Z, domain(maps[1]), Vector{elem_type(domain(maps[1]))}()))
->>>>>>> 0357e9ce
   end
 
   cc = Hecke.ComplexOfMorphisms(Oscar.ModuleFP, maps, check = false, seed = -2)
@@ -445,13 +430,8 @@
       K, inc = kernel(map(C, i))
       nz = findall(x->!iszero(x), gens(K))
       F = FreeMod(R, length(nz))
-<<<<<<< HEAD
       iszero(length(nz)) && set_attribute!(F, :name => "0")
       phi = hom(F, C[i], iszero(length(nz)) ? elem_type(C[i])[] : inc.(gens(K)[nz]); check=false)
-=======
-      iszero(length(nz)) && AbstractAlgebra.set_name!(F, "0")
-      phi = hom(F, C[i], iszero(length(nz)) ? elem_type(C[i])[] : inc.(gens(K)[nz]))
->>>>>>> 0357e9ce
       pushfirst!(C.maps, phi)
     end
     return first(C.maps)
@@ -481,13 +461,8 @@
         h = graded_map(domain(mp[1]), Vector{elem_type(domain(mp[1]))}(); check=false)
       else
         Z = FreeMod(base_ring(M), 0)
-<<<<<<< HEAD
         set_attribute!(Z, :name => "0")
         h = hom(Z, domain(mp[1]), Vector{elem_type(domain(mp[1]))}(); check=false)
-=======
-        AbstractAlgebra.set_name!(Z, "0")
-        h = hom(Z, domain(mp[1]), Vector{elem_type(domain(mp[1]))}())
->>>>>>> 0357e9ce
       end
       insert!(mp, 1, h)
       break
