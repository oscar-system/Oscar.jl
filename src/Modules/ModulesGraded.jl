--- conflicted
+++ resolved
@@ -2601,11 +2601,7 @@
 #############truncation#############
 
 @doc raw"""
-<<<<<<< HEAD
     truncate(I::ModuleFP, g::GrpAbFinGenElem, task::Symbol=:with_morphism)
-=======
-    truncate(M::ModuleFP, g::FinGenAbGroupElem, task::Symbol = :with_morphism)
->>>>>>> 070219e8
 
 Given a finitely presented graded module `M` over a $\mathbb Z$-graded multivariate 
 polynomial ring with positive weights, return the truncation of `M` at degree `g`.
@@ -2655,11 +2651,7 @@
 3 -> z^5*e[1]
 ```
 """
-<<<<<<< HEAD
 function truncate(I::ModuleFP, g::GrpAbFinGenElem, task::Symbol=:with_morphism)
-=======
-function truncate(I::ModuleFP, g::FinGenAbGroupElem, task::Symbol = :with_morphism)
->>>>>>> 070219e8
   return truncate(I, Int(g[1]), task)
 end
 
