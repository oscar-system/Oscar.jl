--- conflicted
+++ resolved
@@ -1927,7 +1927,7 @@
   return GH, to_hom_map
 end
 
-<<<<<<< HEAD
+                                                                                                      
 ########################################################################
 # Minimal Betti tables
 ########################################################################
@@ -2073,7 +2073,7 @@
 function base_ring(res::FreeResolution{T}) where {T<:ModuleFP}
   return base_ring(res[-1])
 end
-=======
+                                                                                                                                    
 #############truncation#############
 
 @doc raw"""
@@ -2166,5 +2166,4 @@
        end
   end
   return sub(I, RES, task) 
-end
->>>>>>> 16a689f3
+end