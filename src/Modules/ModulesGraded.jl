--- conflicted
+++ resolved
@@ -416,7 +416,7 @@
 
 function degrees(M::FreeMod)
   @assert is_graded(M)
-  return M.d::Vector{GrpAbFinGenElem}
+  return M.d::Vector{FinGenAbGroupElem}
 end
 
 @doc raw"""
@@ -582,26 +582,11 @@
 ```
 """
 function degree(f::FreeModElem{T}; check::Bool=true) where {T<:AnyGradedRingElem}
-<<<<<<< HEAD
-  !isnothing(f.d) && return f.d::GrpAbFinGenElem
+  !isnothing(f.d) && return f.d::FinGenAbGroupElem
   @check is_graded(parent(f)) "the parent module is not graded"
-  if !isnothing(f.d) && !iszero(f) && (f.d != _degree_fast(f))
-    @show f
-    @show f.d
-    @show _degree_fast(f)
-    error()
-  end
-  if !is_homogeneous(f)
-    @show f
-    @show f.d
-    @show degree.(gens(parent(f)))
-    @show _degree_fast(f)
-    error()
-  end
-  @assert is_homogeneous(f) "the element is not homogeneous"
   @check is_homogeneous(f) "the element is not homogeneous"
   f.d = _degree_fast(f)
-  return f.d::GrpAbFinGenElem
+  return f.d::FinGenAbGroupElem
 end
 
 function _degree_of_parent_generator(f::FreeModElem, i::Int)
@@ -616,27 +601,6 @@
   return _degree_fast(gen(parent(f), i))::GrpAbFinGenElem
 end
 
-=======
-  !isnothing(f.d) && return f.d::FinGenAbGroupElem
-  @check is_graded(parent(f)) "the parent module is not graded"
-  @check is_homogeneous(f) "the element is not homogeneous"
-  f.d = _degree_fast(f)
-  return f.d::FinGenAbGroupElem
-end
-
-function _degree_of_parent_generator(f::FreeModElem, i::Int)
-  return f.parent.d[i]::GrpAbFinGenElem
-end
-
-# TODO: This has the potential to be a "hot" function. 
-# Should we store the information in the parent of `f` directly?
-# Or is it enough that things are cached in the generators 
-# of the `sub`?
-function _degree_of_parent_generator(f::SubquoModuleElem, i::Int)
-  return _degree_fast(gen(parent(f), i))::GrpAbFinGenElem
-end
-
->>>>>>> 7510e713
 # Fast method only to be used on sane input; returns a `GrbAbFinGenElem`.
 # This is exposed as an extra internal function so that `check=false` can be avoided. 
 function _degree_fast(f::FreeModElem)
@@ -661,11 +625,7 @@
 
 # Checks for homogeneity and computes the degree. 
 # If the input is not homogeneous, this returns nothing.
-<<<<<<< HEAD
-function determine_degree_from_SR(coords::SRow, unit_vector_degrees::Vector{GrpAbFinGenElem})
-=======
 function determine_degree_from_SR(coords::SRow, unit_vector_degrees::Vector{FinGenAbGroupElem})
->>>>>>> 7510e713
   element_degree = nothing
   for (position, coordval) in coords
       if !is_homogeneous(coordval)
@@ -716,7 +676,6 @@
   ncols = rank(F)
   
   source_degrees = Vector{eltype(G)}()
-<<<<<<< HEAD
   for (i, v) in enumerate(V)
     if is_zero(v)
       push!(source_degrees, zero(G))
@@ -724,11 +683,6 @@
     end
     for (j, c) in coordinates(v)
       if !iszero(c)
-=======
-  for i in 1:nrows
-    for j in 1:ncols
-      if !is_zero(coordinates(V[i])[j])
->>>>>>> 7510e713
         push!(source_degrees, degree(coordinates(V[i])[j]; check) + degree(F[j]; check))
         break
       end
@@ -746,7 +700,6 @@
   G = grading_group(R)
   nrows = length(V)
   source_degrees = Vector{eltype(G)}()
-<<<<<<< HEAD
   for (i, v) in enumerate(V)
     if is_zero(v)
       push!(source_degrees, zero(G))
@@ -755,12 +708,6 @@
     for (j, c) in coordinates(v)
       if !iszero(c)
         push!(source_degrees, degree(coordinates(V[i])[j]; check) + degree(F[j]; check))
-=======
-  for i in 1:nrows
-    for (j, coord_val) in coordinates(V[i])
-      if !is_zero(coord_val)
-        push!(source_degrees, degree(coord_val; check) + degree(F[j]; check))
->>>>>>> 7510e713
         break
       end
     end
@@ -1114,11 +1061,7 @@
 ```
 """
 function degrees_of_generators(M::SubquoModule{T}; check::Bool=true) where T
-<<<<<<< HEAD
-  isempty(gens(M)) ? GrpAbFinGenElem[] : map(gen -> degree(repres(gen); check), gens(M))
-=======
   isempty(gens(M)) ? FinGenAbGroupElem[] : map(gen -> degree(repres(gen); check), gens(M))
->>>>>>> 7510e713
 end
 
 ###############################################################################
@@ -1177,11 +1120,7 @@
 """
 function is_homogeneous(el::SubquoModuleElem)
   el.is_reduced && return is_homogeneous(repres(el))
-<<<<<<< HEAD
   return is_homogeneous(repres(simplify(el)))
-=======
-  return is_homogeneous(repres(simplify!(el)))
->>>>>>> 7510e713
 
   # The following call checks for homogeneity on the way and stores the degree thus determined.
   degree = determine_degree_from_SR(coordinates(el), degrees_of_generators(parent(el)))
@@ -1251,10 +1190,6 @@
 ```
 """
 function degree(el::SubquoModuleElem; check::Bool=true)
-<<<<<<< HEAD
-=======
-#=
->>>>>>> 7510e713
   # In general we can not assume that we have a groebner basis reduction available 
   # as a backend to bring the element to normal form. 
   # In particular, this may entail that `coordinates` produces non-homogeneous 
@@ -1266,15 +1201,9 @@
 
 # When there is a Groebner basis backend, we can reduce to normal form.
 function degree(
-<<<<<<< HEAD
     el::SubquoModuleElem{T};
     check::Bool=true
   ) where {T <:Union{<:MPolyRingElem{<:FieldElem}}}
-=======
-    el::SubquoModuleElem{T}
-  ) where {T <:Union{<:MPolyRingElem{<:FieldElem}}}
-  =#
->>>>>>> 7510e713
   !el.is_reduced && return degree(simplify(el); check)
   # TODO: Can we always assume the representative to be homogeneous if it is defined???
   return degree(repres(el); check)
@@ -2767,32 +2696,20 @@
 function generators_of_degree(
     C::FreeResolution{T},
     i::Int,
-<<<<<<< HEAD
-    d::GrpAbFinGenElem;
-=======
     d::FinGenAbGroupElem;
->>>>>>> 7510e713
     check::Bool=true
   ) where {T<:ModuleFP}
   F = C[i]
   return [g for g in gens(F) if degree(g) == d]
 end
 
-<<<<<<< HEAD
-function _indices_of_generators_of_degree(F::FreeMod{T}, d::GrpAbFinGenElem; check::Bool=true) where {T<:MPolyDecRingElem}
-=======
 function _indices_of_generators_of_degree(F::FreeMod{T}, d::FinGenAbGroupElem; check::Bool=true) where {T<:MPolyDecRingElem}
->>>>>>> 7510e713
   return Int[i for (i, g) in enumerate(gens(F)) if degree(g; check) == d]
 end
 
 function _constant_sub_matrix(
     phi::FreeModuleHom{T, T},
-<<<<<<< HEAD
-    d::GrpAbFinGenElem;
-=======
     d::FinGenAbGroupElem;
->>>>>>> 7510e713
     check::Bool=true
   ) where {RET<:MPolyDecRingElem{<:FieldElem}, T<:FreeMod{RET}}
   S = base_ring(domain(phi))::MPolyDecRing
@@ -2828,11 +2745,7 @@
 #############truncation#############
 
 @doc raw"""
-<<<<<<< HEAD
-    truncate(I::ModuleFP, g::GrpAbFinGenElem, task::Symbol=:with_morphism)
-=======
-    truncate(M::ModuleFP, g::FinGenAbGroupElem, task::Symbol = :with_morphism; check::Bool=true)
->>>>>>> 7510e713
+    truncate(I::ModuleFP, g::FinGenAbGroupElem, task::Symbol=:with_morphism)
 
 Given a finitely presented graded module `M` over a $\mathbb Z$-graded multivariate 
 polynomial ring with positive weights, return the truncation of `M` at degree `g`.
@@ -2882,19 +2795,11 @@
 3 -> z^5*e[1]
 ```
 """
-<<<<<<< HEAD
-function truncate(I::ModuleFP, g::GrpAbFinGenElem, task::Symbol=:with_morphism)
+function truncate(I::ModuleFP, g::FinGenAbGroupElem, task::Symbol=:with_morphism)
   return truncate(I, Int(g[1]), task)
 end
 
 function truncate(I::ModuleFP, d::Int, task::Symbol=:with_morphism; check::Bool=true)
-=======
-function truncate(I::ModuleFP, g::FinGenAbGroupElem, task::Symbol = :with_morphism; check::Bool=true)
-  return truncate(I, Int(g[1]), task; check)
-end
-
-function  truncate(I::ModuleFP, d::Int, task::Symbol = :with_morphism; check::Bool=true)
->>>>>>> 7510e713
   @req I isa FreeMod || I isa SubquoModule "Not implemented for the given type"
   R = base_ring(I)
   @req coefficient_ring(R) isa AbstractAlgebra.Field "The coefficient ring must be a field"
@@ -2924,7 +2829,6 @@
       push!(RES, V[i])
     end
   end
-<<<<<<< HEAD
   return _return_wrt_to_task(sub(I, RES), task)
 end
 
@@ -2941,9 +2845,6 @@
   else
     error("task not recognized")
   end
-=======
-  return sub(I, RES, task; check) 
->>>>>>> 7510e713
 end
   
 
