--- conflicted
+++ resolved
@@ -258,13 +258,10 @@
  return FreeModElem(c, F)
 end
 
-<<<<<<< HEAD
 function (F::FreeMod{T})(v::FreeModElem{T}) where T
   @assert parent(v) === F
   return v
 end
-=======
->>>>>>> d8028450
 
 function in(v::AbstractFreeModElem, M::ModuleFP)
   return parent(v) === M
