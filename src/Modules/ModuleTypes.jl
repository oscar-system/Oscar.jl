export ModuleFP, ModuleFPElem, ModuleFPHom, ModuleMap, FreeMod,
       FreeModElem, SubQuo, SubQuoElem, FreeModuleHom, SubQuoHom,
       FreeMod_dec, FreeModElem_dec, FreeModuleHom_dec

@doc Markdown.doc"""
    ModuleFP{T}

The abstract supertype of all finitely presented modules.
The type variable `T` refers to the type of the elements of the base ring.
"""
abstract type ModuleFP{T} end

@doc Markdown.doc"""
    AbstractFreeMod{T} <: ModuleFP{T}

The abstract supertype of all finitely generated free modules.
"""
abstract type AbstractFreeMod{T} <: ModuleFP{T} end

@doc Markdown.doc"""
    AbstractSubQuo{T} <: ModuleFP{T}

The abstract supertype of all finitely presented subquotient modules.
"""
abstract type AbstractSubQuo{T} <: ModuleFP{T} end


@doc Markdown.doc"""
    ModuleFPElem{T} <: ModuleElem{T}

The abstract supertype of all elements of finitely presented modules.
"""
abstract type ModuleFPElem{T} <: ModuleElem{T} end

@doc Markdown.doc"""
    AbstractFreeModElem{T} <: ModuleFPElem{T}

The abstract supertype of all elements of finitely generated free modules.
"""
abstract type AbstractFreeModElem{T} <: ModuleFPElem{T} end

@doc Markdown.doc"""
    AbstractSubQuoElem{T} <: ModuleFPElem{T}

The abstract supertype of all elements of subquotient modules.
"""
abstract type AbstractSubQuoElem{T} <: ModuleFPElem{T} end

abstract type ModuleFPHom end

@doc Markdown.doc"""
    ModuleMap{T1, T2}

The abstract supertype of module morphisms.
`T1` and `T2` are the types of domain and codomain respectively.
"""
abstract type ModuleMap{T1, T2} <: Map{T1, T2, Hecke.HeckeMap, ModuleFPHom} end

parent(f::ModuleMap) = Hecke.MapParent(domain(f), codomain(f), "homomorphisms")

@doc Markdown.doc"""
    FreeMod{T <: RingElem} <: ModuleFP{T}

The type of free modules.
Free modules are determined by their base ring, the rank and the names of 
the (standard) generators.
Moreover, canonical incoming and outgoing morphisms are stored if the corresponding
option is set in suitable functions.
`FreeMod{T}` is a subtype of `ModuleFP{T}`.
"""
@attributes mutable struct FreeMod{T <: RingElem} <: AbstractFreeMod{T}
  R::Ring
  n::Int
  S::Vector{Symbol}

  incoming_morphisms::Vector{<:ModuleMap}
  outgoing_morphisms::Vector{<:ModuleMap}

  function FreeMod{T}(n::Int,R::Ring,S::Vector{Symbol}) where T <: RingElem
    r = new{elem_type(R)}()
    r.n = n
    r.R = R
    r.S = S

    r.incoming_morphisms = Vector{ModuleMap}()
    r.outgoing_morphisms = Vector{ModuleMap}()

    return r
  end
end


@doc Markdown.doc"""
    FreeModElem{T}

The type of free module elements. An element of a free module $F$ is given by a sparse row (`SRow`)
which specifies its coordinates with respect to the basis of standard unit vectors of $F$.

# Examples
```jldoctest
julia> R, (x, y) = PolynomialRing(QQ, ["x", "y"])
(Multivariate Polynomial Ring in x, y over Rational Field, fmpq_mpoly[x, y])

julia> F = free_module(R, 3)
Free module of rank 3 over Multivariate Polynomial Ring in x, y over Rational Field

julia> f = F(sparse_row(R, [(1,x),(3,y)]))
x*e[1] + y*e[3]

julia> typeof(f)
FreeModElem{fmpq_mpoly}

julia> g = x*F[1] + y*F[3]
x*e[1] + y*e[3]

julia> f == g
true
```
"""
struct FreeModElem{T} <: AbstractFreeModElem{T}
  coords::SRow{T} # also usable via coeffs()
  parent::FreeMod{T}

  function FreeModElem{T}(coords::SRow{T}, parent::FreeMod{T}) where T
    r = new{T}(coords,parent)
    return r
  end
end


# data structure for a generating systems for submodules
# contains structures for the generators, the corresponding module on the Singular side, 
# the embedding free module, the embedding free module on the Singular side
# subquotients will be built from a tuple of submodules which again are given by 
# generating sets. In this way, the Singular stuff is hidden on the higher structures
# and all the conversion is taken care of here
# a module generating system is generated from an array of free module elements
# the fields are called O,S,F,SF rename?
#
# The same could be done rather on the level of vectors, that might be preferable if 
# performance is ok.
#
<<<<<<< HEAD
@attributes mutable struct ModuleGens{T}
=======
mutable struct ModuleGens{T} # T is the type of the elements of the ground ring.
>>>>>>> 6e2cd584
  O::Vector{FreeModElem{T}}
  S::Singular.smodule
  F::FreeMod{T}
  SF::Singular.FreeMod

  isGB::Bool
  is_reduced::Bool
  ordering::ModuleOrdering
  quo_GB::ModuleGens{T}

  function ModuleGens{T}(O::Vector{<:FreeModElem}, F::FreeMod{T}) where {T}
    r = new{T}()
    r.O = O
    r.F = F
    return r
  end

  # ModuleGens from an Array of Oscar free module elements, specifying the free module 
  # and Singular free module, only useful indirectly
  function ModuleGens{T}(O::Vector{<:FreeModElem}, F::FreeMod{T}, SF::Singular.FreeMod) where {T}
    r = new{T}()
    r.O = O
    r.SF = SF
    r.F = F
    return r
  end

  function ModuleGens{T}(O::Vector{FreeModElemType}, F::FreeMod{T}) where {T, FreeModElemType<:FreeModElem}
    r = new{T}()
    r.O = O
    r.F = F
    return r
  end


  # ModuleGens from a Singular submodule
  function ModuleGens{S}(F::FreeMod{S}, s::Singular.smodule) where {S} # FreeMod is necessary due to type S
    r = new{S}()
    r.F = F
    if Singular.ngens(s) == 0
      r.SF = Singular.FreeModule(base_ring(s), 0)
    else
      r.SF = parent(s[1])
    end
    r.S = s
    return r
  end
end

<<<<<<< HEAD
=======

>>>>>>> 6e2cd584
@doc Markdown.doc"""
    SubModuleOfFreeModule{T} <: ModuleFP{T}

Data structure for submodules of free modules. `SubModuleOfFreeModule` shouldn't be
used by the end user.
When computed, a standard basis (computed via `std_basis()`) and generating matrix (that is the rows of the matrix
generate the submodule) (computed via `generator_matrix()`) are cached.
"""
mutable struct SubModuleOfFreeModule{T} <: ModuleFP{T}
  F::FreeMod{T}
  gens::ModuleGens{T}
  groebner_basis::Dict{ModuleOrdering, ModuleGens{T}}
  default_ordering::ModuleOrdering
  matrix::MatElem

  function SubModuleOfFreeModule{R}(F::FreeMod{R}, gens::Vector{<:FreeModElem}) where {R}
    @assert all(x -> parent(x) === F, gens)
    r = new{R}()
    r.F = F
    r.gens = ModuleGens(gens, F)
    r.groebner_basis = Dict()
    return r
  end

  function SubModuleOfFreeModule{R}(F::FreeMod{R}, gens::Vector{<:FreeModElem}, 
                                       default_ordering::ModuleOrdering) where {R}
    r = SubModuleOfFreeModule{R}(F, gens)
    r.default_ordering = default_ordering
    r.gens = ModuleGens(gens, F, default_ordering)
    return r
  end

  function SubModuleOfFreeModule{R}(F::FreeMod{R}, singular_module::Singular.smodule) where {R}
    r = new{R}()
    r.F = F
    r.gens = ModuleGens(F, singular_module)
    r.groebner_basis = Dict()
    return r
  end

  function SubModuleOfFreeModule{R}(F::FreeMod{R}, singular_module::Singular.smodule,
                                       default_ordering::ModuleOrdering) where {R}    
    r = SubModuleOfFreeModule{R}(F, singular_module)
    r.default_ordering = default_ordering
    return r
  end

  function SubModuleOfFreeModule{R}(F::FreeMod{R}, gens::ModuleGens) where {R}
    r = new{R}()
    r.F = F
    r.gens = gens
    r.groebner_basis = Dict()
    return r
  end
  
  function SubModuleOfFreeModule{R}(F::FreeMod{R}, gens::ModuleGens,
                                       default_ordering::ModuleOrdering) where {R}
    r = SubModuleOfFreeModule{R}(F, gens)
    r.default_ordering = default_ordering
    return r
  end

  function SubModuleOfFreeModule{L}(F::FreeMod{L}, A::MatElem{L}) where {L}
    r = new{L}()
    r.F = F
    O = [FreeModElem(sparse_row(A[i,:]), F) for i in 1:nrows(A)]
    r.gens = ModuleGens(O, F)
    r.matrix = A
    r.groebner_basis = Dict()
    return r
  end

  function SubModuleOfFreeModule{L}(F::FreeMod{L}, A::MatElem{L},
                                       default_ordering::ModuleOrdering) where {L}
    r = SubModuleOfFreeModule{L}(F, A)
    r.default_ordering = default_ordering
    r.gens = ModuleGens(O, F, default_ordering)
    return r
  end
end


@doc Markdown.doc"""
    SubQuo{T} <: ModuleFP{T}

The type of subquotient modules.
A subquotient module $M$ is a module where $M = A + B / B$ where $A$ and $B$ are 
submodules of a free module.
$A$, $B$ and $A+B$ (they have type `SubModuleOfFreeModule`) as well as the embedding
free module are stored. 
One can construct ordinary submodules of free modules by not giving $B$.
Moreover, canonical incoming and outgoing morphisms are stored if the corresponding
option is set in suitable functions.
`SubQuo{T}` is a subtype of `ModuleFP{T}`.
"""
@attributes mutable struct SubQuo{T} <: AbstractSubQuo{T}
  #meant to represent sub+ quo mod quo - as lazy as possible
  F::FreeMod{T}
  sub::SubModuleOfFreeModule
  quo::SubModuleOfFreeModule
  sum::SubModuleOfFreeModule

  groebner_basis::Dict{ModuleOrdering, ModuleGens{T}}

  incoming_morphisms::Vector{<:ModuleMap}
  outgoing_morphisms::Vector{<:ModuleMap} # TODO is it possible to make ModuleMap to SubQuoHom?

  function SubQuo{R}(sub::SubModuleOfFreeModule{R}) where {R}
    r = new{R}()
    r.F = sub.F
    r.sub = sub
    r.sum = r.sub

    r.groebner_basis = Dict()

    r.incoming_morphisms = Vector{ModuleMap}()
    r.outgoing_morphisms = Vector{ModuleMap}()

    return r
  end
  function SubQuo{R}(sub::SubModuleOfFreeModule{R}, quo::SubModuleOfFreeModule{R}) where {R}
    @assert sub.F === quo.F
    r = new{R}()
    r.F = sub.F
    r.sub = sub
    r.quo = quo
    r.sum = sum(r.sub, r.quo)

    r.groebner_basis = Dict()

    r.incoming_morphisms = Vector{ModuleMap}()
    r.outgoing_morphisms = Vector{ModuleMap}()

    return r
  end
  function SubQuo{R}(F::FreeMod{R}, O::Vector{<:FreeModElem}) where {R}
    r = new{R}()
    r.F = F
    r.sub = SubModuleOfFreeModule(F, O)
    r.sum = r.sub

    r.groebner_basis = Dict()

    r.incoming_morphisms = Vector{ModuleMap}()
    r.outgoing_morphisms = Vector{ModuleMap}()

    return r
  end
  function SubQuo{L}(S::SubQuo{L}, O::Vector{<:FreeModElem}) where {L} #TODO to be replaced by quo
    r = new{L}()
    r.F = S.F
    r.sub = S.sub
    O_as_submodule = SubModuleOfFreeModule(S.F, O)
    r.quo = isdefined(S,:quo) ? sum(S.quo,O_as_submodule) : O_as_submodule
    r.sum = sum(r.sub, r.quo)

    r.groebner_basis = Dict()

    r.incoming_morphisms = Vector{ModuleMap}()
    r.outgoing_morphisms = Vector{ModuleMap}()

    return r
  end
  #=function SubQuo(S::SubQuo, O::Vector{<:SubQuoElem})
    @assert all(x->x.parent === S, O)
    r = SubQuo(S.F, [x.repres for x in O])
    r.quo = S.quo
    r.sum = sum(r.sub, r.quo)
    return r
  end=#
  function SubQuo{R}(F::FreeMod{R}, s::Singular.smodule) where {R}
    r = new{R}()
    r.F = F
    r.sub = SubModuleOfFreeModule(F, s)
    r.sum = r.sub

    r.groebner_basis = Dict()

    r.incoming_morphisms = Vector{ModuleMap}()
    r.outgoing_morphisms = Vector{ModuleMap}()

    return r
  end
  function SubQuo{R}(F::FreeMod{R}, s::Singular.smodule, t::Singular.smodule) where {R}
    r = new{R}()
    r.F = F
    r.sub = SubModuleOfFreeModule(F, s)
    r.quo = SubModuleOfFreeModule(F, t)
    r.sum = sum(r.sub, r.quo)

    r.groebner_basis = Dict()

    r.incoming_morphisms = Vector{ModuleMap}()
    r.outgoing_morphisms = Vector{ModuleMap}()

    return r
  end
end


@doc Markdown.doc"""
    SubQuoElem{T}

The type of subquotient elements. An element $f$ of a subquotient $M$ over the ring $R$
is given by a sparse row (`SRow`) which specifies the coefficients of an $R$-linear 
combination of the generators of $M$ which defines $f$.

# Examples
```jldoctest
julia> R, (x, y, z) = PolynomialRing(QQ, ["x", "y", "z"])
(Multivariate Polynomial Ring in x, y, z over Rational Field, fmpq_mpoly[x, y, z])

julia> A = R[x; y]
[x]
[y]

julia> B = R[x^2; x*y; y^2; z^4]
[x^2]
[x*y]
[y^2]
[z^4]

julia> M = SubQuo(A, B)
Subquotient of Submodule with 2 generators
1 -> x*e[1]
2 -> y*e[1]
by Submodule with 4 generators
1 -> x^2*e[1]
2 -> x*y*e[1]
3 -> y^2*e[1]
4 -> z^4*e[1]

julia> f = SubQuoElem(sparse_row(R, [(1,z),(2,one(R))]),M)
(x*z + y)*e[1]

julia> g = z*M[1] + one(R)*M[2]
(x*z + y)*e[1]

julia> typeof(g)
SubQuoElem{fmpq_mpoly}

julia> f == g
true
```
"""
struct SubQuoElem{T} <: AbstractSubQuoElem{T} 
  coeffs::SRow{T}
  repres::FreeModElem{T}
  parent::SubQuo

  function SubQuoElem{R}(v::SRow{R}, SQ::SubQuo) where {R}
    @assert length(v) <= ngens(SQ.sub)
    if isempty(v)
      r = new{R}(v, zero(SQ.F), SQ)
      return r
    end
    r = new{R}(v, sum([v[i]*SQ.sub[i] for i=1:ngens(SQ.sub)]), SQ)
    return r
  end

  function SubQuoElem{R}(a::FreeModElem{R}, SQ::SubQuo) where {R}
    @assert a.parent === SQ.F
    r = new{R}(coordinates(a,SQ), a, SQ)
    return r
  end
end


mutable struct SubQuoHom{
    T1<:AbstractSubQuo, 
    T2<:ModuleFP, 
    RingMapType<:Any
  } <: ModuleMap{T1, T2}
  matrix::MatElem
  header::Hecke.MapHeader
  im::Vector
  inverse_isomorphism::ModuleMap
  ring_map::RingMapType

  # Constructors for maps without change of base ring
  function SubQuoHom{T1,T2,RingMapType}(D::SubQuo, C::FreeMod, im::Vector) where {T1,T2,RingMapType}
    @assert length(im) == ngens(D)
    @assert all(x-> parent(x) === C, im)

    r = new{T1, T2, Nothing}()
    r.header = Hecke.MapHeader(D, C)
    r.header.image = x->image(r, x)
    r.header.preimage = x->preimage(r, x)
    r.im = Vector{FreeModElem}(im)
    return r
  end

  function SubQuoHom{T1,T2,RingMapType}(D::SubQuo, C::SubQuo, im::Vector) where {T1,T2,RingMapType}
    @assert length(im) == ngens(D)
    @assert all(x-> parent(x) === C, im)

    r = new{T1, T2, Nothing}()
    r.header = Hecke.MapHeader(D, C)
    r.header.image = x->image(r, x)
    r.header.preimage = x->preimage(r, x)
    r.im = Vector{SubQuoElem}(im)
    return r
  end

  function SubQuoHom{T1,T2,RingMapType}(D::SubQuo, C::ModuleFP, im::Vector) where {T1,T2,RingMapType}
    @assert length(im) == ngens(D)
    @assert all(x-> parent(x) === C, im)

    r = new{T1, T2, Nothing}()
    r.header = Hecke.MapHeader(D, C)
    r.header.image = x->image(r, x)
    r.header.preimage = x->preimage(r, x)
    r.im = im
    return r
  end

  # Constructors for maps with change of base ring
  function SubQuoHom{T1,T2,RingMapType}(
      D::SubQuo, 
      C::FreeMod, 
      im::Vector, 
      h::RingMapType
    ) where {T1,T2,RingMapType}
    @assert length(im) == ngens(D)
    @assert all(x-> parent(x) === C, im)

    r = new{T1, T2, RingMapType}()
    r.header = Hecke.MapHeader(D, C)
    r.header.image = x->image(r, x)
    r.header.preimage = x->preimage(r, x)
    r.im = Vector{FreeModElem}(im)
    r.ring_map = h
    return r
  end

  function SubQuoHom{T1,T2,RingMapType}(
      D::SubQuo, 
      C::SubQuo, 
      im::Vector, 
      h::RingMapType
    ) where {T1,T2,RingMapType}
    @assert length(im) == ngens(D)
    @assert all(x-> parent(x) === C, im)

    r = new{T1, T2, RingMapType}()
    r.header = Hecke.MapHeader(D, C)
    r.header.image = x->image(r, x)
    r.header.preimage = x->preimage(r, x)
    r.im = Vector{SubQuoElem}(im)
    r.ring_map = h
    return r
  end

  function SubQuoHom{T1,T2,RingMapType}(
      D::SubQuo, 
      C::ModuleFP, 
      im::Vector, 
      h::RingMapType
    ) where {T1,T2,RingMapType}
    @assert length(im) == ngens(D)
    @assert all(x-> parent(x) === C, im)

    r = new{T1, T2, RingMapType}()
    r.header = Hecke.MapHeader(D, C)
    r.header.image = x->image(r, x)
    r.header.preimage = x->preimage(r, x)
    r.im = im
    r.ring_map = h
    return r
  end

end


###############################################################################
# Graded modules
###############################################################################
const CRing_dec = Union{MPolyRing_dec, MPolyQuo{<:Oscar.MPolyElem_dec}}
const CRingElem_dec = Union{MPolyElem_dec, MPolyQuoElem{<:Oscar.MPolyElem_dec}}
#TODO: other name for CRing_dec -> which?

@doc Markdown.doc"""
    FreeMod_dec{T <: CRingElem_dec} <: ModuleFP_dec{T}

The type of decorated (graded or filtered) free modules.
Decorated free modules are determined by their base ring, the rank,
the grading or filtration and the names of the (standard) generators.
Moreover, canonical incoming and outgoing morphisms are stored if the corresponding
option is set in suitable functions.
`FreeMod_dec{T}` is a subtype of `ModuleFP{T}`.
"""
@attributes mutable struct FreeMod_dec{T <: CRingElem_dec} <: AbstractFreeMod{T}
  F::FreeMod{T}
  d::Vector{GrpAbFinGenElem}

  function FreeMod_dec{T}(F::FreeMod, d::Vector{GrpAbFinGenElem}) where T <: CRingElem_dec
    @assert length(d) == rank(F)
    r = new{elem_type(base_ring(F))}(F, d)
    return r
  end

  function FreeMod_dec{T}(R::CRing_dec,S::Vector{Symbol},d::Vector{GrpAbFinGenElem}) where T <: CRingElem_dec
    r = new{elem_type(R)}()
    r.F = FreeMod{T}(length(d),R,S)
    r.d = d
    return r
  end
end

@doc Markdown.doc"""
    FreeModElem_dec{T}

The type of decorated free module elements. An element of a decorated free module $F$ is 
given by a sparse row (`SRow`) which specifies its coordinates with respect to the basis
of standard unit vectors of $F$.
"""
struct FreeModElem_dec{T} <: AbstractFreeModElem{T}
  coords::SRow{T} # also usable via coeffs()
  parent::FreeMod_dec{T}

  function FreeModElem_dec{T}(coords::SRow{T}, parent::FreeMod_dec{T}) where T
    r = new{T}(coords,parent)
    return r
  end
end





const ModuleFP_dec{T} = Union{FreeMod_dec{T}} # SubQuo_dec{T} will be included
const ModuleFPElem_dec{T} = Union{FreeModElem_dec{T}} # SubQuoElem_dec{T} will be included


@doc Markdown.doc"""
    FreeModuleHom{T1, T2, RingMapType} <: ModuleMap{T1, T2} 

Data structure for morphisms where the domain is a free module (`FreeMod`).
`T1` and `T2` are the types of domain and codomain respectively.
`FreeModuleHom` is a subtype of `ModuleMap`.
When computed, the corresponding matrix (via `matrix()`) and inverse isomorphism
(in case there exists one) (via `inv()`) are cached.
"""
@attributes mutable struct FreeModuleHom{
    T1 <: AbstractFreeMod,
    T2 <: ModuleFP,
    RingMapType <: Any} <: ModuleMap{T1, T2} 
  header::MapHeader
  ring_map::RingMapType
  
  matrix::MatElem
  inverse_isomorphism::ModuleMap

  # generate homomorphism of free modules from F to G where the vector a contains the images of
  # the generators of F
  function FreeModuleHom(
      F::AbstractFreeMod, G::S, a::Vector{ModuleElemType}
    ) where {S<:ModuleFP, ModuleElemType<:ModuleFPElem}
    @assert all(x->parent(x) === G, a)
    @assert length(a) == ngens(F)
    r = new{typeof(F), typeof(G), Nothing}()
    function im_func(x::AbstractFreeModElem)
      b = zero(G)
      for (i,v) = x.coords
        b += v*a[i]
      end
      return b
    end
    function pr_func(x)
      @assert parent(x) === G
      c = coordinates(repres(x), sub(G, a, :module))
      return FreeModElem(c, F)
    end
    r.header = MapHeader{typeof(F), typeof(G)}(F, G, im_func, pr_func)
    return r
  end

  function FreeModuleHom(
      F::AbstractFreeMod, G::T2, a::Vector{ModuleElemType}, h::RingMapType
    ) where {T2, ModuleElemType<:ModuleFPElem, RingMapType}
    @assert all(x->parent(x) === G, a)
    @assert length(a) == ngens(F)
    @assert h(one(base_ring(F))) == one(base_ring(G))
    r = new{typeof(F), T2, RingMapType}()
    function im_func(x::AbstractFreeModElem)
      b = zero(G)
      for (i,v) = x.coords
        b += h(v)*a[i]
      end
      return b
    end
    r.header = MapHeader{typeof(F), T2}(F, G, im_func)
    r.ring_map = h
    return r
  end

end

# Further constructors taking matrices as input
function FreeModuleHom(
    F::AbstractFreeMod{T}, G::S, mat::MatElem{T}
  ) where {T<:RingElem,S<:AbstractFreeMod}
  @assert nrows(mat) == ngens(F)
  @assert ncols(mat) == ngens(G)
  hom = FreeModuleHom(F, G, [FreeModElem(sparse_row(mat[i,:]), G) for i=1:ngens(F)])
  hom.matrix = mat
  return hom
end

function FreeModuleHom(
    F::AbstractFreeMod{T}, G::S, mat::MatElem{T}
  ) where {T<:RingElem, S<:ModuleFP}
  @assert nrows(mat) == ngens(F)
  @assert ncols(mat) == ngens(G)
  hom = FreeModuleHom(F, G, [SubQuoElem(sparse_row(mat[i,:]), G) for i=1:ngens(F)])
  hom.matrix = mat
  return hom
end

function FreeModuleHom(
    F::AbstractFreeMod, G::S, mat::MatElem, h::RingMapType
  ) where {S<:AbstractFreeMod, RingMapType}
  @assert nrows(mat) == ngens(F)
  @assert ncols(mat) == ngens(G)
  @assert base_ring(mat) === base_ring(G)
  hom = FreeModuleHom(F, G, [FreeModElem(sparse_row(mat[i,:]), G) for i=1:ngens(F)], h)
  hom.matrix = mat
  return hom
end

function FreeModuleHom(
    F::AbstractFreeMod, G::S, mat::MatElem, h::RingMapType
  ) where {S<:ModuleFP, RingMapType}
  @assert nrows(mat) == ngens(F)
  @assert ncols(mat) == ngens(G)
  @assert base_ring(mat) === base_ring(G)
  hom = FreeModuleHom(F, G, [SubQuoElem(sparse_row(mat[i,:]), G) for i=1:ngens(F)], h)
  hom.matrix = mat
  return hom
end

struct FreeModuleHom_dec{
    T1 <: AbstractFreeMod,
    T2 <: ModuleFP,
    RingMapType <: Any} <: ModuleMap{T1, T2}
  f::FreeModuleHom{T1,T2, RingMapType}
  header::MapHeader
  # TODO degree and homogeneity

  function FreeModuleHom_dec(F::FreeMod_dec{T}, G::ModuleFP_dec{T}, a::Vector) where {T}
    f = FreeModuleHom(F,G,a)
    r = new{typeof(F), typeof(G), Nothing}(f, f.header)
    return r
  end

  function FreeModuleHom_dec(F::FreeMod_dec{T}, G::ModuleFP_dec{T}, mat::MatElem{T}) where {T}
    f = FreeModuleHom(F,G,mat)
    r = new{typeof(F), typeof(G), Nothing}(f, f.header)
    return r
  end

  function FreeModuleHom_dec(F::FreeMod_dec, G::ModuleFP_dec, a::Vector, h::RingMapType) where {RingMapType}
    f = FreeModuleHom(F,G,a,h)
    r = new{typeof(F), typeof(G), RingMapType}(f, f.header)
    return r
  end

  function FreeModuleHom_dec(F::FreeMod_dec, G::ModuleFP_dec{T}, mat::MatElem{T}, h::RingMapType) where {T, RingMapType}
    f = FreeModuleHom(F,G,mat,h)
    r = new{typeof(F), typeof(G), RingMapType}(f, f.header)
    return r
  end
end
<|MERGE_RESOLUTION|>--- conflicted
+++ resolved
@@ -140,11 +140,7 @@
 # The same could be done rather on the level of vectors, that might be preferable if 
 # performance is ok.
 #
-<<<<<<< HEAD
-@attributes mutable struct ModuleGens{T}
-=======
-mutable struct ModuleGens{T} # T is the type of the elements of the ground ring.
->>>>>>> 6e2cd584
+@attributes mutable struct ModuleGens{T} # T is the type of the elements of the ground ring.
   O::Vector{FreeModElem{T}}
   S::Singular.smodule
   F::FreeMod{T}
@@ -172,14 +168,6 @@
     return r
   end
 
-  function ModuleGens{T}(O::Vector{FreeModElemType}, F::FreeMod{T}) where {T, FreeModElemType<:FreeModElem}
-    r = new{T}()
-    r.O = O
-    r.F = F
-    return r
-  end
-
-
   # ModuleGens from a Singular submodule
   function ModuleGens{S}(F::FreeMod{S}, s::Singular.smodule) where {S} # FreeMod is necessary due to type S
     r = new{S}()
@@ -194,10 +182,6 @@
   end
 end
 
-<<<<<<< HEAD
-=======
-
->>>>>>> 6e2cd584
 @doc Markdown.doc"""
     SubModuleOfFreeModule{T} <: ModuleFP{T}
 
