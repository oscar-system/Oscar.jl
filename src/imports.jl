--- conflicted
+++ resolved
@@ -181,17 +181,14 @@
 end
 
 import Hecke:
+  conjugate,
+  expand,
   field_extension,
   hensel_qf,
   IntegerUnion,
   MapHeader,
   multiplicative_jordan_decomposition,
   primitive_element,
-<<<<<<< HEAD
   QQBar
-=======
-  conjugate,
-  expand
->>>>>>> b1e5bdd3
 
 import cohomCalg_jll