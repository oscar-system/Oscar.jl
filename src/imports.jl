--- conflicted
+++ resolved
@@ -4,12 +4,8 @@
 using Random
 using RandomExtensions
 using UUIDs
-<<<<<<< HEAD
-using Distributed: RemoteChannel, Future, remotecall, workers
-=======
 using Distributed: RemoteChannel, Future, remotecall, @everywhere, WorkerPool, AbstractWorkerPool, addprocs, rmprocs, remotecall_eval, myid, nworkers
 import Distributed: remotecall, workers, remotecall_fetch
->>>>>>> 3a032750
 
 if VERSION < v"1.11.0-DEV.1562"
   using Compat: allequal, allunique
