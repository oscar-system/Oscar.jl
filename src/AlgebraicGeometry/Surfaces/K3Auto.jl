################################################################################
# Types
################################################################################

@doc raw"""
    BorcherdsCtx

Contains all the data necessary to run Borcherds' method.

The assumptions are as follows:

- `L::ZZLat`: even, hyperbolic, unimodular `Z`-lattice of rank n = 10, 18 or 26
  with basis given by the n x n standard basis

- `S::ZZLat`: primitive sublattice

- `weyl_vector::ZZMatrix`: given in the basis of `L`

- `R::ZZLat`: the orthogonal complement of `S` in `L`
  We assume that the basis of R consists of the last rank R standard basis vectors.
- `SS::ZZLat`: lattice with standard basis and same gram matrix as `S`.

- `deltaR::Vector{ZZMatrix}`:

- `dualDeltaR::Vector{ZZMatrix}`:

- `prRdelta::Vector{Tuple{QQMatrix,QQFieldElem}}`:

- `membership_test`: takes the `s x s` matrix describing `g: S -> S` with respect
  to the basis of `S` and returns whether `g` lies in the group `G`.

- `prS::QQMatrix`: `prS: L --> S^\vee` given with respect to the (standard)
  basis of `L` and the basis of `S`
"""
mutable struct BorcherdsCtx
  L::ZZLat
  S::ZZLat
  weyl_vector::ZZMatrix # given in the basis of L
  SS::ZZLat
  R::ZZLat
  deltaR::Vector{ZZMatrix}
  dualDeltaR::Vector{ZZMatrix}
  prRdelta::Vector{Tuple{QQMatrix,QQFieldElem}}
  membership_test
  gramL::ZZMatrix  # avoid a few conversions because gram_matrix(::ZZLat) -> QQMatrix
  gramS::ZZMatrix
  prS::QQMatrix
  compute_OR::Bool
  # TODO: Store temporary variables for the computations
  # in order to make the core-functions adjacent_chamber and walls
  # as non-allocating as possible.
end

function Base.show(io::IOContext, d::BorcherdsCtx)
  print(io, "BorcherdsCtx: dim(L) = $(rank(d.L)), rank(S) = $(rank(d.S)), det(S) = $(det(d.S))")
end


@doc raw"""
    BorcherdsCtx(L::ZZLat, S::ZZLat; compute_OR::Bool=true) -> BorcherdsCtx, QQMatrix

Return the context for Borcherds' method.
And the basis matrix of the new `L` in the BorcherdsCtx.

# Arguments
- `L::ZZLat`: an even, hyperbolic, unimodular `Z`-lattice of rank 10, 18, or 26

- `S::ZZLat`: a primitive sublattice of `L` in the same ambient space

- `weyl::ZZMatrix`: a weyl vector with respect to the basis of `L`

- if `compute_OR` is `false`, then `G` is the subgroup of the orthogonal group
  of `S` acting as $\pm 1$ on the discriminant group.
  If `compute_OR` is `true`, then `G` consists the subgroup consisting of
  isometries of `S` that can be extended to isometries of `L`.
"""
function BorcherdsCtx(L::ZZLat, S::ZZLat, weyl::ZZMatrix; compute_OR::Bool=true)
  r = rank(L)
  lw = (weyl*gram_matrix(L)*transpose(weyl))[1,1]
  if  r == 26
    @req lw == 0 "not a Weyl vector"
  end
  if  r == 18
    @req lw == 620 "not a Weyl vector"
  end
  if  r == 10
    @req lw == 1240 "not a Weyl vector"
  end
  # transform L to have the standard basis
  # we assume that the basis of L is obtained by completing a basis of R
  # hence we can throw away the R coordinates of a Weyl vector when projecting to S
  R = lll(Hecke.orthogonal_submodule(L, S))

  # the following completes the basis of R to a basis of L
  basisRL = solve(basis_matrix(L),basis_matrix(R); side = :left)
  basisRL = change_base_ring(ZZ, basisRL)

  A, j = snf(abelian_group(basisRL))
  T = reduce(vcat, [j(i).coeff for i in gens(A)])
  basisL1 = vcat(T, basisRL)*basis_matrix(L)

  # carry the Weyl vector along
  L1 = lattice(ambient_space(L), basisL1)
  weyl = change_base_ring(ZZ, solve(basisL1, weyl*basis_matrix(L); side = :left))
  basisSL1 = solve(basis_matrix(L1), basis_matrix(S); side = :left)
  basisRL1 = solve(basis_matrix(L1), basis_matrix(R); side = :left)

  # Assure that L has the standard basis.
  L = integer_lattice(gram=gram_matrix(L1))
  V = ambient_space(L)
  # carry S along
  S = lattice(V, basisSL1)
  R = lattice(V, basisRL1)
  @req is_S_nondegenerate(L, S, change_base_ring(QQ,weyl)) "Weyl vector is S degenerate"

  SS = integer_lattice(gram=gram_matrix(S))

  # precomputations

  @assert iszero(basis_matrix(R)[1:end,1:rank(S)])
  bSR = vcat(basis_matrix(S),basis_matrix(R))
  ibSR = inv(bSR)
  I = identity_matrix(QQ,degree(L))
  # prS: L --> S^\vee given with respect to the standard basis of L and the basis of S
  prS = ibSR*I[:,1:rank(S)]#*basis_matrix(S)
  @assert prS[[rank(S)+1],:]==0


  if compute_OR
    dd = diagonal(gram_matrix(R))
    @vprint :K3Auto 2 "computing orthogonal group\n"
    OR = orthogonal_group(R)
    @vprint :K3Auto 2 "done\n"
    DR = discriminant_group(R)
    ODR = orthogonal_group(DR)
    imOR = [ODR(hom(DR,DR,[DR(lift(d)*f) for d in gens(DR)])) for f in gens(OR)]
    DS = discriminant_group(S)
    DSS = discriminant_group(SS)
    ODSS = orthogonal_group(DSS)
    orderimOR = order(sub(ODR,imOR)[1])
    @vprint :K3Auto 1 "[O(S):G] = $(order(ODSS)//orderimOR)\n"
    if order(ODR)== orderimOR
      membership_test = (g->true)
    else
      phiSS_S = hom(DSS,DS,[DS(lift(x)*basis_matrix(S)) for x in gens(DSS)])
      phi,i,j = glue_map(L,S,R)
      phi = phiSS_S*inv(i)*phi*j
      img,_ = sub(ODSS,[ODSS(phi*hom(g)*inv(phi)) for g in imOR])
      ds = degree(SS)
      membership_test = (g->ODSS(hom(DSS,DSS,[DSS(_vec(matrix(QQ, 1, ds, lift(x))*g)) for x in gens(DSS)])) in img)
    end
  else
    membership_test(g) = is_pm1_on_discr(SS,g)
  end

  d = exponent(discriminant_group(S))
  Rdual = dual(R)
  sv = short_vectors(rescale(Rdual,-1), 2, ZZRingElem)
  # not storing the following for efficiency
  # append!(sv,[(-v[1],v[2]) for v in sv])
  # but for convenience we include zero
  push!(sv,(zeros(ZZRingElem, rank(Rdual)), QQ(0)))
  rkR = rank(R)
  prRdelta = [(matrix(QQ, 1, rkR, v[1])*basis_matrix(Rdual),v[2]) for v in sv]
  gramL = change_base_ring(ZZ,gram_matrix(L))
  gramS = change_base_ring(ZZ,gram_matrix(S))
  deltaR = [change_base_ring(ZZ, matrix(QQ, 1, rkR, v[1])*basis_matrix(R)) for v in short_vectors(rescale(R,-1),2)]
  dualDeltaR = [gramL*transpose(r) for r in deltaR]
  BCtx = BorcherdsCtx(L, S, weyl, SS, R, deltaR, dualDeltaR, prRdelta, membership_test,
                      gramL, gramS, prS, compute_OR)
  return BCtx, basisL1
end

################################################################################
# Chambers
################################################################################

@doc raw"""
    K3Chamber

The ``L|S`` chamber induced from a Weyl vector in `L`.

Let ``L`` be an even, unimodular and hyperbolic lattice of rank ``10``, ``18``
or ``26`` and ``S`` be a primitive sublattice.
Any Weyl vector ``w`` of ``L`` defines a Weyl chamber ``C(w)``
in the positive cone of ``L``.
The Weyl chamber is a rational locally polyhedral cone with infinitely many
facets, i.e. walls. It is the intersection of the positive half-spaces defined by
$\Delta_L(w) = \{r \in L | r^2=-2, r.w = 1\}$.
We have

```math
C(w)=\{x \in \mathcal{P}_L | \forall r \in \Delta_L(w):  x.r \geq 0\}
```

The Weyl chamber is a fundamental domain for the action of
the Weyl group on the positive cone.
We say that $S \otimes \mathbb{R} \cap C(w)$ is the ``L|S``-chamber induced by ``w``.

Note that two Weyl vectors induce the same chamber if and only if
their orthogonal projections to ``S`` coincide.
"""
mutable struct K3Chamber
  weyl_vector::ZZMatrix
  # for v in walls, the corresponding half space is defined by the equation
  # x * gram_matrix(S)*v >= 0, further v is primitive in S (and, in contrast to Shimada, not S^\vee)
  walls::Vector{ZZMatrix}
  lengths::Vector{QQFieldElem}  #
  B::ZZMatrix # QQ-basis consisting of rays #... why do we bother to save this?
  gramB::ZZMatrix # the basis matrix inferred from the QQ-basis
  parent_wall::ZZMatrix # for the spanning tree
  data::BorcherdsCtx
  fp::Matrix{Int} # fingerprint for the backtrack search
  #per::Vector{Int}  # permutation
  fp_diagonal::Vector{Int}

  # TODO: Be more memory efficient and store only the indices for the
  # basis matrix and the permutation.
  # I am not sure if storing gram matrix stuff in memory actually increases performance...

  function K3Chamber()
    return new()
  end
end


@doc raw"""
    chamber(data::BorcherdsCtx, weyl_vector::ZZMatrix, [parent_wall::ZZMatrix, walls::Vector{ZZMatrix}])

Return the ``L|S``-chamber with the given Weyl vector.

The lattices ``L`` and ``S`` are stored in `data`.
Via the parent walls we can obtain a spanning tree of the chamber graph.
"""
function chamber(data::BorcherdsCtx, weyl_vector::ZZMatrix, parent_wall::ZZMatrix=zero_matrix(ZZ, 0, 0); check=true)
  if check
    @req _is_weyl_vector(data.gramL, weyl_vector) "not a weyl vector"
  end
  D = K3Chamber()
  D.weyl_vector = weyl_vector
  D.parent_wall = parent_wall
  D.data = data
  return D
end

"""
Sanity check if it is really a weyl vector.
"""
function _is_weyl_vector(gram_matrix::ZZMatrix, weyl_vector::ZZMatrix)
  # sanity check
  r = nrows(gram_matrix)
  lw = (weyl_vector*gram_matrix*transpose(weyl_vector))[1,1]
  if  r == 26
    lw == 0 || return false
  end
  if r == 18
    lw == 620 || return false
  end
  if  r == 10
    lw == 1240 || return false
  end
  return true
end

function chamber(data::BorcherdsCtx, weyl_vector::ZZMatrix, parent_wall::ZZMatrix, walls::Vector{ZZMatrix}; check=true)
  if check
    @req _is_weyl_vector(data.gramL, weyl_vector)  "not a weyl vector"
  end
  D = K3Chamber()
  D.weyl_vector = weyl_vector
  D.parent_wall = parent_wall
  D.data = data
  D.walls = walls
  return D
end

# needed to create sets of K3Chambers
function Base.hash(C::K3Chamber)
  return hash(C.weyl_vector[:,1:rank(C.data.S)])
end

# Two chambers are equal if and only if their Weyl vectors
# project to the same point in S
# By the choice of our coordinates this projection is determined
# by the first rank(S) coordinates.
function Base.:(==)(C::K3Chamber, D::K3Chamber)
  @req C.data===D.data "K3Chambers do not have the same context"
  return C.weyl_vector[:,1:rank(C.data.S)] == D.weyl_vector[:,1:rank(D.data.S)]
end

@doc raw"""
    walls(D::K3Chamber) -> Vector{ZZMatrix}

Return the walls of the chamber `D`, i.e. its facets.

The corresponding half space of the wall defined by `v` in `walls(D)` is

```math
\{x \in S \otimes \mathbb{R} |  \langle x,v \rangle  \geq 0\}.
```

`v` is given with respect to the basis of `S` and is primitive in `S`.

Note that [Shi15](@cite) follows a different convention
and takes `v` primitive in `S^\vee`.
"""
function walls(D::K3Chamber)
  if !isdefined(D, :walls)
    D.walls = _walls_of_chamber(D.data, D.weyl_vector)
    @assert length(D.walls)>=rank(D.data.S) "$(D.weyl_vector)"
  end
  return D.walls
end

@doc raw"""
    weyl_vector(D::K3Chamber) -> ZZMatrix

Return the Weyl vector defining this chamber.
"""
weyl_vector(D::K3Chamber) = D.weyl_vector

@doc raw"""
    rays(D::K3Chamber)

Return the rays of the chamber `D`.

They are represented as primitive row vectors with respect to the basis of `S`.
"""
function rays(D::K3Chamber)
  r = reduce(vcat, walls(D), init=zero_matrix(ZZ,0,rank(D.data.SS)))
  rQ = change_base_ring(QQ, r) * gram_matrix(D.data.SS)
  C = positive_hull(rQ)
  Cd = polarize(C)
  L = rays(Cd)
  Lq = QQMatrix[matrix(QQ,1,rank(D.data.SS),i) for i in L]
  # clear denominators
  Lz = ZZMatrix[change_base_ring(ZZ,i*denominator(i)) for i in Lq]
  # primitive in S
  Lz = ZZMatrix[divexact(i,gcd(_vec(i))) for i in Lz]
  @hassert :K3Auto 2 all(all(x>=0 for x in _vec(r*gram_matrix(D.data.SS)*transpose(i))) for i in Lz)
  return Lz
end

function Base.show(io::IO, c::K3Chamber)
  if isdefined(c,:walls)
    print(IOContext(io, :compact => true), "Chamber  in dimension $(length(walls(c)[1])) with $(length(walls(c))) walls")
  else
    print(IOContext(io, :compact => true), "Chamber: $(c.weyl_vector[1,1:rank(c.data.S)])")
  end
end

@doc raw"""
    fingerprint(D::K3Chamber)

Return the fingerprint of this chamber.

The fingerprint is an invariant computed from the rays and their inner products.
"""
function fingerprint(D::K3Chamber)
  v = sum(walls(D))
  G = D.data.gramS
  m1 = (v*G*transpose(v))[1,1]
  m2 = [(a*G*transpose(a))[1,1] for a in walls(D)]
  sort!(m2)
  m3 = [(v*G*transpose(a))[1,1] for a in walls(D)]
  sort!(m3)
  m4 = ZZRingElem[]
  for i in 1:length(walls(D))
    for j in 1:i-1
      push!(m4,(walls(D)[i]*G*transpose(walls(D)[j]))[1,1])
    end
  end
  sort!(m4)
  V = Dict{Tuple{ZZRingElem,ZZRingElem},Vector{ZZMatrix}}()
  for w in walls(D)
    i =  (v*G*transpose(w))[1,1]
    j =  (w*G*transpose(w))[1,1]
    if (i,j) in keys(V)
      push!(V[(i,j)],w)
    else
      V[(i,j)] = [w]
    end
  end
  #=
  # so far m5 was not needed to separate the O(S)-orbits
  m5 = []
  for i in keys(V)
    vi = sum(V[i])
    push!(m5, [i,sort!([(vi*G*transpose(j))[1,1] for j in walls(D)])])
  end
  sort!(m5)
  # So far we have only O(S)-invariants. There are also ways to produce G-invariants
  # by working the the images of the rays in the discriminant group and their
  # G-orbits. Perhaps one has to switch to S^\vee primitive vectors in this case.
  =#
  return (m1, m2, m3, m4)
end


"""
Compute the fingerprint defined by Plesken-Souvignier and change the basis
matrix and gram matrix accordingly.

It is computed from the walls and the gram matrix of `S`.

A permutation `per` for the
order of the basis-vectors is chosen
such that in every step the number of
possible continuations is minimal,
for j from per[i] to per[dim-1] the
value f[i][j] in the fingerprint f is
the number of vectors, which have the
same scalar product with the
basis-vectors per[0]...per[i-1] as the
basis-vector j and the same length as
this vector with respect to all
invariant forms
"""
function _fingerprint_backtrack!(D::K3Chamber)
  n = rank(D.data.S)
  V = walls(D)
  gramS = gram_matrix(D.data.S)
  B, indB = _find_basis(V, n)
  tmp = V[indB]
  deleteat!(V, indB)
  prepend!(V, tmp)
  lengths = QQFieldElem[(v*gramS*transpose(v))[1,1] for v in V]
  D.lengths = lengths
  gramB = change_base_ring(ZZ, B*gramS*transpose(B))
  D.gramB = gramB
  D.B = B

  per = Vector{Int}(undef, n)
  for i in 1:n
    per[i] = i
  end

  fp = zeros(Int, n, n)

  # fp[1, i] = # vectors v such that v has same length as b_i for all forms
  for i in 1:n
    cvl = gramB[i,i]
    fp[1, i] = count(x->x==cvl, lengths)

  end

  for i in 1:(n - 1)
    # Find the minimal non-zero entry in the i-th row
    mini = i
    @inbounds for j in (i+1):n
      if fp[i, per[j]] < fp[i, per[mini]]
        mini = j
      end
    end

    per[mini], per[i] = per[i], per[mini]

    # Set entries below the minimal entry to zero
    @inbounds for j in (i + 1):n
      fp[j, per[i]] = 0
    end

    # Now compute row i + 1

    for j in (i + 1):n
      fp[i + 1, per[j]] = _possible(D, per, i, per[j])
    end
  end

  # Extract the diagonal

  res = Vector{Int}(undef, n)

  @inbounds for i in 1:n
    res[i] = fp[i, per[i]]
    @assert res[i]>0
  end




  #D.per = per
  D.B = B[per,:]
  D.gramB = gramB[per,per]
  D.fp = fp[:,per]
  D.fp_diagonal = res
end

@doc raw"""
    _possible(D::K3Chamber, per, I, J) -> Int

Return the number of possible extensions of an `n`-partial isometry to
an `n+1`-partial one.
"""
function _possible(D::K3Chamber, per, I, J)
  vectors = walls(D)
  lengths = D.lengths
  gramB = D.gramB
  gramS = D.data.gramS
  n = length(vectors)
  @assert n == length(lengths)

  count = 0
  T = gramS*transpose(reduce(vcat,vectors[per[1:I]]))
  for j in 1:n
    lengthsj = lengths[j]
    vectorsj = vectors[j]
    good_scalar = true
    if lengthsj != gramB[J, J]
      continue
    end

    for i in 1:I
      if (vectorsj*T[:,i:i])[1,1] != gramB[J,per[i]]
        good_scalar = false
        break
      end
    end

    if !good_scalar
      continue
    end
    count = count + 1

    # length is correct
  end
  return count
end

################################################################################
# close vector functions
################################################################################

@doc raw"""
    enumerate_quadratic_triple -> Vector{Tuple{Vector{Int}, QQFieldElem}}

Return $\{x \in \mathbb Z^n : x Q x^T + 2xb^T + c <=0\}$.

#Input:
- `Q`: positive definite matrix
- `b`: row vector
- `c`: rational number
"""
function enumerate_quadratic_triple(Q, b, c; algorithm=:short_vectors, equal=false)
  if algorithm == :short_vectors
    L, p, dist = Hecke._convert_type(Q, b, QQ(c))
    #@vprint :K3Auto 1 ambient_space(L), basis_matrix(L), p, dist
    if equal
      cv = Hecke.close_vectors(L, _vec(p), dist, dist, check=false)
    else
      cv = Hecke.close_vectors(L, _vec(p), dist, check=false)
    end
  end
  return cv
end

@doc raw"""
    short_vectors_affine(S::ZZLat, v::MatrixElem, alpha, d)
    short_vectors_affine(gram::MatrixElem, v::MatrixElem, alpha, d)

Return the vectors of squared length `d` in the given affine hyperplane.

```math
\{x \in S : x^2=d, x.v=\alpha \}.
```
The matrix version takes `S` with standard basis and the given gram matrix.

# Arguments
- `v`: row vector with $v^2 > 0$
- `S`: a hyperbolic `Z`-lattice

The output is given in the ambient representation.

The implementation is based on Algorithm 2.2 in [Shi15](@cite)
"""
function short_vectors_affine(S::ZZLat, v::MatrixElem, alpha, d)
  alpha = QQ(alpha)
  gram = gram_matrix(S)
  tmp = v*gram_matrix(ambient_space(S))*transpose(basis_matrix(S))
  v_S = solve(gram_matrix(S),tmp; side = :left)
  sol = short_vectors_affine(gram, v_S, alpha, d)
  B = basis_matrix(S)
  return [s*B for s in sol]
end

function short_vectors_affine(gram::MatrixElem, v::MatrixElem, alpha::QQFieldElem, d)
  # find a solution <x,v> = alpha with x in L if it exists
  w = gram*transpose(v)
  tmp = Hecke.FakeFmpqMat(w)
  wn = numerator(tmp)
  wd = denominator(tmp)
  b, x = can_solve_with_solution(transpose(wn), matrix(ZZ, 1, 1, [alpha*wd]); side = :right)
  if !b
    return QQMatrix[]
  end
  K = kernel(wn; side = :left)
  # (x + y*K)*gram*(x + y*K) = x gram x + 2xGKy + y K G K y

  # now I want to formulate this as a cvp
  # (x +y K) gram (x+yK) ==d
  # (x
  GK = gram*transpose(K)
  Q = K * GK
  b = transpose(x) * GK
  c = (transpose(x)*gram*x)[1,1] - d
  # solve the quadratic triple
  Q = change_base_ring(QQ, Q)
  b = change_base_ring(QQ, transpose(b))
  cv = enumerate_quadratic_triple(-Q, -b,-QQ(c),equal=true)
  xt = transpose(x)
  cv = [xt+matrix(ZZ,1,nrows(Q),u[1])*K for u in cv]
  @hassert :K3Auto 1 all((v*gram*transpose(u))[1,1]==alpha for u in cv)
  @hassert :K3Auto 1 all((u*gram*transpose(u))[1,1]== d for u in cv)
  return cv #[u for u in cv if (u*gram*transpose(u))[1,1]==d]
end


@doc raw"""
    separating_hyperplanes(S::ZZLat, v::QQMatrix, h::QQMatrix, d)

Return $\{x \in S | x^2=d, x.v>0, x.h<0\}$.

# Arguments
- `S`:  a hyperbolic lattice
- `d`: a negative integer
- `v`,`h`: vectors of positive square
"""
function separating_hyperplanes(S::ZZLat, v::QQMatrix, h::QQMatrix, d)
  V = ambient_space(S)
  @hassert :K3Auto 1 inner_product(V,v,v)[1,1]>0
  @hassert :K3Auto 1 inner_product(V,h,h)[1,1]>0
  gram = gram_matrix(S)
  B = basis_matrix(S)
  vS = solve(B,v; side = :left)
  hS = solve(B,h; side = :left)
  return [a*B for a in separating_hyperplanes(gram,vS,hS,d)]
end

function separating_hyperplanes(gram::QQMatrix, v::QQMatrix, h::QQMatrix, d)
  L = integer_lattice(gram=gram)
  n = ncols(gram)
  ch = QQ((h*gram*transpose(h))[1,1])
  cv = QQ((h*gram*transpose(v))[1,1])
  b = basis_matrix(L)
  prW = reduce(vcat,[b[i:i,:] - (b[i:i,:]*gram*transpose(h))*ch^-1*h for i in 1:n])
  W = lattice(ambient_space(L), prW, isbasis=false)
  bW = basis_matrix(W)
  # set up the quadratic triple for SW
  gramW = gram_matrix(W)
  s = solve(bW, v*prW; side = :left) * gramW
  Q = gramW + transpose(s)*s*ch*cv^-2

  @vprint :K3Auto 5 Q
  LQ = integer_lattice(gram=-Q*denominator(Q))

  S = QQMatrix[]
  h = change_base_ring(QQ, h)
  rho = abs(d)*ch^-1
  t,sqrtho = is_square_with_sqrt(rho)
  if t
    r = sqrtho*h
    if denominator(r)==1 && (r*gram*transpose(h))[1,1]>0 && (r*gram*transpose(v))[1,1] < 0
      push!(S,r)
    end
  end
  for (x,_) in short_vectors_iterator(LQ,  abs(d*denominator(Q)))
    rp = matrix(ZZ, 1, nrows(Q), x)*bW
    rho = abs(d - (rp*gram*transpose(rp))[1,1])*ch^-1
    t,rho = is_square_with_sqrt(rho)
    if !t
      continue
    end
    r = rho*h + rp
    if denominator(r)==1 && (r*gram*transpose(h))[1,1]>0 && (r*gram*transpose(v))[1,1] < 0
      push!(S,r)
    end
    r = rho*h - rp
    if denominator(r)==1 && (r*gram*transpose(h))[1,1]>0 && (r*gram*transpose(v))[1,1] < 0
      push!(S,r)
    end
  end
  return S
end

@doc raw"""
    _find_basis(row_matrices::Vector, dim::Integer)

Return the first `dim` linearly independent vectors in row_matrices and their indices.

We assume that row_matrices consists of row vectors.
"""
function _find_basis(row_matrices::Vector, dim::Integer)
  @req length(row_matrices)>=dim > 0 "must contain at least a single vector"
  r = row_matrices[1]
  n = ncols(r)
  B = zero_matrix(base_ring(r), 0, n)
  rk = 0
  indices = Int[]
  for i in 1:length(row_matrices)
    r = row_matrices[i]
    Br = vcat(B, r)
    rk = rank(Br)
    if rk > nrows(B)
      B = Br
      push!(indices, i)
    end
    if rk == dim
      break
    end
  end
  @assert length(indices) == rk == dim
  return B, indices
end

_find_basis(row_matrices::Vector) = _find_basis(row_matrices, ncols(row_matrices[1]))

@doc raw"""
    is_pm1_on_discr(S::ZZLat, g::ZZMatrix) -> Bool

Return whether the isometry `g` of `S` acts as `+-1` on the discriminant group.
"""
function is_pm1_on_discr(S::ZZLat, g::ZZMatrix)
  D = discriminant_group(S)
  imgs = [D(_vec(matrix(QQ,1,rank(S),lift(d))*g)) for d in gens(D)]
  return all(imgs[i] == gen(D, i) for i in 1:ngens(D)) || all(imgs[i] == -gen(D, i) for i in 1:ngens(D))
  # OD = orthogonal_group(D)
  # g1 = hom(D,D,[D(lift(d)*g) for d in gens(D)])
  # gg = OD(g1)
  # return isone(gg) || gg == OD(-matrix(one(OD)))
end

@doc raw"""
    hom(D::K3Chamber, E::K3Chamber) -> Vector{ZZMatrix}

Return the set ``\mathrm{Hom}_G(D, E)`` of elements of ``G`` mapping `D` to `E`.

The elements are represented with respect to the basis of ``S``.
"""
Hecke.hom(D::K3Chamber, E::K3Chamber) = alg319(D, E)
#alg319(gram_matrix(D.data.SS), D.B,D.gramB, walls(D), walls(E), D.data.membership_test)

@doc raw"""
    aut(E::K3Chamber) -> Vector{ZZMatrix}

Return the stabilizer ``\mathrm{Aut}_G(E)`` of ``E`` in ``G``.

The elements are represented with respect to the basis of ``S``.
"""
aut(D::K3Chamber) = hom(D, D)

function alg319(D::K3Chamber, E::K3Chamber)
  if !isdefined(D,:B)
    _fingerprint_backtrack!(D)  # compute a favorable basis
  end
  gram_basis = D.gramB
  gram = D.data.gramS
  fp = D.fp_diagonal
  basis = D.B
  n = ncols(gram)
  raysD = walls(D)
  raysE = walls(E)
  partial_homs = [zero_matrix(ZZ, 0, n)]
  # breadth first search
  # Since we expect D and E to be isomorphic,
  # a depth first search with early abort could be more efficient.
  # for now this does not seem to be a bottleneck
  for i in 1:n
    @vprint :K3Auto 4 "level $(i-1), partial homs $(length(partial_homs)) \n"
    partial_homs_new = ZZMatrix[]
    for img in partial_homs
      extensions = ZZMatrix[]
      k = nrows(img)
      gi = gram*transpose(img)
      for r in raysE
        if (r*gram*transpose(r))[1,1] != gram_basis[k+1,k+1] || (k>0 && r*gi != gram_basis[k+1:k+1,1:k])
          continue
        end
        # now r has the correct inner products with what we need
        push!(extensions, vcat(img, r))
      end
      if fp[i] != length(extensions)
        continue
      end
      append!(partial_homs_new, extensions)
    end
    partial_homs = partial_homs_new
  end
  basisinv = inv(change_base_ring(QQ, basis))
  homs = ZZMatrix[]
  is_in_hom_D_E(fz) = all(r*fz in raysE for r in raysD)
  vE = sum(raysE) # center of mass of the dual cone
  vD = sum(raysD)
  for f in partial_homs
    f = basisinv*f
    if denominator(f)!=1
      continue
    end
    fz = change_base_ring(ZZ, f)
    if !D.data.membership_test(fz)
      continue
    end
    if !(vD*fz == vE)
      continue
    end
    # The center of mass is an interior point
    # Further it uniquely determines the chamber and is compatible with homomorphisms
    # This is basically Remark 3.20
    # -> but this is not true for the center of mass of the dual cone
    # hence this extra check
    if !is_in_hom_D_E(fz)
      continue
    end
    push!(homs, fz)
  end
  @hassert :K3Auto 1 all(f*gram*transpose(f)==gram for f in homs)
  return homs
end


# legacy worker for hom and aut without Plesken-Souvignier preprocessing
function alg319(gram::MatrixElem, raysD::Vector{ZZMatrix}, raysE::Vector{ZZMatrix}, membership_test)
  n = ncols(gram)
  partial_homs = [zero_matrix(ZZ, 0, n)]
  basis,_ = _find_basis(raysD, n)
  gram_basis = basis*gram*transpose(basis)
  return alg319(gram, basis, gram_basis, raysD, raysE, membership_test)
end

function alg319(gram::MatrixElem, basis::ZZMatrix, gram_basis::QQMatrix, raysD::Vector{ZZMatrix}, raysE::Vector{ZZMatrix}, membership_test)
  n = ncols(gram)
  partial_homs = [zero_matrix(ZZ, 0, n)]
  # breadth first search
  # Since we expect D and E to be isomorphic,
  # a depth first search with early abort would be more efficient.
  # for now this does not seem to be a bottleneck
  for i in 1:n
    @vprint :K3Auto 4 "level $(i), partial homs $(length(partial_homs)) \n"
    partial_homs_new = ZZMatrix[]
    for img in partial_homs
      extensions = ZZMatrix[]
      k = nrows(img)
      gi = gram*transpose(img)
      for r in raysE
        if (r*gram*transpose(r))[1,1] != gram_basis[k+1,k+1] || (k>0 && r*gi != gram_basis[k+1:k+1,1:k])
          continue
        end
        # now r has the correct inner products with what we need
        push!(extensions, vcat(img,r))
      end
      append!(partial_homs_new, extensions)
    end
    partial_homs = partial_homs_new
  end
  basisinv = inv(change_base_ring(QQ, basis))
  homs = ZZMatrix[]
  is_in_hom_D_E(fz) = all(r*fz in raysE for r in raysD)
  vE = sum(raysE) # center of mass of the dual cone
  vD = sum(raysD)
  for f in partial_homs
    f = basisinv*f
    if denominator(f)!=1
      continue
    end
    fz = change_base_ring(ZZ,f)
    if !membership_test(fz)
      continue
    end
    if !(vD*fz == vE)
      continue
    end
    # The center of mass is an interior point
    # Further it uniquely determines the chamber and is compatible with homomorphisms
    # This is basically Remark 3.20
    # -> but this is not true for the center of mass of the dual cone
    if !is_in_hom_D_E(fz)
      continue
    end
    push!(homs, fz)
  end
  @hassert :K3Auto 1 all(f*gram*transpose(f)==gram for f in homs)
  return homs
end


@doc raw"""
    _alg58(L::ZZLat, S::ZZLat, R::ZZLat, prRdelta, w)

Compute Delta_w

Tuples (r_S, r) where r is an element of Delta_w and r_S is the
orthogonal projection of `r` to `S`.

Corresponds to Algorithm 5.8 in [Shi15](@cite)
but this implementation is different.
"""
# legacy function needed for precomputations
function _alg58(L::ZZLat, S::ZZLat, R::ZZLat, prRdelta, w::QQMatrix)
  V = ambient_space(L)
  d = exponent(discriminant_group(S))
  @hassert :K3Auto 1 V == ambient_space(S)
  n_R = [QQ(i)//d for i in (-2*d+1):0 if mod(d*i,2)==0]
  Rdual = dual(R)
  Sdual = dual(S)
  rkR = rank(R)
  delta_w = QQMatrix[]
  iB = inv(basis_matrix(L))
  for c in n_R
    cm = -c
    for (vr0,vsquare) in prRdelta
      if vsquare != cm
        continue
      end
      a0 = inner_product(V,w,vr0)[1,1]
      if c == 0
        VA = [(vr0,a0)]
      else
        VA = [(vr0,a0),(-vr0,-a0)]
      end
      for (vr,a) in VA
        Sdual_na = short_vectors_affine(Sdual, w, 1 - a, -2 - c)
        for vs in Sdual_na
          vv = vs +  vr
          if all(denominator(i)==1 for i in collect(vv*iB))
            push!(delta_w, vs)
          end
        end
      end
    end
  end
  return delta_w
end

function _alg58(L::ZZLat, S::ZZLat, R::ZZLat, w::MatrixElem)
  Rdual = dual(R)
  sv = short_vectors(rescale(Rdual, -1), 2, ZZRingElem)
  # not storing the following for efficiency
  # append!(sv,[(-v[1],v[2]) for v in sv])
  # but for convenience we include zero
  push!(sv,(zeros(ZZRingElem, rank(Rdual)), QQ(0)))
  rkR = rank(R)
  prRdelta = [(matrix(QQ, 1, rkR, v[1])*basis_matrix(Rdual),v[2]) for v in sv]
  return _alg58(L, S, R, prRdelta, w)
end

# the actual somewhat optimized implementation relying on short vector enumeration
function _alg58_short_vector(data::BorcherdsCtx, w::ZZMatrix)
  L = data.L
  V = ambient_space(L)
  S = data.S
  R = data.R
  wS = w*data.prS
  wSL = wS*basis_matrix(S)
  wL = gram_matrix(L)*transpose(w)
  wSsquare = (wS*data.gramS*transpose(wS))[1,1]
  W = lattice(V, wS*basis_matrix(S))
  N = orthogonal_submodule(S, W)
  # W + N + R < L of finite index
  svp_input = Tuple{QQFieldElem,QQMatrix,QQFieldElem,Int}[]
  for (rR, rRsq) in data.prRdelta
    if rRsq == 2
      continue
    end
    @inbounds rwS = (rR*wL)[1,1]
    alpha = 1 - rwS
    usq = alpha^2*wSsquare^-1 - rRsq
    sq = -2 - usq
    push!(svp_input, (alpha, rR,sq,1))
    alpha = 1 + rwS
    usq = alpha^2*wSsquare^-1 - rRsq
    sq = -2 - usq
    push!(svp_input, (alpha, rR, sq, -1))
  end
  @inbounds bounds = unique!([-i[3] for i in svp_input])
  Ndual = dual(N)
  G = -gram_matrix(Ndual)
  d = denominator(G)
  bounds = [i for i in bounds if divides(d,denominator(i))[1]]
  mi = minimum(bounds)
  ma = maximum(bounds)
  svN = Hecke._short_vectors_gram(Hecke.LatEnumCtx, G,mi,ma, ZZRingElem)
  result = QQMatrix[]
  # treat the special case of the zero vector by copy paste.
  if QQ(0) in bounds
    (rN,sqrN) = (zeros(Int64,rank(Ndual)),0)
    rN1 = zero_matrix(ZZ,1,degree(Ndual))
    found1 = false
    found2 = false
    sqrN = QQ(0)
    for (alpha, rR, sq, si) in svp_input
      if sqrN != sq
        continue
      end
      rr = alpha*wSsquare^-1*wSL + si*rR
      r = rr + rN1
      if !found1 && @inbounds all(denominator(r[1,i])==1 for i in 1:ncols(r))==1
        found1 = true
        push!(result, r*data.prS)
        break
      end
      r = rr - rN1
      if !found2 && @inbounds all(denominator(r[1,i])==1 for i in 1:ncols(r))==1
        found2 = true
        push!(result, r*data.prS)
        break
      end
      if found1 && found2
        break
      end
    end
  end
  for (rN, sqrN) in svN
    if !(sqrN in bounds)
      continue
    end
    rN1 = matrix(ZZ,1,rank(Ndual),rN)*basis_matrix(Ndual)
    found1 = false
    found2 = false
    sqrN = -sqrN
    for (alpha, rR, sq, si) in svp_input
      if sqrN != sq
        continue
      end
      rr = alpha*wSsquare^-1*wSL + si*rR
      r = rr + rN1
      if !found1 && @inbounds all(denominator(r[1,i])==1 for i in 1:ncols(r))==1
        found1 = true
        push!(result, r*data.prS)
      end
      r = rr - rN1
      if !found2 && @inbounds all(denominator(r[1,i])==1 for i in 1:ncols(r))==1
        found2 = true
        push!(result, r*data.prS)
      end
      if found1 && found2
        break
      end
    end
  end
  return result
end

@doc raw"""
    _alg58_close_vector(data::BorcherdsCtx, w::ZZMatrix)

Return tuples (r_S, r) where r is an element of Delta_w and r_S is the
orthogonal projection of `r` to `S^\vee` given in the basis of S.

Corresponds to Algorithm 5.8 in [Shi15](@cite)
"""
function _alg58_close_vector(data::BorcherdsCtx, w::ZZMatrix)
  V = ambient_space(data.L)
  S = data.S
  d = exponent(discriminant_group(S))
  @hassert :K3Auto 1 V == ambient_space(S)
  @hassert :K3Auto 2 basis_matrix(data.L)==1
  n_R = [QQ(i)//d for i in (-2*d+1):0 if mod(d*i,2)==0]
  SSdual = dual(data.SS)
  delta_w = QQMatrix[]
  wS = w*data.prS
  #wS = solve(gram_matrix(S),w*gram_matrix(V)*transpose(basis_matrix(S)); side = :left)
  Vw = data.gramL*transpose(w)
  # since we do repeated cvp in the same lattice
  # we do the preprocessing here

  # collect the cvp inputs to avoid repeated calculation of the same cvp
  cvp_inputs = Dict{Tuple{QQFieldElem,QQFieldElem},Vector{QQMatrix}}()
  for c in n_R
    kc = -2-c
    cm = -c
    for (vr,vsquare) in data.prRdelta
      if vsquare != cm
        continue
      end
      a = (vr*Vw)[1,1]  # TODO: could be improved by working in R
      key = (1-a,kc)
      if key in keys(cvp_inputs)
        push!(cvp_inputs[key], vr)
      else
        cvp_inputs[key] = [vr]
      end
      if c != 0
        key1 = (1+a, kc)
        if key1 in keys(cvp_inputs)
          push!(cvp_inputs[key1], -vr)
        else
          cvp_inputs[key1] = [-vr]
        end
      end
    end
  end

  # setup
  gram = gram_matrix(SSdual)
  #B = basis_matrix(S)
  #return [s*B for s in sol]

  # much of this code is copied from
  # short_vectors_affine(gram::MatrixElem, v::MatrixElem, alpha::QQFieldElem, d)
  # to avoid repeated calculation of the same stuff e.g. K and Q
  # find a solution <x,v> = alpha with x in L if it exists
  ww = transpose(wS)
  tmp = Hecke.FakeFmpqMat(ww)
  wn = numerator(tmp)
  wd = denominator(tmp)
  K = kernel(wn; side = :left)
  K = lll!(K)  # perhaps doing this has no gain?
  # (x + y*K)*gram*(x + y*K) = x gram x + 2xGKy + y K G K y

  # now I want to formulate this as a cvp
  # (x +y K) gram (x+yK) ==d
  # (x
  KG = K*gram
  Q = -KG * transpose(K)
  Qi = inv(Q)
  N = integer_lattice(gram=Q,check=false)
  V = ambient_space(N)

  #@show sum(length.(values(cvp_inputs)))
  tmp = zero_matrix(QQ,1,rank(SSdual))

  B = basis_matrix(SSdual)
  KB = K*B
  for (alpha, d) in keys(cvp_inputs)
    can_solve_i, x = can_solve_with_solution(transpose(wn), matrix(ZZ, 1, 1, [alpha*wd]); side = :right)
    if !can_solve_i
      continue
    end
    # looks like premature optimization ...
    x = change_base_ring(QQ, x)
    b = KG*x
    transpose!(tmp, x)
    # c = (transpose(x)*gram*x)[1,1] - d
    c = (tmp*mul!(x,gram,x))[1,1] - d
    #cv = enumerate_quadratic_triple(Q,-b,-c,equal=true)
    mul!(b, Qi, b)
    #b = Qi*b
    v = _vec(b)
    upperbound = inner_product(V,v,v) + c
    # solve the quadratic triple
    cv = close_vectors(N, v, upperbound, upperbound, check=false)
    mul!(tmp,tmp,B)
    #xtB = transpose(x)*B
    Sdual_na1 = [matrix(ZZ, 1, nrows(Q), u)*KB for (u,_) in cv]
    for v in Sdual_na1
      add!(v,v,tmp)
    end
    Sdual_na2 = [vs*basis_matrix(data.S) for vs in Sdual_na1]
    for i in 1:length(Sdual_na1)
      v = Sdual_na2[i]
      for vr in cvp_inputs[(alpha,d)]
        vv =  v +  vr
        if denominator(vv)==1
          push!(delta_w, Sdual_na1[i])
          break # delta_w is a set, hence we may break
        end
      end
    end
  end

  # the chamber should intersect the boundary only at the QQ-rational points
  @hassert :K3Auto 2 rank(S) == rank(reduce(vcat,[s for s in delta_w]))
  return delta_w
end


@doc raw"""
    _walls_of_chamber(data::BorcherdsCtx, weyl_vector)

Return the walls of the L|S chamber induced by `weyl_vector`.

Corresponds Algorithm 5.11 in [Shi15](@cite) and calls Polymake.
"""
function _walls_of_chamber(data::BorcherdsCtx, weyl_vector, algorithm::Symbol=:short)
  if algorithm==:short
    walls1 = _alg58_short_vector(data, weyl_vector)
  elseif algorithm==:close
    walls1 = _alg58_close_vector(data, weyl_vector)
  end
  if length(walls1)==rank(data.S)
    # shortcut which avoids calling Polymake
    d = rank(data.S)
    walls = Vector{ZZMatrix}(undef,d)
    for i in 1:d
      vs = numerator(Hecke.FakeFmpqMat(walls1[i]))
      g = gcd(_vec(vs))
      if g != 1
        vs = divexact(vs, g)
      end
      walls[i] = vs
    end
    return walls
  end
  i = zero_matrix(QQ, 0, degree(data.SS))
  D = reduce(vcat, (v for v in walls1), init=i)
  P = positive_hull(D)
  r = rays(P)
  d = length(r)
  walls = Vector{ZZMatrix}(undef,d)
  for i in 1:d
    v = matrix(QQ, 1, degree(data.SS), r[i])
    # rescale v to be primitive in S
    vs = numerator(Hecke.FakeFmpqMat(v))
    g = gcd(_vec(vs))
    if g!=1
      vs = divexact(vs, g)
    end
    walls[i] = vs
  end
  return walls
end

@doc raw"""
    is_S_nondegenerate(L::ZZLat, S::ZZLat, w::QQMatrix)

Return whether the ``L|S`` chamber defined by `w` is `S`-nondegenerate.

This is the case if and only if $C = C(w) \cap S \otimes \RR$ has the
expected dimension `dim(S)`.
"""
function is_S_nondegenerate(L::ZZLat, S::ZZLat, w::QQMatrix)
  R = Hecke.orthogonal_submodule(L, S)
  Delta_w = _alg58(L, S, R, w)
  V = ambient_space(L)
  G = gram_matrix(V)
  BS = transpose(basis_matrix(S))
  prSDelta_w = [v * G * BS for v in Delta_w]
  i = zero_matrix(QQ, 0, rank(S))
  D = reduce(vcat, prSDelta_w, init=i)
  P = positive_hull(D)  # the dual cone of C
  # If P has a linear subspace, then its dual C is not of full dimension.
  return is_pointed(P)
end

function inner_point(L::ZZLat, S::ZZLat, w::QQMatrix)
  R = Hecke.orthogonal_submodule(L, S)
  Delta_w = _alg58(L, S, R, w)
  V = ambient_space(L)
  G = gram_matrix(V)
  prSDelta_w = [v * G * transpose(basis_matrix(S)) for v in Delta_w]
  i = zero_matrix(QQ, 0, rank(S))
  D = reduce(vcat, prSDelta_w, init=i)
  P = positive_hull(D)  # dual to C
  @hassert :K3Auto 1 is_pointed(P) # we check S-nondegenerateness
  C = polarize(P)  # C
  facets = [matrix(QQ,rank(S),1, r) for r in rays(P)]
  H = [matrix(ZZ,1,rank(S),i) for i in hilbert_basis(C)]

  # add hilbert basis vectors until we are in the interior
  n = length(facets)
  h = H[1]
  j = 2
  for i in 1:n
    if (h*facets[i])[1,1] > 0
      continue
    end
    for k in 1:length(H)
      v = H[k]
      if (v*facets[i])[1,1]> 0
        h = h + v
        break
      end
    end
  end
  # confirm the computation
  hV = h*basis_matrix(S)
  @hassert :K3Auto 1 all(0 < inner_product(V, v, hV)[1,1] for v in Delta_w)
  return h
end

@doc raw"""
    inner_point(L::ZZLat, S::ZZLat, w::QQMatrix)
    inner_point(C::K3Chamber)

Return a reasonably small integer inner point of the given L|S chamber.
"""
inner_point(C::K3Chamber) = inner_point(C.data.L, C.data.S, change_base_ring(QQ,C.weyl_vector))


@doc raw"""
    unproject_wall(data::BorcherdsCtx, vS::ZZMatrix)

Return the (-2)-walls of L containing $v^{perp_S}$ but not all of ``S``.

Based on Algorithm 5.13 in [Shi15](@cite)

# Arguments
- `vS`: Given with respect to the basis of `S`.
"""
function unproject_wall(data::BorcherdsCtx, vS::ZZMatrix)
  d = gcd(_vec(vS*data.gramS))
  v = QQ(1,d)*(vS*basis_matrix(data.S))  # primitive in Sdual
  vsq = QQ((vS*data.gramS*transpose(vS))[1,1],d^2)

  @hassert :K3Auto 1 vsq>=-2
  rkR = rank(data.R)
  Pv = ZZMatrix[]
  for alpha in 1:Int64(floor(sqrt(Float64(-2//vsq))))
    c = 2 + alpha^2*vsq
    alphav = alpha*v
    for (vr,cc) in data.prRdelta
      # probably we could speed up the for loop and compute
      # and compute the result without a membership test
      # by working modulo ZZ^n directly
      if cc != c
        continue
      end
      vv = alphav + vr
      if denominator(vv)==1
        push!(Pv,change_base_ring(ZZ,vv))
      end
      if c != 0
        vv = alphav - vr
        if denominator(vv)==1
          push!(Pv, change_base_ring(ZZ,vv))
        end
      end
    end
  end
  return Pv
end

@doc raw"""
    adjacent_chamber(D::K3Chamber, v::ZZMatrix) -> K3Chamber

Return return the ``L|S`` chamber adjacent to `D` via the wall defined by `v`.
"""
function adjacent_chamber(D::K3Chamber, v::ZZMatrix)
  gramL = D.data.gramL
  dualDeltaR = D.data.dualDeltaR
  deltaR = D.data.deltaR
  dimL = ncols(gramL)
  Pv = unproject_wall(D.data, v)
  l = length(Pv)
  @hassert :K3Auto 1 length(Pv) == length(unique(Pv))
  a = 1000000
  @label getu
  a = 2*a
  rep = Array{Tuple{Int,QQFieldElem,Bool}}(undef,l+length(dualDeltaR))
  u = matrix(ZZ, 1, dimL, rand(-a:a, dimL))
  Vw = gramL*transpose(D.weyl_vector)
  Vu = gramL*transpose(u)

  z = zero_matrix(ZZ,1,1)
  for i in 1:length(Pv)
    r = Pv[i]
    mul!(z,r, Vw)
    s = (r*Vu)[1,1]
    divexact!(s,z[1,1])
    if any(rep[j][2]==s for j in 1:i-1)
      @goto getu
    end
    rep[i] = (i, s, false)
  end

  for i in 1:length(deltaR)
    r = deltaR[i]
    mul!(z, r, Vw)
    s = (r*Vu)[1,1]
    divexact!(s,z[1,1])
    if any(rep[j][2]==s for j in 1:l+i-1)
      @goto getu
    end
    rep[l+i] = (i, s, true)
  end
  @hassert :K3Auto 2 length(unique([r[2] for r in rep]))==length(rep)
  sort!(rep, by=x->x[2])
  w = deepcopy(D.weyl_vector)
  tmp = zero_matrix(ZZ,ncols(w),1)
  for (i,s,indualDeltaR) in rep
    if indualDeltaR
      # saves a matrix multiplication
      rdual = dualDeltaR[i]
      r = deltaR[i]
      mul!(z, w, rdual)
      addmul!(w, r, z[1,1])
    else
      r = Pv[i]
      #g = (r*gramL*wt)[1,1]
      #w = w + g*r
      transpose!(tmp,w)
      mul!(tmp,gramL,tmp)
      mul!(z, r, tmp)
      addmul!(w,r, z[1,1])
    end
  end
  # both Weyl vectors should lie in the positive cone.
  @assert ((D.weyl_vector)*D.data.gramL*transpose(w))[1,1]>0 "$(D.weyl_vector)    $v\n"
  return chamber(D.data, w, v; check=false)
end



@doc raw"""
    K3_surface_automorphism_group(S::ZZLat [, ample_class]) -> generators, rational curves, chambers

Compute the automorphism group of a very-general $S$-polarized K3 surface.

Further return representatives of the ``\mathrm{Aut}(X)``-orbits of (-2)-curves on `X` and
a fundamental domain for the action of ``\mathrm{Aut}(X)`` on the set of nef L|S chambers.
This is almost a fundamental domain for ``\mathrm{Aut}(X)`` on the nef cone.

Here very general means that ``Num(X)`` is isomorphic to `S` and the image of
$\mathrm{Aut}(X) \to H^0(X,\Omega^2_X)$ is $\pm 1$.

The function returns generators for the image of

```math
f\colon \mathrm{Aut}(X) \to O(Num(X))
```
The output is represented with respect to  the basis of `S`.

Note that under our genericity assumptions the kernel of $f$ is of order at most $2$
and it is equal to $2$ if and only if $S$ is $2$-elementary.
If an ample class is given, then the generators returned preserve it.

This kind of computation can be very expensive. To print progress information
use `set_verbosity_level(:K3Auto, 2)` or higher.

# Input
- `S`: a hyperbolic lattice
- `ample`: a row matrix or a vector given with respect to the ambient space of S.

"""
function K3_surface_automorphism_group(S::ZZLat)
  return borcherds_method(S, 26, compute_OR=false)[2:end]
end

function K3_surface_automorphism_group(S::ZZLat, ample_class::QQMatrix, n::Int=26)
  ample_classS = solve(basis_matrix(S), ample_class; side = :left)
  L, S, weyl = borcherds_method_preprocessing(S, n, ample=ample_class)
  return borcherds_method(L, S, weyl, compute_OR=false)[2:end]
end

K3_surface_automorphism_group(S::ZZLat, ample_class::Vector{QQFieldElem}) = K3_surface_automorphism_group(S, matrix(QQ, 1, degree(S), ample_class))


function borcherds_method(S::ZZLat, n::Integer; compute_OR=true, entropy_abort=false, max_nchambers=-1)
  @req n in [10,18,26] "n(=$(n)) must be one of 10,18 or 26"
  L, S, weyl = borcherds_method_preprocessing(S, n)
  return borcherds_method(L, S, weyl; compute_OR=compute_OR, entropy_abort=entropy_abort, max_nchambers=max_nchambers)
end

@doc raw"""
    borcherds_method(S::ZZLat, n::Integer; compute_OR=true, entropy_abort=false, max_nchambers=-1)
    borcherds_method(L::ZZLat, S::ZZLat, w::QQMatrix; compute_OR=true, entropy_abort=false, max_nchambers=-1)

Compute the symmetry group of a Weyl chamber up to finite index.

# Arguments
- `w`:  initial Weyl row vector represented with respect to the basis of `L`;
- `L`:  even, unimodular, hyperbolic lattice of rank n=10,18 or 26;
- `S`:  a primitive sublattice of `L`;
- `compute_OR=true`: if false take as `G` all isometries of `S` extending to `L`;
- `max_nchambers`: break the computation after `max_nchambers` are found;
- `entropy_abort` abort if an automorphism of positive entropy is found.
"""
function borcherds_method(L::ZZLat, S::ZZLat, w::ZZMatrix; compute_OR=true, entropy_abort=false, max_nchambers=-1)
  data,_ = BorcherdsCtx(L, S, w; compute_OR=compute_OR)
  return borcherds_method(data, entropy_abort=entropy_abort, max_nchambers=max_nchambers)
end

function borcherds_method(data::BorcherdsCtx; entropy_abort::Bool, max_nchambers=-1)
  S = data.S
  # for G-sets
  F = FreeModule(ZZ,rank(S))
  # initialization
  chambers = Dict{UInt64,Vector{K3Chamber}}()
  explored = Set{K3Chamber}()
  D = chamber(data, data.weyl_vector, zero_matrix(ZZ, 1, rank(S)); check=false)
  waiting_list = [D]

  automorphisms = Set{ZZMatrix}()
  rational_curves = Set{ZZMatrix}()

  # gogo
  ncircles = 0
  ntry = 0
  nchambers = 0
  while length(waiting_list) > 0
    ntry = ntry + 1
    if mod(ntry, 100)==0
      @vprint :K3Auto 2 "largest bucket: $(maximum(length(i) for i in values(chambers))) "
      @vprint :K3Auto 1 "buckets: $(length(chambers)) explored: $(nchambers) unexplored: $(length(waiting_list)) generators: $(length(automorphisms))\n"
    end
    D = popfirst!(waiting_list)
    if D in explored
      continue
    end
    # check G-congruence
    fp = hash(fingerprint(D))  # this is the bottleneck - the computation of the walls.
    if !haskey(chambers, fp)
      chambers[fp] = K3Chamber[]
    end
    is_explored = false
    for E in chambers[fp]
      @vprint :K3Auto 4 "$(D.weyl_vector)    $(E.weyl_vector)\n"
      gg = hom(D, E)
      if length(gg) > 0
        # enough to add a single homomorphism
        if !(gg[1] in automorphisms)
          push!(automorphisms, gg[1])
          if entropy_abort
            C = lattice(rational_span(S),_common_invariant(automorphisms)[2])
            d = diagonal(rational_span(C))
            if 0 > maximum(push!([sign(i) for i in d],-1))
              @vprint :K3Auto 1 "entropy abort \n"
              return data, automorphisms, chambers, rational_curves, false
            end
          end
        end
        is_explored = true
        break
      end
    end
    if is_explored
      continue
    end
    push!(chambers[fp], D)
    push!(explored, D)
    nchambers = nchambers+1
    @vprint :K3Auto 3 "new Weyl vector $(D.weyl_vector)\n"
    @vprint :K3Auto 3 "$D\n"

    autD = aut(D)
    autD = [a for a in autD if !isone(a)]
    # we need the orbits of the walls only
    if length(autD) > 0
      for f in autD
        push!(automorphisms, f)
      end
      @vprint :K3Auto 1 "Found a chamber with $(length(autD)) automorphisms\n"
      # compute the orbits
      @vprint :K3Auto 3 "computing orbits\n"
      Omega = [F(v) for v in walls(D)]
      W = gset(matrix_group(autD),Omega)
      vv = F(D.parent_wall)
      wallsDmodAutD = [representative(w).v for w in orbits(W) if !(vv in w)]
      @vprint :K3Auto 3 "done\n"
    else
      # the minus shouldn't be necessary ... but who knows?
      wallsDmodAutD = (v for v in walls(D) if !(v==D.parent_wall || -v==D.parent_wall))
    end
    # compute the adjacent chambers to be explored
    for v in wallsDmodAutD
      if -2 == (v*gram_matrix(S)*transpose(v))[1,1]
        # v comes from a rational curve
        push!(rational_curves, v)
        continue
      end
      Dv = adjacent_chamber(D, v)
      push!(waiting_list, Dv)
    end
    if max_nchambers != -1 && ntry > max_nchambers
      return data, collect(automorphisms), reduce(append!,values(chambers), init=K3Chamber[]), collect(rational_curves), true
    end
  end
  @vprint :K3Auto "$(length(automorphisms)) automorphism group generators\n"
  @vprint :K3Auto "$(nchambers) congruence classes of chambers \n"
  @vprint :K3Auto "$(length(rational_curves)) orbits of rational curves\n"
  return data, collect(automorphisms), reduce(append!,values(chambers), init=K3Chamber[]), collect(rational_curves), true
end

function _dist(V::Hecke.QuadSpace, r::QQMatrix, h1::QQMatrix, h2::QQMatrix)
  if inner_product(V,h1-h2,r)!=0
    return inner_product(V, h1, r)[1,1]//inner_product(V, h1 - h2, r)[1,1]
  else
    return PosInf()
  end
end

################################################################################
# preprocessing
################################################################################



function chain_reflect(V::Hecke.QuadSpace, h1, h2, w, separating_walls::Vector{QQMatrix})
  @hassert :K3Auto 1 inner_product(V,h1,h2)[1,1]>0
  @hassert :K3Auto 1 all(inner_product(V,h1,r)[1,1]>=0 for r in separating_walls)
  @hassert :K3Auto 1 all(inner_product(V,h2,r)[1,1]<=0 for r in separating_walls)
  di(r) = _dist(V, r, h1, h2)
  #sort!(separating_walls, by=di)
  separating_walls0 = deepcopy(separating_walls)
  while length(separating_walls0)>0
    _,i = findmax([di(r) for r in separating_walls0])
    r = separating_walls0[i]
    deleteat!(separating_walls0,i)
    if inner_product(V,h2,r)[1,1]>0
      continue
    end
    h2 = h2 + inner_product(V, h2, r)*r
    w = w + inner_product(V, w, r)*r
    separating_walls0 = [r for r in separating_walls0 if inner_product(V,h2,r)[1,1]<0]
    # should be decreasing
    # @vprint :K3Auto 1 length([s for s in separating_walls0 if 0>sign(inner_product(V,h2,s)[1,1])])
  end
  # confirm output .... since I did not yet prove this algorithm .. it looks a bit fishy
  @assert all(inner_product(V,h2,r)[1,1]>=0 for r in separating_walls)
  return h2, w
end

@doc raw"""
    span_in_S(L, S, weyl) -> QQMatrix

Return a basis matrix of the linear hull of $C(weyl) \cap S$.
with respect to the basis of `S`.
"""
function span_in_S(L, S, weyl)
  R = Hecke.orthogonal_submodule(L, S)
  V = ambient_space(L)
  Delta_w = _alg58(L, S, R, weyl)
  G = gram_matrix(V)
  BS = transpose(basis_matrix(S))
  prSDelta_w = [v*G*BS for v in Delta_w]

  i = zero_matrix(QQ, 0, rank(S))
  Cdual = positive_hull(reduce(vcat, prSDelta_w, init=i))

  spanC = linear_span(polarize(Cdual))
  N = length(spanC)
  if N==0
    M = zero_matrix(QQ, 0, rank(S))
  else
    M = linear_equation_matrix(spanC)
  end
  K = kernel(M; side = :right)
  gensN = transpose(K)
  return gensN
end

@doc raw"""
    weyl_vector_non_degenerate(L::ZZLat, S::ZZLat, u0::QQMatrix, weyl::QQMatrix, ample0::QQMatrix, perturbation_factor=1000)

Return an `S`-nondegenerate Weyl vector of `L`.

- u0: inner point of the chamber `C(weyl)` of `L`.
- ample0: an ample class... the Weyl vector and u0 are moved to the same chamber first
- perturbation_factor: used to get a random point close to the ample vector. If it is (too) big, computations become harder.
"""
function weyl_vector_non_degenerate(L::ZZLat, S::ZZLat, u0::QQMatrix, weyl::QQMatrix,
                                    ample0::QQMatrix, perturbation_factor=1000)
  V = ambient_space(L)
  ample = ample0
  u = u0

  @vprint :K3Auto 2 "calculating separating hyperplanes\n"
  separating_walls = separating_hyperplanes(L, u, ample, -2)
<<<<<<< HEAD
  @vprintln :K3Auto 2 "found $(length(separating_walls)) separating hyperplanes"
  @vprint :K3Auto 2 "moving Weyl vector $(solve_left(basis_matrix(L),weyl)) towards the ample class\n"
=======
  @vprint :K3Auto 2 "moving Weyl vector $(solve(basis_matrix(L),weyl; side = :left)) towards the ample class\n"
>>>>>>> ad8c9cf6
  u, weyl = chain_reflect(V, ample, u, weyl, separating_walls)
  @vprint :K3Auto "new weyl: $(solve(basis_matrix(L),weyl; side = :left)) \n"
  if is_S_nondegenerate(L,S,weyl)
    return weyl, u, ample
  end
  @vprint :K3Auto 2 "calculating QQDcapS\n"
  QQDcapS = lattice(V, span_in_S(L, S, weyl)*basis_matrix(S))

  N = Hecke.orthogonal_submodule(L, QQDcapS)
  N = lll(N)
  @vprint :K3Auto 2 "computing the relevant roots\n"
  @vprint :K3Auto 3 "$(gram_matrix(N))\n"

  sv = short_vectors(N^(-1//1), 2)
  @vprint :K3Auto 2 "done\n"
  relevant_roots = [matrix(QQ,1,rank(N),a[1])*basis_matrix(N) for a in sv]
  T = Hecke.orthogonal_submodule(S, QQDcapS)
  if rank(T)==0
    return weyl,u,u
  end
  @vprint :K3Auto 1 "degeneracy dimension of the chamber $(rank(T))\n"
  @label choose_h
  h = perturbation_factor*ample + matrix(QQ,1,rank(T),rand(-10:10,rank(T)))*basis_matrix(T)
  # roots orthogonal to S do not help. Therefore discard them.
  relevant_roots = [r for r in relevant_roots if inner_product(V,basis_matrix(S),r)!=0]
  if any(inner_product(V,h,r)==0 for r in relevant_roots)
    @goto choose_h
  end
  separating = QQMatrix[r for r in relevant_roots if sign(inner_product(V, h, r)[1,1])*sign(inner_product(V, u, r)[1,1])<0]
  # fix signs
  for i in 1:length(separating)
    r = separating[i]
    if inner_product(V, u, r)[1,1]>0
      separating[i] = -r
    end
    r = separating[i]
  end
  @hassert :K3Auto 1 all(inner_product(V,h,r)[1,1] > 0 for r in separating)
  @hassert :K3Auto 1 all(inner_product(V,u,r)[1,1] < 0 for r in separating)

  u, weyl = chain_reflect(V, h, u, weyl, separating)
  @hassert :K3Auto 1 all(inner_product(V,u,r)[1,1] > 0 for r in separating)

  @assert is_S_nondegenerate(L, S, weyl)
  return weyl, u, h
end


@doc raw"""
    weyl_vector(L::ZZLat, U0::ZZLat) -> weyl, u0

Return a Weyl vector of ``L`` as well as an interior point of the corresponding chamber.

For ``L`` of signature (1, 25) it uses the 23 holy constructions of the Leech lattice.

# Arguments
`L`: an even unimodular lattice of signature ``(1, 9)``, ``(1, 17)`` or ``(1, 25)``
`U0`: - a sublattice of `L` with gram matrix `[0 1; 1 -2]`
"""
# we can do the 24 constructions of the leech lattice
function weyl_vector(L::ZZLat, U0::ZZLat)
  @vprint :K3Auto 1 "computing an initial Weyl vector \n"
  @assert gram_matrix(U0) == QQ[0 1; 1 -2] "$(gram_matrix(U0))"
  V = ambient_space(L)
  U = U0
  R = Hecke.orthogonal_submodule(L,U)
  R0 = Hecke.orthogonal_submodule(L,U)
  if rank(L)==10
    E8 = R0
    # normalize the basis
    e8 = rescale(root_lattice(:E,8), -1)
    _, T = is_isometric_with_isometry(e8, E8, ambient_representation=false)
    E8 = lattice(V, T * basis_matrix(E8))
    B = vcat(basis_matrix(U), basis_matrix(E8))
    Bdual = inv(gram_matrix(V) * transpose(B))
    # this one does not have ample projection
    weyl = QQ[30 1 1 1 1 1 1 1 1 1] * Bdual
    @hassert :K3Auto 1 inner_product(V, weyl, weyl)[1,1] == 1240
    return weyl, weyl
  elseif rank(L) == 18
    # normalize the basis
    e8 = rescale(root_lattice(:E,8), -1)
    e8e8, _ = direct_sum(e8, e8)
    while true
      R = Hecke.orthogonal_submodule(L,U)
      @vprint :K3Auto 1 "starting isometry test\n"
      isiso, T = is_isometric_with_isometry(e8e8, R, ambient_representation=false)
      @vprint :K3Auto 1 "done\n"
      if isiso
        E8E8 = R
        break
      end
      U = U0
      R = R0

      # compute a 2-neighbor
      v = zero_matrix(QQ,1,rank(R))
      while true
        v = matrix(QQ,1,rank(R),rand(0:1,rank(R)))
        if !iszero(v) && mod(numerator((v*gram_matrix(R)*transpose(v))[1,1]),4)==0
          break
        end
      end
      b = change_base_ring(ZZ, v*gram_matrix(R)*transpose(v)*1//4)
      A = change_base_ring(ZZ, gram_matrix(R)*transpose(v))
      b = change_base_ring(GF(2), b)
      A = change_base_ring(GF(2), A)
      x = lift(solve(A, b; side = :left))
      v = (v + 2*x)*basis_matrix(R)
      @hassert :K3Auto 1 mod(inner_product(V,v,v)[1,1], 8)==0
      u = basis_matrix(U)
      f1 = u[1:1,:]
      e1 = u[2:2,:] + u[1:1,:]
      f2 = -inner_product(V, v, v)*1//4*f1 + 2*e1 + v
      @hassert :K3Auto 1 inner_product(V, f2, f2)==0

      e2 = find_section(L, f2)

      @hassert :K3Auto 2 inner_product(V, f2, e2)[1,1] == 1
      @hassert :K3Auto 2 inner_product(V,e2,e2)[1,1] == -2
      u = vcat(f2, e2)
      U = lattice(V, u)
      @hassert :K3Auto 1 gram_matrix(U) == QQ[0 1; 1 -2]
    end
    E8E8 = lattice(V, T * basis_matrix(E8E8))
    B = vcat(basis_matrix(U), basis_matrix(E8E8))
    Bdual = inv(gram_matrix(V) * transpose(B))
    # this one does not have ample projection
    weyl = QQ[30 1 1 1 1 1 1 1 1 1 1 1 1 1 1 1 1 1] * Bdual
    @hassert :K3Auto 1 inner_product(V, weyl, weyl)[1,1] == 620
    return weyl, weyl
  elseif rank(L)==26
    while true
        R = lll(Hecke.orthogonal_submodule(L,U))
        m = minimum(rescale(R,-1))
        @vprint :K3Auto 1 "found a lattice of minimum $(m) \n"
        if m==4
          # R is isomorphic to the Leech lattice
          fu = basis_matrix(U)[1:1,:]
          zu = basis_matrix(U)[2:2,:]
          u0 = 3*fu+zu
          return fu,u0
        end
        @assert m == 2
        leech,v,h = leech_lattice(rescale(R,-1))
        # the leech lattice is the h-neighbor of R with respect to v
        # with the attached hyperbolic planes this can be engineered to give an isometry
        @hassert :K3Auto 1 mod(inner_product(V,v,v)[1,1],2*h^2)==0
        u = basis_matrix(U)
        f1 = u[1:1,:]
        e1 = u[2:2,:] + u[1:1,:]
        f2 = -inner_product(V, v, v)*1//(2*h)*f1 + h*e1 + v
        @hassert :K3Auto 1 inner_product(V, f2, f2)==0

        e2 = find_section(L,f2)
        u = vcat(f2,e2)
        U = lattice(V,u)
        @hassert :K3Auto 1 gram_matrix(U) == QQ[0 1; 1 -2]
      end
      E8E8E8 = lattice(V, T * basis_matrix(R))
      B = vcat(basis_matrix(U), basis_matrix(E8E8E8))
      Bdual = inv(gram_matrix(V) * transpose(B))
      # this one does not have ample projection
      weyl = QQ[30 1 1 1 1 1 1 1 1 1 1 1 1 1 1 1 1 1 1 1 1 1 1 1 1 1] * Bdual
      @hassert :K3Auto 1 inner_product(V, weyl, weyl)[1,1] == 0
      s = find_section(L,weyl)
      u0 = 3*weyl + s
      @hassert :K3Auto 1 inner_product(V, u0,u0)[1,1] == 4
      @hassert :K3Auto 1 inner_product(V, u0,weyl)[1,1] == 1
      return weyl, u0
    end
  error("L must be even, hyperbolic unimodular of rank 10,18,26")
end


@doc raw"""
    borcherds_method_preprocessing(S::ZZLat, n::Integer; ample=nothing) -> ZZLat, ZZLat, ZZMatrix

Return an embedding of `S` into an even unimodular, hyperbolic lattice `L` of
rank `n=10, 18, 26` as well as an `S`-nondegenerate Weyl-vector.

The Weyl vector is represented with respect to the basis of `L`.
"""
function borcherds_method_preprocessing(S::ZZLat, n::Integer; ample=nothing)
  @req n in [10,18,26] "n must be one of 10, 18 or 26"
  # another example
  S = integer_lattice(gram=gram_matrix(S))
  L, S, iS = embed_in_unimodular(S::ZZLat, 1, n-1,primitive=true,even=true)
  weyl =  borcherds_method_preprocessing(L, S; ample)
  return L, S, weyl
end

function find_hyperbolic_plane(L::ZZLat)
  V = ambient_space(L)
  G = gram_matrix(L)
  # find a hyperbolic plane using indefinite LLL
  G = gram_matrix(L)
  g1, u1 = lll_gram_indef_with_transform(change_base_ring(ZZ, G))
  # apparently we need to run lll two times to produce a zero
  g2, u2 = lll_gram_indef_with_transform(change_base_ring(ZZ, g1))
  u = u2*u1
  @assert g2 == u*G*transpose(u)
  B = u*basis_matrix(L)
  B = vcat(B[1,:],B[end,:]-B[1,:])
  if inner_product(V,B,B) != QQ[0 1; 1 -2]
    b, v = Hecke._isisotropic_with_vector(G)
    @assert b
    v = matrix(QQ, 1, degree(L), v)
    v = v*basis_matrix(L)
    s = find_section(L, v)
    B = vcat(v, s)
  end
  U = lattice(V, B)
  return U
end

function borcherds_method_preprocessing(L::ZZLat, S::ZZLat; ample=nothing)
  # another example
  V = ambient_space(L)
  if gram_matrix(S)[1:2,1:2] == QQ[0 1; 1 -2]
    U = lattice(V,basis_matrix(S)[1:2,:])
  else
    U = find_hyperbolic_plane(L)
  end
  @assert gram_matrix(U) == QQ[0 1; 1 -2]
  weyl, u0 = weyl_vector(L, U)

  if ample isa Nothing
    @vprint :K3Auto 1 "searching a random ample vector in S\n"
    h = ample_class(S)
    hS = solve(basis_matrix(S),h; side = :left)
    @vprint :K3Auto 1 "ample vector: $hS \n"
  else
    h = ample*basis_matrix(S)
  end
  # double check
  Q = orthogonal_submodule(S, lattice(V,h))
  @assert length(short_vectors(rescale(Q,-1),2))==0
  if (h*gram_matrix(ambient_space(L))*transpose(weyl))[1,1] < 0
    weyl = -weyl
    u0 = -u0
  end
  weyl1, u, hh = weyl_vector_non_degenerate(L, S, u0, weyl, h)


<<<<<<< HEAD
  weyl2 = change_base_ring(ZZ, solve_left(basis_matrix(L), weyl1))
  u2 = change_base_ring(ZZ, solve_left(basis_matrix(L), u))
  return weyl2, u2
=======
  weyl2 = change_base_ring(ZZ, solve(basis_matrix(L), weyl1; side = :left))
  return L, S, weyl2
>>>>>>> ad8c9cf6
end


################################################################################
# ample
################################################################################

@doc raw"""
    ample_class(S::ZZLat)

Return an interior point of a Weyl chamber of the hyperbolic lattice `S`.

This means that its orthogonal complement $s^\perp$ does not contain any
``(-2)``-vectors. If `S` is the Picard lattice of a K3 surface, then the ample
cone is the (interior of) some Weyl chamber.
"""
function ample_class(S::ZZLat)
  @req signature_tuple(S)[1] == 1 "lattice must be hyperbolic"
  V = ambient_space(S)
  u = basis_matrix(S)[1:2,:]
  if inner_product(V,u,u) == QQ[0 1; 1 -2]
    h = zero_matrix(QQ,1,rank(S))
    v = 3*u[1:1,:] + u[2:2,:]
    fudge = 1
    nt = 0
    while true
      a = floor(fudge//2)
      h = matrix(QQ,1,rank(S)-2,rand(-5-a:5+a,rank(S)-2))
      h = hcat(zero_matrix(QQ,1,2),h)*basis_matrix(S)
      b = inner_product(V,h,h)[1,1]
      bb = ZZ(ceil(sqrt(Float64(abs(b)))/2))+fudge
      h = h + bb*v
      @hassert :K3Auto 1 inner_product(V,h,h)[1,1]>0
      # confirm that h is in the interior of a weyl chamber,
      # i.e. check that Q does not contain any -2 vector and h^2>0
      Q = rescale(Hecke.orthogonal_submodule(S, lattice(V, h)),-1)
      @vprint :K3Auto 3 "testing ampleness $(inner_product(V,h,h)[1,1])\n"
      nt = nt+1
      if nt >10
        fudge = fudge+1
        nt = 0
      end
      sv = short_vectors(Q, 2)
      if length(sv)==0
        @vprint :K3Auto 1 "found ample class $(h)\n"
        return h
      end
      @vprint :K3Auto 3 "not ample\n"
    end
  end
  G = gram_matrix(S)
  D, B = Hecke._gram_schmidt(G,identity,true)
  i = findfirst(x->x, [d>0 for d in diagonal(D)])
  v = B[i:i,:]
  v = denominator(v)*v
  vsq = (v*gram_matrix(S)*transpose(v))[1,1]
  @assert vsq > 0
  # search ample
  ntry = 0
  R,x = polynomial_ring(QQ,"x")
  while true
    ntry = ntry+1
    range = 10 + floor(ntry//100)
    r = matrix(QQ, 1, rank(S), rand(-range:range,rank(S)))
    rsq = (r*gram_matrix(S)*transpose(r))[1,1]
    if rsq > 0
      h = r
    else
      rv = (r*gram_matrix(S)*transpose(v))[1,1]
      p = x^2*vsq + 2*x*rv + rsq
      rp = roots(CalciumQQBar, p)
      a = rp[1]
      b = rp[2]
      if a > b
        (a,b) = (b,a)
      end
      a = ZZRingElem(floor(a))
      b = ZZRingElem(ceil(b))
      if p(a) == 0  # catches the case of an integer root
        a = a -1
        @assert p(a) > 0
      end
      if p(b) == 0
        b = b + 1
        @assert p(b) > 0
      end
      if abs(a) > abs(b)
        alpha = b
      else
        alpha = a
      end
      h = alpha*v + r
      @assert (h*gram_matrix(S)*transpose(h))[1,1]>0
    end
    h = h*basis_matrix(S)
    Q = rescale(orthogonal_submodule(S, lattice(V,h)), -1)
    if length(short_vectors(Q, 2)) == 0
      return h
    end
  end
end


################################################################################
#  Elliptic Fibrations
################################################################################

@doc raw"""
    fibration_type(NS::ZZLat, f) -> rank, torsion, ADE_fibers

Return the Mordell-Weil rank, torsion subgroup and reducible singular fibers
of the Jacobian genus one fibration induced by the isotropic class `f`
on a K3 surface.

More precisely let $f \in NS$ with $f^2=0$.
Then $F = f^\perp / <f>$ is a definite lattice.
Let $R$ be its root sublattice. Its ADE type gives the reducible singular fibers of
the fibration. Let $\overline{R}$ be the primitive closure of $R$ in $NS$.
Then $\overline{R}/R$ is the torsion part of the Mordell-Weil group and finally
the Mordell-Weil rank is given by rank F - rank R.
"""
function fibration_type(NS::ZZLat, f::QQMatrix)
  p,z,n = signature_tuple(NS)
  @req p==1 && z==0 "lattice not hyperbolic"
  if rank(NS) == 2
    return 0
  end
  V = ambient_space(NS)
  # compute f^\perp / ZZf
  K = orthogonal_submodule(NS, lattice(V, f))
  fK = change_base_ring(ZZ, solve(basis_matrix(K), f; side = :left))
  g = gcd(vec(collect(fK)))
  fK = divexact(fK, g)
  A, j = snf(abelian_group(fK))
  B = reduce(vcat, [j(i).coeff for i in gens(A)])
  Frame = lattice(V, B*basis_matrix(K))

  R = root_sublattice(Frame)
  mwl_rank = rank(NS) - 2 - rank(R)
  ade_type = root_lattice_recognition(R)[1]
  barR = primitive_closure(Frame, R)
  torsion = abelian_group(change_base_ring(ZZ,solve(basis_matrix(barR), basis_matrix(R); side = :left)))
  return mwl_rank, snf(torsion)[1], ade_type
end


@doc raw"""
    find_section(L::ZZLat, f) ->

Given an isotropic ``f \in L`` return a vector ``x \in L`` with ``x^2 = -2``
and ``x.f=1`` if it exists.

We try to be clever and return a small ``x`` by solving a closest vector problem.
"""
function find_section(L::ZZLat, f::QQMatrix)
  V = ambient_space(L)
  @req inner_product(V, f, f)==0 "f must be isotropic"
  g = [abs(i) for i in vec(collect(inner_product(ambient_space(L),f,basis_matrix(L))))]
  if 1 in g
    i = findfirst(x->x==1,g)
    s = basis_matrix(L)[i:i,:]
    s = sign(inner_product(ambient_space(L),f,s)[1,1])*s
  else
    # search a smallish section using a cvp
    A = change_base_ring(ZZ,basis_matrix(L)*gram_matrix(V)*transpose(f))
    ss = solve(A,identity_matrix(ZZ,1); side = :left)
    s = ss*basis_matrix(L)
    K = kernel(A; side = :left)
    k = nrows(K)
    Kl = integer_lattice(gram=K*transpose(K))
    # project ss to K
    sK = solve(change_base_ring(QQ,K*transpose(K)),change_base_ring(QQ,K*transpose(ss)))
    a = QQ(1)
    cv = []
    lb = 0
    while true
      cv = Hecke.close_vectors_iterator(Kl, vec(collect(-sK)), lb, a, check=false)
      if !isempty(cv)
        break
      end
      lb = a
      a = a+2
    end
    sK = transpose(sK)
    v0 = 0
    for (v,_) in cv
      v = matrix(QQ, 1, rank(Kl), v)
      v1 = v+sK
      aa = (v1*gram_matrix(Kl)*transpose(v1))[1,1]
      if aa < a
        a = aa
        v0 = v
      end
    end
    s = (v0*K + ss)*basis_matrix(L)
  end

  s = s - (inner_product(V,s,s)[1,1]//2+1) * f
  # confirm the output
  @hassert :Lattice 1 inner_product(V,s,f)[1,1]==1
  @hassert :Lattice 1 inner_product(V,s,s)[1,1]==-2
  return s
end

find_section(L::ZZLat, f::Vector{QQFieldElem}) = vec(collect(find_section(L, matrix(QQ, 1, degree(L), f))))

fibration_type(NS::ZZLat, f::Vector) = fibration_type(NS, matrix(QQ, 1, degree(NS), f))

################################################################################
# entropy
################################################################################

function _common_invariant(Gamma)
  K = kernel(reduce(hcat,[g-1 for g in Gamma]); side = :left)
  return nrows(K), K
end

@doc raw"""
    has_zero_entropy(S::ZZLat; rank_unimod=26) ->

Compute if the symmetry group of a Weyl chamber is elliptic, parabolic or hyperbolic.

# Output
- `1` - elliptic -- the symmetry group is finite
- `0` - parabolic -- there is a unique cusp with infinite stabilizer
- `-1` - hyperbolic -- positive entropy

This calls `borcherds_method` and breaks the computation as soon
as a symmetry of a Weyl chamber with positive entrop is found.
"""
function has_zero_entropy(S::ZZLat; rank_unimod=26)
  L, S, weyl = borcherds_method_preprocessing(S, rank_unimod)
  @vprint :K3Auto 1 "Weyl vector: $(weyl)\n"
  data, K3Autgrp, chambers, rational_curves, _ = borcherds_method(L, S, weyl, entropy_abort=true)
  C = lattice(rational_span(S), _common_invariant(K3Autgrp)[2])
  d = diagonal(rational_span(C))

  return maximum(push!([sign(i) for i in d],-1)), data, K3Autgrp, chambers, rational_curves
end<|MERGE_RESOLUTION|>--- conflicted
+++ resolved
@@ -1645,12 +1645,8 @@
 
   @vprint :K3Auto 2 "calculating separating hyperplanes\n"
   separating_walls = separating_hyperplanes(L, u, ample, -2)
-<<<<<<< HEAD
-  @vprintln :K3Auto 2 "found $(length(separating_walls)) separating hyperplanes"
-  @vprint :K3Auto 2 "moving Weyl vector $(solve_left(basis_matrix(L),weyl)) towards the ample class\n"
-=======
+  @vprintln :K3Auto 3 "found $(length(separating_walls)) separating hyperplanes"
   @vprint :K3Auto 2 "moving Weyl vector $(solve(basis_matrix(L),weyl; side = :left)) towards the ample class\n"
->>>>>>> ad8c9cf6
   u, weyl = chain_reflect(V, ample, u, weyl, separating_walls)
   @vprint :K3Auto "new weyl: $(solve(basis_matrix(L),weyl; side = :left)) \n"
   if is_S_nondegenerate(L,S,weyl)
@@ -1896,14 +1892,9 @@
   weyl1, u, hh = weyl_vector_non_degenerate(L, S, u0, weyl, h)
 
 
-<<<<<<< HEAD
-  weyl2 = change_base_ring(ZZ, solve_left(basis_matrix(L), weyl1))
-  u2 = change_base_ring(ZZ, solve_left(basis_matrix(L), u))
+  weyl2 = change_base_ring(ZZ, solve(basis_matrix(L), weyl1; side = :left))
+  u2 = change_base_ring(ZZ, solve(basis_matrix(L), u); side = :left)
   return weyl2, u2
-=======
-  weyl2 = change_base_ring(ZZ, solve(basis_matrix(L), weyl1; side = :left))
-  return L, S, weyl2
->>>>>>> ad8c9cf6
 end
 
 
