--- conflicted
+++ resolved
@@ -225,11 +225,7 @@
 
 julia> V2 = PrincipalOpenSubset(U2, u);
 
-<<<<<<< HEAD
-julia> f = morphism(V1, V2, [1//x, y//x]); # The glueing isomorphism
-=======
-julia> f = SpecMor(V1, V2, [1//x, y//x]); # The gluing isomorphism
->>>>>>> 9a072870
+julia> f = morphism(V1, V2, [1//x, y//x]); # The gluing isomorphism
 
 julia> g = morphism(V2, V1, [1//u, v//u]); # and its inverse
 
