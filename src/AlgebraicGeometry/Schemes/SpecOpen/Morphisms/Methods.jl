--- conflicted
+++ resolved
@@ -110,21 +110,13 @@
 end
 
 function find_non_zero_divisor(U::SpecOpen)
-<<<<<<< HEAD
-  n = length(complement_equations(U))
-=======
   n = ngens(U)
->>>>>>> 948e9bda
   X = ambient_scheme(U)
   R = ambient_coordinate_ring(X)
   n == 0 && return zero(R)
   kk = base_ring(X)
   coeff = elem_type(kk)[rand(kk, 0:100) for i in 1:n]
-<<<<<<< HEAD
   d = sum([coeff[i]*complement_equations(U)[i] for i in 1:n])
-=======
-  d = sum([coeff[i]*gen(U, i) for i in 1:n])
->>>>>>> 948e9bda
   while !is_non_zero_divisor(d, U)
     d = dot([rand(kk, 0:100) for i in 1:n], complement_equations(U))
   end
