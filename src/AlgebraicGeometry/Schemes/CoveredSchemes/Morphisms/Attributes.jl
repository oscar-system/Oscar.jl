--- conflicted
+++ resolved
@@ -41,10 +41,7 @@
   end
   return get_attribute(f, :iso_on_open_subset)::AbsSpecMor
 end
-<<<<<<< HEAD
-=======
 
 @attr AbsCoveredSchemeMorphism function inverse(f::AbsCoveredSchemeMorphism)
   error("method not implemented")
-end
->>>>>>> 8446fb42
+end