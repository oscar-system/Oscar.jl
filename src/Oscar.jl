@doc Markdown.doc"""
Welcome to OSCAR version $(VERSION_NUMBER)

OSCAR is developed by a large group of international collaborators, coordinated
currently, mainly at the Technische Universität Kaiserslautern.

Written in Julia, it combines the well established systems
 * [`Singular`](@ref Singular)
 * [`GAP`](@ref GAP)
 * [`Polymake`](@ref Polymake)
 * [`ANTIC`](@ref ANTIC) (comprising [`Hecke`](@ref Hecke), [`Nemo`](@ref Nemo) and [`AbstractAlgebra`](@ref AbstractAlgebra))
into a comprehensive tool for computational algebra.

  For more information please visit

  `https://oscar.computeralgebra.de`

OSCAR is licensed under the GPL v3+ (see LICENSE.md).
"""
module Oscar

using Preferences

include("imports.jl")

# to allow access to the cornerstones! Otherwise, not even import or using from the
# user level will work as none of them will have been "added" by the user.
# possibly all should add a doc string to the module?
export Nemo, Hecke, Singular, Polymake, AbstractAlgebra, GAP

const cornerstones = String["AbstractAlgebra", "GAP", "Hecke", "Nemo", "Polymake", "Singular"];
const jll_deps = String["Antic_jll", "Arb_jll", "Calcium_jll", "FLINT_jll", "GAP_jll",
                        "libpolymake_julia_jll", "libsingular_julia_jll",
                        "polymake_jll", "Singular_jll"];

# When a specific branch is loaded via `]add Package#branch` julia will only
# create a checkout and keep a bare git repo in a separate directory.
# In a bare repo HEAD will not point to the correct commit so we use the git
# tree-hash that Pkg.jl provides and manually map this to a corresponding
# commit.
function _lookup_commit_from_cache(url::AbstractString, tree::AbstractString)
   if Sys.which("git") != nothing
      try
         path = Pkg.Types.add_repo_cache_path(url)
         if isdir(path)
            commit = readchomp(`sh -c "git -C $path log --oneline --all --pretty='tree %T;%H' | grep \"^tree $tree\" | cut -d\; -f2 | head -n1"`)
            return readchomp(`git -C $path show -s --format=", %h -- %ci" $commit`)
         end
      catch
      end
   end
   return ""
end

function _lookup_git_branch(dir::AbstractString; commit=false)
   info = ""
   if Sys.which("git") != nothing &&
         isdir(joinpath(dir,".git"))
      try
         ref = readchomp(`git -C $dir rev-parse --abbrev-ref HEAD`)
         info = " - #$(ref)"
         if commit
            c = readchomp(`git -C $dir show -s --format="%h -- %ci" HEAD`)
            info = "$info, $c"
         end
      catch
      end
   end
   return info
end

function _deps_git_info(dep::Pkg.API.PackageInfo; commit=false)
   if dep.is_tracking_repo
      info = commit ? _lookup_commit_from_cache(dep.git_source, dep.tree_hash) : ""
      return " - #$(dep.git_revision)$info"
   elseif dep.is_tracking_path
      return _lookup_git_branch(dep.source; commit=commit)
   end
   return ""
end

function _print_dependency_versions(io::IO, deps::AbstractArray{<:AbstractString}; padding="    ", suffix="", branch=false, commit=false)
   width = maximum(length.(deps))+length(suffix)+2
   deps = filter(d->d.name in deps, collect(values(Pkg.dependencies())))
   deps = sort!(deps; by=x->x.name)
   for dep in deps
      print(io, "$(padding)$(rpad(dep.name*suffix, width, ' ')) v$(dep.version)")
      println(io, branch ? _deps_git_info(dep; commit=commit) : "")
   end
end

@doc Markdown.doc"""
    Oscar.versioninfo(io::IO=stdout; branch=false, jll=false, julia=false, commit=false, full=false)

Print the versions of all Oscar-related dependencies.

# Arguments
- `branch::Bool=false`: include git branch name in the output
- `commit::Bool=false`: include git commit hash and date where applicable
- `jll::Bool=false`   : include binary packages (jll) in the output
- `julia::Bool=false` : include julia `versioninfo` output
- `full::Bool=false`  : include all of the above
"""
function versioninfo(io::IO=stdout; branch=false, jll=false, julia=false, commit=false, full=false)
   if full
      branch = jll = julia = commit = true
   end
   print(io, "OSCAR version $(VERSION_NUMBER)")
   println(io, branch ? _lookup_git_branch(dirname(@__DIR__); commit=commit) : "")
   println(io, "  combining:")
   _print_dependency_versions(io, cornerstones; suffix=".jl", branch=branch, commit=commit)
   if jll
      println(io, "  building on:")
      _print_dependency_versions(io, jll_deps; branch=branch, commit=commit)
      println(io, "See `]st -m` for a full list of dependencies.")
   end
   if julia
      println(io, "")
      Main.InteractiveUtils.versioninfo(io)
      println(io, Base.TAGGED_RELEASE_BANNER)
   end
end

# More helpful error message for users on Windows.
windows_error() = error("""

    This package unfortunately does not run natively under Windows.
    Please install Julia using Windows subsystem for Linux and try again.
    See also https://oscar.computeralgebra.de/install/.
    """)

if Sys.iswindows()
  windows_error()
end

function __init__()
  if Sys.iswindows()
    windows_error()
  end

  if isinteractive() && Base.JLOptions().banner != 0
    println(" -----    -----    -----      -      -----   ")
    println("|     |  |     |  |     |    | |    |     |  ")
    println("|     |  |        |         |   |   |     |  ")
    println("|     |   -----   |        |     |  |-----   ")
    println("|     |        |  |        |-----|  |   |    ")
    println("|     |  |     |  |     |  |     |  |    |   ")
    println(" -----    -----    -----   -     -  -     -  ")
    println()
    println("...combining (and extending) ANTIC, GAP, Polymake and Singular")
    print("Version")
    printstyled(" $VERSION_NUMBER ", color = :green)
    print("... \n ... which comes with absolutely no warranty whatsoever")
    println()
    println("Type: '?Oscar' for more information")
    println("(c) 2019-2023 by The OSCAR Development Team")
  end

  append!(_gap_group_types,
    [
        (GAP.Globals.IsPermGroup, PermGroup),
        (GAP.Globals.IsPcGroup, PcGroup),
        (GAP.Globals.IsMatrixGroup, MatrixGroup),
        (GAP.Globals.IsSubgroupFpGroup, FPGroup),
    ])
    __GAP_info_messages_off()
    GAP.Packages.load("browse"; install=true) # needed for all_character_table_names doctest
    GAP.Packages.load("ctbllib")
    GAP.Packages.load("forms")
    GAP.Packages.load("wedderga") # provides a function to compute Schur indices
    __init_IsoGapOscar()
    __init_group_libraries()
    __init_JuliaData()
<<<<<<< HEAD
    __init_PcGroups()
=======
    add_verbose_scope(:K3Auto)
    add_assert_scope(:K3Auto)
>>>>>>> 112ed407
end

const PROJECT_TOML = Pkg.TOML.parsefile(joinpath(@__DIR__, "..", "Project.toml"))
const VERSION_NUMBER = VersionNumber(PROJECT_TOML["version"])

const is_dev = (function()
        uuid = PROJECT_TOML["uuid"]
        deps = Pkg.dependencies()
        if Base.haskey(deps, uuid)
          if deps[uuid].is_tracking_path
            return true
          end
        end
        return occursin("-dev", lowercase(string(VERSION_NUMBER)))
    end)()

const IJuliaMime = Union{MIME"text/latex", MIME"text/html"}

const oscardir = Base.pkgdir(Oscar)
const aadir = Base.pkgdir(AbstractAlgebra)
const nemodir = Base.pkgdir(Nemo)
const heckedir = Base.pkgdir(Hecke)


function example(s::String)
  Base.include(Main, joinpath(oscardir, "examples", s))
end

# use tempdir by default to ensure a clean manifest (and avoid modifying the project)
function doc_init(;path=mktempdir())
  global docsproject = path
  if !isfile(joinpath(docsproject,"Project.toml"))
    cp(joinpath(oscardir, "docs", "Project.toml"), joinpath(docsproject,"Project.toml"))
  end
  Pkg.activate(docsproject) do
    # we dev all packages with the paths from where they are currently loaded
    for dir in [aadir, nemodir, heckedir, oscardir]
      Pkg.develop(path=dir)
    end
    Pkg.instantiate()
    Base.include(Main, joinpath(oscardir, "docs", "make_work.jl"))
  end
end

#function doc_update_deps()
#  Pkg.activate(Pkg.update, joinpath(oscardir, "docs"))
#end

function open_doc()
    filename = normpath(Oscar.oscardir, "docs", "build", "index.html")
    @static if Sys.isapple()
        run(`open $(filename)`; wait = false)
    elseif Sys.islinux() || Sys.isbsd()
        run(`xdg-open $(filename)`; wait = false)
    elseif Sys.iswindows()
        cmd = get(ENV, "COMSPEC", "cmd.exe")
        run(`$(cmd) /c start $(filename)`; wait = false)
    else
        @warn("Opening files the default application is not supported on this OS.",
              KERNEL = Sys.KERNEL)
    end
end


@doc Markdown.doc"""
    build_doc(; doctest=false, strict=false)

Build the manual of `Oscar.jl` locally and open the front page in a
browser.

The optional parameter `doctest` can take three values:
  - `false`: Do not run the doctests (default).
  - `true`: Run the doctests and report errors.
  - `:fix`: Run the doctests and replace the output in the manual with
    the output produced by Oscar. Please use this option carefully.

In github actions the Julia version used for building the manual and
running the doctests is 1.6. Using a different Julia version will produce
errors in some parts of Oscar, so please be careful, especially when setting
`doctest=:fix`.

The optional parameter `strict` is passed on to `makedocs` of `Documenter.jl`
and if set to `true` then according to the manual of `Documenter.jl` "a
doctesting error will always make makedocs throw an error in this mode".

When working on the manual the `Revise` package can significantly sped
up running `build_doc`. First, install `Revise` in the following way:
```
using Pkg ; Pkg.add("Revise")
```
Second, restart Julia and load `Revise` before Oscar:
```
using Revise, Oscar;
```
The first run of `build_doc` will take the usual few minutes, subsequently runs
will be significantly faster.
"""
function build_doc(; doctest=false, strict=false)
  versioncheck = (VERSION.major == 1) && (VERSION.minor == 6)
  versionwarn = 
"The Julia reference version for the doctests is 1.6, but you are using
$(VERSION). Running the doctests will produce errors that you do not expect."
  if doctest != false && !versioncheck
    @warn versionwarn
  end
  if !isdefined(Main, :BuildDoc)
    doc_init()
  end
  Pkg.activate(docsproject) do
    Base.invokelatest(Main.BuildDoc.doit, Oscar; strict=strict, local_build=true, doctest=doctest)
  end
  open_doc()
  if doctest != false && !versioncheck
    @warn versionwarn
  end
end

export build_doc
# This can be used in
#
# module A
#   using Oscar
#   Oscar.@example("example.jl")
# end
#
# __module__ expands to the module of the call site of the macro.
macro example(s)
  :($(esc(__module__)).include(joinpath(oscardir, "examples", $(esc(s)))))
end

function data(s::String)
  Base.include(Main, joinpath(oscardir, "data", s))
end

function revise(s::String)
  s = joinpath(oscardir, "examples", s)
  Main.Revise.track(Main, s)
end

function system(s::String)
  Base.include(Main, joinpath(oscardir, "system", s))
end

function build()
  system("Build.jl")
end


@doc Markdown.doc"""
    test_module(x, new::Bool = true)

Run the Oscar tests in the file `x.jl` where `x` is a string.

If `x == "all"` run the entire testsuite.

The optional parameter `new` takes the values `false` and `true` (default). If
`true`, then the tests are run in a new session, otherwise the currently active
session is used.
"""
function test_module(x::AbstractString, new::Bool = true)
   julia_exe = Base.julia_cmd()
   if x == "all"
     test_file = joinpath(oscardir, "test/runtests.jl")
   else
     test_file = joinpath(oscardir, "test/$x.jl")
   end

   if new
     cmd = "using Test; using Oscar; Hecke.assertions(true); include(\"$test_file\");"
     @info("spawning ", `$julia_exe -e \"$cmd\"`)
     run(`$julia_exe -e $cmd`)
   else
     @info("Running tests for $x in same session")
     try
       include(test_file)
     catch e
       if isa(e, LoadError)
         println("You need to do \"using Test\"")
       else
         rethrow(e)
       end
     end
   end
end

include("printing.jl")
include("fallbacks.jl")

include("GAP/wrappers.jl")

include("Groups/types.jl")
include("Groups/perm.jl")
include("Groups/group_constructors.jl")
include("Groups/sub.jl")
include("Groups/homomorphisms.jl")
include("Groups/cosets.jl")
include("Groups/GAPGroups.jl")
include("Groups/pcgroup.jl")
include("Groups/directproducts.jl")
include("Groups/matrices/matrices.jl")
include("Groups/matrices/FiniteFormOrthogonalGroup.jl")
include("Groups/libraries/libraries.jl")
include("Groups/gsets.jl")
include("Groups/MatrixDisplay.jl")
include("Groups/abelian_aut.jl")
include("Groups/spinor_norms.jl")
include("Groups/GrpAb.jl")

include("Rings/integer.jl")
include("Rings/rational.jl")
include("Rings/orderings.jl")
include("Rings/mpoly.jl")
include("Rings/mpoly_types.jl")
include("Rings/mpoly-graded.jl")
include("Rings/mpoly-ideals.jl")
include("Rings/groebner.jl")
include("Rings/solving.jl")
include("Rings/MPolyQuo.jl")
include("Rings/mpoly-nested.jl")
include("Rings/FractionalIdeal.jl")

include("Rings/mpoly-affine-algebras.jl")

include("Rings/special_ideals.jl")

include("Rings/MPolyMap/MPolyAnyMap.jl")
include("Rings/MPolyMap/MPolyRing.jl")
include("Rings/MPolyMap/MPolyQuo.jl")
include("Rings/MPolyMap/AffineAlgebras.jl")

include("Rings/mpoly-local.jl")
include("Rings/localization_interface.jl")
include("Rings/mpoly-localizations.jl")
include("Rings/mpolyquo-localizations.jl")
include("Rings/FinField.jl")
include("Rings/NumberField.jl")
include("Rings/FunctionField.jl")
include("Rings/AbelianClosure.jl")

include("Rings/PBWAlgebra.jl")
include("Rings/PBWAlgebraQuo.jl")
include("Rings/FreeAssAlgIdeal.jl")

include("GAP/customize.jl")
include("GAP/gap_to_oscar.jl")
include("GAP/oscar_to_gap.jl")
include("GAP/iso_gap_oscar.jl")
include("GAP/iso_oscar_gap.jl")

include("Groups/group_characters.jl")  # needs some Rings functionality
include("Groups/action.jl")  # needs some PolynomialRings functionality

include("Modules/ModuleTypes.jl")
include("Modules/UngradedModules.jl")
include("Modules/homological-algebra.jl")
include("Modules/FreeModElem-orderings.jl")
#include("Modules/FreeModules-graded.jl")
include("Modules/ModulesGraded.jl")
include("Modules/module-localizations.jl")
include("Modules/local_rings.jl")
include("Modules/mpolyquo.jl")

include("Geometry/basics.jl")
include("Geometry/K3Auto.jl")

include("NumberTheory/NmbThy.jl")

include("PolyhedralGeometry/main.jl")

include("Polymake/polymake_to_oscar.jl")
include("Combinatorics/Graphs.jl")
include("Combinatorics/SimplicialComplexes.jl")

include("Combinatorics/Matroids/JMatroids.jl")

include("StraightLinePrograms/StraightLinePrograms.jl")
include("Rings/lazypolys.jl")
include("Rings/slpolys.jl")

include("ToricVarieties/JToric.jl")

include("Schemes/main.jl")

include("TropicalGeometry/main.jl")

include("InvariantTheory/InvariantTheory.jl")

include("../experimental/Experimental.jl")
include("Rings/binomial_ideals.jl") # uses QQAbModule from experimental/Rings/QQAbAndPChars.jl

if is_dev
#  include("../examples/ModStdNF.jl")
#  include("../examples/ModStdQ.jl")
#  include("../examples/ModStdQt.jl")
  include("../examples/PrimDec.jl")
#  include("../examples/GaloisGrp.jl")

#  include("../examples/PlaneCurve.jl")
end

include("Serialization/main.jl")

include("Aliases.jl")

include("Deprecations.jl")

const global OSCAR = Oscar
const global oscar = Oscar

@doc Markdown.doc"""
ANTIC is the project name for the number theoretic cornerstone of OSCAR, see
  ?Nemo
  ?Hecke
  ?AbstractAlgebra
  for more information
"""
module ANTIC
using Markdown
end
export ANTIC

export OSCAR, oscar

end # module<|MERGE_RESOLUTION|>--- conflicted
+++ resolved
@@ -171,12 +171,9 @@
     __init_IsoGapOscar()
     __init_group_libraries()
     __init_JuliaData()
-<<<<<<< HEAD
     __init_PcGroups()
-=======
     add_verbose_scope(:K3Auto)
     add_assert_scope(:K3Auto)
->>>>>>> 112ed407
 end
 
 const PROJECT_TOML = Pkg.TOML.parsefile(joinpath(@__DIR__, "..", "Project.toml"))
