--- conflicted
+++ resolved
@@ -44,11 +44,7 @@
     is_subset(X::AbsSpec, Y::AbsSpec)
 
 Checks whether ``X`` is a subset of ``Y`` based on the comparison of their coordinate rings.
-<<<<<<< HEAD
-See [`inclusion_morphism`](@ref) for the corresponding morphism.
-=======
-See [`inclusion_morphism(::AbsSpec, ::AbsSpec`](@ref) for the corresponding morphism.
->>>>>>> 15729a6c
+See [`inclusion_morphism(::AbsSpec, ::AbsSpec)`](@ref) for the corresponding morphism.
 
 # Examples
 ```jldoctest
