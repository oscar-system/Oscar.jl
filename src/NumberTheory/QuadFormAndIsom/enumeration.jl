##############################################################################
#
# This is an import to Oscar of the methods written following the paper [BH23]
# on "Finite subgroups of automorphisms of K3 surfaces".
#
# In this file, Algorithms 1--7 of [BH23] are implemented, together with extra
# methods generalising the previously mentioned algorithms. The code currently
# covers the enumeration of conjugacy classes of finite order isometries for
# even lattices. The most generic functions which are part of the UI are
# `splitting` and `enumerate_classes_of_lattices_with_isometry`.
#
###############################################################################

###############################################################################
#
# Admissible triples
#
###############################################################################

# Return all the pairs `(d', d/d')` where `d'` runs over the divisors of `d`.
function _tuples_divisors(d::T) where T <: IntegerUnion
  return Tuple{T, T}[(dd, abs(divexact(d, dd))) for dd in divisors(d)]
end

# This is line 8 of Algorithm 1 of [BH23]. Return all the pairs `(d1, dp)` of
# potential discriminants for the genera `A` and `B` in the admissible triples.
# Here `d` is the determinant of the third genus `C`, `p` is a prime number and
# `m` the maximal `p`-valuation of the gcd of `d1` and `dp`.
function _find_D(d::T, m::Int, p::Int) where T <: IntegerUnion
  @hassert :ZZLatWithIsom 1 is_prime(p)
  @hassert :ZZLatWithIsom 1 d != 0

  # If m == 0, there are no conditions on the gcd of d1 and dp
  if m == 0
    return _tuples_divisors(d)
  end

  D = Tuple{T, T}[]
  # We try all the values of g possible, from 1 to p^m
  for g in powers(p, m)
    dj = _tuples_divisors(d*g^2)
    for (d1, dp) in dj
      if mod(d1, g) == mod(dp, g) == 0
        push!(D, (d1, dp))
      end
    end
  end
  return D
end

# This is line 10 of Algorithm 1 of [BH23]. We need the condition on the parity
# of `C` since subgenera of an even genus are even too.
# `r` is the rank of the subgenus, `d` its determinant, and `s` and `l` are
# respectively the scale and the level of `C`.
function _find_L(
    pG::Int,
    nG::Int,
    r::Int,
    d::RationalUnion,
    s::ZZRingElem,
    l::ZZRingElem,
    p::Int,
    even::Bool = true;
    pos::AbstractVector{Int}=0:pG,
    neg::AbstractVector{Int}=0:nG,
  )
  if r == 0 && d == 1 # In this case, we return the trivial genus as default
    (!(0 in pos) || !(0 in neg)) && return ZZGenus[]
    return ZZGenus[genus(integer_lattice(; gram=matrix(QQ, 0, 0, [])))]
  end
  gen = ZZGenus[]
  Ip = intersect(max(0, r-nG):min(pG, r), pos) # Possible positive signature
  In = intersect(max(0, r-pG):min(nG, r), neg) # Possible negative signature
  for s1 in Ip
    s2 = r-s1
    !(s2 in In) && continue
    # We enumerate all potential genera with the given invariants
    append!(gen, integer_genera((s1, s2), d; min_scale=s, max_scale=p*l, even))
  end
  return gen
end

function _length_discriminant_group(g::ZZLocalGenus)
  return sum(i[2] for i in symbol(g) if i[1]>0;init = 0)
end 

function _length_discriminant_group(g::ZZGenus)
  return maximum(_length_discriminant_group(i) for i in local_symbols(g); init=0)
end 

function _is_anti_isometric_odd(a::Vector{Int}, b::Vector{Int}, is_minus_one_a_square::Bool)
  a[1]==b[1] || return false
  a[2]==b[2] || return false
  if iszero(mod(a[2], 2)) || is_minus_one_a_square
    return a[3]==b[3]
  end
  return a[3]!=b[3]  
end

function _is_anti_isometric_bilinear_2(a::Vector{Int}, b::Vector{Int})
  a[1]==b[1] || return false
  a[2]==b[2] || return false
  a[4]==b[4] || return false
end

function _is_anti_isometric_quadratic_2(a::Vector{Int}, b::Vector{Int})
  a[1]==b[1] || return false
  a[2]==b[2] || return false
  a[4] == b[4] || return false
  dets = kronecker_symbol(a[3],2)==kronecker_symbol(b[3],2)
  if a[4] == 0
    return dets
  end
  exc_a = a[5]+2*(1-kronecker_symbol(a[3],2))
  exc_b = -b[5]+2*(1-kronecker_symbol(b[3],2))
  return iszero(mod(exc_a-exc_b, 8) )
end

function _is_anti_isometric_bilinear(a::ZZLocalGenus, b::ZZLocalGenus, l::Int)
  al = symbol(a, l)
  bl = symbol(b, l)
  p = prime(a)
  if p == 2
    return _is_anti_isometric_bilinear_2(al, bl)
  end
  is_minus_one_a_square = isone(kronecker_symbol(ZZ(-1), p))
  return _is_anti_isometric_odd(al, bl, is_minus_one_a_square)
end

function _is_anti_isometric_quadratic(a::ZZLocalGenus, b::ZZLocalGenus, l::Int)
  al = symbol(a, l)
  bl = symbol(b, l)
  p = prime(a)
  if p == 2
    return _is_anti_isometric_quadratic_2(al, bl)
  end
  is_minus_one_a_square = isone(kronecker_symbol(ZZ(-1), p))
  return _is_anti_isometric_odd(al, bl, is_minus_one_a_square)
end 

@doc raw"""
    is_admissible_triple(
      A::ZZGenus,
      B::ZZGenus,
      C::ZZGenus,
      p::Int,
    ) -> Bool

Given a triple of $\mathbb Z$-genera $(A, B, C)$ and a prime number $p$, such
that the rank of $B$ is divisible by $p-1$, return whether $(A, B, C)$ is
$p$-admissible.

See Lemma 4.15. in [BH23](@cite) for a definition of $p$-admissible.

# Examples
A standard example is the following: let $(L, f)$ be a lattice with isometry of
prime order $p$, let $F:= L^f$ and $C:= L_f$ be respectively the invariant
and coinvariant sublattices of $(L, f)$. Then, the triple of genera
$(g(F), g(C), g(L))$ is $p$-admissible.

```jldoctest
julia> L = root_lattice(:A, 5);

julia> f = matrix(QQ, 5, 5, [1  1  1  1  1;
                             0 -1 -1 -1 -1;
                             0  1  0  0  0;
                             0  0  1  0  0;
                             0  0  0  1  0]);

julia> multiplicative_order(f)
5

julia> Lf = integer_lattice_with_isometry(L, f);

julia> F = invariant_lattice(Lf);

julia> C = coinvariant_lattice(Lf);

julia> is_admissible_triple(genus(F), genus(C), genus(Lf), 5)
true
```
"""
function is_admissible_triple(
    A::ZZGenus,
    B::ZZGenus,
    C::ZZGenus,
    p::Int,
  )
  AperpB = direct_sum(A, B)

  # Signatures conditions
  # A+B and C must have the same signatures
  (signature_tuple(AperpB) == signature_tuple(C)) || (return false)
  if ((rank(A) == 0) && (B == C)) || ((rank(B) == 0) && (A == C))
    # C can be always glued with the empty genus to obtain C
    return true
  elseif (rank(A) == 0) || (rank(B) == 0)
    # If A or B is empty but the other is not C, then there is no gluing
    return false
  end

  # Rank condition
  # The rank of B should be divisible by p-1
  !is_divisible_by(rank(B), p-1) && return false

  # Gluing condition
  # The determinant of C should divide the one of A+B, and the quotient should
  # be an even power of the prime p
  _q, _r = divrem(numerator(det(AperpB)), numerator(det(C)))
  !iszero(_r) && return false
  if isone(_q)
    g = 0
  else
    ok, _g, _p = is_prime_power_with_data(_q)
    !ok && return false
    _p != p && return false
    g, r = divrem(_g, 2)
    !iszero(r) && return false
  end

  # Condition (2) of Definition 4.13
  # Half the p-valuation of the quotient of the determinants should be
  # smaller than lA, lB and rank(B)/(p-1)
  lA = _length_discriminant_group(A)
  lB = _length_discriminant_group(B)
  if g > min(lA, lB, divexact(rank(B), p-1))
    return false
  end

  # Condition (1) of Definition 4.13
  # A+B and C must agree locally at all primes except p
  for q in filter(!=(p), union!(ZZRingElem[2], primes(AperpB), primes(C)))
    if local_symbol(AperpB, q) != local_symbol(C, q)
      return false
    end
  end


  # Gluing condition at p
  # If the determinants agree, A+B = C and, equivalently, they agree locally
  # at p.
  # Otherwise, they must be rationally equivalent locally at p.
  # Because their determinants differ by a square, Theorem 3 in Chapter 5,
  # section 5.1 (page 372) of Conway--Sloane tells that their localizations at
  # p are rationally equal if and only if the p-excess agree
  if g == 0
    return local_symbol(AperpB, p) == local_symbol(C, p)
  elseif excess(local_symbol(AperpB, p)) != excess(local_symbol(C, p))
    return false
  end

  # Condition (3) of Definition 4.13
  # The scale ideal of A+B should be contained in the scale ideal of C and
  # p times the level of C should be contained in the level of A+B
  # (here the level is the multiplicative inverse, in QQ, of the scale of the
  # dual)
  if !is_divisible_by(numerator(scale(AperpB)), numerator(scale(C)))
    return false
  elseif !is_divisible_by(p*numerator(level(C)), numerator(level(AperpB)))
    return false
  end


  # At this point, if C is unimodular at p, the gluing condition is equivalent to having
  # an anti-isometry between the p-part of the (quadratic) discriminant forms of A and B
  l = valuation(level(C), p)
  Ap = local_symbol(A, p)
  Bp = local_symbol(B, p)

  if iszero(valuation(det(C), p))
    # The lattice C_p is unimodular, so the level of A_p and B_p is at most p
    fl1 = _is_anti_isometric_quadratic(Ap, Bp, 1)
    return return fl1 
  end

  a_max = symbol(Ap, l+1)[2]
  b_max = symbol(Bp, l+1)[2]

  # Condition (4) of Definition 4.13
  # For the gluing, the rho functors rho_{l+1}(A_p) and rho_{l+1}(B_p) are
  # anti-isometric, so they must have the same order
  if a_max != b_max
    return false
  end

  # Condition (2) of Proposition 4.10
  # Since p^l*A^\vee/A is in the glue, its order is less than the order of the glue
  if g < a_max
    return false
  end

  # Ranks of the p-modular Jordan constituents
  a1 = symbol(Ap, 1)[2]
  b1 = symbol(Bp, 1)[2]
  # Sum of the ranks of the Jordan constituents of scale >= p^2
  a2 = rank(Ap) - a1 - symbol(Ap, 0)[2]
  b2 = rank(Bp) - b1 - symbol(Bp, 0)[2]

  ABp = symbol(local_symbol(AperpB, p))
  Cp = local_symbol(C, p)

  if a_max == g
    if length(symbol(Ap)) > 1
      Ar = ZZLocalGenus(p, symbol(Ap)[1:end-1])
    else
      Ar = genus(matrix(ZZ, 0, 0, []), p)
    end

    if length(symbol(Bp)) > 1
      Br = ZZLocalGenus(p, symbol(Bp)[1:end-1])
    else
      Br = genus(matrix(ZZ, 0, 0, []), p)
    end

    ABr = direct_sum(Ar, Br)

    for i = 0:l-1
      s1 = symbol(ABr, i)
      s2 = symbol(Cp, i)
      if s1[2] != s2[2]
        return false
      end
      if p == 2 && s1[4] > s2[4]
        return false
      elseif p != 2 && s1[3] != s2[3]
        return false
      end
    end
  end

  s3 = symbol(local_symbol(C, 2))[end]
  if p == 2
    s1 = symbol(Ap, s3[1]+1)
    s2 = symbol(Bp, s3[1]+1)
    if s1[4] != s2[4]
      return false
    end
  end
  _Cp = deepcopy(symbol(Cp))
  for s in _Cp
    s[1] += 2
  end
  Cp1 = ZZLocalGenus(p, _Cp)

  # Condition (5) of Definition 4.13
  if !represents(local_symbol(AperpB, p), Cp1)
    return false
  elseif !represents(C, AperpB)
    return false
  end

  # Condition (4) of Definition 4.13 
  _is_anti_isometric_bilinear(Ap, Bp, l+1) || return false 
    p != 2 && return true
  is_freeA = 0 == symbol(Ap, l)[4]
  is_freeB = 0 == symbol(Bp, l)[4]
  if is_freeA && is_freeB
    # condition 4'
    Cp_l_is_even = symbol(Cp, l)[4] == 0
    glues_to_even = _is_anti_isometric_quadratic(Ap, Bp, l+1)
    return Cp_l_is_even == glues_to_even
  end
  return true
end

function is_admissible_triple(
    A::T,
    B::T,
    C::T,
    p::Int,
  ) where T <: Union{ZZLat, ZZLatWithIsom}
  return is_admissible_triple(genus(A), genus(B), genus(C), p)
end

@doc raw"""
    admissible_triples(
      G::Union{ZZGenus, ZZLat, ZZLatWithIsom},
      p::Int;
      IrA::AbstractVector{Int}=0:rank(G),
      IpA::AbstractVector{Int}=0:rank(G),
      InA::AbstractVector{Int}=0:rank(G),
      IrB::AbstractVector{Int}=0:rank(G),
      IpB::AbstractVector{Int}=0:rank(G),
      InB::AbstractVector{Int}=0:rank(G),
      b::Int=0,
    ) -> Vector{Tuple{ZZGenus, ZZGenus}}

Given a $\mathbb Z$-genus $G$ and a prime number $p$, return all tuples of
$\mathbb Z$-genera $(A, B)$ such that $(A, B, G)$ is $p$-admissible and
$B$ is of rank divisible by $p-1$.

One can choose the ranges `IrA`, `IpA` and `InA` in which to take the rank,
the positive signature and negative signature of `A` respectively. Similarly
for `B` by choosing `IrB`, `IpB` and `InB`.

If `b` is set to `0`, we allow in output the trivial pair, i.e. when $B$ is
the genus of rank 0 lattices. Otherwise, if `b` is set to `1`, the trivial
pair is discarded.

Alternatively, one can choose as input a lattice `L` or a lattice with
isometry `Lf`.

See also [`is_admissible_triple`](@ref).

# Examples
```jldoctest
julia> L = root_lattice(:A, 5);

julia> g = genus(L)
Genus symbol for integer lattices
Signatures: (5, 0, 0)
Local symbols:
  Local genus symbol at 2: 1^-4 2^1_7
  Local genus symbol at 3: 1^-4 3^1

julia> length(admissible_triples(g, 5))
2

julia> length(admissible_triples(g, 2))
8
```
"""
function admissible_triples(
    G::ZZGenus,
    p::Int;
    IrA::AbstractVector{Int}=0:rank(G),
    IpA::AbstractVector{Int}=0:rank(G),
    InA::AbstractVector{Int}=0:rank(G),
    IrB::AbstractVector{Int}=0:rank(G),
    IpB::AbstractVector{Int}=0:rank(G),
    InB::AbstractVector{Int}=0:rank(G),
    b::Int=0,
  )
  @req is_prime(p) "p must be a prime number"
  @req is_integral(G) "G must be a genus of integral lattices"
  @req b == 0 || b == 1 "b must be an integer equal to 0 or 1"

  atp = Tuple{ZZGenus, ZZGenus}[]
  # Collect some invariants of G
  rG = rank(G)
  sG = numerator(scale(G))
  lG = numerator(level(G)) # 1//lG is the scale of the dual genus
  pG, nG = signature_pair(G)
  dG = numerator(det(G))
  even = iseven(G) # If G is even, subgenera must also be even
  # Here we do a bit differently as in Algorithm 1 of [BH23]:
  # we directly iterate over the potential rank of B, which should be
  # a multiple of p-1
  intrB = intersect((p-1)*b:(p-1):rG, IrB)::AbstractVector{Int}
  for rB in intrB
    rA = rG - rB
    !(rA in IrA) && continue
    m = Int(min(div(rB, p-1), rA))
    D = _find_D(dG, m, p) # Set of tuples of potential determinants
                          # (here sign does not matter)
    while !is_empty(D)
      dA, dB = pop!(D)
      L1 = _find_L(pG, nG, rA, dA, sG, lG, p, even; pos=IpA, neg=InA)
      Lp = _find_L(pG, nG, rB, dB, sG, lG, p, even; pos=IpB, neg=InB)
      for A in L1, B in Lp
        is_admissible_triple(A, B, G, p) && push!(atp, (A, B))
      end
    end
  end
  return atp
end

function admissible_triples(
    L::T,
    p::Int;
    kwargs...,
  ) where T <: Union{ZZLat, ZZLatWithIsom}
  return admissible_triples(genus(L), p; kwargs...)
end

###############################################################################
#
#  Representatives of hermitian type
#
###############################################################################

@doc raw"""
    _ideals_of_norm(
      E::Field,
      d::Union{ZZRingElem, QQFieldElem},
    ) -> Vector{fractional_ideal_type(E)}

Given a degree 2 extension $E/K$ of number fields, with maximal order $O_E$,
return the (fractional) $O_E$-ideals of abolute norm $d$.

# Examples
```jldoctest
julia> E, b = cyclotomic_field_as_cm_extension(8; cached=false);

julia> absolute_norm.(Oscar._ideals_of_norm(E, QQ(81//2)))
1-element Vector{QQFieldElem}:
 81//2
```
"""
function _ideals_of_norm(E::Field, d::QQFieldElem)
  OE = maximal_order(E)
  if denominator(d) == 1 # Integral ideals
    return _ideals_of_norm(E, numerator(d))
  elseif numerator(d) == 1 # Inverse of integral ideals
    return Hecke.fractional_ideal_type(OE)[inv(I) for I in _ideals_of_norm(E, denominator(d))]
  else # Honest fractional ideals
    return Hecke.fractional_ideal_type(OE)[I*inv(J) for I in _ideals_of_norm(E, numerator(d)) for J in _ideals_of_norm(E, denominator(d))]
  end
end

function _ideals_of_norm(E::Field, d::ZZRingElem)
  OE = maximal_order(E)
  isone(d) && return Hecke.fractional_ideal_type(OE)[fractional_ideal(OE, one(E))]
  @hassert :ZZLatWithIsom 1 E isa Hecke.RelSimpleNumField

  K = base_field(E)
  OK = maximal_order(K)
  DE = different(OE)
  ids = Hecke.fractional_ideal_type(OE)[]
  primes = Vector{ideal_type(OE)}[]
  # We look for ideals by working p-adically at each prime dividing
  # d, and we then multiply everything back together
  for p in prime_divisors(d)
    v = valuation(d, p)
    pd = ideal_type(OK)[P[1] for P in prime_decomposition(OK, p)]
    # We look for the largest O_E-ideal over q which is invariant
    # under the involution of E/K. If q is inert or split, then the
    # corresponding ideal is q*O_E. Otherwise, we q*O_E = P^2 for some
    # P prime, and P is actually that ideal.
    for q in pd
      if !is_coprime(DE, ideal(OE, q)) # That q ramifies in O_E
        P = prime_decomposition(OE, q)[1][1]
      else
        P = ideal(OE, q)
      end
      nv = valuation(norm(P), q)
      # Here we overcount, but it should not be a serious bottleneck.
      # A better way would be to only keep products of ideals whose absolute
      # norm is exactly p^v
      push!(primes, ideal_type(OE)[P^e for e in 0:divrem(v, nv)[1]])
    end
  end
  for _I in Hecke.cartesian_product_iterator(primes)
    if prod(absolute_norm.(_I)) != d
      continue
    end
    I = prod(_I)
    @hassert :ZZLatWithIsom 1 absolute_norm(I) == d
    push!(ids, fractional_ideal(OE, I))
  end
  return ids
end

# Given a degree 2 extension of number fields E/K, return all
# the possible signatures dictionaries of any hermitian lattice over
# `E/K` of rank `rk`, and whose trace lattice has negative signature `s2`.
# Note that `E/K` need not be CM.
function _possible_signatures(s2::Int, E::Field, rk::Int)
  # The negative signature of the trace lattice, which is s2, is the sum
  # of twice the sum of signatures at the real places of K which extend to
  # complex conjugate places in E, plus a remaining part at the other real
  # places of K.
  lb = iseven(s2) ? 0 : 1
  K = base_field(E)
  inf = Hecke.place_type(K)[p for p in real_places(K) if length(extend(p, E)) == 1]
  r = length(real_places(K)) - length(inf)
  s = length(inf)
  signs = Dict{Hecke.place_type(K), Int}[]
  perm = AllPerms(s)
  for _l in lb:2:min(s2, rk*r)
    parts = Vector{Int}[]
    l = divexact(s2-_l, 2) # s2 = 2*l + _l
    for v in AllParts(l)
      if any(>(rk), v)
        continue
      end
      if length(v) > s
        continue
      end
      while length(v) != s
        push!(v, 0)
      end
      push!(parts, copy(v))
      for vv in perm
        v2 = v[vv.d]
        push!(parts, v2)
      end
    end
    unique!(parts)
    for v in parts
      push!(signs, Dict(a => b for (a, b) in zip(inf, v)))
    end
  end
  return signs
end

# Given a genus `G` of hermitian lattices over a degree 2 extension of number
# field `E/K` and given a QQ-automorphism `s` of `K`, return the genus `G*s`
# obtained after letting `s` acts on the primes of `G` and on the real
# embeddings of `K`.
function _action_on_genus(G::HermGenus, s::NumFieldHom)
  E = base_field(G)
  t = inv(s)
  lgs = local_symbols(G)
  si = signatures(G)
  si_new = empty(si)
  for (p, v) in si # Action on signatures
    si_new[Hecke.induce_image(t, p)] = v
  end

  lgs_new = empty(lgs)
  for sym in lgs # Action on prime
    _s = sym.data
    # sym.data is always a list of triples, but we also need the norm valuations
    # whenever sym is dyadic and ramified. For those cases, we add it to our local symbol.
    if is_dyadic(sym) && is_ramified(sym)
      nn = sym.norm_val
      @hassert :ZZLatWithIsom 1 length(nn) == length(_s)
      s = Tuple{Int, Int, Int, Int}[(_s[i][1], _s[i][2], _s[i][3], nn[i]) for i in 1:length(nn)]
      push!(lgs_new, genus(HermLat, E, t(sym.p), s))
    else
      push!(lgs_new, genus(HermLat, E, t(sym.p), _s))
    end
  end

  @hassert :ZZLatWithIsom 1 Hecke._check_global_genus(lgs_new, si_new)
  G_new = HermGenus(E, rank(G), lgs_new, si_new) # = G*s
  return G_new
end

@doc raw"""
    representatives_of_hermitian_type(
      Lf::ZZLatWithIsom,
      m::Int = 1,
      fix_root::Int = -1;
      cond::Vector{Int}=Int[-1, -1, -1],
      genusDB::Union{Nothing, Dict{ZZGenus, Vector{ZZLat}}}=nothing,
      root_test::Bool=false,
      discriminant_annihilator::Union{ZZPolyRingElem, ZZMPolyRingElem, MPolyIdeal{ZZMPolyRingElem}}=_default_discriminant_annihilator(Lf),
    )  -> Vector{ZZLatWithIsom}

Given a lattice with isometry $(L, f)$ of finite hermitian type, i.e. $f$ is of
finite order $n$ and its minimal polynomial is irreducible cyclotomic, and a
positive integer $m$, return a complete set of representatives for the
isomorphism classes of lattices with isometry $(M, g)$ of finite hermitian type
such that the type of $(M, g^m)$ is equal to the type of $(L, f)$.

Note that in this case, the isometries $g$'s are of order $nm$.

If the value of `fix_root` is exactly $nm$, then the function returns only
one generator for every conjugacy classes of finite cyclic groups generated
by an isometry $g$ as before.

Note that if `Lf` is trivial, the algorithm returns `Lf` by default.

See also [`type(::ZZLatWithIsom)`](@ref).

!!! note "For the advanced users"
    When using this function in a larger algorithm, one can use some keyword
    arguments which can be carried along the computations.
    - by setting the values in `cond` to the desired values (in order: rank,
      positive signature, negative signature), one can control whether the
      lattice $L$ in input has the good rank or signatures;
    - if available, one can use any database of genera of definite lattices
      using the keyword argument `genusDB` (which should be a dictionary whose
      keys are genus symbols, and the corresponding value is a list of lattices
      of this genus);
    - if `root_test` is set to true, the genus enumeration algorithm determines
      whether any new genus of negative definite lattices to be enumerated
      consists of lattices of maximum $-2$. In such a case, the enumeration is
      skipped;
    - `discriminant_annihilator` -- an ideal ``I  \leq \mathbb{Z}[x]`` such
      that the annihilator of $D_g$, for every lattices with isometry `(M,g)`
      in output, contains ``I``. If ``I`` is prinicipal, one can also give a
      generator as input.

# Examples
```jldoctest
julia> L = root_lattice(:A, 2);

julia> Lf = integer_lattice_with_isometry(L);

julia> reps = representatives_of_hermitian_type(Lf, 6)
1-element Vector{ZZLatWithIsom}:
 Integer lattice with isometry of finite order 6

julia> is_of_hermitian_type(reps[1])
true
```
"""
function representatives_of_hermitian_type(
    Lf::ZZLatWithIsom,
    m::Int = 1,
    fix_root::Int = -1;
    cond::Vector{Int}=Int[-1, -1, -1],
    genusDB::Union{Nothing, Dict{ZZGenus, Vector{ZZLat}}}=nothing,
    root_test::Bool=false,
    info_depth::Int=1,
    discriminant_annihilator::Union{ZZPolyRingElem, ZZMPolyRingElem, MPolyIdeal{ZZMPolyRingElem}}=_default_discriminant_annihilator(Lf),
    _local::Bool=false,
  )
  rank(Lf) == 0 && return ZZLatWithIsom[Lf]

  @req m >= 1 "m must be a positive integer"
  @req is_of_hermitian_type(Lf) "Lf must be of hermitian type"

  n = order_of_isometry(Lf)
  @req is_finite(n) "Isometry must be of finite order"
  k = n*m
  _reps = representatives_of_hermitian_type(genus(Lf), cyclotomic_polynomial(k), fix_root; cond, genusDB, root_test, info_depth, discriminant_annihilator, _local)
  # We test the type condition
  if fix_root == k
    # In this case, we have fixed a generator for a cyclic group: we need
    # to find a generator which satisfies the type condition. If there is
    # one, we keep it, otherwise we discard the lattice with isometry
    Sk = Int[i for i in 1:k if isone(gcd(i, k))]
    reps = empty(_reps)
    while !isempty(_reps)
      M = pop!(_reps)
      j = findfirst(l -> is_of_same_type(M^(l*m), Lf), Sk)
      if isnothing(j)
        continue
      end
      l = Sk[j]
      push!(reps, M^l)
    end
  else
    reps = filter!(M -> is_of_same_type(M^m, Lf), _reps)
  end
  return reps
end

@doc raw"""
    representatives_of_hermitian_type(
      G::Union{ZZGenus, ZZLat},
      m::Int,
      fix_root::Int = -1;
      first::Bool=false,
      cond::Vector{Int}=Int[-1, -1, -1],
      genusDB::Union{Nothing, Dict{ZZGenus, Vector{ZZLat}}}=nothing,
      root_test::Bool=false,
      discriminant_annihilator::Union{ZZPolyRingElem, ZZMPolyRingElem, MPolyIdeal{ZZMPolyRingElem}}=_discriminant_annihilator(G),
    )  -> Vector{ZZLatWithIsom}

Given a nonempty genus of integer lattices $G$, return a list of
representatives of isomorphism classes of pairs $(M, g)$ consisting of a
lattice $M$ in $G$ and $g \in O(M)$ is an isometry of minimal polynomial
$\Phi_m(X)$, the $m$th cyclotomic polynomial.

If $m = 1, 2$, this goes back to enumerating $G$ as a genus of integer
lattices.

If the value of `fix_root` is exactly $m$, then the function returns only one
generator for every conjugacy classes of finite cyclic groups generated
by an isometry of minimal polynomial $\Phi_m(X)$.

One can also provide a representative $L$ of $G$ instead.

If `first` is set to `true`, only return the first representative computed.

Note that if `G` is trivial, the algorithm returns the trivial lattice with
isometry by default.

!!! note "For the advanced users"
    When using this function in a larger algorithm, one can use some
    keyword arguments which can be carried along the computations.
    - by setting the values in `cond` to the desired values (in order: rank,
      positive signature, negative signature), one can control whether the
      genus $G$ in input has the good rank or signatures;
    - if available, one can use any database of genera of definite lattices
      using the keyword argument `genusDB` (which should be a dictionary whose
      keys are genus symbols, and the corresponding value is a list of lattices
      of this genus);
    - if `root_test` is set to true, the genus enumeration algorithm determines
      whether any new genus of negative definite lattices to be enumerated
      consists of lattices of maximum $-2$. In such a case, the enumeration is
      skipped;
    - `discriminant_annihilator` -- an ideal ``I  \leq \mathbb{Z}[x]`` such
      that the annihilator of $D_g$, for every lattices with isometry `(M,g)`
      in output, contains ``I``. If ``I`` is prinicipal, one can also give a
      generator as input.

# Examples
```jldoctest
julia> L = root_lattice(:A, 4)
Integer lattice of rank 4 and degree 4
with gram matrix
[ 2   -1    0    0]
[-1    2   -1    0]
[ 0   -1    2   -1]
[ 0    0   -1    2]

julia> reps = representatives_of_hermitian_type(L, 5)
1-element Vector{ZZLatWithIsom}:
 Integer lattice with isometry of finite order 5

julia> is_of_hermitian_type(reps[1])
true
```
"""
representatives_of_hermitian_type(::Union{ZZGenus, ZZLat}, ::Int, ::Int)

function representatives_of_hermitian_type(
    G::ZZGenus,
    m::Int,
    fix_root::Int = -1;
    kwargs...,
  )
  return representatives_of_hermitian_type(G, cyclotomic_polynomial(m), fix_root; kwargs...)
end

function representatives_of_hermitian_type(
    L::ZZLat,
    m::Int,
    fix_root::Int = -1;
    kwargs...,
  )
  return representatives_of_hermitian_type(genus(L), cyclotomic_polynomial(m), fix_root; kwargs...)
end

@doc raw"""
    representatives_of_hermitian_type(
      G::Union{ZZGenus, ZZLat},
      min_poly::Union{ZZPolyRingElem, QQPolyRingElem},
      fix_root::Int = -1;
      first::Bool=false,
      cond::Vector{Int}=Int[-1, -1, -1],
      genusDB::Union{Nothing, Dict{ZZGenus, Vector{ZZLat}}}=nothing,
      root_test::Bool=false,
      discriminant_annihilator::Union{ZZPolyRingElem, ZZMPolyRingElem, MPolyIdeal{ZZMPolyRingElem}}=_discriminant_annihilator(G),
    ) -> Vector{ZZLatWithIsom}

Given a nonempty genus of integer lattices ``G`` and a polynomial `min_poly`
which is irreducible over $\mathbb Q$ and so that the equation order of the
associated number field is maximal, return a complete list of representatives
for the isomorphism classes of pairs $(M, g)$ consisting of a lattice $M$ in
$G$ and $g \in O(M)$ is an isometry of minimal polynomial `min_poly`

One can also provide a representative $L$ of $G$ instead.

The value $n$ of `fix_root` matters only when `min_poly` is cyclotomic.
In the case where `min_poly` is the $n$th cyclotomic polynomial, the function
returns only one generator for every conjugacy classes of finite cyclic
groups generated by an isometry of minimal polynomial `min_poly`

If `first` is set to `true`, only return the first representative computed.

Note that if `G` is trivial, the algorithm returns the trivial lattice with
isometry by default.

!!! note "For the advanced users"
    When using this function in a larger algorithm, one can use some
    keyword arguments which can be carried along the computations.
    - by setting the values in `cond` to the desired values (in order: rank,
      positive signature, negative signature), one can control whether the
      genus $G$ in input has the good rank or signatures;
    - if available, one can use any database of genera of definite lattices
      using the keyword argument `genusDB` (which should be a dictionary whose
      keys are genus symbols, and the corresponding value is a list of lattices
      of this genus);
    - if `root_test` is set to true, the genus enumeration algorithm determines
      whether any new genus of negative definite lattices to be enumerated
      consists of lattices of maximum $-2$. In such a case, the enumeration is
      skipped;
    - `discriminant_annihilator` -- an ideal ``I  \leq \mathbb{Z}[x]`` such
      that the annihilator of $D_g$, for every lattices with isometry `(M,g)`
      in output, contains ``I``. If ``I`` is prinicipal, one can also give a
      generator as input.

# Examples
```jldoctest
julia> L = root_lattice(:A, 6)
Integer lattice of rank 6 and degree 6
with gram matrix
[ 2   -1    0    0    0    0]
[-1    2   -1    0    0    0]
[ 0   -1    2   -1    0    0]
[ 0    0   -1    2   -1    0]
[ 0    0    0   -1    2   -1]
[ 0    0    0    0   -1    2]

julia> chi = cyclotomic_polynomial(7)
x^6 + x^5 + x^4 + x^3 + x^2 + x + 1

julia> reps = representatives_of_hermitian_type(L, chi)
1-element Vector{ZZLatWithIsom}:
 Integer lattice with isometry of finite order 7

julia> is_of_hermitian_type(reps[1])
true
```
"""
representatives_of_hermitian_type(::Union{ZZLat, ZZGenus}, ::Union{ZZPolyRingElem, QQPolyRingElem}, ::Int)

function representatives_of_hermitian_type(
    G::ZZGenus,
    min_poly::Union{ZZPolyRingElem, QQPolyRingElem},
    fix_root::Int = -1;
    first::Bool=false,
    cond::Vector{Int}=Int[-1, -1, -1],
    genusDB::Union{Nothing, Dict{ZZGenus, Vector{ZZLat}}}=nothing,
    root_test::Bool=false,
    info_depth::Int=1,
    discriminant_annihilator::Union{ZZPolyRingElem, ZZMPolyRingElem, MPolyIdeal{ZZMPolyRingElem}}=_discriminant_annihilator(G),
    _local::Bool=false
  )
  chi = min_poly
  @req is_irreducible(chi) "Polynomial must be irreducible"
  @req is_integral(G) "For now G must be a genus symbol for integral lattices"
  allow_info = get_verbosity_level(:ZZLatWithIsom) >= info_depth
  reps = ZZLatWithIsom[]
  # Only relevant in bigger algorithm where we need to control invariants
  # of eigenlattices
  rG, pG, nG = cond
  if rG >= 0 && rank(G) != rG
    return reps
  elseif pG >= 0 && signature_pair(G)[1] != pG
    return reps
  elseif nG >= 0 && signature_pair(G)[2] != nG
    return reps
  end
  rG = rank(G)
  dG = abs(det(G))
  pG, nG = signature_pair(G)

  # Default output
  if is_zero(rG)
    return ZZLatWithIsom[integer_lattice_with_isometry(integer_lattice(; gram=matrix(QQ, 0, 0, QQFieldElem[])))]
  end

  d_chi = degree(chi)
  # In that case the isometry is +- id, so we do not need hermitian genera.
  if isone(d_chi)
    !is_zero(chi(1)*chi(-1)) && return reps
    f = is_zero(chi(1)) ? identity_matrix(QQ, rG) : -identity_matrix(QQ, rG)
    # the discriminant annihilator is of local nature, we can test before the genus 
    T = representative(G)
    Tf = integer_lattice_with_isometry(T, f)
    _, f_on_disc = discriminant_group(Tf)
    if !is_annihilated(f_on_disc, discriminant_annihilator)
      return reps
    end
    # local conditions are okay, enumerate the genus
    allow_info && !_local && println("Enumerate Z-genus $G")
    repre = oscar_genus_representatives(G; genusDB, root_test, info_depth, max_lat=first ? 1 : inf, _local)
    if root_test && _local && signature_pair(G)[1]==0
      if mass(G) == 1//automorphism_group_order(T)
        # T is unique in its genus, we can do the root test even when working locally 
<<<<<<< HEAD
        minimum(T) <= 2 && return reps 
      end
      # genus enumeraiton is so cheap, that we can just enumerate and see if there is a good lattice 
      if rank(G) <= 4 && scale(G) == 1
        repre1 = oscar_genus_representatives(G; genusDB, root_test, info_depth, max_lat=first ? 1 : inf, _local=false)
        if all(minimum(i)<=2 for i in repre1)
=======
        minimum(T) == 2 && return reps 
      end
      # genus enumeraiton is so cheap, that we can just enumerate and see if there is a good lattice 
      if rank(G) <= 6 && scale(G) == 1
        repre1 = oscar_genus_representatives(G; genusDB, root_test, info_depth, max_lat=20, _local=false)
        if all(minimum(i)==2 for i in repre1) && mass(G) == sum(1//automorphism_group_order(i) for i in repre1; init=QQ(0))
>>>>>>> 02c52870
          return reps 
        end
      end
    end 
    allow_info && !_local && println("$(length(repre)) representative(s)")
    while !is_empty(repre)
      LL = pop!(repre)
      push!(reps, integer_lattice_with_isometry(LL, f; check=false, ambient_representation=false))
      first && return reps
    end
    return reps
  end

  # Polynomial must be symmetric
  if !iseven(d_chi)
    return reps
  elseif any(i -> coeff(chi, i) != coeff(chi, d_chi-i), 0:div(d_chi, 2))
    return reps
  end

  ok, rk = divides(rG, d_chi)
  ok || return reps

  # Detect if we have a finite order isometry
  R = parent(chi)
  is_cyclo, n = is_cyclotomic_polynomial_with_data(chi)
  if is_cyclo
    E, b = cyclotomic_field_as_cm_extension(n)
  else
    Etemp, btemp = number_field(chi; cached=false)
    @req is_maximal(equation_order(Etemp)) "For isometries of infinite order, the equation order of the associated number field must be maximal (for now)"
    K, a = number_field(minpoly(btemp + inv(btemp)), "a"; cached=false)
    Kt, t = K[:t]
    E, b = number_field(t^2-a*t+1, "b"; cached=false)
  end

  gene = Hecke.genus_herm_type(E)[]
  DEK = different(maximal_order(E))
  DK = different(base_ring(maximal_order(E)))
  DE = DK*maximal_order(E)*DEK

  ndE = dG*inv(QQ(absolute_norm(DE)))^rk
  detE = _ideals_of_norm(E, ndE)
  isempty(detE) && return reps

  signatures = _possible_signatures(nG, E, rk)
  isempty(signatures) && return reps

  discriminant_annihilatorE = begin
    if discriminant_annihilator isa ZZPolyRingElem
      [evaluate(discriminant_annihilator, b)]
    elseif discriminant_annihilator isa ZZMPolyRingElem
      [evaluate(discriminant_annihilator, [b])]
    else
     [evaluate(p, [b]) for p in gens(discriminant_annihilator)]
    end
  end

  discriminant_annihilatorOE = fractional_ideal(maximal_order(E), discriminant_annihilatorE)
  for dd in detE, sign in signatures
    append!(gene, hermitian_genera(E, rk, sign, dd; min_scale=inv(DE), max_scale=inv(DE)*discriminant_annihilatorOE + numerator(dd)*DE))
  end
  isempty(gene) && return reps
  unique!(gene)
  # In the cyclotomic case, the Galois group of the fixed field K acts on the
  # set of genera by "change of fixed primitive root of unity".
  # On the bilinear level, this action corresponds to taking certain powers
  # of the isometry arising from the trace construction (given as multiplication
  # by a primitive root of unity).
  # If `fix_root == n`, then we consider the previous set of genera up to
  # this Galois action.
  if is_cyclo && fix_root == n
    K = base_field(E) # Totally real and Galois over QQ
    GKQ, j = automorphism_group(K)
    phi = inv(isomorphism(PermGroup, GKQ)) # Want a GAPGroup to create a gset
    # We have a mathematical left action to put into a right action -> double inverse
    omega = gset(domain(phi), (G, g) -> _action_on_genus(G, j(phi(inv(g)))), gene)
    gene = representative.(orbits(omega))
  end

  allow_info && !_local &&  println("All possible hermitian genera $G  $min_poly: $(length(gene))")
  for g in gene
    if is_integral(G) && !is_integral(DE*scale(g))
      continue
    end
    if is_even(G) && !is_integral(DK*norm(g))
      continue
    end

    H = representative(g)
    M, fM = trace_lattice_with_isometry(H)
    genus(M) != G && continue

    MfM = integer_lattice_with_isometry(M, fM; check=false)
    @hassert :ZZLatWithIsom 1 is_of_hermitian_type(MfM)
    first && return ZZLatWithIsom[MfM]

    allow_info && !_local && println("Enumerate hermitian genus of rank $(rank(H))")
    if !_local
      gr = genus_representatives(H)
      for HH in gr
        M, fM = trace_lattice_with_isometry(HH)
        push!(reps, integer_lattice_with_isometry(M, fM; check=false))
      end
    else 
      if root_test && rank(H) <= 4 && signature_pair(G)[1]==0
        # see if it is an easy genus 
        gr = genus_representatives(H; max=20)
<<<<<<< HEAD
        if mass(H) == sum([1//automorphism_group_order(Hi) for Hi in gr]) #certify that we have enumerated the entire genus
=======
        if mass(H) == sum([1//automorphism_group_order(Hi) for Hi in gr];init=QQ(0)) #certify that we have enumerated the entire genus
>>>>>>> 02c52870
          if all(2==minimum(trace_lattice_with_isometry(i)[1]) for i in gr)
            # no one passed the root test
            continue
          end 
        end 
      end
      push!(reps, integer_lattice_with_isometry(M, fM; check=false))
    end
  end
  @hassert :ZZLatWithIsom 1 all(Base.Fix2(is_annihilated_on_discriminant, discriminant_annihilator), reps)
  return reps
end

function representatives_of_hermitian_type(
    L::ZZLat,
    min_poly::Union{ZZPolyRingElem, QQPolyRingElem},
    fix_root::Int = -1;
    kwargs...,
  )
  return representatives_of_hermitian_type(genus(L), min_poly, fix_root; kwargs...)
end

@doc raw"""
    representatives_of_hermitian_type(
      signatures::Vector{Tuple{Int, Int}},
      determinants::AbstractVector{T},
      min_poly::Union{ZZPolyRingElem, QQPolyRingElem},
      fix_root::Int = -1;
      even::Bool=true,
      first::Bool=false,
      genusDB::Union{Nothing, Dict{ZZGenus, Vector{ZZLat}}}=nothing,
      root_test::Bool=false,
    ) where T <: IntegerUnion -> Vector{ZZLatWithIsom}

Given a finite list of pairs of nonnegative integers `signatures`, a finite
list of integers `determinants` and a polynomial `min_poly` which is
irreducible over $\mathbb Q$ and such that the equation order of the associated
number field is maximal, return a complete list of representatives for the
isomorphism classes of pairs $(M, g)$ consisting of an integral
$\mathbb{Z}$-lattice $M$ of signatures in `signatures` and determinant in
`determinants` (up to sign) and $g \in O(M)$ is an isometry with minimal
polynomial `min_poly`.

If `even` is set to false, then the lattices in output are allowed to be odd.

The value $n$ of `fix_root` matters only when `min_poly` is cyclotomic.
In the case where `min_poly` is the $n$th cyclotomic polynomial, the function
returns only one generator for every conjugacy classes of finite cyclic
groups generated by an isometry of minimal polynomial `min_poly`.

If `first` is set to `true`, only return the first representative computed.

One can also decide to only input a single pair of signatures `signatures` or a
single value for `determinants` without having to create lists consisting of one
element.

!!! note "For the advanced users"
    One can use some keyword arguments for further features:
    - if available, one can use any database of genera of definite lattices
      using the keyword argument `genusDB` (which should be a dictionary whose
      keys are genus symbols, and the corresponding value is a list of lattices
      of this genus);
    - if `root_test` is set to true, the genus enumeration algorithm determines
      whether any new genus of negative definite lattices to be enumerated
      consists of lattices of maximum $-2$. In such a case, the enumeration is
      skipped.

# Examples
```jldoctest
julia> r = representatives_of_hermitian_type(Tuple{Int, Int}[(2,4), (2, 10)], Int[1, 3, 9, 27], cyclotomic_polynomial(9), 9)
4-element Vector{ZZLatWithIsom}:
 Integer lattice with isometry of finite order 9
 Integer lattice with isometry of finite order 9
 Integer lattice with isometry of finite order 9
 Integer lattice with isometry of finite order 9

julia> genus.(r)
4-element Vector{ZZGenus}:
 Genus symbol: II_(2, 10)
 Genus symbol: II_(2, 10) 3^-2
 Genus symbol: II_(2, 4) 3^1
 Genus symbol: II_(2, 4) 3^-3
```
"""
function representatives_of_hermitian_type(
    signatures::Vector{Tuple{Int, Int}},
    determinants::AbstractVector{T},
    min_poly::Union{ZZPolyRingElem, QQPolyRingElem},
    fix_root::Int = -1;
    even::Bool=true,
    first::Bool=false,
    genusDB::Union{Nothing, Dict{ZZGenus, Vector{ZZLat}}}=nothing,
    root_test::Bool=false,
    info_depth::Int=1,
    _local::Bool=false,
  ) where T <: Hecke.IntegerUnion
  chi = min_poly
  @req is_irreducible(chi) "Polynomial must be irreducible"
  @req all(>((0, 0)), signatures) "Signature tuples must consist of nonnegative integers with nonzero sum"
  allow_info = get_verbosity_level(:ZZLatWithIsom) >= info_depth
  reps = ZZLatWithIsom[]

  signs = unique(signatures)
  dets = unique(determinants)
  rGs = Dict{Int, Vector{Tuple{Int, Int}}}()
  for s in signs
    r = sum(s)
    if haskey(rGs, r)
      push!(rGs[r], s)
    else
      rGs[r] = typeof(s)[s]
    end
  end

  d_chi = degree(chi)
  if isone(d_chi)
    !is_zero(chi(1)*chi(-1)) && return reps
    for rG in keys(rGs)
      f = is_zero(chi(1)) ? identity_matrix(QQ, rG) : -identity_matrix(QQ, rG)
      int_gene = ZZGenus[]
      for sG in rGs[rG], dG in dets
        allow_info && println("Enumerate Z-genera $(sG)")
        append!(int_gene, integer_genera(sG, abs(dG); even))
        first && !isempty(int_gene) && break
      end
      repre = ZZLat[]
      for G in int_gene
        append!(repre, oscar_genus_representatives(G; genusDB, root_test, info_depth, max_lat=first ? 1 : inf, _local))
        first && !isempty(repre) && break
      end
      allow_info && println("$(length(repre)) representative(s)")
      while !is_empty(repre)
        LL = pop!(repre)
        push!(reps, integer_lattice_with_isometry(LL, f; check=false))
        first && return reps
      end
    end
    return reps
  end

  if !iseven(d_chi)
    return reps
  elseif any(i -> coeff(chi, i) != coeff(chi, d_chi-i), 0:div(d_chi, 2))
    return reps
  end

  rks = Dict{Int, Vector{Int}}()
  new_signs = empty(signs)
  for rG in keys(rGs)
    ok, rk = divides(rG, d_chi)
    if ok
      rks[rk] = Int[s[2] for s in rGs[rG]]
    end
  end

  R = parent(chi)
  is_cyclo, n = is_cyclotomic_polynomial_with_data(chi)
  if is_cyclo
    E, b = cyclotomic_field_as_cm_extension(n)
  else
    Etemp, btemp = number_field(chi; cached=false)
    @req is_maximal(equation_order(Etemp)) "For isometries of infinite order, the equation order of the associated number field must be maximal (for now)"
    K, a = number_field(minpoly(btemp + inv(btemp)), "a"; cached=false)
    Kt, t = K[:t]
    E, b = number_field(t^2-a*t+1, "b"; cached=false)
  end

  DEK = different(maximal_order(E))
  DK = different(base_ring(maximal_order(E)))
  DE = DK*maximal_order(E)*DEK

  for rk in keys(rks)
    gene = Hecke.genus_herm_type(E)[]
    ndEs = QQFieldElem[abs(dG)*inv(QQ(absolute_norm(DE)))^rk for dG in dets]
    unique!(ndEs)

    detE = Hecke.fractional_ideal_type(maximal_order(E))[]
    for ndE in ndEs
      append!(detE, _ideals_of_norm(E, ndE))
    end
    isempty(detE) && return reps

    hermitian_signatures = Dict{Hecke.place_type(base_field(E)), Int}[]
    for nG in rks[rk]
      append!(hermitian_signatures, _possible_signatures(nG, E, rk))
    end
    isempty(signatures) && return reps

    for dd in detE, sign in hermitian_signatures
      append!(gene, hermitian_genera(E, rk, sign, dd; min_scale=inv(DE), max_scale=numerator(dd)*DE))
    end
    isempty(gene) && return reps
    unique!(gene)

    if is_cyclo && fix_root == n
      K = base_field(E)
      GKQ, j = automorphism_group(K)
      phi = inv(isomorphism(PermGroup, GKQ))
      omega = gset(domain(phi), (G, g) -> _action_on_genus(G, j(phi(inv(g)))), gene)
      gene = representative.(orbits(omega))
    end

    allow_info && !_local && println("All possible hermitian genera: $(length(gene))")
    for g in gene
      if !is_integral(DE*scale(g))
        continue
      end
      if even && !is_integral(DK*norm(g))
        continue
      end

      H = representative(g)
      if !(volume(H) in detE)
        continue
      end
      M, fM = trace_lattice_with_isometry(H)

      MfM = integer_lattice_with_isometry(M, fM; check=false)
      @hassert :ZZLatWithIsom 1 is_of_hermitian_type(MfM)
      first && return ZZLatWithIsom[MfM]

      allow_info && println("Enumerate hermitian genus of rank $(rank(H))")
      if !_local
        gr = genus_representatives(H)
      else 
        gr = [H]
      end
      for HH in gr
        M, fM = trace_lattice_with_isometry(HH)
        push!(reps, integer_lattice_with_isometry(M, fM; check=false))
      end
    end
  end
  @hassert :ZZLatWithIsom 2 all(M -> signature_tuple(M)[[1,3]] in signatures, reps)
  @hassert :ZZLatWithIsom 2 all(M -> abs(det(M)) in abs.(dets), reps)
  return reps
end

function representatives_of_hermitian_type(
    signature::Tuple{Int, Int},
    determinant::Hecke.IntegerUnion,
    min_poly::Union{ZZPolyRingElem, QQPolyRingElem},
    fix_root::Int = -1;
    kwargs...,
  )
  return representatives_of_hermitian_type(
                                           Tuple{Int, Int}[signature],
                                           typeof(determinant)[determinant],
                                           min_poly,
                                           fix_root;
                                           kwargs...,
                                          )
end

function representatives_of_hermitian_type(
    signature::Tuple{Int, Int},
    determinants::AbstractVector{T},
    min_poly::Union{ZZPolyRingElem, QQPolyRingElem},
    fix_root::Int = -1;
    kwargs...,
  ) where T <: Hecke.IntegerUnion
  return representatives_of_hermitian_type(
                                           Tuple{Int, Int}[signature],
                                           determinants,
                                           min_poly,
                                           fix_root;
                                           kwargs...,
                                          )
end

function representatives_of_hermitian_type(
    signatures::Vector{Tuple{Int, Int}},
    determinant::Hecke.IntegerUnion,
    min_poly::Union{ZZPolyRingElem, QQPolyRingElem},
    fix_root::Int = -1;
    kwargs...,
  )
  return representatives_of_hermitian_type(
                                           signatures,
                                           typeof(determinant)[determinant],
                                           min_poly,
                                           fix_root;
                                           kwargs...,
                                          )
end

###############################################################################
#
#  Splitting procedures from [BH23]
#
###############################################################################

@doc raw"""
    splitting_of_hermitian_type(
      Lf::ZZLatWithIsom,
      p::IntegerUnion,
      b::Int = 0;
      eiglat_cond::Vector{Dict{Int,Vector{Int}}}=[Dict{Int, Vector{Int}}()],
      fix_root::Int=-1,
      genusDB::Union{Nothing, Dict{ZZGenus, Vector{ZZLat}}}=nothing,
      root_test::Bool=false,
      check::Bool=true,
      discriminant_annihilator::Union{ZZPolyRingElem, ZZMPolyRingElem, MPolyIdeal{ZZMPolyRingElem}}=_default_discriminant_annihilator(Lf),
    ) -> Vector{ZZLatWithIsom}

Given an even lattice with isometry $(L, f)$ of hermitian type with $f$ of
finite order $m$, and given a prime number $p$, return a complete set of
representatives for the isomorphism classes of lattices with isometry
$(M, g)$ such that the type of $(M, g^p)$ is equal to the type of $(L, f)$.

The integer `b` can be set to be `0` or `1`, depending on whether one allows
`Lf` to be among the outputs or not. For instance, setting `b = 1`
would enforce every $(M, g)$ in output to satisfy that $g$ has order $p*m$.

For every $(M, g)$ in output, one may decide on the rank `r`, the positive
signature `p` and the negative signature `n` of the eigenlattices of $(M, g)$
using the keyword argument `eiglat_cond`. It should consist of a dictionary
where each key is a divisor of $p*m$, and the corresponding value is a tuple
`(r, p, n)` of integers. Any undetermined value can be set to a negative
number; for instance $(-1, 2, -4)$ means that the associated eigenlattice
must have positive signature 2, without restriction on its rank and
negative signature.

If the keyword argument `check` is set to `true`, the function tests whether
$(L, f)$ is of hermitian type.

!!! note "For the advanced users"
    When using this function, one can use some extra keyword arguments
    which are carried along the computation:
    - by setting the value of `fix_root` to a certain integer $k$, the function
      only computes one generator for every conjugacy class of finite cyclic
      groups when computing the corresponding $\Phi_k$-kernel sublattices;
    - if available, one can use any database of genera of definite lattices
      using the keyword argument `genusDB` (which should be a dictionary whose
      keys are genus symbols, and the corresponding value is a list of lattices
      of this genus);
    - if `root_test` is set to true, the genus enumeration algorithm determines
      whether any new genus of negative definite lattices to be enumerated
      consists only of lattices of maximum $-2$. In such a case, the
      enumeration is skipped;
    - `discriminant_annihilator` -- an ideal ``I  \leq \mathbb{Z}[x]`` such
      that the annihilator of $D_g$, for every lattices with isometry `(M,g)`
      in output, contains ``I``. If ``I`` is prinicipal, one can also give a
      generator as input.

# Examples
```jldoctest
julia> L = root_lattice(:A, 2);

julia> f = matrix(QQ, 2, 2, [0 1; -1 -1]);

julia> Lf = integer_lattice_with_isometry(L, f);

julia> is_of_hermitian_type(Lf)
true

julia> reps = splitting_of_hermitian_type(Lf, 2)
2-element Vector{ZZLatWithIsom}:
 Integer lattice with isometry of finite order 6
 Integer lattice with isometry of finite order 3

julia> all(is_of_hermitian_type, reps)
true

julia> is_of_same_type(Lf, reps[1]^2)
true

julia> is_of_same_type(Lf, reps[2]^2)
true
```
"""
function splitting_of_hermitian_type(
    Lf::ZZLatWithIsom,
    p::IntegerUnion,
    b::Int = 0;
    eiglat_cond::Vector{Dict{Int, Vector{Int}}}=[Dict{Int, Vector{Int}}()],
    fix_root::Int=-1,
    genusDB::Union{Nothing, Dict{ZZGenus, Vector{ZZLat}}}=nothing,
    root_test::Bool=false,
    check::Bool=true,
    info_depth::Int=1,
    discriminant_annihilator::Union{ZZPolyRingElem, ZZMPolyRingElem, MPolyIdeal{ZZMPolyRingElem}}=_default_discriminant_annihilator(Lf),
    _local::Bool=false,
  )
  @req b == 0 || b == 1 "b must be an integer equal to 0 or 1"

  if rank(Lf) == 0
    (b == 0) && return ZZLatWithIsom[Lf]
    return ZZLatWithIsom[]
  end

  n = order_of_isometry(Lf)
  @req iseven(Lf) "Lattice must be even"
  @req is_finite(n) "Isometry must be of finite order"
  @req is_prime(p) "p must be a prime number"
  @check begin
    @req is_of_hermitian_type(Lf) "Lattice with isometry must be of hermitian type"
  end

  reps = ZZLatWithIsom[]
  k = p*n
  # If p divides n, then any output is still of hermitian type since taking pth
  # power decreases the order of the isometry
  if iszero(mod(n, p))
    for cond in unique!([get(i, k, Int[-1, -1, -1]) for i in eiglat_cond])
      append!(reps,representatives_of_hermitian_type(Lf, p, fix_root; cond, genusDB, root_test, info_depth, discriminant_annihilator, _local))
    end
    return reps
  end

  V = _from_cyclotomic_polynomial_to_dict(characteristic_polynomial(Lf))
  for i in keys(V)
    V[i] = euler_phi(i)*V[i]
  end
  
  # avoid overcounting
  eiglat_cond_trimmed = Vector{Dict{Int, Vector{Int}}}()
  for cond in eiglat_cond
    T = Dict{Int64,Vector{Int64}}()
    T[n] = get(cond, n, Int[-1, -1, -1])
    T[k] = get(cond, k, Int[-1, -1, -1])
    push!(eiglat_cond_trimmed, T)
  end 
  unique!(eiglat_cond_trimmed)


  for cond in eiglat_cond_trimmed
    condp = _conditions_after_power(cond, p)
    if !all(get(condp, i, [-1])[1] == V[i] || get(condp, i, [-1])[1] == -1 for i in keys(V))
      continue
    end
    tmp = __splitting_of_hermitian_type(Lf, p, b; eiglat_cond=cond, fix_root, genusDB, root_test, check, info_depth, discriminant_annihilator, _local)
    append!(reps, tmp)
  end
  return reps
end
  

function __splitting_of_hermitian_type(
    Lf::ZZLatWithIsom,
    p::IntegerUnion,
    b::Int = 0;
    eiglat_cond::Dict{Int, Vector{Int}}=Dict{Int, Vector{Int}}(),
    fix_root::Int=-1,
    genusDB::Union{Nothing, Dict{ZZGenus, Vector{ZZLat}}}=nothing,
    root_test::Bool=false,
    check::Bool=true,
    info_depth::Int=1,
    discriminant_annihilator::Union{ZZPolyRingElem, ZZMPolyRingElem, MPolyIdeal{ZZMPolyRingElem}}=_default_discriminant_annihilator(Lf),
    _local::Bool=false,
  )
  n = order_of_isometry(Lf)
  k = p*n
  
  @req b == 0 || b == 1 "b must be an integer equal to 0 or 1"
  if fix_root == k
    Sk = Int[i for i in 1:k if isone(gcd(i, k))]
  end
  reps = ZZLatWithIsom[]
  # If p does not divide n, then the characteristic polynomials of the
  # isometries in output are of the form \Phi_n^a*\Phi_k^b where a,b are
  # nonnegative. We can therefore use admissible triples to find the
  # potential genera of the corresponding eigenlattices (Lemma 4.15 [BH23])
  # First we do a bit a work on the potential conditions imposed to the
  # invariants of the corresponding eigenlattices

  # Ranks conditions
  phi_n = euler_phi(n)
  phi_k = euler_phi(k)
  rL = rank(Lf)

  rA, pA, nA = get(eiglat_cond, n, Int[-1, -1, -1])
  intrA::AbstractVector{Int} = rA >= 0 ? Int[rA] : 0:phi_n:rL
  rB, pB, nB = get(eiglat_cond, k, Int[-1, -1, -1])
  intrB::AbstractVector{Int} = rB >= 0 ? Int[rB] : b*phi_k:phi_k:rL
  # We put the rank conditions all in one range of values for the rank of
  # the \Phi_n-eigenlattice
  intrA = intersect(intrA, (rL).-(intrB))
  isempty(intrA) && return reps

  # Signatures conditions
  pL, _, nL = signature_tuple(Lf)
  if pA >= 0
    IpA = Int[pA]
    IpB = Int[pL - pA]
    if pB >= 0
      (pB == IpB[1]) || return reps
    end
  elseif pB >= 0
    IpA = Int[pL - pB]
    IpB = Int[pB]
  end
  if nA >= 0
    InA = Int[nA]
    InB = Int[nL - nA]
    if nB >= 0
      (nB == InB[1]) || return reps
    end
  elseif nB >= 0
    InA = Int[nL - nB]
    InB = Int[nB]
  end

  for _rA in intrA
    _rB = rL - _rA
    if pA < 0 && pB < 0
      IpA = 0:max(_rA, pL)
      IpB = (pL).-(IpA)
    end
    if nA < 0 && nB < 0
      InA = 0:max(_rA, nL)
      InB = (nL).-(InA)
    end
    # We follow part the same ideas as in Algorithm 4 of [BH23]
    atp = admissible_triples(Lf, p; IrA=[_rA], IpA, InA, IrB=[_rB], IpB, InB, b)
<<<<<<< HEAD
    if info_depth >= 2
=======
    if info_depth >= 15
>>>>>>> 02c52870
      println("Processing $(length(atp)) admissible triples over $p for $(genus(Lf)) , with order of isometry $(order_of_isometry(Lf))")
    end 
    for (A, B) in atp
      if root_test
        if rank(A) > 0 && _packing_density_test(A)
          continue
        elseif rank(B) > 0 && _packing_density_test(B)
          continue
        end
      end
      As = representatives_of_hermitian_type(A, n, fix_root; genusDB, info_depth, discriminant_annihilator=p*discriminant_annihilator, _local)
      if root_test && !_local && iszero(signature_tuple(A)[1]) # Remove lattices with (-2)-vectors
        filter!(LA -> rank(LA) == 0 || minimum(LA) != 2, As)
      end
      isempty(As) && continue
      Bs = representatives_of_hermitian_type(B, k, fix_root; genusDB, info_depth, discriminant_annihilator=p*discriminant_annihilator, _local)
      if root_test && !_local && iszero(signature_tuple(B)[1]) # Remove lattices with (-2)-vectors
        filter!(LB -> rank(LB) == 0 || minimum(LB) != 2, Bs)
      end
      isempty(Bs) && continue
      for LA in As, LB in Bs
        satisfies_eiglat_cond(LA, LB, eiglat_cond) || continue
        Es = admissible_equivariant_primitive_extensions(LA, LB, Lf, p; check=false, test_type=false, _local)
<<<<<<< HEAD
        if root_test && !_local && iszero(signature_tuple(B)[1]) # Remove lattices with (-2)-vectors
=======
        if root_test && !_local && signature_tuple(B)[1]+signature_tuple(A)[1]<=1 # Remove lattices with (-2)-vectors
>>>>>>> 02c52870
          filter!(i -> minimum(coinvariant_lattice(i))!=2, Es)
        end
        if fix_root == k
          while !isempty(Es)
            M = pop!(Es)
            j = findfirst(l -> is_of_same_type(M^(l*p), Lf), Sk)
            if isnothing(j)
              continue
            end
            l = Sk[j]
            push!(reps, M^l)
          end
        else
          filter!(M -> is_of_same_type(M^p, Lf), Es)
          append!(reps, Es)
        end
        filter!(Base.Fix2(is_annihilated_on_discriminant, discriminant_annihilator), Es)
      end
    end
  end
  return reps
end

@doc raw"""
    splitting_of_prime_power(
      Lf::ZZLatWithIsom,
      p::Int,
      b::Int = 0;
      eiglat_cond::Vector{Dict{Int,Vector{Int}}}=[Dict{Int, Vector{Int}}()],
      fix_root::Int=-1,
      genusDB::Union{Nothing, Dict{ZZGenus, Vector{ZZLat}}}=nothing,
      root_test::Bool=false,
      discriminant_annihilator::Union{ZZPolyRingElem, ZZMPolyRingElem, MPolyIdeal{ZZMPolyRingElem}}=_default_discriminant_annihilator(Lf),
    ) -> Vector{ZZLatWithIsom}

Given an even lattice with isometry $(L, f)$ with $f$ of order $m = q^e$ for
some prime number $q$ and a prime number $p \neq q$, return a complete set of
representatives for the isomorphism classes of lattices with isometry
$(M, g)$ such that the type of $(M, g^p)$ is equal to the type of $(L, f)$.
Note that $e$ can be `0`, in which case $f = id$ is trivial.

The integer `b` can be set to be `0` or `1`, depending on whether one allows
`Lf` to be among the outputs or not. For instance, setting `b = 1`
would enforce every $(M, g)$ in output to satisfy that $g$ has order $p*m$.

For every $(M, g)$ in output, one may decide on the rank `rM`, the positive
signature `pM` and the negative signature `nM` of the eigenlattices of $(M, g)$
using the keyword argument `eiglat_cond`. It should consist of a dictionary
where each key is a divisor of $p*m$, and the corresponding value is a tuple
`(rM, pM, nM)` of integers. Any undetermined value can be set to a negative
number; for instance $(-1, 2, -4)$ means that the associated eigenlattice
must have positive signature 2, without restriction on its rank and
negative signature.

!!! note "For the advanced users"
    When using this function, one can use some extra keyword arguments
    which are carried along the computation:
    - by setting the value of `fix_root` to a certain integer $k$, the function
      only computes one generator for every conjugacy class of finite cyclic
      groups when computing the corresponding $\Phi_k$-kernel sublattices;
    - if available, one can use any database of genera of definite lattices
      using the keyword argument `genusDB` (which should be a dictionary whose
      keys are genus symbols, and the corresponding value is a list of lattices
      of this genus);
    - if `root_test` is set to true, the genus enumeration algorithm determines
      whether any new genus of negative definite lattices to be enumerated
      consists only of lattices of maximum $-2$. In such a case, the
      enumeration is skipped;
    - `discriminant_annihilator` -- an ideal ``I  \leq \mathbb{Z}[x]`` such
      that the annihilator of $D_g$, for every lattices with isometry `(M,g)`
      in output, contains ``I``. If ``I`` is prinicipal, one can also give a
      generator as input.

# Examples
```jldoctest
julia> L = root_lattice(:A, 2);

julia> Lf = integer_lattice_with_isometry(L);

julia> splitting_of_prime_power(Lf, 2)
4-element Vector{ZZLatWithIsom}:
 Integer lattice with isometry of finite order 2
 Integer lattice with isometry of finite order 2
 Integer lattice with isometry of finite order 2
 Integer lattice with isometry of finite order 1

julia> splitting_of_prime_power(Lf, 3, 1)
1-element Vector{ZZLatWithIsom}:
 Integer lattice with isometry of finite order 3
```
"""
function splitting_of_prime_power(
    Lf::ZZLatWithIsom,
    p::Int,
    b::Int = 0;
    eiglat_cond::Vector{Dict{Int, Vector{Int}}}=[Dict{Int, Vector{Int}}()],
    fix_root::Int=-1,
    genusDB::Union{Nothing, Dict{ZZGenus, Vector{ZZLat}}}=nothing,
    root_test::Bool=false,
    info_depth::Int=1,
    discriminant_annihilator::Union{ZZPolyRingElem, ZZMPolyRingElem, MPolyIdeal{ZZMPolyRingElem}}=_default_discriminant_annihilator(Lf),
    _local::Bool=false,
  )
  @req b == 0 || b == 1 "b must be an integer equal to 0 or 1"
  # Default output
  if rank(Lf) == 0
    (b == 0) && return ZZLatWithIsom[Lf]
    return ZZLatWithIsom[]
  end
  n = order_of_isometry(Lf)
  @req iseven(Lf) "Lattice must be even"
  @req is_finite(n) "Isometry must be of finite order"
  @req is_prime(p) "p must be a prime number"

  # In this case the pair (L, f) is of hermitian type so we can fallback to the
  # previous function.
  if isone(n)
    return splitting_of_hermitian_type(Lf, p, b; eiglat_cond, fix_root, genusDB, root_test, info_depth, check=false, discriminant_annihilator, _local)
  end
  

  ok, e, q = is_prime_power_with_data(n)

  @req ok || e == 0 "Order of isometry must be a prime power"
  @req p != q "Prime numbers must be distinct"

  reps = ZZLatWithIsom[]

  # We follow Algorithm 5 of [BH23]: there is a slight mistake in the pseudocode
  # though, `A_0` and `B_0` should be switched for calling the algorithm
  # `PrimitiveExtensions`.
  x = gen(Hecke.Globals.Qx)
  A0 = kernel_lattice(Lf, x^(q^(e-1))-1)
  B0 = kernel_lattice(Lf, q^e)
  # Compute this one first because it is faster to decide whether it is empty
  RB = splitting_of_hermitian_type(B0, p; eiglat_cond, fix_root, genusDB, root_test, info_depth, check=false, discriminant_annihilator=q*discriminant_annihilator, _local)
  is_empty(RB) && return reps
  # Recursive part of the function, with termination when the isometry of A0
  # is trivial
  RA = splitting_of_prime_power(A0, p; eiglat_cond, genusDB, root_test, info_depth=info_depth+1, discriminant_annihilator=q*discriminant_annihilator, _local)
  is_empty(RA) && return reps
  for L1 in RA, L2 in RB
    satisfies_eiglat_cond(L1, L2, eiglat_cond) || continue
    n1 = order_of_isometry(L1)::Int
    n2 = order_of_isometry(L2)::Int
    # Condition Line 11 of Algorithm 5 of [BH23]
    # We can decide before gluings whether the isometries in output will have
    # the correct order
    b == 1 && !is_divisible_by(n1, p) && !is_divisible_by(n2, p) && continue
    E = admissible_equivariant_primitive_extensions(L1, L2, Lf, q, p; check=false, _local)
    if root_test && !_local && signature_tuple(L1)[1]+signature_tuple(L2)[1]<=1 # Remove lattices with (-2)-vectors
      filter!(i -> minimum(coinvariant_lattice(i))!=2, E)
    end
    @hassert :ZZLatWithIsom 1 b == 0 || all(LL -> order_of_isometry(LL) == p*q^e, E)
    filter!(Base.Fix2(is_annihilated_on_discriminant, discriminant_annihilator), E)
    append!(reps, E)
  end
  return reps
end

@doc raw"""
    splitting_of_pure_mixed_prime_power(
      Lf::ZZLatWithIsom,
      p::Int;
      eiglat_cond::Vector{Dict{Int, Vector{Int}}}=[Dict{Int, Vector{Int}}()],
      fix_root::Int=-1,
      genusDB::Union{Nothing, Dict{ZZGenus, Vector{ZZLat}}}=nothing,
      root_test::Bool=false,
      discriminant_annihilator::Union{ZZPolyRingElem, ZZMPolyRingElem, MPolyIdeal{ZZMPolyRingElem}}=_default_discriminant_annihilator(Lf),
    ) -> Vector{ZZLatWithIsom}

Given an even lattice with isometry $(L, f)$ with $f$ of order $m = p^d*q^e$
where $d > 0$ is positive, $e \geq 0$ is nonnegative and $q \neq p$ is a prime
number distinct from $p$, and such that $\prod_{i=0}^e\Phi_{p^dq^i}(f)$ is
trivial, return a complete set of representatives for the isomorphism classes
of lattices with isometry $(M, g)$ such that the type of $(M, g^p)$ is equal
to the type of $(L, f)$.
Note that $e$ can be `0`, while $d$ has to be positive.

For every $(M, g)$ in output, one may decide on the rank `rM`, the positive
signature `pM` and the negative signature `nM` of the eigenlattices of $(M, g)$
using the keyword argument `eiglat_cond`. It should consist of a dictionary
where each key is a divisor of $p*m$, and the corresponding value is a tuple
`(rM, pM, nM)` of integers. Any undetermined value can be set to a negative
number; for instance $(-1, 2, -4)$ means that the associated eigenlattice
must have positive signature 2, without restriction on its rank and
negative signature.

!!! note "For the advanced users"
    When using this function, one can use some extra keyword arguments
    which are carried along the computation:
    - by setting the value of `fix_root` to a certain integer $k$, the function
      only computes one generator for every conjugacy class of finite cyclic
      groups when computing the corresponding $\Phi_k$-kernel sublattices;
    - if available, one can use any database of genera of definite lattices
      using the keyword argument `genusDB` (which should be a dictionary whose
      keys are genus symbols, and the corresponding value is a list of lattices
      of this genus);
    - if `root_test` is set to true, the genus enumeration algorithm determines
      whether any new genus of negative definite lattices to be enumerated
      consists only of lattices of maximum $-2$. In such a case, the
      enumeration is skipped;
    - `discriminant_annihilator` -- an ideal ``I  \leq \mathbb{Z}[x]`` such
      that the annihilator of $D_g$, for every lattices with isometry `(M,g)`
      in output, contains ``I``. If ``I`` is prinicipal, one can also give a
      generator as input.

"""
function splitting_of_pure_mixed_prime_power(
    Lf::ZZLatWithIsom,
    p::Int;
    eiglat_cond::Vector{Dict{Int, Vector{Int}}}=[Dict{Int, Vector{Int}}()],
    fix_root::Int=-1,
    genusDB::Union{Nothing, Dict{ZZGenus, Vector{ZZLat}}}=nothing,
    root_test::Bool=false,
    info_depth::Int=1,
    discriminant_annihilator::Union{ZZPolyRingElem, ZZMPolyRingElem, MPolyIdeal{ZZMPolyRingElem}}=_default_discriminant_annihilator(Lf),
    _local::Bool=false,
  )
  rank(Lf) == 0 && return ZZLatWithIsom[Lf]

  n = order_of_isometry(Lf)

  @req iseven(Lf) "Lattice must be even"
  @req is_finite(n) "Isometry must be of finite order"
  @req is_prime(p) "p must be a prime number"

  pd = prime_divisors(n)

  reps = ZZLatWithIsom[]
  @req length(pd) <= 2 && p in pd "Order must be divisible by p and have at most 2 prime divisors"
  # In that case (L, f) is of hermitian type, so we can call the appropriate
  # function
  if length(pd) == 1
    for cond in unique!([get(i, p*n, Int[-1, -1, -1]) for i in eiglat_cond])
      append!(reps, representatives_of_hermitian_type(Lf, p, fix_root; cond, genusDB, root_test, info_depth, discriminant_annihilator, _local))
    end
    return reps
  end

  q = pd[1] == p ? pd[2] : pd[1]
  d = valuation(n, p)::Int  # Weird ? Valuation is type stable and returns Int but it bugs here
  e = valuation(n, q)::Int

  phi = minimal_polynomial(Lf)
  chi = prod(cyclotomic_polynomial(p^d*q^i, parent(phi)) for i in 0:e; init=one(phi))

  @req is_divisible_by(chi, phi) "Minimal polynomial is not of the correct form"

  bool, r = divides(phi, cyclotomic_polynomial(n, parent(phi)))
  @hassert :ZZLatWithIsom 1 bool

  # We follow Algorithm 6 of [BH23]: there is a slight mistake in the pseudocode
  # though, `A_0` and `B_0` should be switched for calling the algorithm
  # `PrimitiveExtensions`.
  A0 = kernel_lattice(Lf, r)
  B0 = kernel_lattice(Lf, n)
  # Compute this one first because it is faster to decide whether it is empty
  condB = unique!([get(i, p*n, Int[-1, -1, -1]) for i in eiglat_cond])
  RB = ZZLatWithIsom[]
  for cond in condB
    append!(RB, representatives_of_hermitian_type(B0, p, fix_root; cond=cond, genusDB, root_test, info_depth, discriminant_annihilator=q*discriminant_annihilator, _local))
  end
  is_empty(RB) && return reps
  RA = splitting_of_pure_mixed_prime_power(A0, p; eiglat_cond, genusDB, root_test, info_depth=info_depth+1, discriminant_annihilator=q*discriminant_annihilator, _local)
  is_empty(RA) && return reps
  for L1 in RA, L2 in RB
    satisfies_eiglat_cond(L1, L2, eiglat_cond) || continue
    E = admissible_equivariant_primitive_extensions(L1, L2, Lf, q, p; check=false, _local)
    filter!(Base.Fix2(is_annihilated_on_discriminant, discriminant_annihilator), E)
    if root_test && !_local && signature_tuple(L1)[1]+signature_tuple(L2)[1]<=1 # Remove lattices with (-2)-vectors
      filter!(i -> minimum(coinvariant_lattice(i))!=2, E)
    end
    append!(reps, E)
  end
  return reps
end
  

@doc raw"""
    splitting_of_mixed_prime_power(
      Lf::ZZLatWithIsom,
      p::IntegerUnion,
      b::Int = 1;
      eiglat_cond::Vector{Dict{Int,Vector{Int}}}=[Dict{Int, Vector{Int}}()],
      fix_root::Int=-1,
      genusDB::Union{Nothing, Dict{ZZGenus, Vector{ZZLat}}}=nothing,
      root_test::Bool=false,
      discriminant_annihilator::Union{ZZPolyRingElem, ZZMPolyRingElem, MPolyIdeal{ZZMPolyRingElem}}=_default_discriminant_annihilator(Lf),
    ) -> Vector{ZZLatWithIsom}

Given an even lattice with isometry $(L, f)$ and a prime number $p$ such that
$f$ has order $m=p^dq^e$ for some prime number $q \neq p$, return a set
of representatives of the isomorphism classes of lattices with isometry
$(M, g)$ such that the type of $(M, g^p)$ is equal to the type of $(L, f)$.
Note that $d$ and $e$ can be both `0`.

The integer `b` can be set to be `0` or `1`, depending on whether one allows
`Lf` to be among the outputs or not. For instance, setting `b = 1`
would enforce every $(M, g)$ in output to satisfy that $g$ has order $p*m$.

For every $(M, g)$ in output, one may decide on the rank `rM`, the positive
signature `pM` and the negative signature `nM` of the eigenlattices of $(M, g)$
using the keyword argument `eiglat_cond`. It should consist of a dictionary
where each key is a divisor of $p*m$, and the corresponding value is a tuple
`(rM, pM, nM)` of integers. Any undetermined value can be set to a negative
number; for instance $(-1, 2, -4)$ means that the associated eigenlattice
must have positive signature 2, without restriction on its rank and
negative signature.

!!! note "For the advanced users"
    When using this function, one can use some extra keyword arguments
    which are carried along the computation:
    - by setting the value of `fix_root` to a certain integer $k$, the function
      only computes one generator for every conjugacy class of finite cyclic
      groups when computing the corresponding $\Phi_k$-kernel sublattices;
    - if available, one can use any database of genera of definite lattices
      using the keyword argument `genusDB` (which should be a dictionary whose
      keys are genus symbols, and the corresponding value is a list of lattices
      of this genus);
    - if `root_test` is set to true, the genus enumeration algorithm determines
      whether any new genus of negative definite lattices to be enumerated
      consists only of lattices of maximum $-2$. In such a case, the
      enumeration is skipped;
    - `discriminant_annihilator` -- an ideal ``I  \leq \mathbb{Z}[x]`` such
      that the annihilator of $D_g$, for every lattices with isometry `(M,g)`
      in output, contains ``I``. If ``I`` is prinicipal, one can also give a
      generator as input.

# Examples
```jldoctest
julia> L = root_lattice(:E, 7);

julia> f = matrix(QQ, 7, 7, [ 1  1  2  1  0  0  1;
                             -1 -2 -3 -2 -1 -1 -1;
                              0  1  2  1  1  1  1;
                              0  0 -1 -1 -1 -1 -1;
                              1  1  2  2  2  1  1;
                              0  0 -1 -1 -1  0  0;
                              0  0  0  1  0  0  0]);

julia> Lf = integer_lattice_with_isometry(L, f)
Integer lattice of rank 7 and degree 7
  with isometry of finite order 6
  given by
  [ 1    1    2    1    0    0    1]
  [-1   -2   -3   -2   -1   -1   -1]
  [ 0    1    2    1    1    1    1]
  [ 0    0   -1   -1   -1   -1   -1]
  [ 1    1    2    2    2    1    1]
  [ 0    0   -1   -1   -1    0    0]
  [ 0    0    0    1    0    0    0]

julia> reps = splitting_of_mixed_prime_power(Lf, 2)
2-element Vector{ZZLatWithIsom}:
 Integer lattice with isometry of finite order 12
 Integer lattice with isometry of finite order 12

julia> all(LL -> is_of_same_type(Lf, LL^2), reps)
true
```
"""
function splitting_of_mixed_prime_power(
    Lf::ZZLatWithIsom,
    p::Int,
    b::Int = 1;
    eiglat_cond::Vector{Dict{Int, Vector{Int}}} = [Dict{Int, Vector{Int}}()],
    fix_root::Int=-1,
    genusDB::Union{Nothing, Dict{ZZGenus, Vector{ZZLat}}}=nothing,
    root_test::Bool=false,
    info_depth::Int=1,
    discriminant_annihilator::Union{ZZPolyRingElem, ZZMPolyRingElem, MPolyIdeal{ZZMPolyRingElem}}=_default_discriminant_annihilator(Lf),
    _local::Bool=false,
  )
  @req b == 0 || b == 1 "b must be an integer equal to 0 or 1"

  # Default output
  if rank(Lf) == 0
    b == 0 && return ZZLatWithIsom[Lf]
    return ZZLatWithIsom[]
  end

  n = order_of_isometry(Lf)
  @req iseven(Lf) "Lattice must be even"
  @req is_finite(n) "Isometry must be of finite order"
  @req is_prime(p) "p must be a prime number"

  pd = prime_divisors(n)

  @req length(pd) <= 2 "Order must have at most 2 prime divisors"

  # In this case, the isometry f is of prime power order, so we can call
  # the appropriate function
  if !(p in pd)
    return splitting_of_prime_power(Lf, p, b; eiglat_cond, fix_root, genusDB, root_test, info_depth, discriminant_annihilator, _local)
  end

  d = valuation(n, p)
  _, e, q = is_prime_power_with_data(divexact(n, p^d))

  reps = ZZLatWithIsom[]

  x = gen(parent(minimal_polynomial(Lf)))
  # We follow Algorithm 7 of [BH23]: there is a slight mistake in the pseudocode
  # though, `A_0` and `B_0` should be switched for calling the algorithm
  # `PrimitiveExtensions`.
  A0 = kernel_lattice(Lf, x^(divexact(n, p)) - 1)
  B0 = kernel_lattice(Lf, prod(cyclotomic_polynomial(p^d*q^i) for i in 0:e))
  # Compute this one first because it is faster to decide whether it is empty
  RB = splitting_of_pure_mixed_prime_power(B0, p; eiglat_cond, fix_root, genusDB, root_test, info_depth, discriminant_annihilator=p*discriminant_annihilator, _local)
  isempty(RB) && return reps
  RA = splitting_of_mixed_prime_power(A0, p, 0; eiglat_cond, fix_root, genusDB, root_test, info_depth=info_depth+1, discriminant_annihilator=p*discriminant_annihilator, _local)
  is_empty(RA) && return reps
  for L1 in RA, L2 in RB
    satisfies_eiglat_cond(L1, L2, eiglat_cond) || continue
    E = admissible_equivariant_primitive_extensions(L1, L2, Lf, p; check=false, _local)
    if root_test && !_local && signature_tuple(L1)[1]+signature_tuple(L2)[1]<=1 # Remove lattices with (-2)-vectors
      filter!(i -> minimum(coinvariant_lattice(i))!=2, E)
    end
    b == 1 && filter!(LL -> order_of_isometry(LL) == p*n, E)
    filter!(Base.Fix2(is_annihilated_on_discriminant, discriminant_annihilator), E)
    append!(reps, E)
  end
  return reps
end

###############################################################################
#
#  Generic functions
#
###############################################################################

@doc raw"""
    splitting(
      Lf::ZZLatWithIsom,
      p::Int,
      b::Int = 0;
      char_poly::Union{ZZPolyRingElem, QQPolyRingElem, Nothing}=nothing,
      min_poly::Union{ZZPolyRingElem, QQPolyRingElem, Nothing}=nothing,
      char_polys::Vector=[nothing],
      min_polys::Vector=[nothing],
      rks::Vector{Tuple{Int, Int}}=Tuple{Int, Int}[],
      pos_sigs::Vector{Tuple{Int, Int}}=Tuple{Int, Int}[],
      neg_sigs::Vector{Tuple{Int, Int}}=Tuple{Int, Int}[],
      eiglat_cond::Vector{Dict{Int64, Vector{Int64}}}=Dict{Int64, Vector{Int64}}[],
      fix_root::Int=-1,
      genusDB::Union{Nothing, Dict{ZZGenus, Vector{ZZLat}}}=nothing,
      root_test::Bool=false,
      discriminant_annihilator::Union{ZZPolyRingElem, ZZMPolyRingElem, MPolyIdeal{ZZMPolyRingElem}}=_default_discriminant_annihilator(Lf),
    ) -> Vector{ZZLatWithIsom}

Given an even lattice with isometry $(L, f)$ where $f$ is of finite order $m$,
and given a prime number $p$ return a complete set of representatives for the
isomorphism classes of lattices with isometry $(M, g)$ such that the type of
$(M, g^p)$ is equal to the type of $(L, f)$.

The integer `b` can be set to be `0` or `1`, depending on whether one allows
`Lf` to be among the outputs or not. For instance, setting `b = 1`
would enforce every $(M, g)$ in output to satisfy that $g$ has order $p*m$.

For every $(M, g)$ in output, one may decide on the minimal polynomial (resp.
the characteristic polynomial) of $g$ by setting the keyword argument `min_poly`
(resp. `char_poly`) to the desired value (or `char_polys` resp. `min_poly` 
to a list of possibilities). Moreover, one can also decide on the rank, 
positive signature and negative signature of the eigenlattices of $(M, g)$
using the keyword arguments `rks`, `pos_sigs` and `neg_sigs` respectively. Each
list should consist of tuples $(k, i)$ where $k$ is a divisor of $p*m$ and $i$
is the value to be assigned for the given property (rank, positive/negative
signature) to the corresponding $\Phi_k$-eigenlattice. All these conditions
will be first condensed in a dictionary keeping track, for each divisor $k$
of $p*m$ of the potential rank `rk`, positive signature `pk` and negative
signature `nk` of the corresponding $\Phi_k$-eigenlattice. The keys of such
dictionary are the divisors $k$, and the corresponding value is the vector
`[rk, pk, nk]`. Any undetermined value will be set automatically to $-1$ by
default.
If one already knows such a dictionary, one can choose it as input under the
keyword argument `eiglat_cond`.

!!! warning
    In the case where the order of the isometries in output has at most
    2 prime divisors, we rely on the machinery of [BH23](@cite). Otherwise,
    we use a naive approach which consists of decomposing $(L, f)$ into its
    irreducible eigenlattices, splitting each of them by `p` (using the
    function [`splitting_of_hermitian_type`](@ref)), and gluing back all
    blocks together.

!!! note "For the advanced users"
    When using this function, one can use some extra keyword arguments
    which are carried along the computation:
    - by setting the value of `fix_root` to a certain integer $k$, the function
      only computes one generator for every conjugacy class of finite cyclic
      groups when computing the corresponding $\Phi_k$-kernel sublattices;
    - if available, one can use any database of genera of definite lattices
      using the keyword argument `genusDB` (which should be a dictionary whose
      keys are genus symbols, and the corresponding value is a list of lattices
      of this genus);
    - if `root_test` is set to true, the genus enumeration algorithm determines
      whether any new genus of negative definite lattices to be enumerated
      consists only of lattices of maximum $-2$. In such a case, the
      enumeration is skipped;
    - `discriminant_annihilator` -- an ideal ``I  \leq \mathbb{Z}[x]`` such
      that the annihilator of $D_g$, for every lattices with isometry `(M,g)`
      in output, contains ``I``. If ``I`` is prinicipal, one can also give a
      generator as input.

"""
function splitting(
    Lf::ZZLatWithIsom,
    p::Int,
    b::Int = 0;
    char_poly::Union{ZZPolyRingElem, QQPolyRingElem, Nothing}=nothing,
    min_poly::Union{ZZPolyRingElem, QQPolyRingElem, Nothing}=nothing,
    char_polys::Vector=[nothing],
    min_polys::Vector=[nothing],
    rks::Vector{Tuple{Int, Int}}=Tuple{Int, Int}[],
    pos_sigs::Vector{Tuple{Int, Int}}=Tuple{Int, Int}[],
    neg_sigs::Vector{Tuple{Int, Int}}=Tuple{Int, Int}[],
    eiglat_cond::Vector{Dict{Int64, Vector{Int64}}}= Dict{Int64, Vector{Int64}}[],
    fix_root::Int=-1,
    genusDB::Union{Nothing, Dict{ZZGenus, Vector{ZZLat}}}=nothing,
    root_test::Bool=false,
    info_depth::Int=1,
    discriminant_annihilator::Union{ZZPolyRingElem, ZZMPolyRingElem, MPolyIdeal{ZZMPolyRingElem}}=_default_discriminant_annihilator(Lf),
    _local::Bool=false,
  )
  @req b == 0 || b == 1 "b must be an integer equal to 0 or 1"

  # Default output
  if rank(Lf) == 0
    (b == 0) && return ZZLatWithIsom[Lf]
    return ZZLatWithIsom[]
  end

  n = order_of_isometry(Lf)
  @req iseven(Lf) "Lattice must be even"
  @req is_finite(n) "Isometry must be of finite order"
  @req is_prime(p) "p must be a prime number"

  if min_poly === nothing
    if char_poly !== nothing
      min_poly = _radical(char_poly)
    end
  end
  
  # If the user does not already input a dictionary of conditions on the
  # eigenlattices, we create one based on the conditions imposed on the
  # characteristic/minimal polynomials, on the ranks and on the signatures
  if char_poly !== nothing
    char_polys = [char_poly]
  end 
  if min_poly !==nothing
    min_polys=[min_poly]
  end
  if isempty(eiglat_cond)
    eiglat_cond = [_conditions_from_input(p*n, char_p, min_p, rks, pos_sigs, neg_sigs) for char_p in char_polys for min_p in min_polys]
  end
  
  pds = prime_divisors(n)
  # If the order of the isometry f is a prime power, or a power of p times
  # another prime power, then we can call the machinery from [BH23].
  if (length(pds) <= 1) || (length(pds) == 2 && p in pds)
    return splitting_of_mixed_prime_power(Lf, p, b; eiglat_cond, fix_root, genusDB, root_test, info_depth, discriminant_annihilator, _local)
  end

  x = gen(Hecke.Globals.Zx)
  cyclo_in_minpoly = _from_cyclotomic_polynomial_to_dict(minpoly(Lf))
  if min_poly === nothing
    min_polyf = minimal_polynomial(Lf)
    annihi_poly = one(parent(x))
    for k in keys(cyclo_in_minpoly)
      if !is_divisible_by(k, p)
        annihi_poly *= cyclotomic(k, x)*cyclotomic(p*k, x)
      else
        annihi_poly *= cyclotomic(p*k, x)
      end
    end
  else
    annihi_poly = change_base_ring(ZZ, min_poly; parent=parent(x))
  end

  # The isometries in output will have at least 3 prime divisors, so we need
  # to change the approach. Our current approach is quite naive:
  # we split the initial lattice with isometry (L, f) into its irreducible
  # eigenlattices, we split each of them by p, and we glue back everything
  # together.
  ds = sort!(collect(keys(cyclo_in_minpoly)))
  k = popfirst!(ds)
  N = kernel_lattice(Lf, k)

  chi = cyclotomic(k, x)
  t = reduced_resultant(chi, remove(annihi_poly, chi)[2])
  Ns = splitting_of_hermitian_type(N, p; eiglat_cond, fix_root, genusDB, root_test, check=false, info_depth, discriminant_annihilator=t*discriminant_annihilator, _local)
  isempty(Ns) && return Ns

  for k in ds
    ck = cyclotomic(k, x)
    chi *= ck
    M = kernel_lattice(Lf, k)
    t = reduced_resultant(ck, remove(annihi_poly, ck)[2])
    Ms = splitting_of_hermitian_type(M, p; eiglat_cond, fix_root, genusDB, root_test, check=false, info_depth, discriminant_annihilator=t*discriminant_annihilator, _local)
    is_empty(Ms) && return Ms

    tt = annihi_poly
    for (c, ) in factor(chi)
      tt = remove(tt, c)[2]
    end

    tc = reduced_resultant(chi, tt)
    Lq = kernel_lattice(Lf, chi)
    l = length(Ns)
    for i in 1:l
      N = popfirst!(Ns)
      for M in Ms
        ok, _Es = equivariant_primitive_extensions(N, M; form_over=TorQuadModule[first(discriminant_group(Lq))], _local)
        !ok && continue
        Es = first.(_Es)
        filter!(T -> is_of_type(T^p, type(Lq)), Es)
        filter!(Base.Fix2(is_annihilated_on_discriminant, tc*discriminant_annihilator), Es)
        append!(Ns, Es)
      end
    end
    isempty(Ns) && return Ns
  end
  (b == 1) && filter!(N -> order_of_isometry(N) == p*n, Ns)
  return Ns
end

@doc raw"""
    enumerate_classes_of_lattices_with_isometry(
      G::Union{ZZGenus, ZZLat},
      m::Int;
      char_poly::Union{ZZPolyRingElem, QQPolyRingElem, Nothing}=nothing,
      min_poly::Union{ZZPolyRingElem, QQPolyRingElem, Nothing}=nothing,
      rks::Vector{Tuple{Int, Int}}=Tuple{Int, Int}[],
      pos_sigs::Vector{Tuple{Int, Int}}=Tuple{Int, Int}[],
      neg_sigs::Vector{Tuple{Int, Int}}=Tuple{Int, Int}[],
      eiglat_cond::Vector{Dict{Int64, Vector{Int64}}}=Dict{Int64, Vector{Int64}}[],
      fix_root::Int=-1,
      genusDB::Union{Nothing, Dict{ZZGenus, Vector{ZZLat}}}=nothing,
      root_test::Bool=false,
      keep_partial_result::Bool=false,
      discriminant_annihilator::Union{ZZPolyRingElem, ZZMPolyRingElem, MPolyIdeal{ZZMPolyRingElem}}=_discriminant_annihilator(L),
      _local::Bool=false
    ) -> Vector{ZZLatWithIsom}

Given an even integer lattice $L$, return a complete set of representatives
for the isomorphism classes of lattices with isometry $(M, g)$ where $M$ is in
the genus of $L$, and $g$ is an isometry of $M$ of finite order $m$.
Alternatively, one can input a given genus symbol $G$ for even integer lattices
as an input --- the function first computes a representative of $G$.

For every $(M, g)$ in output, one may decide on the minimal polynomial (resp.
the characteristic polynomial) of $g$ by setting the keyword argument `min_poly`
(resp. `char_poly`) to the desired value. Moreover, one can also decide on the
rank, positive signature and negative signature of the eigenlattices of $(M, g)$
using the keyword arguments `rks`, `pos_sigs` and `neg_sigs` respectively. Each
list should consist of tuples $(k, i)$ where $k$ is a divisor of $p*m$ and $i$
is the value to be assigned for the given property (rank, positive/negative
signature) to the corresponding $\Phi_k$-eigenlattice. All these conditions
will be first condensed in a dictionary keeping track, for each divisor $k$
of $p*m$ of the potential rank `rk`, positive signature `pk` and negative
signature `nk` of the corresponding $\Phi_k$-eigenlattice. The keys of such
dictionary are the divisors $k$, and the corresponding value is the vector
`[rk, pk, nk]`. Any undetermined value will be set automatically to $-1$ by
default.
If one already knows such a dictionary, one can choose it as input under the
keyword argument `eiglat_cond`.

!!! note "For the advanced users"
    When using this function, one can use some extra keyword arguments
    which are carried along the computation:
    - by setting the value of `fix_root` to a certain integer $k$, the function
      only computes one generator for every conjugacy class of finite cyclic
      groups when computing the corresponding $\Phi_k$-kernel sublattices;
    - if available, one can use any database of genera of definite lattices
      using the keyword argument `genusDB` (which should be a dictionary whose
      keys are genus symbols, and the corresponding value is a list of lattices
      of this genus);
    - if `root_test` is set to true, the genus enumeration algorithm determines
      whether any new genus of negative definite lattices to be enumerated
      consists only of lattices of maximum $-2$. In such a case, the
      enumeration is skipped;
    - by setting `keep_partial_result` to `true`, the function returns all
      pairs of lattices of isometries which have been computed;
    - `discriminant_annihilator` -- an ideal ``I  \leq \mathbb{Z}[x]`` such
      that the annihilator of $D_g$, for every lattices with isometry `(M,g)`
      in output, contains ``I``. If ``I`` is prinicipal, one can also give a
      generator as input.
    - `_local` -- if `true` return only a single genus representative 
      of each genus of lattices with isometry matching the given conditions.
      This keyword argument is not considered as part of the interface and 
      may change in future versions.

# Examples
```jldoctest
julia> r = enumerate_classes_of_lattices_with_isometry(root_lattice(:A, 3), 4; rks=[(1, 0)])
1-element Vector{ZZLatWithIsom}:
 Integer lattice with isometry of finite order 4

julia> rank(invariant_lattice(r[1]))
0
```
"""
enumerate_classes_of_lattices_with_isometry(::Union{ZZGenus, ZZLat}, ::Int)

function enumerate_classes_of_lattices_with_isometry(
    L::ZZLat,
    m::Int;
    char_poly::Union{ZZPolyRingElem, QQPolyRingElem, Nothing}=nothing,
    min_poly::Union{ZZPolyRingElem, QQPolyRingElem, Nothing}=nothing,
    char_polys::Vector=[nothing],
    min_polys::Vector=[nothing],
    rks::Vector{Tuple{Int, Int}}=Tuple{Int, Int}[],
    pos_sigs::Vector{Tuple{Int, Int}}=Tuple{Int, Int}[],
    neg_sigs::Vector{Tuple{Int, Int}}=Tuple{Int, Int}[],
    eiglat_cond::Vector{Dict{Int64, Vector{Int64}}} = Dict{Int64, Vector{Int64}}[],
    fix_root::Int=-1,
    genusDB::Union{Nothing, Dict{ZZGenus, Vector{ZZLat}}}=nothing,
    root_test::Bool=false,
    keep_partial_result::Bool=false,
    info_depth::Int=1,
    discriminant_annihilator::Union{ZZPolyRingElem, ZZMPolyRingElem, MPolyIdeal{ZZMPolyRingElem}}=_discriminant_annihilator(L),
    _local::Bool=false,
  )
  @req iseven(L) "Lattice must be even"
  @req is_finite(m) && m >= 1 "Order must be positive and finite"
  allow_info = get_verbosity_level(:ZZLatWithIsom) >= info_depth
  # If the user does not already input a dictionary of conditions on the
  # eigenlattices, we create one based on the conditions imposed on the
  # characteristic/minimal polynomials, on the ranks and on the signatures
  if char_poly !== nothing
    char_polys = [char_poly]
  end 
  if min_poly !==nothing
    min_polys=[min_poly]
  end
  if length(eiglat_cond) == 0
    eiglat_cond = [_conditions_from_input(m, char_p, min_p, rks, pos_sigs, neg_sigs) for char_p in char_polys for min_p in min_polys]
  end
  allow_info && println("Conditions computed") 

  if m == 1
    reps = ZZLatWithIsom[]
    for cond in unique!([get(i, 1, Int[-1, -1, -1]) for i in eiglat_cond])
      append!(reps, representatives_of_hermitian_type(L, 1, fix_root; cond, genusDB, root_test, info_depth, discriminant_annihilator, _local))
    end
    return reps
  end

  Lq = ZZLatWithIsom[integer_lattice_with_isometry(L)]
  if keep_partial_result
    out = deepcopy(Lq)
  end
  o = Int(1)
  pds = reverse!(sort!(prime_divisors(m)))
  for p in pds
    @vprintln :ZZLatWithIsom 1 "Taking $p-th roots for isometry of order $m" 
    v = valuation(m, p)
    o *= p^v
    eco = _conditions_after_power(eiglat_cond, div(m, o))
    disc_ann = _discriminant_annihilator_after_power(discriminant_annihilator, div(m, o))
    Lq = splitting_by_prime_power!(Lq, p, v; eiglat_cond=eco, fix_root=gcd(o, fix_root), genusDB, root_test, info_depth, discriminant_annihilator=disc_ann, _local)
    if keep_partial_result
      append!(out, Lq)
    end
  end
  @hassert :ZZLatWithIsom 6 all(N -> order_of_isometry(N) == m, Lq)
  if keep_partial_result
    return out
  else
    return Lq
  end
end

function enumerate_classes_of_lattices_with_isometry(
    G::ZZGenus,
    n::Int;
    kwargs...,
  )
  return enumerate_classes_of_lattices_with_isometry(representative(G), n; kwargs...)
end

@doc raw"""
    splitting_by_prime_power!(
      Np::Vector{ZZLatWithIsom},
      p::Int,
      v::Int;
      eiglat_cond::Vector{Dict{Int, Vector{Int}}}=Dict{Int, Vector{Int}}(),
      fix_root::Int=-1,
      genusDB::Union{Nothing, Dict{ZZGenus, Vector{ZZLat}}}=nothing,
      root_test::Bool=false,
      discriminant_annihilator::Union{ZZPolyRingElem, ZZMPolyRingElem, MPolyIdeal{ZZMPolyRingElem}, Nothing}=nothing
    ) -> Vector{ZZLatWithIsom}

Given a list `Np` of even lattices equipped with an isometry of finite order,
return a complete set of representatives for the isomorphism classes of
lattices with isometry $(M, g)$ such that the type of $(M, g^{p^v})$ is the
same as the type of some element $(N, h)$ of `Np` and the order of $g$ is
exactly $p^v*m$ where $m$ is the order of $h$.

!!! warning
    The function empties the list `Np` in input.

For every $(M, g)$ in output, one may decide on the rank `rM`, the positive
signature `pM` and the negative signature `nM` of the eigenlattices of $(M, g)$
using the keyword argument `eiglat_cond`. It should consist of a dictionary
where each key is a divisor of $p*m$, and the corresponding value is a tuple
`(rM, pM, nM)` of integers. Any undetermined value can be set to a negative
number; for instance $(-1, 2, -4)$ means that the associated eigenlattice
must have positive signature 2, without restriction on its rank and
negative signature.

!!! note "For the advanced users"
    When using this function, one can use some extra keyword arguments
    which are carried along the computation:
    - by setting the value of `fix_root` to a certain integer $k$, the function
      only computes one generator for every conjugacy class of finite cyclic
      groups when computing the corresponding $\Phi_k$-kernel sublattices;
    - if available, one can use any database of genera of definite lattices
      using the keyword argument `genusDB` (which should be a dictionary whose
      keys are genus symbols, and the corresponding value is a list of lattices
      of this genus);
    - if `root_test` is set to true, the genus enumeration algorithm determines
      whether any new genus of negative definite lattices to be enumerated
      consists only of lattices of maximum $-2$. In such a case, the
      enumeration is skipped;
    - `discriminant_annihilator` -- an ideal ``I  \leq \mathbb{Z}[x]`` such 
      that the annihilator of $D_g$, for every lattices with isometry `(M,g)`
      in output, contains ``I``. If ``I`` is prinicipal, one can also give a
      generator as input.

"""
function splitting_by_prime_power!(
    Np::Vector{ZZLatWithIsom},
    p::Int,
    v::Int;
    eiglat_cond::Vector{Dict{Int,Vector{Int}}}=Dict{Int, Vector{Int}}[],
    fix_root::Int=-1,
    genusDB::Union{Nothing, Dict{ZZGenus, Vector{ZZLat}}}=nothing,
    root_test::Bool=false,
    info_depth::Int=1,
    discriminant_annihilator::Union{ZZPolyRingElem, ZZMPolyRingElem, MPolyIdeal{ZZMPolyRingElem}, Nothing}=nothing,
    _local::Bool=false,
  )
  @req is_prime(p) "p must be a prime number"
  @req all(N -> is_finite(order_of_isometry(N)), Np) "Isometries must be of finite order"
  @req all(N -> is_even(N), Np) "Lattices must be even"
  @req v >= 1 "v must be a positive integer"
  if discriminant_annihilator === nothing
    P, x = polynomial_ring(ZZ,[:x]; cached=false)
    discriminant_annihilator = ideal(P, [x[1]^(p^v)-1])
  end

  # Keep track of the types of the isometries we have already done (since two
  # isometries with the same type will give rise to similar outputs)
  rtypes = Dict{Int, Vector{Dict}}()
  reps = ZZLatWithIsom[]
  while !is_empty(Np)
    M = popfirst!(Np)
    k = order_of_isometry(M)
    is_finite(k)
    if haskey(rtypes, k)
      any(t -> is_of_type(M, t), rtypes[k]) && continue
      push!(rtypes[k], type(M))
    else
      rtypes[k] = Dict[type(M)]
    end
    vp = valuation(k, p)
    @hassert :ZZLatWithIsom 1 (0 <= vp < v)
    q = p^(v-vp-1)
    Mp = splitting(M, p, 1; eiglat_cond=_conditions_after_power(eiglat_cond, q), fix_root=divexact(fix_root, gcd(fix_root, q)), genusDB, root_test, info_depth, discriminant_annihilator=_discriminant_annihilator_after_power(discriminant_annihilator, q), _local)
    @hassert :ZZLatWithIsom 1 all(MM -> valuation(order_of_isometry(MM), p) == vp+1, Mp)
    if vp == v-1
      append!(reps, Mp)
    else
      append!(Np, Mp)
    end
  end
  return reps
end

###############################################################################
#
#  Helper for managing conditions on isometries to enumerate
#
###############################################################################

# squarefree part of the polynomial
function _radical(p::Union{ZZPolyRingElem, QQPolyRingElem})
  return prod(a[1] for a in factor(p))
end

# smallest ideal whose pth power is contained in I
function _discriminant_annihilator_after_power(
  I::MPolyIdeal{ZZMPolyRingElem},
  p::Hecke.IntegerUnion,
)
  P = base_ring(I)
  x = gen(P, 1)
  phi = hom(P, P, [x^p])
  return preimage(phi, I)
end

function _discriminant_annihilator_after_power(
  f::Union{ZZPolyRingElem, ZZMPolyRingElem},
  p::Hecke.IntegerUnion,
)
  P, (x, ) = polynomial_ring(ZZ, [:x]; cached=false)
  I = ideal(f(x))
  phi = hom(P, P, [x^p])
  g = first(gens(preimage(phi, I)))
  return first(gens(parent(f)))(g)
end


# If chi = prod_{n}\Phi_n^{e_n} where n's and e_n's are positive integers,
# return the dictionary that associated e_n to n.
function _from_cyclotomic_polynomial_to_dict(
    chi::Union{ZZPolyRingElem, QQPolyRingElem},
  )
  fac = factor(chi)
  V = Dict{Int, Int}()
  for (f, en) in fac
    ok, n = is_cyclotomic_polynomial_with_data(f)
    @req ok "Not a product of cyclotomic polynomials"
    V[n] = en
  end
  return V
end

function eigenlattice_conditions(f::ZZLatWithIsom)
  n = order_of_isometry(f)
  @assert isfinite(n)
  D = Dict{Int,Vector{Int}}()
  for k in divisors(n)
    pk,_,nk = signature_tuple(kernel_lattice(f,k))
    D[k] = [pk+nk,pk,nk]
  end
  return D
end 

function satisfies_eiglat_cond(D1::T, D2::T) where {T <: Dict{Int,Vector{Int}}}
  for k in keys(D2)
    l1 = get(D1, k, [0,0,0])
    l2 = D2[k]
    l1[1] == 0 && continue
    for i in 1:3
      l2[i]<0 || l2[i]==l1[i] || return false 
    end
  end
  return true
end

satisfies_eiglat_cond(f::ZZLatWithIsom, D::Dict{Int,Vector{Int}}) = satisfies_eiglat_cond(eigenlattice_conditions(f), D)

function satisfies_eiglat_cond(L1::ZZLatWithIsom, L2::ZZLatWithIsom, eiglat_cond::Vector{Dict{Int,Vector{Int}}})
  L1L2,_ = direct_sum(L1,L2;cached=false)
  d1 = eigenlattice_conditions(L1L2)
  return any(satisfies_eiglat_cond(d1,d2) for d2 in eiglat_cond)
end 

satisfies_eiglat_cond(L1::ZZLatWithIsom,L2::ZZLatWithIsom, eiglat_cond::Dict) = satisfies_eiglat_cond(L1,L2,[eiglat_cond])

# Create a dictionary of restrictions on rank and signatures
# for the eigenlattices of an isometry of order m with possible
# characteristic polynomial `char_poly` or minimal polynomial
# `min_poly`, and with respect to the conditions imposed by the
# lists `ranks`, `pos_sigs` and `neg_sigs`.
function _conditions_from_input(
    m::Int,
    char_poly::Union{ZZPolyRingElem, QQPolyRingElem, Nothing},
    min_poly::Union{ZZPolyRingElem, QQPolyRingElem, Nothing},
    rks::Vector{Tuple{Int, Int}},
    pos_sigs::Vector{Tuple{Int, Int}},
    neg_sigs::Vector{Tuple{Int, Int}},
  )
  eiglat_cond = Dict{Int, Vector{Int}}()
  divs = divisors(m)
  # We have fixed a characteristic polynomial, so we know the
  # nontrivial irreducible eigenlattices and their rank
  if !isnothing(char_poly)
    V = _from_cyclotomic_polynomial_to_dict(char_poly)
    for (n, e) in V
      rn = euler_phi(n)*e
      jp = findfirst(a -> a[1] == n, pos_sigs)
      pn = isnothing(jp) ? -1 : pos_sigs[jp][2]
      jn = findfirst(a -> a[1] == n, neg_sigs)
      nn = isnothing(jn) ? -1 : neg_sigs[jn][2]
      eiglat_cond[n] = Int[rn, pn, nn]
    end
    # For the other eigenlattices, we know that the rank is 0 so we
    # can enforce it
    for n in setdiff(divs, keys(eiglat_cond))
      eiglat_cond[n] = Int[0, 0, 0]
    end
  # We do not know the characteristic polynomial but the minimal one,
  # so we can still decide which irreducible eigenlattices are nontrivial,
  # but we do not know, a priori, their rank
  elseif !isnothing(min_poly)
    V = _from_cyclotomic_polynomial_to_dict(min_poly)
    for (n, e) in V
      jr = findfirst(a -> a[1] == n, rks)
      jp = findfirst(a -> a[1] == n, pos_sigs)
      pn = isnothing(jp) ? -1 : pos_sigs[jp][2]
      jn = findfirst(a -> a[1] == n, neg_sigs)
      nn = isnothing(jn) ? -1 : neg_sigs[jn][2]
      if !isnothing(jp) && !isnothing(jn)
        rn = pn + nn
      elseif !isnothing(jr)
        rn = rks[jr][2]
      else
        rn = -1
      end
      eiglat_cond[n] = Int[rn, pn, nn]
    end
    for n in setdiff(divs, keys(eiglat_cond))
      eiglat_cond[n] = Int[0, 0, 0]
    end
  else
    for n in divs
      jr = findfirst(a -> a[1] == n, rks)
      rn = isnothing(jr) ? -1 : rks[jr][2]
      jp = findfirst(a -> a[1] == n, pos_sigs)
      pn = isnothing(jp) ? -1 : pos_sigs[jp][2]
      jn = findfirst(a -> a[1] == n, neg_sigs)
      nn = isnothing(jn) ? -1 : neg_sigs[jn][2]
      eiglat_cond[n] = Int[rn, pn, nn]
    end
  end
  return eiglat_cond
end

# Given a dictionary of restrictions on rank and signatures
# for the irreducible eigenlattices of an isometry f,
# return the corresponding restrictions on the irreducible
# eigenlattices of f^p.
function _conditions_after_power(
    eiglat_cond::Dict{Int, Vector{Int}},
    p::Int,
  )
  isempty(eiglat_cond) && return eiglat_cond
  V = empty(eiglat_cond)
  for (n, t) in eiglat_cond
    m = div(n, gcd(p, n))
    if haskey(V, m)
      for i in 1:3
        if V[m][i] > -1 && t[i] > -1
          V[m][i] += t[i]
        else
          V[m][i] = -1
        end
      end
    else
      V[m] = max.([-1, -1, -1], t)
    end
  end
  return V
end

function _conditions_after_power(
    eiglat_cond::Vector{Dict{Int, Vector{Int}}},
    p::Int,
  )
  return unique!([_conditions_after_power(i, p) for i in eiglat_cond])
end 

###############################################################################
#
#  Enhanced genus enumeration
#
###############################################################################
function _packing_density_test(G::ZZGenus)
  # The center of density of a definite lattice L is defined as
  # delta(L) = rho^n/sqrt(|det(L)|) where rho(L) = 1//2*sqrt(|min(L)|).
  # If there exists a lattice L in a genus G with absolute minimum at least 4
  # then rho(L) >= 1, and therefore
  #
  #              center_density_ub >= delta(L) >= 1/sqrt(|det(G))
  # Hence, if |det(G)| < 1//(bn[rank(G)])^2, all the lattices in G have
  # absolute minimum equal to 2.
  !iszero(signature_tuple(G)[1]) && return false
  r = Int(rank(G))  
  RR = real_field()
  r > 48 && return false
  # Spherepacking bounds taken from Henry cohn
  # https://dspace.mit.edu/bitstream/handle/1721.1/153311/table.pdf?sequence=8
  packing_density_upper_bound = ["1", "0.9068996821171089", "0.7404804896930610", "0.6361073321551329", "0.5126451306253027", "0.4103032818801865", "0.3211471056675559", "0.2536695079010480", "0.1911204152968963", "0.1434100871082547", "0.1067252934567631", "0.0797117710668987", "0.0601644380983860", "0.0450612211935181", "0.0337564432797899", "0.0249944093845237", "0.0184640903350649", "0.0134853404450862", "0.0098179551395438", "0.0071270536033763", "0.0051596603948176", "0.0037259419689206", "0.0026842798864291", "0.0019295743094039", "0.0013841907222857", "0.0009910238892216", "0.0007082297958617", "0.0005052542161057", "0.0003598581852089", "0.0002559028743732", "0.0001817083813917", "0.0001288432887595", "0.0000912356039023", "0.0000645221967438", "0.0000455743843107", "0.0000321530553313", "0.0000226586900106", "0.0000159506499105", "0.0000112168687009", "0.0000078801051697", "0.0000055306464395", "0.0000038780970907", "0.0000027169074727", "0.0000019017703144", "0.0000013300905665", "0.0000009295151556", "0.0000006490757338", "0.0000004529067791"]
  center_density_ub = RR(packing_density_upper_bound[r])*RR(pi)^(-r//2)*gamma(QQ(r)//2+1, RR)
  # strict inequality saves us from rounding errors
  # in the computation of gamma
  if abs(det(G)) < inv(center_density_ub)^2
    return true
  end
  return false
end 

# Legacy
_roger_upper_bound_test(G::ZZGenus) =_packing_density_test(G)

@doc raw"""
    oscar_genus_representatives(
      G::Union{ZZGenus,Vector{ZZLat}},
      algorithm::Symbol = :default;
      rand_neigh::Int = 10,
      invariant_function::Function=Hecke.default_invariant_function,
      save_partial::Bool=false,
      save_path::Union{IO, String, Nothing}=nothing,
      stop_after::IntExt=1000,
      max_lat::IntExt=inf
      genusDB::Union{Nothing, Dict{ZZGenus, Vector{ZZLat}}}=nothing,
      root_test::Bool=false,
    ) -> Vector{ZZLat}

Return a complete list of representatives for the isometry classes in the genus
`G`.

!!! note
    This is a complement of the Hecke implementation for large genera of
    definite lattices. If `G` cannot be enumerated using the usual
    `line_orbits` algorithm, we enumerate it using random search in the
    corresponding neighbour graph. If after a certain number of vain
    iterations (1000 by default) the genus `G` is still not enumerated,
    we complete the enumeration by looking for lattices of isometries `(L, f)`
    so that `L` lies in `G` and `f` is of prime order. This is done using the
    algorithms of [BH23](@cite). The algorithm is recursive as it calls itself
    to enumerate smaller genera of definite lattices during the procedure.

The second input `algorithm` gives the choice to which algorithm to use for the
initial enumeration using neighbours. We currently support two algorithms:
  * `:random` which finds new isometry classes by constructing neighbours from
    random isotropic lines;
  * `:orbit` which computes orbits of isotropic lines before constructing
    neighbours.
If `algorithm = :default`, the function chooses the most appropriate algorithm
depending on the rank and determinant of the genus to be enumerated.

There are possible extra optional arguments:
  * `rand_neigh::Int` (default = `10`) -> for random enumeration, how many
    random neighbours are computed at each iteration;
  * `invariant_function::Function` (default = `default_invariant_function`) ->
    a function to compute isometry invariants in order to avoid unnecessary
    isometry tests;
  * `save_partial::Bool` (default = `false`) -> whether one wants to save
    iteratively new isometry classes;
  * `save_path::String` (default = `nothing`) -> a path to a folder where
    to save new lattices in the case where `save_partial` is true;
  * `stop_after::IntExt` (default = `1000`) -> the inital enumeration algorithm
    stops after the specified amount of vain iterations without finding a new
    isometry class is reached;
  * `max_lat::IntExt` (default = `inf`) -> the algorithm stops after finding
    `max` isometry classes
  * `_local::Bool` (default= `false`);
  * `distinct::Bool` (default= `false`) if set to true, believe blindly that all elements 
    of `G::Vector{ZZLat}` are pairwise non-isometric;
  * `add_spinor_generators::Bool` add spinor generators to the given list of known lattices.

!!! warning
    The algorithm uses the mass by default, in order to use the codes of
    [BH23](@cite). To enumerate `G` without the mass formula, please use
    the Hecke function `enumerate_definite_genus`.

If `save_partial = true`, the lattices are stored in a compact way in a `.txt`
file. The storing only remembers the rank of a lattice, half of its Gram matrix
(which is enough to reconstruct the lattice as a standalone object) and the
order of the isometry group of the lattice if it has been computed.

The `default_invariant_function` currently computes:
  * the absolute length of a shortest vector in the given lattice
    (also known as [`minimum`](@ref));
  * an ordered list of tuples consisting of the decomposition of the root
    sublattice of the given lattice (see [`root_lattice_recognition`](@ref));
  * the kissing number of the given lattice, which is proportional to the
    number of vectors of shortest length;
  * the order of the isometry group of the given lattice.

!!! note "For the advanced users"
    When using this function, one can use some extra keyword arguments
    which are carried along the computation:
    * if available, one can use any database of genera of definite lattices
      using the keyword argument `genusDB` (which should be a dictionary whose
      keys are genus symbols, and the corresponding value is a list of lattices
      of this genus);
    * if `root_test` is set to true, the algorithm determines whether the genus
      `G` consists only of negative definite lattices of maximum $-2$ (which
      can sometimes be predicted using sphere packing conditions). In such a
      case, the enumeration is skipped.
"""
function oscar_genus_representatives(
  known::Vector{ZZLat},
  algorithm::Symbol = :default;
  rand_neigh::Int=10,
  invariant_function::Function=Hecke.default_invariant_function,
  save_partial::Bool=false,
  save_path::Union{IO, String, Nothing}=nothing,
  stop_after::IntExt=1000,
  max_lat::IntExt=inf,
  genusDB::Union{Nothing, Dict{ZZGenus, Vector{ZZLat}}}=nothing,
  root_test::Bool=false,
  info_depth::Int=1,
  _local::Bool=false,
  distinct::Bool=false,
  add_spinor_generators::Bool=true,
)
  G = genus(known[1])
  if _local
    return [representative(G)]
  end
  allow_info = get_verbosity_level(:ZZLatWithIsom) >= info_depth
  # We do not need anything new, Hecke can handle this perfectly
  if !is_definite(G) || rank(G) <= 2
    allow_info && println("Indefinite genus or of small rank")
    return Hecke.representatives(G)
  end

  # Maybe the genus `G` is already known in the datatabse genusDB
  if !isnothing(genusDB)
    if haskey(genusDB, G)
      return deepcopy(genusDB[G])
    end
    G2 = rescale(G, -1; cached=false)
    if haskey(genusDB, G2)
      return ZZLat[rescale(LL, -1; cached=false) for LL in genusDB[G2]]
    end
  end
  r = rank(G)

  # Here we use a sphere packing condition as used in Section 2.4 of
  # "Symplectic rigidity of O'Grady's tenfolds" by L. Giovenzana, Grossi,
  # Onorati and Veniani.
  if root_test && _packing_density_test(G)
    return ZZLat[]
  end
  # Enumerate G using Hecke. If the rank and deteterminant of G are reasonable,
  # it will call `line_orbits` computations and the list l will be complete.
  # Otherwise, we proceed by random search, and as soon as we reach a point
  # where after `stop_after` vain iterations we do not find any new isometry
  # class, we stop Kneser's algorithm and we start isometry enumeration instead.
  allow_info && println("Definite genus of rank bigger than 2")
  l, mm = enumerate_definite_genus(known, algorithm; rand_neigh, invariant_function, save_partial, save_path, stop_after, max=max_lat, distinct, add_spinor_generators)
  length(l) == max_lat && return l

  # Part of the mass of G which is missing
  @assert mm == mass(G) - sum(1//automorphism_group_order(LL) for LL in l; init=QQ(0))

  # If `mm` is nonzero, we are missing some isometry classes
  if !iszero(mm)
    allow_info && println("Need to enumerate isometries")
    # Recollect a dictionary of invariants, which should be fast to compute
    # about the lattices already known (to ease comparison of lattices)
    inv_lat = invariant_function(l[1])
    inv_dict = Dict{typeof(inv_lat), Vector{ZZLat}}(inv_lat => ZZLat[l[1]])
    for N in l[2:end]
      inv_lat = invariant_function(N)
      if haskey(inv_dict, inv_lat)
        push!(inv_dict[inv_lat], N)
      else
        inv_dict[inv_lat] = ZZLat[N]
      end
    end
    # Setup a default prime number for looking for certain isometries of
    # lattices in G not already computed
    Lf = integer_lattice_with_isometry(l[1])
    pos = is_positive_definite(Lf)
    Ps = reverse!(Int.(Hecke.primes_up_to(r+1)))
    D = Dict{Int, AbstractVector{Int}}(p => p == 2 ? collect(div(r, 2, RoundDown):-1:1) : collect(r.-reverse(p-1:p-1:r)) for p in Ps)
    # Looking for certain lattices with isometry
    while !iszero(mm)
      d = denominator(mm)
      if isone(d) # Very unlikely, but still
        i = 1
      else
        # Wants to minimize the rank of genera to enumerate
        # So we look, among the primes dividing d, for which
        # one we haven't yet computed isometries with very
        # small rank for the invariant part. If several primes
        # have the same of smallest value, we keep the largest
        # of those primes to minimize the rank of the hermitian
        # genus to enumerate on the other side. For now this
        # seems to be a good optimization of this part of the
        # function
        Pd = filter(i -> iszero(mod(d, Ps[i])), 1:length(Ps))
        @hassert :ZZLatWithIsom 3 !isempty(Pd)
        i = first(Pd)
        for j in Pd[2:end]
          if first(D[Ps[j]]) < first(D[Ps[i]])
            i = j
          end
        end
      end
      p = Ps[i]
      k = popfirst!(D[p])
      allow_info && println("(k, p) = $((k, p))")
      if isempty(D[p])
        popat!(Ps, i)
      end
      # Take care of how to distribute the signatures between invariant
      # and coinvariant sublattices
      if pos
        atp = admissible_triples(Lf, p; IrA=Int[k], IpA=Int[k], InA=Int[0], IrB=Int[r-k], IpB=Int[r-k], InB=Int[0], b=1)
      else
        atp = admissible_triples(Lf, p; IrA=Int[k], IpA=Int[0], InA=Int[k], IrB=Int[r-k], IpB=Int[0], InB=Int[r-k], b=1)
      end
      allow_info && println("$(length(atp)) admissible triples")
      for (A, B) in atp
        Bs = representatives_of_hermitian_type(B, p; genusDB, info_depth=info_depth+1)
        isempty(Bs) && continue
        As = representatives_of_hermitian_type(A, 1; genusDB, info_depth=info_depth+1)
        isempty(As) && continue
        for LA in As, LB in Bs
          Ns = admissible_equivariant_primitive_extensions(LA, LB, Lf, p; check=false, _local)
          allow_info &&  println("$(length(Ns)) lattices to try")
          for Nf in Ns
            flag = false
            N = lll(lattice(Nf))
            invN = invariant_function(N)
            # If no other known lattices have the same invariants as N
            # then N is not isometric to any of them and we have found
            # a new isometry class
            if !haskey(inv_dict, invN)
              flag = true
              inv_dict[invN] = ZZLat[N]
              push!(l, N)
              s = automorphism_group_order(N)
              if save_partial
                Hecke.save_lattice(N, save_path)
              end
              sub!(mm, mm, 1//s)
            # Otherwise we compare N with every other lattices with the same
            # invariant as N
            elseif all(M -> !is_isometric(N, M), inv_dict[invN])
              flag = true
              push!(inv_dict[invN], N)
              push!(l, N)
              s = automorphism_group_order(N)
              if save_partial
                Hecke.save_lattice(N, save_path)
              end
              sub!(mm, mm, 1//s)
            end
            length(l) == max_lat && return l
            is_zero(mm) && break
            if flag && allow_info
              perc = Float64(mm//mass(G)) * 100
              println("Lattices: $(length(l)), Target mass: $(mass(G)). missing: $(mm) ($(perc)%)")
            end
          end
        end
      end
    end
  end
  # If we have a lattice database, then we add the new genus there to be
  # used later... or to update the global database on
  # https://github.com/StevellM/DefLatDB
  if !isnothing(genusDB)
    genusDB[G] = deepcopy(l)
  end
  return l
end
    
oscar_genus_representatives(G::ZZGenus, algorithm::Symbol=:default;kwargs...) = oscar_genus_representatives([representative(G)], algorithm; kwargs...)

###############################################################################
#
#  Functions for test coverage
#
###############################################################################

function _get_isometry!(
    D::Dict,
    n::Int,
  )
  p = last(sort!(prime_divisors(n)))
  m = divexact(n, p)
  Dm = D[m]
  rtypes = Dict{Int, Vector{Dict}}()
  Dn = ZZLatWithIsom[]
  for N in Dm
    if haskey(rtypes, m)
      any(t -> is_of_type(N, t), rtypes[m]) && continue
      push!(rtypes[m], type(N))
    else
      rtypes[m] = Dict[type(N)]
    end
    Np = splitting(N, p, 1)
    append!(Dn, Np)
  end
  D[n] = Dn
  return nothing
end

function _test_isometry_enumeration(
    L::ZZLat,
    k::Int = 2*rank(L)^2,
  )
  r = rank(L)
  ord = filter(m -> euler_phi(m) <= r, 2:k)
  sort!(ord)
  D = Dict{Int, Vector{ZZLatWithIsom}}()
  D[1] = ZZLatWithIsom[integer_lattice_with_isometry(L)]
  for n in ord
    _get_isometry!(D, n)
  end
  return D
end

###############################################################################
#
#  Discriminant annihilators
#
###############################################################################

@doc raw"""
    is_annihilated(
      f::AutomorphismGroupElem{TorQuadModule},
      p::Union{ZZPolyRingElem, ZZMPolyRingElem, MPolyIdeal{ZZMPolyRingElem}},
    ) -> Bool

Return whether the isometry `f` is annihilated by `p`, where `p` is
either a polynomial in $\mathbb{Z}[x]$ or an ideal of such.
"""
is_annhilated(::AutomorphismGroupElem{TorQuadModule}, ::Union{ZZPolyRingElem, ZZMPolyRingElem, MPolyIdeal{ZZMPolyRingElem}})

function is_annihilated(
  f::AutomorphismGroupElem{TorQuadModule},
  p::ZZMPolyRingElem,
)
  P, y = polynomial_ring(ZZ, :x; cached=false)
  phi = hom(parent(p), P,  [y])
  pZ = phi(p)
  return iszero(pZ(abelian_group_homomorphism(hom(f))))
end

function is_annihilated(
  f::AutomorphismGroupElem{TorQuadModule},
  p::ZZPolyRingElem,
)
  return iszero(p(abelian_group_homomorphism(hom(f))))
end
function is_annihilated(
  f::AutomorphismGroupElem{TorQuadModule},
  I::MPolyIdeal{ZZMPolyRingElem}
)
  return all(is_annihilated(f, p) for p in gens(I))
end

@doc raw"""
    is_annihilated_on_discriminant(
      Lf::ZZLatWithIsom,
      p::Union{ZZPolyRingElem, ZZMPolyRingElem, MPolyIdeal{ZZMPolyRingElem}},
    ) -> Bool

Given a lattice with isometry `(L, f)`,  whether the isometry $D_f$ induced
by `f` on the discriminant group of `L`  is annihilated by `p`, where
`p` is either a polynomial in $\mathbb{Z}[x]$ or an ideal of such.
"""
is_annhilated_on_discriminant

function is_annihilated_on_discriminant(
  Lf::ZZLatWithIsom,
  I::MPolyIdeal,
)
  _, Df= discriminant_group(Lf)
  return is_annihilated(Df, I)
end

function is_annihilated_on_discriminant(
  Lf::ZZLatWithIsom,
  p::Union{ZZPolyRingElem, ZZMPolyRingElem},
)
  _, Df= discriminant_group(Lf)
  return is_annihilated(Df, p)
end

_default_discriminant_annihilator(Lf::ZZLatWithIsom) = _annihilator(discriminant_group(Lf)[1])

_discriminant_annihilator(L::Union{ZZLat, ZZGenus}; parent=polynomial_ring(ZZ,[:x]; cached=false)[1]) = annihilator(discriminant_group(L); parent)

_discriminant_annihilator(Lf::ZZLatWithIsom; parent=polynomial_ring(ZZ,[:x]; cached=false)[1]) = annihilator(discriminant_group(Lf)[2]; parent)

function annihilator(
  T::TorQuadModule;
  parent=polynomial_ring(ZZ, [:x]; cached=false)[1],
)
  P = parent
  d = exponent(T)
  return ideal(P, [P(d)])
end

raw"""
  annihilator(f::AutomorphismGroupElem{TorQuadModule}; [parent])

Return the ideal ``I \subseteq \ZZ[x]`` consisting of all ``g \in \ZZ[x]`` with ``g(f)=0``.   
"""
function annihilator(
  f::AutomorphismGroupElem{TorQuadModule};
  parent=polynomial_ring(ZZ, [:x]; cached=false)[1],
)
  D = domain(f)
  J = _annihilator(D; parent)
  P = base_ring(J)
  _m = minpoly(Hecke.Globals.Zx, matrix(f))
  x = gen(parent,1)
  m = _m(x)
  J = J + ideal(parent, m) + ideal(parent, x^order(f) - 1)
  
  # compute the thing using linear algebra
  d = degree(_m)
  A = abelian_group([exponent(D) for i in 0:d])
  snfD, to_snf = snf(D)
  ediv = elementary_divisors(snfD)
  n = length(ediv)
<<<<<<< HEAD
=======
  if n == 0 
    # trivial group 
    return J
  end
>>>>>>> 02c52870
  B = abelian_group(reduce(vcat, [ediv for i in 1:n]))
  fsnf = to_snf*hom(f)*inv(to_snf)
  powf = [vec(collect(transpose(fsnf.map_ab.map^i))) for i in 0:d]
  powfB = [sum(B[i]*v[i] for i in 1:n^2) for v in powf]
  AtoB = hom(A,B, powfB)
  K,incK = kernel(AtoB)
  kergens = [incK(i).coeff for i in gens(K)]
  A = [sum(b[j+1]*x^j for j in 0:d) for b in kergens]
  J = J+ideal(A)
  @assert is_annihilated(f, J)
  return J
end

function _divisors(d::T) where T <: RingElem
  F = factor(d)
  B = collect(F)
  D = [0:j for (_, j) in B]

  res = T[]
  for b in Iterators.product(D...)
    J = prod(B[i][1]^b[i] for i in 1:length(b);init=one(d))
    push!(res, J)
  end
  return res
end

function *(x::Hecke.IntegerUnion, I::MPolyIdeal{ZZMPolyRingElem})
  return ideal(base_ring(I), [x*i for i in gens(I)])
end

######################################################################################
#
# Legacy interface ... to be deprecated at some point
#
######################################################################################
splitting_by_prime_power!(args...;eiglat_cond::Dict{Int,Vector{Int}}, kwargs...) = splitting_by_prime_power!(args...;eiglat_cond=[eiglat_cond], kwargs...)

splitting_of_hermitian_type(args...; eiglat_cond::Dict{Int, Vector{Int}}, kwargs...) = splitting_of_hermitian_type(args...;eiglat_cond=[eiglat_cond], kwargs...)
  
splitting_of_prime_power(args...;eiglat_cond::Dict{Int,Vector{Int}}, kwargs...) = splitting_of_prime_power(args...;eiglat_cond=[eiglat_cond], kwargs...)

splitting_of_pure_mixed_prime_power(args...;eiglat_cond::Dict{Int,Vector{Int}}, kwargs...) = splitting_of_pure_mixed_prime_power(args...;eiglat_cond=[eiglat_cond], kwargs...)

splitting_of_mixed_prime_power(args...;eiglat_cond::Dict{Int,Vector{Int}}, kwargs...) = splitting_of_mixed_prime_power(args...;eiglat_cond=[eiglat_cond], kwargs...)

splitting(args...;eiglat_cond::Dict{Int,Vector{Int}}, kwargs...) = splitting(args...;eiglat_cond=[eiglat_cond], kwargs...)

enumerate_classes_of_lattices_with_isometry(args...;eiglat_cond::Dict{Int,Vector{Int}}, kwargs...) = enumerate_classes_of_lattices_with_isometry(args...;eiglat_cond=[eiglat_cond], kwargs...)<|MERGE_RESOLUTION|>--- conflicted
+++ resolved
@@ -946,21 +946,12 @@
     if root_test && _local && signature_pair(G)[1]==0
       if mass(G) == 1//automorphism_group_order(T)
         # T is unique in its genus, we can do the root test even when working locally 
-<<<<<<< HEAD
-        minimum(T) <= 2 && return reps 
-      end
-      # genus enumeraiton is so cheap, that we can just enumerate and see if there is a good lattice 
-      if rank(G) <= 4 && scale(G) == 1
-        repre1 = oscar_genus_representatives(G; genusDB, root_test, info_depth, max_lat=first ? 1 : inf, _local=false)
-        if all(minimum(i)<=2 for i in repre1)
-=======
         minimum(T) == 2 && return reps 
       end
       # genus enumeraiton is so cheap, that we can just enumerate and see if there is a good lattice 
       if rank(G) <= 6 && scale(G) == 1
         repre1 = oscar_genus_representatives(G; genusDB, root_test, info_depth, max_lat=20, _local=false)
         if all(minimum(i)==2 for i in repre1) && mass(G) == sum(1//automorphism_group_order(i) for i in repre1; init=QQ(0))
->>>>>>> 02c52870
           return reps 
         end
       end
@@ -1069,11 +1060,7 @@
       if root_test && rank(H) <= 4 && signature_pair(G)[1]==0
         # see if it is an easy genus 
         gr = genus_representatives(H; max=20)
-<<<<<<< HEAD
-        if mass(H) == sum([1//automorphism_group_order(Hi) for Hi in gr]) #certify that we have enumerated the entire genus
-=======
         if mass(H) == sum([1//automorphism_group_order(Hi) for Hi in gr];init=QQ(0)) #certify that we have enumerated the entire genus
->>>>>>> 02c52870
           if all(2==minimum(trace_lattice_with_isometry(i)[1]) for i in gr)
             # no one passed the root test
             continue
@@ -1589,11 +1576,7 @@
     end
     # We follow part the same ideas as in Algorithm 4 of [BH23]
     atp = admissible_triples(Lf, p; IrA=[_rA], IpA, InA, IrB=[_rB], IpB, InB, b)
-<<<<<<< HEAD
-    if info_depth >= 2
-=======
     if info_depth >= 15
->>>>>>> 02c52870
       println("Processing $(length(atp)) admissible triples over $p for $(genus(Lf)) , with order of isometry $(order_of_isometry(Lf))")
     end 
     for (A, B) in atp
@@ -1617,11 +1600,7 @@
       for LA in As, LB in Bs
         satisfies_eiglat_cond(LA, LB, eiglat_cond) || continue
         Es = admissible_equivariant_primitive_extensions(LA, LB, Lf, p; check=false, test_type=false, _local)
-<<<<<<< HEAD
-        if root_test && !_local && iszero(signature_tuple(B)[1]) # Remove lattices with (-2)-vectors
-=======
         if root_test && !_local && signature_tuple(B)[1]+signature_tuple(A)[1]<=1 # Remove lattices with (-2)-vectors
->>>>>>> 02c52870
           filter!(i -> minimum(coinvariant_lattice(i))!=2, Es)
         end
         if fix_root == k
@@ -2841,7 +2820,7 @@
     if haskey(genusDB, G)
       return deepcopy(genusDB[G])
     end
-    G2 = rescale(G, -1; cached=false)
+    G2 = rescale(G, -1)
     if haskey(genusDB, G2)
       return ZZLat[rescale(LL, -1; cached=false) for LL in genusDB[G2]]
     end
@@ -3097,11 +3076,11 @@
 
 _default_discriminant_annihilator(Lf::ZZLatWithIsom) = _annihilator(discriminant_group(Lf)[1])
 
-_discriminant_annihilator(L::Union{ZZLat, ZZGenus}; parent=polynomial_ring(ZZ,[:x]; cached=false)[1]) = annihilator(discriminant_group(L); parent)
+_discriminant_annihilator(L::Union{ZZLat, ZZGenus}; parent=polynomial_ring(ZZ,[:x]; cached=false)[1]) = _annihilator(discriminant_group(L); parent)
 
 _discriminant_annihilator(Lf::ZZLatWithIsom; parent=polynomial_ring(ZZ,[:x]; cached=false)[1]) = annihilator(discriminant_group(Lf)[2]; parent)
 
-function annihilator(
+function _annihilator(
   T::TorQuadModule;
   parent=polynomial_ring(ZZ, [:x]; cached=false)[1],
 )
@@ -3133,13 +3112,10 @@
   snfD, to_snf = snf(D)
   ediv = elementary_divisors(snfD)
   n = length(ediv)
-<<<<<<< HEAD
-=======
   if n == 0 
     # trivial group 
     return J
   end
->>>>>>> 02c52870
   B = abelian_group(reduce(vcat, [ediv for i in 1:n]))
   fsnf = to_snf*hom(f)*inv(to_snf)
   powf = [vec(collect(transpose(fsnf.map_ab.map^i))) for i in 0:d]
