--- conflicted
+++ resolved
@@ -949,15 +949,9 @@
         minimum(T) == 2 && return reps 
       end
       # genus enumeraiton is so cheap, that we can just enumerate and see if there is a good lattice 
-<<<<<<< HEAD
       if rank(G) <= 6 && scale(G) == 1
-        repre1 = oscar_genus_representatives(G; genusDB, root_test, info_depth, max_lat=20, _local=false)
+        repre1 = oscar_genus_representatives(G; genusDB, root_test, info_depth, max_lat=30, _local=false)
         if all(minimum(i)==2 for i in repre1) && mass(G) == sum(1//automorphism_group_order(i) for i in repre1; init=QQ(0))
-=======
-      if rank(G) <= 4 && scale(G) == 1
-        repre1 = oscar_genus_representatives(G; genusDB, root_test, info_depth, _local=false)
-        if all(minimum(i)<=2 for i in repre1)
->>>>>>> e18c204c
           return reps 
         end
       end
@@ -1594,24 +1588,22 @@
         end
       end
       As = representatives_of_hermitian_type(A, n, fix_root; genusDB, info_depth, discriminant_annihilator=p*discriminant_annihilator, _local)
-      if root_test && !_local && iszero(signature_tuple(A)[1]) # Remove lattices with (-2)-vectors
-        filter!(LA -> rank(LA) == 0 || minimum(LA) != 2, As)
+      if root_test && !_local 
+        # Remove lattices with (-2)-vectors
+        filter!(test_roots, As)
       end
       isempty(As) && continue
       Bs = representatives_of_hermitian_type(B, k, fix_root; genusDB, info_depth, discriminant_annihilator=p*discriminant_annihilator, _local)
-      if root_test && !_local && iszero(signature_tuple(B)[1]) # Remove lattices with (-2)-vectors
-        filter!(LB -> rank(LB) == 0 || minimum(LB) != 2, Bs)
+      if root_test && !_local
+        # Remove lattices with (-2)-vectors
+        filter!(test_roots, Bs)
       end
       isempty(Bs) && continue
       for LA in As, LB in Bs
         satisfies_eiglat_cond(LA, LB, eiglat_cond) || continue
         Es = admissible_equivariant_primitive_extensions(LA, LB, Lf, p; check=false, test_type=false, _local)
-<<<<<<< HEAD
-        if root_test && !_local && signature_tuple(B)[1]+signature_tuple(A)[1]<=1 # Remove lattices with (-2)-vectors
-=======
-        if root_test && !_local && signature_tuple(B)[1] + signature_tuple(A)[1]<=1 # Remove lattices with (-2)-vectors
->>>>>>> e18c204c
-          filter!(i -> minimum(coinvariant_lattice(i))!=2, Es)
+        if root_test && !_local# Remove lattices with (-2)-vectors
+          filter!(test_roots, Es)
         end
         if fix_root == k
           while !isempty(Es)
@@ -1761,8 +1753,9 @@
     # the correct order
     b == 1 && !is_divisible_by(n1, p) && !is_divisible_by(n2, p) && continue
     E = admissible_equivariant_primitive_extensions(L1, L2, Lf, q, p; check=false, _local)
-    if root_test && !_local && signature_tuple(L1)[1]+signature_tuple(L2)[1]<=1 # Remove lattices with (-2)-vectors
-      filter!(i -> minimum(coinvariant_lattice(i))!=2, E)
+    if root_test && !_local
+      # Remove lattices with (-2)-vectors
+      filter!(test_roots, E)
     end
     @hassert :ZZLatWithIsom 1 b == 0 || all(LL -> order_of_isometry(LL) == p*q^e, E)
     filter!(Base.Fix2(is_annihilated_on_discriminant, discriminant_annihilator), E)
@@ -1881,8 +1874,9 @@
     satisfies_eiglat_cond(L1, L2, eiglat_cond) || continue
     E = admissible_equivariant_primitive_extensions(L1, L2, Lf, q, p; check=false, _local)
     filter!(Base.Fix2(is_annihilated_on_discriminant, discriminant_annihilator), E)
-    if root_test && !_local && signature_tuple(L1)[1]+signature_tuple(L2)[1]<=1 # Remove lattices with (-2)-vectors
-      filter!(i -> minimum(coinvariant_lattice(i))!=2, E)
+    if root_test && !_local
+      # Remove lattices with (-2)-vectors
+      filter!(test_roots, E)
     end
     append!(reps, E)
   end
@@ -2027,8 +2021,9 @@
   for L1 in RA, L2 in RB
     satisfies_eiglat_cond(L1, L2, eiglat_cond) || continue
     E = admissible_equivariant_primitive_extensions(L1, L2, Lf, p; check=false, _local)
-    if root_test && !_local && signature_tuple(L1)[1]+signature_tuple(L2)[1]<=1 # Remove lattices with (-2)-vectors
-      filter!(i -> minimum(coinvariant_lattice(i))!=2, E)
+    if root_test && !_local
+      # Remove lattices with (-2)-vectors
+      filter!(test_roots, E)
     end
     b == 1 && filter!(LL -> order_of_isometry(LL) == p*n, E)
     filter!(Base.Fix2(is_annihilated_on_discriminant, discriminant_annihilator), E)
@@ -2677,9 +2672,27 @@
   return unique!([_conditions_after_power(i, p) for i in eiglat_cond])
 end 
 
+# Return the largest negative definite eigenlattice.
+function coinvariant_lattice_neg(L::ZZLatWithIsom)
+  C = coinvariant_lattice(L)
+  signature_tuple(C)[1] == 0 && return C
+  B = zero_matrix(QQ, 0, degree(C))
+  for d in divisors(order(L))
+    K = kernel_lattice(L, d)
+    signature_tuple(K)[1] == 0 || continue 
+    B = vcat(B, basis_matrix(K))
+  end 
+  return orthogonal_submodule(C, B)
+end 
+
+function test_roots(L)
+  C = coinvariant_lattice_neg(L)
+  return rank(C) == 0 || minimum(C) != 2
+end 
+  
 ###############################################################################
 #
-#  Enhanced genus enumeration
+#  Root test
 #
 ###############################################################################
 function _packing_density_test(G::ZZGenus)
@@ -2709,6 +2722,13 @@
 
 # Legacy
 _roger_upper_bound_test(G::ZZGenus) =_packing_density_test(G)
+
+
+###############################################################################
+#
+#  Enhanced genus enumeration
+#
+###############################################################################
 
 @doc raw"""
     oscar_genus_representatives(
@@ -3155,7 +3175,7 @@
 function *(x::Hecke.IntegerUnion, I::MPolyIdeal{ZZMPolyRingElem})
   return ideal(base_ring(I), [x*i for i in gens(I)])
 end
-
+  
 ######################################################################################
 #
 # Legacy interface ... to be deprecated at some point
