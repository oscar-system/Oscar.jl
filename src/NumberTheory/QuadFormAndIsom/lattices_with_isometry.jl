###############################################################################
#
#  Accessors
#
###############################################################################

@doc raw"""
    lattice(Lf::ZZLatWithIsom) -> ZZLat

Given a lattice with isometry $(L, f)$, return the underlying lattice $L$.

# Examples
```jldoctest
julia> L = root_lattice(:A, 5);

julia> Lf = integer_lattice_with_isometry(L; neg=true);

julia> lattice(Lf) === L
true
```
"""
lattice(Lf::ZZLatWithIsom) = Lf.Lb

@doc raw"""
    isometry(Lf::ZZLatWithIsom) -> QQMatrix

Given a lattice with isometry $(L, f)$, return the underlying isometry $f$.

# Examples
```jldoctest
julia> L = root_lattice(:A, 5);

julia> Lf = integer_lattice_with_isometry(L; neg=true);

julia> isometry(Lf)
[-1    0    0    0    0]
[ 0   -1    0    0    0]
[ 0    0   -1    0    0]
[ 0    0    0   -1    0]
[ 0    0    0    0   -1]
```
"""
isometry(Lf::ZZLatWithIsom) = Lf.f

@doc raw"""
    ambient_space(Lf::ZZLatWithIsom) -> QuadSpaceWithIsom

Given a lattice with isometry $(L, f)$, return the pair $(V, g)$ where
$V$ is the ambient quadratic space of $L$ and $g$ is an isometry of $V$
inducing $f$ on $L$.

Note that $g$ might not be unique and we fix such a global isometry
together with $V$ into a container type [`QuadSpaceWithIsom`](@ref).

# Examples
```jldoctest
julia> L = root_lattice(:A, 5);

julia> Lf = integer_lattice_with_isometry(L; neg=true);

julia> Vf = ambient_space(Lf)
Quadratic space of dimension 5
  with isometry of finite order 2
  given by
  [-1    0    0    0    0]
  [ 0   -1    0    0    0]
  [ 0    0   -1    0    0]
  [ 0    0    0   -1    0]
  [ 0    0    0    0   -1]

julia> typeof(Vf)
QuadSpaceWithIsom
```
"""
ambient_space(Lf::ZZLatWithIsom) = Lf.Vf

@doc raw"""
    ambient_isometry(Lf::ZZLatWithIsom) -> QQMatrix

Given a lattice with isometry $(L, f)$, return an isometry of the ambient
space of $L$ inducing $f$ on $L$.

# Examples
```jldoctest
julia> L = root_lattice(:A, 5);

julia> Lf = integer_lattice_with_isometry(L; neg=true);

julia> ambient_isometry(Lf)
[-1    0    0    0    0]
[ 0   -1    0    0    0]
[ 0    0   -1    0    0]
[ 0    0    0   -1    0]
[ 0    0    0    0   -1]
```
"""
ambient_isometry(Lf::ZZLatWithIsom) = isometry(ambient_space(Lf))

@doc raw"""
    order_of_isometry(Lf::ZZLatWithIsom) -> IntExt

Given a lattice with isometry $(L, f)$, return the order of the underlying
isometry $f$.

# Examples
```jldoctest
julia> L = root_lattice(:A, 5);

julia> Lf = integer_lattice_with_isometry(L; neg=true);

julia> order_of_isometry(Lf) == 2
true
```
"""
order_of_isometry(Lf::ZZLatWithIsom) = Lf.n

###############################################################################
#
#  Attributes
#
###############################################################################

@doc raw"""
    rank(Lf::ZZLatWithIsom) -> Integer

Given a lattice with isometry $(L, f)$, return the rank of the underlying
lattice $L$.

See [`rank(::AbstractLat)`](@ref).

# Examples
```jldoctest
julia> L = root_lattice(:A, 5);

julia> Lf = integer_lattice_with_isometry(L; neg=true);

julia> rank(Lf)
5
```
"""
rank(Lf::ZZLatWithIsom) = rank(lattice(Lf))

@doc raw"""
    characteristic_polynomial(Lf::ZZLatWithIsom) -> QQPolyRingElem

Given a lattice with isometry $(L, f)$, return the characteristic polynomial
of the underlying isometry $f$.

# Examples
```jldoctest
julia> L = root_lattice(:A, 5);

julia> Lf = integer_lattice_with_isometry(L; neg=true);

julia> factor(characteristic_polynomial(Lf))
(x + 1)^5
```
"""
characteristic_polynomial(Lf::ZZLatWithIsom) = characteristic_polynomial(isometry(Lf))
characteristic_polynomial(R::QQPolyRing, Lf::ZZLatWithIsom) = characteristic_polynomial(R, isometry(Lf))

@doc raw"""
    minimal_polynomial(Lf::ZZLatWithIsom) -> QQPolyRingElem

Given a lattice with isometry $(L, f)$, return the minimal polynomial of the
underlying isometry $f$.

# Examples
```jldoctest
julia> L = root_lattice(:A, 5);

julia> Lf = integer_lattice_with_isometry(L; neg=true);

julia> minimal_polynomial(Lf)
x + 1
```
"""
minimal_polynomial(Lf::ZZLatWithIsom) = minimal_polynomial(isometry(Lf))

@doc raw"""
    genus(Lf::ZZLatWithIsom) -> ZZGenus

Given a lattice with isometry $(L, f)$, return the genus of the underlying
lattice $L$.

See [`genus(::ZZLat)`](@ref).

# Examples
```jldoctest
julia> L = root_lattice(:A, 5);

julia> Lf = integer_lattice_with_isometry(L; neg=true);

julia> genus(Lf)
Genus symbol for integer lattices
Signatures: (5, 0, 0)
Local symbols:
  Local genus symbol at 2: 1^-4 2^1_7
  Local genus symbol at 3: 1^-4 3^1
```
"""
genus(Lf::ZZLatWithIsom) = genus(lattice(Lf))

@doc raw"""
    basis_matrix(Lf::ZZLatWithIsom) -> QQMatrix

Given a lattice with isometry $(L, f)$, return the basis matrix of the
underlying lattice $L$.

See [`basis_matrix(::ZZLat)`](@ref).

# Examples
```jldoctest
julia> L = root_lattice(:A, 5);

julia> f = matrix(QQ,5,5,[ 1  0  0  0  0;
                          -1 -1 -1 -1 -1;
                           0  0  0  0  1;
                           0  0  0  1  0;
                           0  0  1  0  0])
[ 1    0    0    0    0]
[-1   -1   -1   -1   -1]
[ 0    0    0    0    1]
[ 0    0    0    1    0]
[ 0    0    1    0    0]

julia> Lf = integer_lattice_with_isometry(L, f);

julia> I = invariant_lattice(Lf);

julia> basis_matrix(I)
[1   0   0   0   0]
[0   0   1   0   1]
[0   0   0   1   0]
```
"""
basis_matrix(Lf::ZZLatWithIsom) = basis_matrix(lattice(Lf))

@doc raw"""
    gram_matrix(Lf::ZZLatWithIsom) -> QQMatrix

Given a lattice with isometry $(L, f)$, return the gram matrix of the
underlying lattice $L$ with respect to its basis matrix.

See [`gram_matrix(::ZZLat)`](@ref).

# Examples
```jldoctest
julia> L = root_lattice(:A, 5);

julia> Lf = integer_lattice_with_isometry(L);

julia> gram_matrix(Lf)
[ 2   -1    0    0    0]
[-1    2   -1    0    0]
[ 0   -1    2   -1    0]
[ 0    0   -1    2   -1]
[ 0    0    0   -1    2]
```
"""
gram_matrix(Lf::ZZLatWithIsom) = gram_matrix(lattice(Lf))

@doc raw"""
    rational_span(Lf::ZZLatWithIsom) -> QuadSpaceWithIsom

Given a lattice with isometry $(L, f)$, return the rational span
$L \otimes \mathbb{Q}$ of the underlying lattice $L$ together with the
underlying isometry of $L$.

See [`rational_span(::ZZLat)`](@ref).

# Examples
```jldoctest
julia> L = root_lattice(:A, 5);

julia> Lf = integer_lattice_with_isometry(L);

julia> Vf = rational_span(Lf)
Quadratic space of dimension 5
  with isometry of finite order 1
  given by
  [1   0   0   0   0]
  [0   1   0   0   0]
  [0   0   1   0   0]
  [0   0   0   1   0]
  [0   0   0   0   1]

julia> typeof(Vf)
QuadSpaceWithIsom
```
"""
rational_span(Lf::ZZLatWithIsom) = quadratic_space_with_isometry(rational_span(lattice(Lf)), isometry(Lf))

@doc raw"""
    det(Lf::ZZLatWithIsom) -> QQFieldElem

Given a lattice with isometry $(L, f)$, return the determinant of the
underlying lattice $L$.

See [`det(::ZZLat)`](@ref).

# Examples
```jldoctest
julia> L = root_lattice(:A, 5);

julia> Lf = integer_lattice_with_isometry(L);

julia> det(Lf)
6
```
"""
det(Lf::ZZLatWithIsom) = det(lattice(Lf))

@doc raw"""
    scale(Lf::ZZLatWithIsom) -> QQFieldElem

Given a lattice with isometry $(L, f)$, return the scale of the underlying
lattice $L$.

See [`scale(::ZZLat)`](@ref).

# Examples
```jldoctest
julia> L = root_lattice(:A, 5);

julia> Lf = integer_lattice_with_isometry(L);

julia> scale(Lf)
1
```
"""
scale(Lf::ZZLatWithIsom) = scale(lattice(Lf))

@doc raw"""
    norm(Lf::ZZLatWithIsom) -> QQFieldElem

Given a lattice with isometry $(L, f)$, return the norm of the underlying
lattice $L$.

See [`norm(::ZZLat)`](@ref).

# Examples
```jldoctest
julia> L = root_lattice(:A, 5);

julia> Lf = integer_lattice_with_isometry(L);

julia> norm(Lf)
2
```
"""
norm(Lf::ZZLatWithIsom) = norm(lattice(Lf))

@doc raw"""
    is_positive_definite(Lf::ZZLatWithIsom) -> Bool

Given a lattice with isometry $(L, f)$, return whether the underlying
lattice $L$ is positive definite.

See [`is_positive_definite(::AbstractLat)`](@ref).

# Examples
```jldoctest
julia> L = root_lattice(:A, 5);

julia> Lf = integer_lattice_with_isometry(L);

julia> is_positive_definite(Lf)
true
```
"""
is_positive_definite(Lf::ZZLatWithIsom) = is_positive_definite(lattice(Lf))

@doc raw"""
    is_negative_definite(Lf::ZZLatWithIsom) -> Bool

Given a lattice with isometry $(L, f)$, return whether the underlying
lattice $L$ is negative definite.

See [`is_negative_definite(::AbstractLat)`](@ref).

# Examples
```jldoctest
julia> L = root_lattice(:A, 5);

julia> Lf = integer_lattice_with_isometry(L);

julia> is_negative_definite(Lf)
false
```
"""
is_negative_definite(Lf::ZZLatWithIsom) = is_negative_definite(lattice(Lf))

@doc raw"""
    is_definite(Lf::ZZLatWithIsom) -> Bool

Given a lattice with isometry $(L, f)$, return whether the underlying
lattice $L$ is definite.

See [`is_definite(::AbstractLat)`](@ref).

# Examples
```jldoctest
julia> L = root_lattice(:A, 5);

julia> Lf = integer_lattice_with_isometry(L);

julia> is_definite(Lf)
true
```
"""
is_definite(Lf::ZZLatWithIsom) = is_definite(lattice(Lf))

@doc raw"""
    minimum(Lf::ZZLatWithIsom) -> QQFieldElem

Given a positive definite lattice with isometry $(L, f)$, return the minimum
of the underlying lattice $L$.

See [`minimum(::ZZLat)`](@ref).

# Examples
```jldoctest
julia> L = root_lattice(:A, 5);

julia> Lf = integer_lattice_with_isometry(L);

julia> minimum(Lf)
2
```
"""
function minimum(Lf::ZZLatWithIsom)
  @req is_definite(Lf) "Underlying lattice must be definite"
  if rank(Lf) == 0
    return 0
  end
  return minimum(lattice(Lf))
end

@doc raw"""
    is_integral(Lf::ZZLatWithIsom) -> Bool

Given a lattice with isometry $(L, f)$, return whether the underlying lattice
$L$ is integral.

See [`is_integral(::AbstractLat)`](@ref).

# Examples
```jldoctest
julia> L = root_lattice(:A, 5);

julia> Lf = integer_lattice_with_isometry(L);

julia> is_integral(Lf)
true
```
"""
is_integral(Lf::ZZLatWithIsom) = is_integral(lattice(Lf))

@doc raw"""
    degree(Lf::ZZLatWithIsom) -> Int

Given a lattice with isometry $(L, f)$, return the degree of the underlying
lattice $L$.

See [`degree(::AbstractLat)`](@ref).

# Examples
```jldoctest
julia> L = root_lattice(:A, 5);

julia> Lf = integer_lattice_with_isometry(L);

julia> degree(Lf)
5
```
"""
degree(Lf::ZZLatWithIsom) = degree(lattice(Lf))

@doc raw"""
    is_even(Lf::ZZLatWithIsom) -> Bool

Given a lattice with isometry $(L, f)$, return whether the underlying lattice
$L$ is even.

See [`iseven(::ZZLat)`](@ref).

# Examples
```jldoctest
julia> L = root_lattice(:A, 5);

julia> Lf = integer_lattice_with_isometry(L);

julia> is_even(Lf)
true
```
"""
is_even(Lf::ZZLatWithIsom) = iseven(lattice(Lf))

@doc raw"""
    discriminant(Lf::ZZLatWithIsom) -> QQFieldElem

Given a lattice with isometry $(L, f)$, return the discriminant of the
underlying lattice $L$.

See [`discriminant(::AbstractLat)`](@ref).

# Examples
```jldoctest
julia> L = root_lattice(:A, 5);

julia> Lf = integer_lattice_with_isometry(L);

julia> discriminant(Lf) == det(Lf) == 6
true
```
"""
discriminant(Lf::ZZLatWithIsom) = discriminant(lattice(Lf))

@doc raw"""
    signature_tuple(Lf::ZZLatWithIsom) -> Tuple{Int, Int, Int}

Given a lattice with isometry $(L, f)$, return the signature tuple of the
underlying lattice $L$.

See [`signature_tuple(::ZZLat)`](@ref).

# Examples
```jldoctest
julia> L = root_lattice(:A, 5);

julia> Lf = integer_lattice_with_isometry(L);

julia> signature_tuple(Lf)
(5, 0, 0)
```
"""
signature_tuple(Lf::ZZLatWithIsom) = signature_tuple(lattice(Lf))

@doc raw"""
    is_primary_with_prime(Lf::ZZLatWithIsom) -> Bool, ZZRingElem

Given a lattice with isometry $(L, f)$, return whether $L$ is primary,
that is whether $L$ is integral and its discriminant group is a
$p$-group for some prime number $p$. In case it is, $p$ is also returned as
second output.

Note that for unimodular lattices, this function returns `(true, 1)`. If the
lattice is not primary, the second return value is `-1` by default.

# Examples
```jldoctest
julia> L = root_lattice(:A, 5);

julia> Lf = integer_lattice_with_isometry(L);

julia> is_primary_with_prime(Lf)
(false, -1)

julia> genus(Lf)
Genus symbol for integer lattices
Signatures: (5, 0, 0)
Local symbols:
  Local genus symbol at 2: 1^-4 2^1_7
  Local genus symbol at 3: 1^-4 3^1
```
"""
is_primary_with_prime(Lf::ZZLatWithIsom) = is_primary_with_prime(lattice(Lf))

@doc raw"""
    is_primary(Lf::ZZLatWithIsom, p::IntegerUnion) -> Bool

Given a lattice with isometry $(L, f)$ and a prime number $p$,
return whether $L$ is $p$-primary, that is whether its discriminant group
is a $p$-group.

# Examples
```jldoctest
julia> L = root_lattice(:A, 6);

julia> Lf = integer_lattice_with_isometry(L);

julia> is_primary(Lf, 7)
true

julia> genus(Lf)
Genus symbol for integer lattices
Signatures: (6, 0, 0)
Local symbols:
  Local genus symbol at 2: 1^6
  Local genus symbol at 7: 1^-5 7^-1
```
"""
is_primary(Lf::ZZLatWithIsom, p::IntegerUnion) = is_primary(lattice(Lf), p)

@doc raw"""
    is_unimodular(Lf::ZZLatWithIsom) -> Bool

Given a lattice with isometry $(L, f)$, return whether `$L$ is unimodular,
that is whether its discriminant group is trivial.

# Examples
```jldoctest
julia> L = root_lattice(:E, 8);

julia> Lf = integer_lattice_with_isometry(L);

julia> is_unimodular(Lf)
true

julia> genus(Lf)
Genus symbol for integer lattices
Signatures: (8, 0, 0)
Local symbol:
  Local genus symbol at 2: 1^8
```
"""
is_unimodular(Lf::ZZLatWithIsom) = is_unimodular(lattice(Lf))

@doc raw"""
    is_elementary_with_prime(Lf::ZZLatWithIsom) -> Bool, ZZRingElem

Given a lattice with isometry $(L, f)$, return whether $L$ is elementary, that
is whether $L$ is integral and its discriminant group is an elemenentary
$p$-group for some prime number $p$. In case it is, $p$ is also returned as
second output.

Note that for unimodular lattices, this function returns `(true, 1)`. If the
lattice is not elementary, the second return value is `-1` by default.

# Examples
```jldoctest
julia> L = root_lattice(:A, 7);

julia> Lf = integer_lattice_with_isometry(L);

julia> is_elementary_with_prime(Lf)
(false, -1)

julia> is_primary(Lf, 2)
true

julia> genus(Lf)
Genus symbol for integer lattices
Signatures: (7, 0, 0)
Local symbol:
  Local genus symbol at 2: 1^6 8^1_7
```
"""
is_elementary_with_prime(Lf::ZZLatWithIsom) = is_elementary_with_prime(lattice(Lf))

@doc raw"""
    is_elementary(Lf::ZZLatWithIsom, p::IntegerUnion) -> Bool

Given a lattice with isometry $(L, f)$ and a prime number $p$, return whether
$L$ is $p$-elementary, that is whether its discriminant group is an elementary
$p$-group.

# Examples
```jldoctest
julia> L = root_lattice(:E, 7);

julia> Lf = integer_lattice_with_isometry(L);

julia> is_elementary(Lf, 3)
false

julia> is_elementary(Lf, 2)
true

julia> genus(Lf)
Genus symbol for integer lattices
Signatures: (7, 0, 0)
Local symbol:
  Local genus symbol at 2: 1^6 2^1_7
```
"""
is_elementary(Lf::ZZLatWithIsom, p::IntegerUnion) = is_elementary(lattice(Lf), p)

###############################################################################
#
#  Constructors
#
###############################################################################

@doc raw"""
    integer_lattice_with_isometry(
      L::ZZLat,
      f::QQMatrix;
      check::Bool=true,
      ambient_representation=true
    ) -> ZZLatWithIsom

Given a $\mathbb Z$-lattice $L$ and a matrix $f$, if $f$ defines an isometry
of $L$ of order $n$, return the corresponding lattice with isometry pair
$(L, f)$.

If `ambient_representation` is set to `true`, $f$ is considered as an isometry
of the ambient space of $L$ and the induced isometry on $L$ is automatically
computed as long as $f$ preserves $L$.

Otherwise, an isometry of the ambient space of $L$ is constructed, setting the
identity on the complement of the rational span of $L$ if it is not of full
rank.

# Examples

The way we construct the lattice can have an influence on the isometry of the
ambient space we store. Indeed, if one mentions an isometry of the lattice,
this isometry will be extended by the identity on the orthogonal complement
of the rational span of the lattice. In the following example, `Lf` and `Lf2`
are the same object, but the isometry of their ambient space stored are
different (one has order 2, the other one is the identity).

```jldoctest
julia> B = matrix(QQ, 3, 5, [1 0 0 0 0;
                             0 0 1 0 1;
                             0 0 0 1 0]);

julia> G = matrix(QQ, 5, 5, [ 2 -1  0  0  0;
                             -1  2 -1  0  0;
                              0 -1  2 -1  0;
                              0  0 -1  2 -1;
                              0  0  0 -1  2]);

julia> L = integer_lattice(B; gram = G);

julia> f = matrix(QQ, 5, 5, [ 1  0  0  0  0;
                             -1 -1 -1 -1 -1;
                              0  0  0  0  1;
                              0  0  0  1  0;
                              0  0  1  0  0]);

julia> Lf = integer_lattice_with_isometry(L, f)
Integer lattice of rank 3 and degree 5
  with isometry of finite order 1
  given by
  [1   0   0]
  [0   1   0]
  [0   0   1]

julia> ambient_isometry(Lf)
[ 1    0    0    0    0]
[-1   -1   -1   -1   -1]
[ 0    0    0    0    1]
[ 0    0    0    1    0]
[ 0    0    1    0    0]

julia> Lf2 = integer_lattice_with_isometry(L, isometry(Lf); ambient_representation=false)
Integer lattice of rank 3 and degree 5
  with isometry of finite order 1
  given by
  [1   0   0]
  [0   1   0]
  [0   0   1]

julia> ambient_isometry(Lf2)
[1   0   0   0   0]
[0   1   0   0   0]
[0   0   1   0   0]
[0   0   0   1   0]
[0   0   0   0   1]
```
"""
function integer_lattice_with_isometry(
    L::ZZLat,
    f::QQMatrix;
    check::Bool=true,
    ambient_representation::Bool=true
  )
  if rank(L) == 0
    Vf = quadratic_space_with_isometry(ambient_space(L))
    return ZZLatWithIsom(Vf, L, matrix(QQ, 0, 0, []), -1)
  end

  if check
    @req det(f) != 0 "f is not invertible"
  end

  if ambient_representation
    f_ambient = f
    f = restrict_to_lattice(L, f; check)
  else
    f_ambient = extend_to_ambient_space(L, f; check)
  end
  Vf = quadratic_space_with_isometry(ambient_space(L), f_ambient; check)

  n = multiplicative_order(f)

  if check
    @hassert :ZZLatWithIsom 1 basis_matrix(L)*f_ambient == f*basis_matrix(L)
  end

  return ZZLatWithIsom(Vf, L, f, n)
end

@doc raw"""
    integer_lattice_with_isometry(L::ZZLat; neg::Bool=false) -> ZZLatWithIsom

Given a $\mathbb Z$-lattice $L$ return the lattice with isometry pair $(L, f)$,
where $f$ corresponds to the identity mapping of $L$.

If `neg` is set to `true`, then the isometry $f$ is negative the identity of
$L$.

# Examples
```jldoctest
julia> L = root_lattice(:A, 5);

julia> Lf = integer_lattice_with_isometry(L; neg=true)
Integer lattice of rank 5 and degree 5
  with isometry of finite order 2
  given by
  [-1    0    0    0    0]
  [ 0   -1    0    0    0]
  [ 0    0   -1    0    0]
  [ 0    0    0   -1    0]
  [ 0    0    0    0   -1]
```
"""
function integer_lattice_with_isometry(L::ZZLat; neg::Bool=false)
  d = degree(L)
  f = identity_matrix(QQ, d)
  if neg
    f = -f
  end
  return integer_lattice_with_isometry(L, f; check=false)
end

@doc raw"""
    lattice(Vf::QuadSpaceWithIsom) -> ZZLatWithIsom

Given a quadratic space with isometry $(V, f)$, return the full rank lattice
$L$ in $V$ with basis the standard basis, together with the induced action of
$f$ on $L$.

# Examples
```jldoctest
julia> V = quadratic_space(QQ, QQ[2 -1; -1 2])
Quadratic space of dimension 2
  over rational field
with gram matrix
[ 2   -1]
[-1    2]

julia> f = matrix(QQ, 2, 2, [1 1; 0 -1])
[1    1]
[0   -1]

julia> Vf = quadratic_space_with_isometry(V, f)
Quadratic space of dimension 2
  with isometry of finite order 2
  given by
  [1    1]
  [0   -1]

julia> Lf = lattice(Vf)
Integer lattice of rank 2 and degree 2
  with isometry of finite order 2
  given by
  [1    1]
  [0   -1]
```
"""
lattice(Vf::QuadSpaceWithIsom) = ZZLatWithIsom(Vf, lattice(space(Vf)), isometry(Vf), order_of_isometry(Vf))

@doc raw"""
    lattice(
      Vf::QuadSpaceWithIsom,
      B::MatElem{<:RationalUnion};
      isbasis::Bool=true,
      check::Bool=true
    ) -> ZZLatWithIsom

Given a quadratic space with isometry $(V, f)$ and a matrix $B$ generating a
lattice $L$ in $V$, if $L$ is preserved under the action of $f$, return the
lattice with isometry $(L, f_L)$ where $f_L$ is induced by the action of $f$
on $L$.

# Examples
```jldoctest
julia> V = quadratic_space(QQ, QQ[ 2 -1  0  0  0;
                                  -1  2 -1  0  0;
                                   0 -1  2 -1  0;
                                   0  0 -1  2 -1;
                                   0  0  0 -1  2]);

julia> f = matrix(QQ, 5, 5, [ 1  0  0  0  0;
                             -1 -1 -1 -1 -1;
                              0  0  0  0  1;
                              0  0  0  1  0;
                              0  0  1  0  0]);

julia> Vf = quadratic_space_with_isometry(V, f);

julia> B = matrix(QQ, 3, 5,[1 0 0 0 0;
                            0 0 1 0 1;
                            0 0 0 1 0])
[1   0   0   0   0]
[0   0   1   0   1]
[0   0   0   1   0]

julia> lattice(Vf, B)
Integer lattice of rank 3 and degree 5
  with isometry of finite order 1
  given by
  [1   0   0]
  [0   1   0]
  [0   0   1]
```
"""
function lattice(
    Vf::QuadSpaceWithIsom,
    B::MatElem{<:RationalUnion};
    isbasis::Bool=true,
    check::Bool=true
  )
  L = lattice(space(Vf), B; isbasis, check)
  fB = restrict_to_lattice(L, isometry(Vf); check)
  n = is_zero(fB) ? -1 : multiplicative_order(fB)
  return ZZLatWithIsom(Vf, L, fB, n)
end

@doc raw"""
    lattice_in_same_ambient_space(
      L::ZZLatWithIsom,
      B::MatElem;
      check::Bool=true
    ) -> ZZLatWithIsom

Given a lattice with isometry $(L, f)$ and a matrix $B$ whose rows define a
free system of vectors in the ambient space $V$ of $L$, if the lattice $M$ in
$V$ defined by $B$ is preserved under the fixed isometry $g$ of $V$ inducing
$f$ on $L$, return the lattice with isometry pair $(M, f_M)$ where $f_M$ is
induced by the action of $g$ on $M$.

# Examples
```jldoctest
julia> L = root_lattice(:A, 5);

julia> f = matrix(QQ, 5, 5, [ 1  0  0  0  0;
                             -1 -1 -1 -1 -1;
                              0  0  0  0  1;
                              0  0  0  1  0;
                              0  0  1  0  0]);

julia> Lf = integer_lattice_with_isometry(L, f);

julia> B = matrix(QQ, 3, 5,[1 0 0 0 0;
                            0 0 1 0 1;
                            0 0 0 1 0])
[1   0   0   0   0]
[0   0   1   0   1]
[0   0   0   1   0]

julia> I = lattice_in_same_ambient_space(Lf, B)
Integer lattice of rank 3 and degree 5
  with isometry of finite order 1
  given by
  [1   0   0]
  [0   1   0]
  [0   0   1]

julia> ambient_space(I) === ambient_space(Lf)
true
```
"""
function lattice_in_same_ambient_space(
    L::ZZLatWithIsom,
    B::MatElem;
    check::Bool=true
  )
  @req !check || (rank(B) == nrows(B)) "The rows of B must define a free system of vectors"
  Vf = ambient_space(L)
  return lattice(Vf, B; check)
end

###############################################################################
#
#  Operations on lattices with isometry
#
###############################################################################

@doc raw"""
    orthogonal_submodule(
      Lf::ZZLatWithIsom,
      B::QQMatrix;
      check::Bool=true,
    ) -> ZZLatWithIsom

Given a lattice with isometry $(L, f)$ and a matrix $B$ with rational entries
defining an $f$-stable sublattice of $L$, return the largest submodule of $L$
orthogonal to each row of $B$, equipped with the induced action from $f$.

If `check` is set to false, the function does not check whether ``B`` and its
orthogonal complement are ``f``-stable.

# Examples
```jldoctest
julia> L = root_lattice(:A, 5);

julia> f = matrix(QQ, 5, 5, [ 1  0  0  0  0;
                             -1 -1 -1 -1 -1;
                              0  0  0  0  1;
                              0  0  0  1  0;
                              0  0  1  0  0]);

julia> Lf = integer_lattice_with_isometry(L, f);

julia> B = matrix(QQ, 3, 5,[1 0 0 0 0;
                            0 0 1 0 1;
                            0 0 0 1 0])
[1   0   0   0   0]
[0   0   1   0   1]
[0   0   0   1   0]

julia> orthogonal_submodule(Lf, B)
Integer lattice of rank 2 and degree 5
  with isometry of finite order 2
  given by
  [-1    0]
  [ 0   -1]
```
"""
function orthogonal_submodule(
  Lf::ZZLatWithIsom,
  B::QQMatrix;
  check=true,
)
  @req ncols(B) == degree(Lf) "The rows of B should represent vectors in the ambient space of Lf"
  B2 = basis_matrix(orthogonal_submodule(lattice(Lf), B))
  return lattice_in_same_ambient_space(Lf, B2; check)
end

@doc raw"""
    rescale(Lf::ZZLatWithIsom, a::RationalUnion) -> ZZLatWithIsom

Given a lattice with isometry $(L, f)$ and a rational number $a$, return the
lattice with isometry $(L(a), f)$.

See [`rescale(::ZZLat, ::RationalUnion)`](@ref).

# Examples
```jldoctest
julia> L = root_lattice(:A, 5)
Integer lattice of rank 5 and degree 5
with gram matrix
[ 2   -1    0    0    0]
[-1    2   -1    0    0]
[ 0   -1    2   -1    0]
[ 0    0   -1    2   -1]
[ 0    0    0   -1    2]

julia> f = matrix(QQ, 5, 5, [ 1  0  0  0  0;
                             -1 -1 -1 -1 -1;
                              0  0  0  0  1;
                              0  0  0  1  0;
                              0  0  1  0  0]);

julia> Lf = integer_lattice_with_isometry(L, f)
Integer lattice of rank 5 and degree 5
  with isometry of finite order 2
  given by
  [ 1    0    0    0    0]
  [-1   -1   -1   -1   -1]
  [ 0    0    0    0    1]
  [ 0    0    0    1    0]
  [ 0    0    1    0    0]

julia> Lf2 = rescale(Lf, 1//2)
Integer lattice of rank 5 and degree 5
  with isometry of finite order 2
  given by
  [ 1    0    0    0    0]
  [-1   -1   -1   -1   -1]
  [ 0    0    0    0    1]
  [ 0    0    0    1    0]
  [ 0    0    1    0    0]

julia> lattice(Lf2)
Integer lattice of rank 5 and degree 5
with gram matrix
[    1   -1//2       0       0       0]
[-1//2       1   -1//2       0       0]
[    0   -1//2       1   -1//2       0]
[    0       0   -1//2       1   -1//2]
[    0       0       0   -1//2       1]
```
"""
function rescale(Lf::ZZLatWithIsom, a::RationalUnion; cached::Bool=false)
  return lattice(rescale(ambient_space(Lf), a; cached), basis_matrix(Lf); check=false)
end

@doc raw"""
    ^(Lf::ZZLatWithIsom, n::Int) -> ZZLatWithIsom

Given a lattice with isometry $(L, f)$ and an integer $n$, return the pair
$(L, f^n)$.

# Examples
```jldoctest
julia> L = root_lattice(:A, 5);

julia> f = matrix(QQ, 5, 5, [ 1  0  0  0  0;
                             -1 -1 -1 -1 -1;
                              0  0  0  0  1;
                              0  0  0  1  0;
                              0  0  1  0  0]);

julia> Lf = integer_lattice_with_isometry(L, f)
Integer lattice of rank 5 and degree 5
  with isometry of finite order 2
  given by
  [ 1    0    0    0    0]
  [-1   -1   -1   -1   -1]
  [ 0    0    0    0    1]
  [ 0    0    0    1    0]
  [ 0    0    1    0    0]

julia> Lf^0
Integer lattice of rank 5 and degree 5
  with isometry of finite order 1
  given by
  [1   0   0   0   0]
  [0   1   0   0   0]
  [0   0   1   0   0]
  [0   0   0   1   0]
  [0   0   0   0   1]
```
"""
function Base.:^(Lf::ZZLatWithIsom, n::Int)
  return lattice(ambient_space(Lf)^n, basis_matrix(Lf); check=false)
end

@doc raw"""
    dual(Lf::ZZLatWithIsom) -> ZZLatWithIsom

Given a lattice with isometry $(L, f)$ inside the space $(V, \Phi)$, such that
$f$ is induced by an isometry $g$ of $(V, \Phi)$, return the lattice with
isometry $(L^{\vee}, h)$ where $L^{\vee}$ is the dual of $L$ in $(V, \Phi)$
and $h$ is induced by $g$.

See [`dual(::AbstractLat)`](@ref).

# Examples
```jldoctest
julia> L = root_lattice(:A, 5);

julia> f = matrix(QQ, 5, 5, [ 1  0  0  0  0;
                             -1 -1 -1 -1 -1;
                              0  0  0  0  1;
                              0  0  0  1  0;
                              0  0  1  0  0]);

julia> Lf = integer_lattice_with_isometry(L, f)
Integer lattice of rank 5 and degree 5
  with isometry of finite order 2
  given by
  [ 1    0    0    0    0]
  [-1   -1   -1   -1   -1]
  [ 0    0    0    0    1]
  [ 0    0    0    1    0]
  [ 0    0    1    0    0]

julia> Lfv = dual(Lf)
Integer lattice of rank 5 and degree 5
  with isometry of finite order 2
  given by
  [1   -1   0   0   0]
  [0   -1   0   0   0]
  [0   -1   0   0   1]
  [0   -1   0   1   0]
  [0   -1   1   0   0]

julia> ambient_space(Lfv) == ambient_space(Lf)
true
```
"""
function dual(Lf::ZZLatWithIsom)
  @req is_integral(Lf) "Underlying lattice must be integral"
  return lattice_in_same_ambient_space(Lf, basis_matrix(dual(lattice(Lf))); check=false)
end

@doc raw"""
    lll(Lf::ZZLatWithIsom) -> ZZLatWithIsom

Given a lattice with isometry $(L, f)$, return the same lattice with isometry
with a different basis matrix for $L$ obtained by performing an LLL-reduction
on the associated basis matrix of $L$.

Note that matrix representing the action of $f$ on $L$ changes but the global
action on the ambient space of $L$ stays the same.

See [`lll(::ZZLat)`](@ref).

# Examples
```jldoctest
julia> L = root_lattice(:A, 5);

julia> f = matrix(QQ, 5, 5, [ 1  0  0  0  0;
                             -1 -1 -1 -1 -1;
                              0  0  0  0  1;
                              0  0  0  1  0;
                              0  0  1  0  0]);

julia> Lf = integer_lattice_with_isometry(L, f)
Integer lattice of rank 5 and degree 5
  with isometry of finite order 2
  given by
  [ 1    0    0    0    0]
  [-1   -1   -1   -1   -1]
  [ 0    0    0    0    1]
  [ 0    0    0    1    0]
  [ 0    0    1    0    0]

julia> Lf2 = lll(Lf)
Integer lattice of rank 5 and degree 5
  with isometry of finite order 2
  given by
  [ 1    0    0    0    0]
  [-1    0    0    0   -1]
  [-1    0    0   -1    0]
  [-1    0   -1    0    0]
  [-1   -1    0    0    0]

julia> ambient_space(Lf2) == ambient_space(Lf)
true
```
"""
function lll(Lf::ZZLatWithIsom; same_ambient::Bool=true)
  L2 = lll(lattice(Lf); same_ambient)
  if same_ambient
    return lattice_in_same_ambient_space(Lf, basis_matrix(L2); check=false)
  else
    return integer_lattice_with_isometry(L2, isometry(Lf); check=false, ambient_representation=false)
  end
end

@doc raw"""
    direct_sum(
      x::Union{Vector{ZZLatWithIsom}, Vararg{ZZLatWithIsom}
    ) -> ZZLatWithIsom, Vector{AbstractSpaceMor}, Vector{AbstractSpaceMor}

Given a finite collection of lattices with isometries
$(L_1, f_1), \ldots, (L_n, f_n)$, return the lattice with isometry $(L, f)$
together with the embeddings of lattices $L_i \to L$ and the projections, of
$\mathbb{Z}$-modules, $L\to L_i$.
Here $L$ is the direct sum of lattices $L := L_1 \oplus \ldots \oplus L_n$ and
$f$ is the isometry of $L$ induced by the diagonal actions of the $f_i$'s.

# Examples
```jldoctest
julia> L = root_lattice(:A, 5);

julia> f = matrix(QQ, 5, 5, [ 1  0  0  0  0;
                             -1 -1 -1 -1 -1;
                              0  0  0  0  1;
                              0  0  0  1  0;
                              0  0  1  0  0]);

julia> g = matrix(QQ, 5, 5, [1  1  1  1  1;
                             0 -1 -1 -1 -1;
                             0  1  0  0  0;
                             0  0  1  0  0;
                             0  0  0  1  0]);

julia> Lf = integer_lattice_with_isometry(L, f)
Integer lattice of rank 5 and degree 5
  with isometry of finite order 2
  given by
  [ 1    0    0    0    0]
  [-1   -1   -1   -1   -1]
  [ 0    0    0    0    1]
  [ 0    0    0    1    0]
  [ 0    0    1    0    0]

julia> Lg = integer_lattice_with_isometry(L, g)
Integer lattice of rank 5 and degree 5
  with isometry of finite order 5
  given by
  [1    1    1    1    1]
  [0   -1   -1   -1   -1]
  [0    1    0    0    0]
  [0    0    1    0    0]
  [0    0    0    1    0]

julia> Lh, _, _ = direct_sum(Lf, Lg);

julia> Lh
Integer lattice of rank 10 and degree 10
  with isometry of finite order 10
  given by
  [ 1    0    0    0    0   0    0    0    0    0]
  [-1   -1   -1   -1   -1   0    0    0    0    0]
  [ 0    0    0    0    1   0    0    0    0    0]
  [ 0    0    0    1    0   0    0    0    0    0]
  [ 0    0    1    0    0   0    0    0    0    0]
  [ 0    0    0    0    0   1    1    1    1    1]
  [ 0    0    0    0    0   0   -1   -1   -1   -1]
  [ 0    0    0    0    0   0    1    0    0    0]
  [ 0    0    0    0    0   0    0    1    0    0]
  [ 0    0    0    0    0   0    0    0    1    0]
```
"""
function direct_sum(x::Vector{ZZLatWithIsom}; cached=false)
  Vf, inj, proj = direct_sum(ambient_space.(x); cached)
  Bs = block_diagonal_matrix(basis_matrix.(x))
  return lattice(Vf, Bs; check=false), inj, proj
end

direct_sum(x::Vararg{ZZLatWithIsom}; cached=false) = direct_sum(collect(x);cached)

###############################################################################
#
#  Equality and hash
#
###############################################################################

function Base.:(==)(L1::ZZLatWithIsom, L2::ZZLatWithIsom)
  ambient_space(L1) == ambient_space(L2) || return false
  return lattice(L1) == lattice(L2)
end

function Base.hash(L::ZZLatWithIsom, u::UInt)
  u = Base.hash(ambient_space(L), u)
  return Base.hash(lattice(L), u)
end

###############################################################################
#
#  Hermitian structure
#
###############################################################################

@doc raw"""
    is_of_hermitian_type(Lf::ZZLatWithIsom) -> Bool

Given a lattice with isometry $(L, f)$, return whether the minimal polynomial
of the underlying isometry $f$ is irreducible and the associated order is
maximal.

Note that if $(L, f)$ is of hermitian type with $f$ of minimal polynomial
$\chi$, then $L$ can be seen as a hermitian lattice over the order
$\mathbb{Z}[\chi]$.

See [`is_maximal(::AbsNumFieldOrder)`](@ref).

# Examples
```jldoctest
julia> L = root_lattice(:A, 5);

julia> f = matrix(QQ, 5, 5, [1  1  1  1  1;
                             0 -1 -1 -1 -1;
                             0  1  0  0  0;
                             0  0  1  0  0;
                             0  0  0  1  0]);

julia> Lf = integer_lattice_with_isometry(L, f)
Integer lattice of rank 5 and degree 5
  with isometry of finite order 5
  given by
  [1    1    1    1    1]
  [0   -1   -1   -1   -1]
  [0    1    0    0    0]
  [0    0    1    0    0]
  [0    0    0    1    0]

julia> is_of_hermitian_type(Lf)
false

julia> is_of_hermitian_type(coinvariant_lattice(Lf))
true
```
"""
@attr Bool function is_of_hermitian_type(Lf::ZZLatWithIsom)
  @req rank(Lf) > 0 "Underlying lattice must have positive rank"
  chi = minimal_polynomial(Lf)
  !is_irreducible(chi) && return false
  is_finite(order_of_isometry(Lf)) && return true
  E = equation_order(number_field(chi; cached=false)[1])
  return is_maximal(E)
end

@doc raw"""
    hermitian_structure(Lf::ZZLatWithIsom) -> HermLat

Given a lattice with isometry $(L, f)$ such that the minimal polynomial of the
underlying isometry $f$ is irreducible, return the hermitian structure of the
underlying lattice $L$ over the equation order of the minimal polynomial of
$f$.

If it exists, the hermitian structure is stored. For now, we only cover the
case where the equation order is maximal (which is always the case when the
order is finite, for instance, since the minimal polynomial is cyclotomic).

# Examples
```jldoctest herm_struct
julia> L = root_lattice(:A, 5);

julia> f = matrix(QQ, 5, 5, [1  1  1  1  1;
                             0 -1 -1 -1 -1;
                             0  1  0  0  0;
                             0  0  1  0  0;
                             0  0  0  1  0]);

julia> Lf = integer_lattice_with_isometry(L, f);

julia> M = coinvariant_lattice(Lf)
Integer lattice of rank 4 and degree 5
  with isometry of finite order 5
  given by
  [-1   -1   -1   -1]
  [ 1    0    0    0]
  [ 0    1    0    0]
  [ 0    0    1    0]

julia> H = hermitian_structure(M)
Hermitian lattice of rank 1 and degree 1
  over maximal order
    of relative number field with defining polynomial t^2 - (z_5 + 1//z_5)*t + 1
      over maximal real subfield of cyclotomic field of order 5
  with pseudo-basis
    (1, <1>//1)
    (z_5, <1>//1)
```

Note that one can access the map used for the restriction of scalars between
$M$ and its hermitian structure $H$. This is a map between the associated
quadratic/hermitian spaces.

```jldoctest herm_struct
julia> res = get_attribute(M, :transfer_data)
Map of change of scalars
  from quadratic space of dimension 4
  to hermitian space of dimension 1

julia> M2, f2 = trace_lattice_with_isometry(H, res)
(Integer lattice of rank 4 and degree 4, [-1 -1 -1 -1; 1 0 0 0; 0 1 0 0; 0 0 1 0])

julia> genus(M) == genus(M2) # One class in this genus, so they are isometric
true

julia> f2 == isometry(M)
true
```
"""
@attr HermLat function hermitian_structure(Lf::ZZLatWithIsom)
  @req is_of_hermitian_type(Lf) "Lf is not of hermitian type"
  f = isometry(Lf)

  H, res = hermitian_structure_with_transfer_data(lattice(Lf), f; ambient_representation=false)

  set_attribute!(Lf, :transfer_data, res)
  return H
end

###############################################################################
#
#  Discriminant actions
#
###############################################################################

@doc raw"""
    discriminant_group(Lf::ZZLatWithIsom) -> TorQuadModule, AutomorphismGroupElem
    discriminant_group(::Type{TorQuadModuleWithIsom}, Lf::ZZLatWithIsom) -> TorQuadModuleWithIsom

Given an integral lattice with isometry $(L, f)$, return the discriminant group
$D_L$ of the underlying lattice $L$ as well as the image $D_f$ of the
underlying isometry $f$ inside $O(D_L)$.

See [`discriminant_group(::ZZLat)`](@ref).

Setting as first argument`TorQuadModuleWithIsom`, return the pair $(D_L, D_f)$
as an instance of [`TorQuadModuleWithIsom`](@ref).

# Examples
```jldoctest
julia> L = root_lattice(:A, 5);

julia> f = matrix(QQ, 5, 5, [1  1  1  1  1;
                             0 -1 -1 -1 -1;
                             0  1  0  0  0;
                             0  0  1  0  0;
                             0  0  0  1  0]);

julia> Lf = integer_lattice_with_isometry(L, f);

julia> qL, qf = discriminant_group(Lf)
(Finite quadratic module: Z/6 -> Q/2Z, [1])

julia> qL
Finite quadratic module
  over integer ring
Abelian group: Z/6
Bilinear value module: Q/Z
Quadratic value module: Q/2Z
Gram matrix quadratic form:
[5//6]

julia> qf
Isometry of
  finite quadratic module: Z/6 -> Q/2Z
with matrix representation
  [1]

julia> f = matrix(QQ, 5, 5, [ 1  0  0  0  0;
                             -1 -1 -1 -1 -1;
                              0  0  0  0  1;
                              0  0  0  1  0;
                              0  0  1  0  0]);

julia> Lf = integer_lattice_with_isometry(L, f);

julia> discriminant_group(Lf)[2]
Isometry of
  finite quadratic module: Z/6 -> Q/2Z
with matrix representation
  [5]

julia> discriminant_group(TorQuadModuleWithIsom, Lf)
Finite quadratic module of order 6
  with 1 generator
  with isometry given by
  [5]
```
"""
function discriminant_group(Lf::ZZLatWithIsom)
  @req is_integral(Lf) "Underlying lattice must be integral"
  L = lattice(Lf)
  f = ambient_isometry(Lf)
  q = discriminant_group(L)
<<<<<<< HEAD
  
  _f = hom(q, q, elem_type(q)[q(lift(t)*f) for t in gens(q)])
  fq = gens(Oscar._orthogonal_group(q, TorQuadModuleMap[_f]; check=false))[1]
=======
  f = hom(q, q, elem_type(q)[q(lift(t)*f) for t in gens(q)])
  fq = gens(Oscar._orthogonal_group(q, ZZMatrix[matrix(f)]; check=false))[1]
>>>>>>> 53b9e9fc
  return q, fq
end

function discriminant_group(::Type{TorQuadModuleWithIsom}, Lf::ZZLatWithIsom)
  @req is_integral(Lf) "Underlying lattice must be integral"
  L = lattice(Lf)
  f = ambient_isometry(Lf)
  q = discriminant_group(L)
  fq = hom(q, q, elem_type(q)[q(lift(t)*f) for t in gens(q)])
  return TorQuadModuleWithIsom(q, fq)
end

@doc raw"""
    discriminant_representation(
      L::ZZLat,
      G::MatrixGroup;
      ambient_representation::Bool=true,
      full::Bool=true,
      check::Bool=true,
    ) -> GAPGroupHomomorphism

Given an integer lattice $L$ and a group $G$ of isometries of $L$, return the
orthogonal representation $\pi\colon G\to O(D_L)$ of $G$ on the discriminant
group $D_L$ of $L$.

If `ambient_representation` is set to `true`, then the isometries in $G$ are
considered as matrix representation of their action on the standard basis of
the ambient space of $L$. Otherwise, they are considered as matrix
representation of their action on the basis matrix of $L$.

If `full` is set to `false`, return the corestriction of $\pi$ to its image.

See [`discriminant_group(::ZZLat)`](@ref).
"""
function discriminant_representation(
    L::ZZLat,
    G::MatrixGroup;
    ambient_representation::Bool=true,
    full::Bool=true,
    check::Bool=true,
  )
  @req !check || is_isometry_group(L, G, ambient_representation) "G does not define a group of isometries of L"
  
  if !ambient_representation
    _G = extend_to_ambient_space(L, G; check=false)
  else 
    _G = G
  end
  q = discriminant_group(L)
  imag_lis_map = TorQuadModuleMap[]
  geneG = gens(_G)
  for g in geneG
    mg = matrix(g)
    push!(imag_lis_map, hom(q, q, TorQuadModuleElem[q(lift(a)*mg) for a in gens(q)]))
  end
  if full
    Oq = orthogonal_group(q)
    imag_lis = elem_type(Oq)[Oq(f; check=false) for f in imag_lis_map]
  else
    Oq = Oscar._orthogonal_group(q, imag_lis_map; check=false)
    imag_lis = gens(Oq)
  end
  return hom(G, Oq, imag_lis; check=false)
end

@doc raw"""
    is_stable_isometry(Lf::ZZLatWithIsom) -> Bool

Given an integral $\mathbb{Z}$-lattice with isometry ``(L, f)``, return
whether the isometry ``f`` acts trivially on the discriminant group of ``L``.

# Examples
```jldoctest
julia> A2 = root_lattice(:A, 2);

julia> f = matrix(QQ, 2, 2, [0 -1; 1 1]);

julia> Lf = integer_lattice_with_isometry(A2, f);

julia> is_stable_isometry(Lf)
false
```
"""
function is_stable_isometry(Lf::ZZLatWithIsom)
  L = lattice(Lf)
  f = ambient_isometry(Lf)
  q = discriminant_group(L)
  f = hom(q, q, elem_type(q)[q(lift(t)*f) for t in gens(q)])
  return is_one(matrix(f))
end

@doc raw"""
    stable_subgroup(
      L::ZZLat,
      G::MatrixGroup;
      ambient_representation::Bool=true,
      check::Bool=true,
    ) -> MatrixGroup, GAPGroupHomomorphism

Given an integer lattice $L$ and a group $G$ of isometries of $L$, return the
kernel $G^\#$ of the orthogonal representation $G\to O(D_L)$ of $G$ on the
discriminant group $D_L$ of $L$, together with embedding $G^\# \to G$.

If `ambient_representation` is set to `true`, then the isometries in $G$ are
considered as matrix representation of their action on the standard basis of
the ambient space of $L$. Otherwise, they are considered as matrix
representation of their action on the basis matrix of $L$.

See [`discriminant_representation`](@ref).

# Examples
```jldoctest
julia> A4 = root_lattice(:A,4);

julia> OA4 = isometry_group(A4);

julia> H, _ = stable_subgroup(A4, OA4)
(Matrix group of degree 4 over QQ, Hom: H -> OA4)

julia> index(OA4, H)
2
```
"""
function stable_subgroup(
    L::ZZLat,
    G::MatrixGroup;
    ambient_representation::Bool=true,
    check::Bool=true,
  )
  if check
    @req is_isometry_group(L, G, ambient_representation) "Group does not define a group of isometries of the lattice"
  end
  discL = discriminant_representation(L, G; ambient_representation, check=false, full=false)
  return kernel(discL)
end

@doc raw"""
    image_centralizer_in_Oq(
      Lf::ZZLatWithIsom
      ) -> AutomorphismGroup{TorQuadModule}, GAPGroupHomomorphism

Given an integral lattice with isometry $(L, f)$, return the image $G_L$ in
$O(D_L, D_f)$ of the centralizer $O(L, f)$ of $f$ in $O(L)$. Here $D_L$
denotes the discriminant group of $L$ and $D_f$ is the isometry of
$D_L$ induced by $f$.

See [`discriminant_group(::ZZLat)`](@ref).

# Examples
```jldoctest
julia> L = root_lattice(:A, 2);

julia> f = matrix(QQ, 2, 2, [1 1; 0 -1]);

julia> Lf = integer_lattice_with_isometry(L, f);

julia> G, _ = image_centralizer_in_Oq(Lf);

julia> order(G)
2
```
"""
function image_centralizer_in_Oq(Lf::ZZLatWithIsom; _local::Bool=false)
  @req is_integral(Lf) "Underlying lattice must be integral"
  n = order_of_isometry(Lf)
  L = lattice(Lf)
  f = isometry(Lf)
  chi = minpoly(Lf)
  T = Tuple{AutomorphismGroup{TorQuadModule}, GAPGroupHomomorphism{AutomorphismGroup{TorQuadModule}, AutomorphismGroup{TorQuadModule}}}
  
  if _local 
    return get_attribute!(Lf, :image_centralizer_in_Oq_local) do
      qL,fqL = discriminant_group(Lf)
      OqL = orthogonal_group(qL)
      C = centralizer(OqL, OqL(matrix(fqL)))
      return C
    end::T
  end
  
  return get_attribute!(Lf, :image_centralizer_in_Oq) do
    if is_unimodular(L)
      # If L is unimodular we do not have to do any wizard's trick since the
      # discriminant group is trivial
      qL = discriminant_group(L)
      OqL = orthogonal_group(qL)
      return (OqL, id_hom(OqL))
    elseif (n in [1, -1]) || (isometry(Lf) == -identity_matrix(QQ, rank(L)))
      # Trivial cases: the lattice has rank 0 or 1, or it is endowed with +- identity
      return image_in_Oq(L)
    elseif rank(L) == degree(chi)
      # Hermitian type with hermitian structure of rank 1
      # The image consists of -id and multiplication by a primitive element on the
      # hermitian side, which itself corresponds to f along the trace construction
      qL, fqL = discriminant_group(Lf)
      OqL = orthogonal_group(qL)
      UL = elem_type(OqL)[OqL(m; check=false) for m in ZZMatrix[-matrix(one(OqL)), matrix(fqL)]]
      return sub(OqL, unique!(UL))
    elseif is_of_hermitian_type(Lf)
      if is_definite(L) || rank(L) == 2
        # If L is definite or of rank 2 and we use the correspondence between
        # O(L, f) and O(L, h) via the trace equivalence, where (L, h) is the
        # hermitian structure on (L, f). Preferable choice than computing O(L, f)
        # directly because the rank of the hermitian structure is a strict divisor
        # of the rank of L (the lower the rank is, the better!)
        H, res = hermitian_structure_with_transfer_data(integer_lattice(; gram=gram_matrix(L)), f)
        @hassert :ZZLatWithIsom 1 is_definite(H) # Should always be the case since L is definite, even for infinite isometries
        OH = isometry_group(H)                   # This is identified with O(L, f) using `res`
        geneOH = gens(OH)
        geneUL = QQMatrix[_transfer_isometry(res, matrix(g)) for g in geneOH]
        @hassert :ZZLatWithIsom 1 all(g -> g*gram_matrix(Lf)*transpose(g) == gram_matrix(Lf), geneUL)
        @hassert :ZZLatWithIsom 1 all(g -> g*f == f*g, geneUL)
        UL = matrix_group(unique!(geneUL))
        disc = discriminant_representation(L, UL; check=false, ambient_representation=false)
        return image(disc)
      else
        @req is_even(Lf) "Hermitian Miranda-Morrison currently available only for even lattices"
        # If L is indefinite of rank >=3, then we use the hermitian version of
        # Miranda-Morrison theory to compute the image of the centralizer f directly
        # in the centralizer of D_f.
        dets, j = Oscar._local_determinants_morphism(Lf)
        _, jj = kernel(dets)
        jj = compose(jj, j)
        return image(jj)
      end
    else
      # For this last case, we cut our lattice into two orthogonal parts and we
      # proceed by induction by gluing the stabilizers. For now we do naively,
      # and we split the "largest nontrivial exponent of the isometry".
      #
      # TODO: make a smart search, for instance for some particular stable
      # kernel sublattices of small rank or for which rank(L) == euler_phi(n)
      #
      # We use the similar method as used for extending stabilizers along
      # equivariant primitive extensions as seen in the function
      # `admissible_equivariant_primitive_extensions`.
      divs = typeof(chi)[a for (a, _) in factor(chi)]
      sort!(divs; lt = (a, b) -> degree(a) <= degree(b))
      psi = divs[end]

      M = kernel_lattice(Lf, psi)
      N = orthogonal_submodule(Lf, basis_matrix(M))
      return _glue_stabilizers(Lf, M, N)
    end
  end::T
end

# Given an isometry $g$ of a hermitian space $W$, and given a map of
# restriction of scalars `res` from a quadratic space $V$ over $\mathbb{Q}$
# and the hermitian space $W$, return the isometry of $V$ inducing $g$ along
# `res`.
function _transfer_isometry(
    res::AbstractSpaceRes,
    g::T
  ) where T <: MatElem
  E = base_ring(codomain(res))
  rk = rank(codomain(res))
  n = rank(domain(res))
  gQ = zero_matrix(QQ, n, n)
  vQ = zero(gQ[1, :])
  for i in 1:n
    vQ[i] = one(QQ)
    vE = matrix(E, 1, rk, res(vec(collect(vQ))))
    gQ[i, :] = res\(vec(collect(vE*g)))
    vQ[i] = zero(QQ)
  end
  return gQ
end

###############################################################################
#
#  Special isometries
#
###############################################################################

@doc raw"""
    is_special_isometry(Lf::ZZLatWithIsom) -> Bool

Given a $\mathbb{Z}$-lattice with isometry ``(L, f)``, return whether the
isometry ``f`` has determinant ``+1``.

# Examples
```jldoctest
julia> A2 = root_lattice(:A, 2);

julia> f = matrix(QQ, 2, 2, [0 -1; 1 1]);

julia> Lf = integer_lattice_with_isometry(A2, f);

julia> is_special_isometry(Lf)
true
```
"""
function is_special_isometry(Lf::ZZLatWithIsom)
  return is_one(det(isometry(Lf)))
end

@doc raw"""
    special_subgroup(
      L::ZZLat,
      G::MatrixGroup;
      ambient_representation::Bool=true,
      check::Bool=true
    ) -> MatrixGroup, GAPGroupHomomorphism

Given an integer lattice $L$ and a group $G$ of isometries of $L$, return the
normal subgroup $S$ of $G$ consisting of isometries with determinant ``+1``,
together with embedding $S \to G$.

If `ambient_representation` is set to `true`, then the isometries in $G$ are
considered as matrix representation of their action on the standard basis of
the ambient space of $L$. Otherwise, they are considered as matrix
representation of their action on the basis matrix of $L$.

# Examples
```jldoctest
julia> A4 = root_lattice(:A, 4);

julia> OA4 = isometry_group(A4);

julia> H, _ = special_subgroup(A4, OA4)
(Matrix group of degree 4 over QQ, Hom: H -> OA4)

julia> index(OA4, H)
2
```
"""
function special_subgroup(
    L::ZZLat,
    G::MatrixGroup;
    ambient_representation::Bool=true,
    check::Bool=true,
  )
  if check
    @req is_isometry_group(L, G, ambient_representation) "Group does not define a group of isometries of the lattice"
  end
  mu = matrix_group(QQMatrix[QQ[-1;]])
  j = one(mu)
  d = hom(G, mu, [Int(det(m))*j for m in gens(G)]; check=false)
  return kernel(d)
end

# We do not export the next two functions; but they could be convenient
function _is_special_stable_isometry(
  Lf::ZZLatWithIsom
)
  return is_special_isometry(Lf) && is_stable_isometry(Lf)
end

function _special_stable_subgroup(
    L::ZZLat,
    G::MatrixGroup;
    ambient_representation::Bool=true,
    check::Bool=true,
  )
  if check
    @req is_isometry_group(L, G, ambient_representation) "Group does not define a group of isometries of the lattice"
  end
  H, j1 = stable_subgroup(L, G; ambient_representation, check=false)
  H, j2 = special_subgroup(L, H; ambient_representation, check=false)
  return H, compose(j2, j1)
end

###############################################################################
#
#  Signatures
#
###############################################################################

# Given an integer lattice $L$ and a real matrix $M$ representing an isometry of
# $L\otimes \mathbb{R}$, return the positive and negative signatures of the real
# quadratic space $\ker(M)$.
function _real_kernel_signatures(
    L::ZZLat,
    M::MatElem
  )
  C = base_ring(M)
  G = gram_matrix(L)
  GC = change_base_ring(C, G)
  K = kernel(M; side=:left)
  diag = K*GC*transpose(K)

  diag = Hecke._gram_schmidt(diag, C)[1]
  diag = diagonal(diag)

  @hassert :ZZLatWithIsom 1 all(isreal, diag)
  @hassert :ZZLatWithIsom 1 all(!iszero, diag)

  k1 = count(>(0), diag)
  k2 = length(diag) - k1

  return k1, k2
end

@doc raw"""
    signatures(Lf::ZZLatWithIsom) -> Dict{Int, Tuple{Int, Int}}

Given a lattice with isometry $(L, f)$ where the minimal polynomial of $f$
is irreducible cyclotomic, return the signatures of the pair $(L, f)$.

In this context, if we denote by $z$ a primitive $n$th root of unity, where $n$
is the order of $f$, then for each $1 \leq i \leq n/2$ such that $(i, n) = 1$,
the $i$th signature of $(L, f)$ is given by the signatures of the real
quadratic space $\ker(f + f^{-1} - z^i - z^{-i})$.

# Examples
```jldoctest
julia> L = root_lattice(:A, 5);

julia> f = matrix(QQ, 5, 5, [1  1  1  1  1;
                             0 -1 -1 -1 -1;
                             0  1  0  0  0;
                             0  0  1  0  0;
                             0  0  0  1  0]);

julia> Lf = integer_lattice_with_isometry(L, f);

julia> M = coinvariant_lattice(Lf);

julia> signatures(M)
Dict{Integer, Tuple{Int64, Int64}} with 2 entries:
  2 => (2, 0)
  1 => (2, 0)
```
"""
function signatures(Lf::ZZLatWithIsom)
  @req is_cyclotomic_polynomial(minimal_polynomial(Lf)) "Lf must be of finite hermitian type"
  L = lattice(Lf)
  f = isometry(Lf)
  n = order_of_isometry(Lf)
  C = CalciumField()
  eig = eigenvalues(algebraic_closure(QQ), f)
  lambda = C(eig[1])
  Sq = Int[i for i in 1:div(n, 2) if gcd(i,n) == 1]
  D = Dict{Integer, Tuple{Int, Int}}()
  fC = change_base_ring(C, f)
  ifC = inv(fC)
  for i in Sq
    M = fC + ifC - lambda^i - lambda^(-i)
    D[i] = _real_kernel_signatures(L, M)
  end
  return D
end

###############################################################################
#
#  Kernel sublattices
#
###############################################################################

function _divides(k::IntExt, n::Int)
  is_finite(k) && return is_divisible_by(k, n)
  return true
end

@doc raw"""
    kernel_lattice(
      Lf::ZZLatWithIsom,
      p::Union{ZZPolyRingElem, QQPolyRingElem}
    ) -> ZZLatWithIsom

Given a lattice with isometry $(L, f)$ and a polynomial $p$ with rational
coefficients, return the sublattice $M := \ker(p(f))$ of the underlying lattice
$L$ with isometry $f$, together with the restriction $f_{\mid M}$.

# Examples
```jldoctest
julia> L = root_lattice(:A, 5);

julia> f = matrix(QQ, 5, 5, [1  1  1  1  1;
                             0 -1 -1 -1 -1;
                             0  1  0  0  0;
                             0  0  1  0  0;
                             0  0  0  1  0]);

julia> Lf = integer_lattice_with_isometry(L, f);

julia> Zx, x = ZZ[:x]
(Univariate polynomial ring in x over ZZ, x)

julia> mf = minimal_polynomial(Lf)
x^5 - 1

julia> factor(mf)
(x - 1) * (x^4 + x^3 + x^2 + x + 1)

julia> kernel_lattice(Lf, x-1)
Integer lattice of rank 1 and degree 5
  with isometry of finite order 1
  given by
  [1]

julia> kernel_lattice(Lf, cyclotomic_polynomial(5))
Integer lattice of rank 4 and degree 5
  with isometry of finite order 5
  given by
  [-1   -1   -1   -1]
  [ 1    0    0    0]
  [ 0    1    0    0]
  [ 0    0    1    0]
```
"""
kernel_lattice(::ZZLatWithIsom, ::Union{ZZPolyRingElem, QQPolyRingElem})

function kernel_lattice(Lf::ZZLatWithIsom, p::QQPolyRingElem; check=true)
  n = order_of_isometry(Lf)
  L = lattice(Lf)
  f = isometry(Lf)
  M = p(f)
  d = denominator(M)
  K = kernel(change_base_ring(ZZ, d*M); side=:left)
  return lattice(ambient_space(Lf), K*basis_matrix(L); check=check)
end

kernel_lattice(Lf::ZZLatWithIsom, p::ZZPolyRingElem) = kernel_lattice(Lf, change_base_ring(QQ, p))

@doc raw"""
    kernel_lattice(Lf::ZZLatWithIsom, l::Integer) -> ZZLatWithIsom

Given a lattice with isometry $(L, f)$ and an integer $l$, return the kernel
lattice of $(L, f)$ associated to the $l-$th cyclotomic polynomial.

See [`kernel_lattice(::ZZLatWithIsom, ::QQPolyRingElem)`](@ref).

# Examples
```jldoctest
julia> L = root_lattice(:A, 5);

julia> f = matrix(QQ, 5, 5, [1  1  1  1  1;
                             0 -1 -1 -1 -1;
                             0  1  0  0  0;
                             0  0  1  0  0;
                             0  0  0  1  0]);

julia> Lf = integer_lattice_with_isometry(L, f);

julia> kernel_lattice(Lf, 5)
Integer lattice of rank 4 and degree 5
  with isometry of finite order 5
  given by
  [-1   -1   -1   -1]
  [ 1    0    0    0]
  [ 0    1    0    0]
  [ 0    0    1    0]

julia> kernel_lattice(Lf, 1)
Integer lattice of rank 1 and degree 5
  with isometry of finite order 1
  given by
  [1]
```
"""
function kernel_lattice(Lf::ZZLatWithIsom, l::Integer)
  @req _divides(order_of_isometry(Lf), l)[1] "l must divide the order of the underlying isometry"
  p = cyclotomic_polynomial(l)
  return kernel_lattice(Lf, p)
end

@doc raw"""
    invariant_lattice(Lf::ZZLatWithIsom) -> ZZLatWithIsom

Given a lattice with isometry $(L, f)$, return the invariant lattice $L^f$ of
$(L, f)$ together with the restriction of $f$ to $L^f$ (which is the identity
in this case).

# Examples
```jldoctest
julia> L = root_lattice(:A, 5);

julia> f = matrix(QQ, 5, 5, [1  1  1  1  1;
                             0 -1 -1 -1 -1;
                             0  1  0  0  0;
                             0  0  1  0  0;
                             0  0  0  1  0]);

julia> Lf = integer_lattice_with_isometry(L, f);

julia> invariant_lattice(Lf)
Integer lattice of rank 1 and degree 5
  with isometry of finite order 1
  given by
  [1]
```
"""
invariant_lattice(Lf::ZZLatWithIsom) = kernel_lattice(Lf, 1)

@doc raw"""
    invariant_lattice(
      L::ZZLat,
      G::MatrixGroup;
      ambient_representation::Bool=true,
      check::Bool=true,
    ) -> ZZLat

Given an integer lattice $L$ and a group $G$ of isometries of $L$ in matrix,
return the invariant sublattice $L^G$ of $L$.

If `ambient_representation` is set to `true`, the isometries in $G$ are
considered as matrix representation of their action on the standard basis
of the ambient space of $L$. Otherwise, they are considered as matrix
representation of their action on the basis matrix of $L$.

If `check` is set to `true`, the functions tests whether the group ``G``
consists of isometries of the lattice ``L``.

# Examples
```jldoctest
julia> L = root_lattice(:A, 2);

julia> G = isometry_group(L);

julia> invariant_lattice(L, G)
Integer lattice of rank 0 and degree 2
with gram matrix
0 by 0 empty matrix
```
"""
function invariant_lattice(
    L::ZZLat,
    G::MatrixGroup;
    ambient_representation::Bool=true,
    check::Bool=true,
  )
  if check
    @req is_isometry_group(L, G, ambient_representation) "Group does not consists of isometries of the lattice"
  end
  return invariant_lattice(L, matrix.(gens(G)); ambient_representation)
end

@doc raw"""
    coinvariant_lattice(Lf::ZZLatWithIsom) -> ZZLatWithIsom

Given a lattice with isometry $(L, f)$, return the coinvariant lattice $L_f$ of
$(L, f)$ together with the restriction of $f$ to $L_f$.

The coinvariant lattice $L_f$ of $(L, f)$ is the orthogonal complement in
$L$ of the invariant lattice $L_f$.

# Examples
```jldoctest
julia> L = root_lattice(:A, 5);

julia> f = matrix(QQ, 5, 5, [1  1  1  1  1;
                             0 -1 -1 -1 -1;
                             0  1  0  0  0;
                             0  0  1  0  0;
                             0  0  0  1  0]);

julia> Lf = integer_lattice_with_isometry(L, f);

julia> coinvariant_lattice(Lf)
Integer lattice of rank 4 and degree 5
  with isometry of finite order 5
  given by
  [-1   -1   -1   -1]
  [ 1    0    0    0]
  [ 0    1    0    0]
  [ 0    0    1    0]
```
"""
function coinvariant_lattice(Lf::ZZLatWithIsom)
  chi = minimal_polynomial(Lf)
  if chi(1) == 0
    R = parent(chi)
    x = gen(R)
    while chi(1) == 0
      chi = divexact(chi, x-1)
    end
  end
  return kernel_lattice(Lf, chi; check=false)
end

@doc raw"""
    coinvariant_lattice(
      L::ZZLat,
      G::MatrixGroup;
      ambient_representation::Bool=true,
      check::Bool=true,
    ) -> ZZLat, MatrixGroup

Given an integer lattice $L$ and a group $G$ of isometries of $L$, return the
coinvariant sublattice $L_G$ of $L$, together with the subgroup $H$ of
isometries of $L_G$ induced by the action of $G$.

If `ambient_representation` is set to `true`, the isometries in $G$ and $H$ are
considered as matrix representation of their action on the standard basis of
the ambient space of $L$. Otherwise, they are considered as matrix
representation of their action on the basis matrices of $L$ and $L_G$
respectively.

If `check` is set to `true`, the functions tests whether the group ``G``
consists of isometries of the lattice ``L``.

# Examples
```jldoctest
julia> L = root_lattice(:A, 2);

julia> G = isometry_group(L);

julia> L2, G2 = coinvariant_lattice(L, G)
(Integer lattice of rank 2 and degree 2, Matrix group of degree 2 over QQ)

julia> L == L2
true

julia> G == G2
true
```
"""
function coinvariant_lattice(
    L::ZZLat,
    G::MatrixGroup;
    ambient_representation::Bool=true,
    check::Bool=true,
  )
  if check
    @req is_isometry_group(L, G, ambient_representation) "Group does not consist of isometries of the lattice"
  end
  F = invariant_lattice(L, matrix.(gens(G)); ambient_representation)
  C = orthogonal_submodule(L, F)
  if !ambient_representation
    gene = extend_to_ambient_space(L, matrix.(gens(G)); check=false)
    gene = restrict_to_lattice(C, gene; check=false)
    G = matrix_group(gene)
  end
  return C, G
end

@doc raw"""
    invariant_coinvariant_pair(Lf::ZZLatWithIsom) -> ZZLatWithIsom, ZZLatWithIsom

Given a lattice with isometry $(L, f)$, return the pair of lattices with
isometries consisting of $(L^f, f_{\mid L^f})$ and $(L_f, f_{\mid L_f})$,
the invariant and coinvariant sublattices with isometry of $(L, f)$.

See [`invariant_lattice(::ZZLatWithIsom)`](@ref) and
[`coinvariant_lattice(::ZZLatWithIsom)`](@ref).
"""
function invariant_coinvariant_pair(Lf::ZZLatWithIsom)
  F = invariant_lattice(Lf)
  B = basis_matrix(F)
  C = orthogonal_submodule(Lf, B)
  return F, C
end

@doc raw"""
    invariant_coinvariant_pair(
      L::ZZLat,
      F::T;
      ambient_representation::Bool=true,
      check::Bool=true,
      ) where T <: Union{QQMatrix, Vector{QQMatrix}, MatrixGroup} -> ZZLat, ZZLat, T

Given ``F`` being either:
  * a matrix with rational entries;
  * a list of matrices with rational entries;
  * a matrix group over the rationals,
representing a collection of isometries of the lattice ``L``, return the
invariant sublattice $L^F$ of $L$ and its coinvariant sublattice $L_F$ together
with the collection ``F'`` of isometries of $L_F$ induced by ``F``.

If `ambient_representation` is set to `true`, the isometries in $F$ and $F'$
are considered as matrix representation of their action on the standard basis
of the ambient space of $L$. Otherwise, they are considered as matrix
representation of their action on the basis matrices of $L$ and $L_F$
respectively.

If `check` is set to `true`, the function tests whether the matrices in ``F``
define isometries of the lattice ``L``.

# Examples
```jldoctest
julia> L = root_lattice(:A, 2);

julia> G = isometry_group(L);

julia> F, C, _ = invariant_coinvariant_pair(L, matrix(last(gens(G))))
(Integer lattice of rank 1 and degree 2, Integer lattice of rank 1 and degree 2, [1 0; -1 -1])

julia> F
Integer lattice of rank 1 and degree 2
with gram matrix
[2]

julia> C
Integer lattice of rank 1 and degree 2
with gram matrix
[6]
```
"""
invariant_coinvariant_pair(::ZZLat, ::Union{QQMatrix, Vector{QQMatrix}, MatrixGroup})

function invariant_coinvariant_pair(
    L::ZZLat,
    f::QQMatrix;
    ambient_representation::Bool=true,
    check::Bool=true,
  )
  if check
    @req is_isometry(L, f, ambient_representation) "Matrix does not define an isometry of the lattice"
  end
  F = invariant_lattice(L, f; ambient_representation)
  C = orthogonal_submodule(L, F)
  if !ambient_representation
    f = extend_to_ambient_space(L, f; check=false)
    f = restrict_to_lattice(C, f; check=false)
  end
  return F, C, f
end

function invariant_coinvariant_pair(
    L::ZZLat,
    V::Vector{QQMatrix};
    ambient_representation::Bool=true,
    check::Bool=true,
  )
  if check
    @req is_isometry_list(L, V, ambient_representation) "Matrices do not define isometries of the lattice"
  end
  F = invariant_lattice(L, V; ambient_representation)
  C = orthogonal_submodule(L, F)
  if !ambient_representation
    V = extend_to_ambient_space(L, V; check=false)
    V = restrict_to_lattice(C, V; check=false)
  end
  return F, C, V
end

function invariant_coinvariant_pair(
    L::ZZLat,
    G::MatrixGroup;
    ambient_representation::Bool=true,
    check::Bool=true,
  )
  if check
    @req is_isometry_group(L, G, ambient_representation) "Group does not consist of isometries of the lattice"
  end
  F = invariant_lattice(L, matrix.(gens(G)); ambient_representation)
  C = orthogonal_submodule(L, F)
  if !ambient_representation
    gene = extend_to_ambient_space(L, matrix.(gens(G)); check=false)
    gene = restrict_to_lattice(C, gene; check=false)
    G = matrix_group(gene)
  end
  return F, C, G
end

##############################################################################
#
#  Type
#
###############################################################################

@doc raw"""
    type(
      Lf::ZZLatWithIsom
    ) -> Dict{Int, Tuple{ <: Union{ZZGenus, HermGenus}, ZZGenus}}

Given a lattice with isometry $(L, f)$ with $f$ of finite order $n$, return the
type of the pair $(L, f)$.

In this context, the type is defined as follows: for each divisor $k$ of $n$,
the $k$-type of $(L, f)$ is the tuple $(H_k, A_K)$ consisting of the genus
$H_k$ of the lattice $\ker(\Phi_k(f))$ viewed as a hermitian
$\mathbb{Z}[\zeta_k]$-lattice (so a $\mathbb{Z}$-lattice for $k= 1, 2$) and of
the genus $A_k$ of the $\mathbb{Z}$-lattice $\ker(f^k-1)$.

See [`hermitian_structure(::ZZLatWithIsom)`](@ref) and
[`genus(::ZZLat)`](@ref).

# Examples
```jldoctest
julia> L = root_lattice(:A, 5);

julia> f = matrix(QQ, 5, 5, [1  1  1  1  1;
                             0 -1 -1 -1 -1;
                             0  1  0  0  0;
                             0  0  1  0  0;
                             0  0  0  1  0]);

julia> Lf = integer_lattice_with_isometry(L, f);

julia> t = type(Lf);

julia> genus(invariant_lattice(Lf)) == t[1][1]
true
```
"""
@attr Dict{Integer, Tuple} function type(Lf::ZZLatWithIsom)
  L = lattice(Lf)
  f = isometry(Lf)
  n = order_of_isometry(Lf)
  @req is_finite(n) "Isometry must be of finite order"
  divs = sort!(divisors(n))
  Qx = Hecke.Globals.Qx
  x = gen(Qx)
  t = Dict{Integer, Tuple}()
  for l in divs
    Al = kernel_lattice(Lf, x^l-1)
    _Hl = kernel_lattice(Lf, cyclotomic_polynomial(l))
    if !(order_of_isometry(_Hl) in [-1,1,2])
      Hl = hermitian_structure(lattice(_Hl), isometry(_Hl); check=false, ambient_representation=false)
      t[l] = (genus(Hl), genus(Al))
    else
      t[l] = (genus(_Hl), genus(Al))
    end
  end
  return t
end

@doc raw"""
    is_of_type(Lf::ZZLatWithIsom, t::Dict) -> Bool

Given a lattice with isometry $(L, f)$, return whether $(L, f)$ is of type $t$.

See [`type(::ZZLatWithIsom)`](@ref).

# Examples
```jldoctest
julia> L = root_lattice(:A, 5);

julia> f = matrix(QQ, 5, 5, [1  1  1  1  1;
                             0 -1 -1 -1 -1;
                             0  1  0  0  0;
                             0  0  1  0  0;
                             0  0  0  1  0]);

julia> Lf = integer_lattice_with_isometry(L, f);

julia> t = type(Lf);

julia> is_of_type(Lf, t)
true
```
"""
function is_of_type(L::ZZLatWithIsom, t::Dict)
  @req is_finite(order_of_isometry(L)) "Type is defined only for finite order isometries"
  divs = sort(collect(keys(t)))
  x = gen(Hecke.Globals.Qx)
  for l in divs
    Al = kernel_lattice(L, x^l-1)
    genus(Al) == t[l][2] || return false
    _Hl = kernel_lattice(L, cyclotomic_polynomial(l))
    if !(order_of_isometry(_Hl) in [-1, 1, 2])
      t[l][1] isa HermGenus || return false
      Hl = hermitian_structure(lattice(_Hl), isometry(_Hl); check=false, ambient_representation=false, E=base_field(t[l][1]))
      genus(Hl) == t[l][1] || return false
    else
      genus(_Hl) == t[l][1] || return false
    end
  end
  return true
end

@doc raw"""
    is_of_same_type(Lf::ZZLatWithIsom, Mg::ZZLatWithIsom) -> Bool

Given two lattices with isometry $(L, f)$ and $(M, g)$, return whether they are
of the same type.

See [`type(::ZZLatWithIsom)`](@ref).

# Examples
```jldoctest
julia> L = root_lattice(:A, 5);

julia> f = matrix(QQ, 5, 5, [1  1  1  1  1;
                             0 -1 -1 -1 -1;
                             0  1  0  0  0;
                             0  0  1  0  0;
                             0  0  0  1  0]);

julia> Lf = integer_lattice_with_isometry(L, f);

julia> M = coinvariant_lattice(Lf);

julia> is_of_same_type(Lf, M)
false
```
"""
function is_of_same_type(L::ZZLatWithIsom, M::ZZLatWithIsom)
  @req is_finite(order_of_isometry(L)*order_of_isometry(M)) "Type is defined only for finite order isometries"
  order_of_isometry(L) != order_of_isometry(M) && return false
  genus(L) != genus(M) && return false
  return is_of_type(L, type(M))
end

@doc raw"""
    is_hermitian(t::Dict) -> Bool

Given a type $t$ of lattices with isometry, return whether $t$ is hermitian,
i.e. whether it defines the type of a hermitian lattice with isometry.

See [`is_of_hermitian_type(::ZZLatWithIsom)`](@ref) and
[`type(::ZZLatWithIsom)`](@ref).

# Examples
```jldoctest
julia> L = root_lattice(:A, 5);

julia> f = matrix(QQ, 5, 5, [1  1  1  1  1;
                             0 -1 -1 -1 -1;
                             0  1  0  0  0;
                             0  0  1  0  0;
                             0  0  0  1  0]);

julia> Lf = integer_lattice_with_isometry(L, f);

julia> M = coinvariant_lattice(Lf);

julia> is_hermitian(type(Lf))
false

julia> is_hermitian(type(M))
true
```
"""
function is_hermitian(t::Dict)
  ke = collect(keys(t))
  n = maximum(ke)
  return all(i -> rank(t[i][1]) == rank(t[i][2]) == 0, Int[i for i in ke if i != n])
end

###############################################################################
#
#  Spinor norm
#
###############################################################################

@doc raw"""
    rational_spinor_norm(Lf::ZZLatWithIsom; b::Int = -1) -> QQFieldElem

Given a lattice with isometry $(L, b, f)$, return the rational spinor norm of
the extension of $f$ to $L\otimes \mathbb{Q}$.

If $\Phi$ is the form on $L\otimes \mathbb{Q}$, then the spinor norm is
computed with respect to $b\Phi$.
"""
function rational_spinor_norm(Lf::ZZLatWithIsom; b::Int=-1)
  @req rank(Lf) > 0 "L must have positive rank"
  D, U = Hecke._gram_schmidt(gram_matrix(Lf), QQ)
  fD = U*isometry(Lf)*inv(U)
  return spin(b*D, fD)
end

###############################################################################
#
#  Useful
#
###############################################################################

function to_oscar(io::IO, Lf::ZZLatWithIsom)
  L = lattice(Lf)
  f = ambient_isometry(Lf)
  println(io, "B = matrix(QQ, $(rank(L)), $(degree(L)), ", basis_matrix(L), ");")
  println(io, "G = matrix(QQ, $(degree(L)), $(degree(L)), ", gram_matrix(ambient_space(L)), ");")
  println(io, "L = integer_lattice(B; gram=G);")
  println(io, "f = matrix(QQ, $(degree(L)), $(degree(L)), ", f, ");")
  println(io, "Lf = integer_lattice_with_isometry(L, f);")
end

to_oscar(Lf::ZZLatWithIsom) = to_oscar(stdout, Lf)<|MERGE_RESOLUTION|>--- conflicted
+++ resolved
@@ -1529,14 +1529,8 @@
   L = lattice(Lf)
   f = ambient_isometry(Lf)
   q = discriminant_group(L)
-<<<<<<< HEAD
-  
-  _f = hom(q, q, elem_type(q)[q(lift(t)*f) for t in gens(q)])
-  fq = gens(Oscar._orthogonal_group(q, TorQuadModuleMap[_f]; check=false))[1]
-=======
   f = hom(q, q, elem_type(q)[q(lift(t)*f) for t in gens(q)])
   fq = gens(Oscar._orthogonal_group(q, ZZMatrix[matrix(f)]; check=false))[1]
->>>>>>> 53b9e9fc
   return q, fq
 end
 
