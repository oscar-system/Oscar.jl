--- conflicted
+++ resolved
@@ -1438,15 +1438,9 @@
       L = Localization(U)
       J = saturated_ideal(L(J))
     end
-<<<<<<< HEAD
-    set_attribute!(I, saturated_ideal, J)
-  end
-  return get_attribute(I, saturated_ideal)::MPolyIdeal{RET}
-=======
     set_attribute!(I, :saturated_ideal, J)
   end
   return get_attribute(I, :saturated_ideal)::MPolyIdeal{RET}
->>>>>>> a9a6ad26
 end
 
 
