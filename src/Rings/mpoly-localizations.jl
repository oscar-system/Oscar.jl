--- conflicted
+++ resolved
@@ -21,12 +21,9 @@
 export MPolyLocalizedRingHom
 export domain, codomain, images
 
-<<<<<<< HEAD
-
 import AbstractAlgebra: Ring, RingElem
 import Base: issubset
-=======
->>>>>>> 5fa3a5c7
+
 
 ########################################################################
 # General framework for localizations of multivariate polynomial rings #
