--- conflicted
+++ resolved
@@ -279,11 +279,7 @@
 ambient_ring(S::MPolyPowersOfElement) = S.R
 
 ### additional constructors
-<<<<<<< HEAD
-MPolyPowersOfElement(f::RET) where {RET<:MPolyElem} = MPolyPowersOfElement([f])
-=======
 MPolyPowersOfElement(f::RET) where {RET<:MPolyElem} = MPolyPowersOfElement(parent(f), [f])
->>>>>>> a180145a
 
 ### additional functionality
 denominators(S::MPolyPowersOfElement) = copy(S.a)
@@ -332,15 +328,6 @@
   end
   return MPolyPowersOfElement(a)
 end
-
-<<<<<<< HEAD
-*(T::MPolyPowersOfElement{BRT, BRET, RT, RET}, 
-  U::MPolyPowersOfElement{BRT, BRET, RT, RET}
- ) where {BRT, BRET, RT, RET} = product(T,U)
-
-=======
->>>>>>> a180145a
-
 
 @Markdown.doc """
 MPolyProductOfMultSets{
