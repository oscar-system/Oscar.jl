--- conflicted
+++ resolved
@@ -295,11 +295,7 @@
 
 # 2023-03-09 JAA  commented out placeholder code below -- should be replaced by code from ExteriorAlgebra.jl
 
-<<<<<<< HEAD
-# @doc Markdown.doc"""
-=======
 # @doc raw"""
->>>>>>> 940f22a5
 #     exterior_algebra(K::Ring, xs::Union{AbstractVector{<:AbstractString}, 
 #                                     AbstractVector{Symbol}, AbstractVector{Char}})
 
