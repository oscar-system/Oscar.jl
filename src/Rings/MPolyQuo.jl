--- conflicted
+++ resolved
@@ -770,21 +770,12 @@
 one(Q::MPolyQuo) = Q(1)
 
 function is_invertible_with_inverse(a::MPolyQuoElem)
-<<<<<<< HEAD
-  # temporary fix
-  b = a.f
-  R = parent(b)
-  J = ideal(R, vcat([b], gens(modulus(parent(a)))))
-  one(R) in J || return false, zero(a)
-  return true, parent(a)(coordinates(one(R), J)[1])
-=======
  # TODO:
  # Eventually, the code below should be replaced 
  # by a call to `coordinates` over the ring `parent(a)`. 
  # This should then use relative groebner bases and 
  # make use of the caching of previously computed GBs 
  # of the modulus of `parent(a)`. 
->>>>>>> e22e60e5
 
   Q = parent(a)
   I = Q.I
