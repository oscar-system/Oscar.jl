export  groebner_basis, groebner_basis_with_transformation_matrix, leading_ideal, syzygy_generators

# groebner stuff #######################################################
@doc Markdown.doc"""
    groebner_assure(I::MPolyIdeal; complete_reduction::Bool = false)
    groebner_assure(I::MPolyIdeal, ord::MonomialOrdering; complete_reduction::Bool = false)

**Note**: Internal function, subject to change, do not use.

Given an ideal `I` in a multivariate polynomial ring this function assures that a
Groebner basis w.r.t. the given monomial ordering is attached to `I` in `I.gb`.
It *currently* also ensures that the basis is defined on the Singular side in
`I.gb.S`, but this should not be relied upon: use `singular_assure(I.gb)` before
accessing `I.gb.S`.

# Examples
```jldoctest
julia> R,(x,y) = PolynomialRing(QQ, ["x","y"], ordering=:degrevlex)
(Multivariate Polynomial Ring in x, y over Rational Field, fmpq_mpoly[x, y])

julia> I = ideal([x*y-3*x,y^3-2*x^2*y])
ideal(x*y - 3*x, -2*x^2*y + y^3)

julia> Oscar.groebner_assure(I)
3-element Vector{fmpq_mpoly}:
 x*y - 3*x
 y^3 - 6*x^2
 x^3 - 9//2*x

julia> I.gb
<<<<<<< HEAD
Oscar.BiPolyArray{fmpq_mpoly}(fmpq_mpoly[x*y - 3*x, y^3 - 6*x^2, x^3 - 9//2*x], Singular ideal over Singular Polynomial Ring (QQ),(x,y),(dp(2),C) with generators (x*y - 3*x, y^3 - 6*x^2, x^3 - 9//2*x), Multivariate Polynomial Ring in x, y over Rational Field, Singular Polynomial Ring (QQ),(x,y),(dp(2),C), true, #undef)
=======
Oscar.BiPolyArray{fmpq_mpoly}(fmpq_mpoly[x*y - 3*x, y^3 - 6*x^2, x^3 - 9//2*x], Singular ideal over Singular Polynomial Ring (QQ),(x,y),(dp(2),C) with generators (x*y - 3*x, y^3 - 6*x^2, x^3 - 9//2*x), Multivariate Polynomial Ring in x, y over Rational Field, Singular Polynomial Ring (QQ),(x,y),(dp(2),C), false, #undef, false)
>>>>>>> 34884348
```
"""
function groebner_assure(I::MPolyIdeal; complete_reduction::Bool = false)
  if !isdefined(I, :gb)
    singular_assure(I)
    i = Singular.std(I.gens.S; complete_reduction = complete_reduction)
    I.gb = BiPolyArray(base_ring(I), i)
    I.gb.isGB = true
    I.gb.O = [I.gb.Ox(x) for x = gens(I.gb.S)]
  end
end

@doc Markdown.doc"""
    groebner_basis(B::BiPolyArray; ordering::Symbol = :degrevlex, complete_reduction::Bool = false)

**Note**: Internal function, subject to change, do not use.

Given an `BiPolyArray` `B` and optional parameters `ordering` for a monomial ordering and `complete_reduction`
this function computes a Groebner basis (if `complete_reduction = true` the reduced Groebner basis) of the
ideal spanned by the elements in `B` w.r.t. the given monomial ordering `ordering`. The Groebner basis is then
returned in `B.S`.

# Examples
```jldoctest
julia> R, (x, y) = PolynomialRing(QQ, ["x", "y"], ordering=:degrevlex)
(Multivariate Polynomial Ring in x, y over Rational Field, fmpq_mpoly[x, y])

julia> A = Oscar.BiPolyArray([x*y-3*x,y^3-2*x^2*y])
Oscar.BiPolyArray{fmpq_mpoly}(fmpq_mpoly[x*y - 3*x, -2*x^2*y + y^3], #undef, Multivariate Polynomial Ring in x, y over Rational Field, #undef, false, #undef, true)

julia> B = groebner_basis(A)
Oscar.BiPolyArray{fmpq_mpoly}(fmpq_mpoly[#undef, #undef, #undef], Singular ideal over Singular Polynomial Ring (QQ),(x,y),(dp(2),C) with generators (x*y - 3*x, y^3 - 6*x^2, 2*x^3 - 9*x), Multivariate Polynomial Ring in x, y over Rational Field, Singular Polynomial Ring (QQ),(x,y),(dp(2),C), true, #undef, true)
```
"""
function groebner_basis(B::BiPolyArray; ordering::Symbol = :degrevlex, complete_reduction::Bool = false)
  # if ord != :degrevlex
    R = singular_ring(B.Ox, ordering)
    i = Singular.Ideal(R, [R(x) for x = B])
#    @show "std on", i, B
    i = Singular.std(i, complete_reduction = complete_reduction)
    return BiPolyArray(B.Ox, i)
  # end
  if !isdefined(B, :S)
    B.S = Singular.Ideal(B.Sx, [B.Sx(x) for x = B.O])
  end
#  @show "dtd", B.S
  return BiPolyArray(B.Ox, Singular.std(B.S, complete_reduction = complete_reduction))
end

#= @doc Markdown.doc"""
 =     groebner_basis(I::MPolyIdeal; ordering::Symbol = :degrevlex, complete_reduction::Bool = false)
 =
 = Compute a Groebner basis w.r.t. the given monomial ordering of the polynomial ring.
 =
 = # Examples
 = ```jldoctest
 = julia> R, (x, y) = PolynomialRing(QQ, ["x", "y"], ordering=:degrevlex)
 = (Multivariate Polynomial Ring in x, y over Rational Field, fmpq_mpoly[x, y])
 =
 = julia> I = ideal([x*y-3*x,y^3-2*x^2*y])
 = ideal(x*y - 3*x, -2*x^2*y + y^3)
 =
 = julia> G = groebner_basis(I)
 = 3-element Vector{fmpq_mpoly}:
 =  x*y - 3*x
 =  y^3 - 6*x^2
 =  x^3 - 9//2*x
 = ```
 = """ =#
#= function groebner_basis(I::MPolyIdeal)
 =   groebner_assure(I)
 =   return collect(I.gb)
 = end =#

@doc Markdown.doc"""
    groebner_basis(I::MPolyIdeal; ordering::Symbol = :degrevlex, complete_reduction::Bool = false)
    groebner_basis(I::MPolyIdeal, ord::MonomialOrdering; complete_reduction::Bool=false)
 
Given an ideal `I` and optional parameters monomial ordering `ordering` and `complete_reduction`,
compute a Groebner basis (if `complete_reduction = true` the reduced Groebner basis) of `I`
    w.r.t. the given monomial ordering `ordering` (as default `:degrevlex`).

# Examples
```jldoctest
julia> R, (x, y) = PolynomialRing(QQ, ["x", "y"], ordering=:degrevlex)
(Multivariate Polynomial Ring in x, y over Rational Field, fmpq_mpoly[x, y])

julia> I = ideal([x*y-3*x,y^3-2*x^2*y])
ideal(x*y - 3*x, -2*x^2*y + y^3)

julia> H = groebner_basis(I; ordering=:lex)
3-element Vector{fmpq_mpoly}:
 y^4 - 3*y^3
 x*y - 3*x
 -y^3 + 6*x^2
```
"""
function groebner_basis(I::MPolyIdeal; ordering::Symbol = :degrevlex, complete_reduction::Bool = false)
  R = singular_ring(base_ring(I), ordering)
  !Oscar.Singular.has_global_ordering(R) && error("The ordering has to be a global ordering.")
  i = Singular.std(Singular.Ideal(R, [R(x) for x = gens(I)]), complete_reduction = complete_reduction)
  return collect(BiPolyArray(base_ring(I), i))
end

@doc Markdown.doc"""
    groebner_basis_with_transform(B::BiPolyArray; ordering::Symbol = :degrevlex, complete_reduction::Bool = false)
    groebner_basis_with_transform(B::BiPolyArray, ord::MonomialOrdering; complete_reduction::Bool = false)

**Note**: Internal function, subject to change, do not use.

Given an `BiPolyArray` `B` and optional parameters `ordering` for a monomial ordering and `complete_reduction`
this function computes a Groebner basis (if `complete_reduction = true` the reduced Groebner basis) of the
ideal spanned by the elements in `B` w.r.t. the given monomial ordering `ordering` and the transformation matrix from the ideal to the Groebner basis. Return value is a BiPolyArray together with a map.

# Examples
```jldoctest
julia> R, (x, y) = PolynomialRing(QQ, ["x", "y"], ordering=:degrevlex)
(Multivariate Polynomial Ring in x, y over Rational Field, fmpq_mpoly[x, y])

julia> A = Oscar.BiPolyArray([x*y-3*x,y^3-2*x^2*y])
Oscar.BiPolyArray{fmpq_mpoly}(fmpq_mpoly[x*y - 3*x, -2*x^2*y + y^3], #undef, Multivariate Polynomial Ring in x, y over Rational Field, #undef, false, #undef, true)

julia> B,m = Oscar.groebner_basis_with_transform(A)
(Oscar.BiPolyArray{fmpq_mpoly}(fmpq_mpoly[#undef, #undef, #undef], Singular ideal over Singular Polynomial Ring (QQ),(x,y),(dp(2),C) with generators (x*y - 3*x, y^3 - 6*x^2, 6*x^3 - 27*x), Multivariate Polynomial Ring in x, y over Rational Field, Singular Polynomial Ring (QQ),(x,y),(dp(2),C), false, #undef, true), [1 2*x -2*x^2+y^2+3*y+9; 0 1 -x])
```
"""
function groebner_basis_with_transform(B::BiPolyArray; ord::Symbol = :degrevlex, complete_reduction::Bool = false)
  if ord != :degrevlex
    R = singular_ring(B.Ox, ord)
    i = Singular.Ideal(R, [R(x) for x = B])
#    @show "std on", i, B
    i, m = Singular.lift_std(i, complete_reduction = complete_reduction)
    return BiPolyArray(B.Ox, i), map_entries(x->B.Ox(x), m)
  end
  if !isdefined(B, :S)
    singular_assure(B)
  end
#  @show "dtd", B.S

  i, m = Singular.lift_std(B.S, complete_reduction = complete_reduction)
  return BiPolyArray(B.Ox, i), map_entries(x->B.Ox(x), m)
end

@doc Markdown.doc"""
    groebner_basis_with_transformation_matrix(I::MPolyIdeal; ordering::Symbol = :degrevlex, complete_reduction::Bool=false)
    groebner_basis_with_transformation_matrix(I::MPolyIdeal, ord::MonomialOrdering; complete_reduction::Bool=false)

Return a pair `G, m` where `G` is a Groebner basis of the ideal `I` with respect to the
monomial ordering `ordering`, and `m` is a transformation matrix from `gens(I)` to `G`. If
`complete_reduction` is set to `true` then `G` will be the reduced Groebner basis.

# Examples
```jldoctest
julia> R,(x,y) = PolynomialRing(QQ,["x","y"])
(Multivariate Polynomial Ring in x, y over Rational Field, fmpq_mpoly[x, y])

julia> I = ideal([x*y^2-1,x^3+y^2+x*y])
ideal(x*y^2 - 1, x^3 + x*y + y^2)

julia> G,m = groebner_basis_with_transformation_matrix(I)
(fmpq_mpoly[x*y^2 - 1, x^3 + x*y + y^2, x^2 + y^4 + y], fmpq_mpoly[1 0; 0 1; -x^2 - y y^2])

julia> m * gens(I) == G
true
```
"""
function groebner_basis_with_transformation_matrix(I::MPolyIdeal; ordering::Symbol = :degrevlex, complete_reduction::Bool=false)
  G, m = Oscar.groebner_basis_with_transform(I; ordering=ordering, complete_reduction=complete_reduction)
  return G, Array(m)
end

# syzygies #######################################################
@doc Markdown.doc"""
    syzygy_generators(a::Vector{<:MPolyElem})

Return generators for the syzygies on the given polynomials.

# Examples
```jldoctest
julia> R, (x, y) = PolynomialRing(QQ, ["x", "y"])
(Multivariate Polynomial Ring in x, y over Rational Field, fmpq_mpoly[x, y])

julia> S = syzygy_generators([x^3+y+2,x*y^2-13*x^2,y-14])
3-element Vector{FreeModElem{fmpq_mpoly}}:
 (-y + 14)*e[2] + (-13*x^2 + x*y^2)*e[3]
 (-169*y + 2366)*e[1] + (-13*x*y + 182*x - 196*y + 2744)*e[2] + (13*x^2*y^2 - 2548*x^2 + 196*x*y^2 + 169*y + 338)*e[3]
 (-13*x^2 + 196*x)*e[1] + (-x^3 - 16)*e[2] + (x^4*y + 14*x^4 + 13*x^2 + 16*x*y + 28*x)*e[3]
```
"""
function syzygy_generators(a::Vector{<:MPolyElem})
  I = ideal(a)
  singular_assure(I)
  s = Singular.syz(I.gens.S)
  F = free_module(parent(a[1]), length(a))
  @assert rank(s) == length(a)
  return [F(s[i]) for i=1:Singular.ngens(s)]
end

# leading ideal #######################################################
@doc Markdown.doc"""
    leading_ideal(g::Vector{T}, args...) where { T <: MPolyElem }

Return the ideal generated by the leading monomials of the given polynomials.
If not otherwise given as a further argument this is done w.r.t. the
degree reverse lexicographical monomial ordering.

# Examples
```jldoctest
julia> R, (x, y) = PolynomialRing(QQ, ["x", "y"])
(Multivariate Polynomial Ring in x, y over Rational Field, fmpq_mpoly[x, y])

julia> L = leading_ideal([x*y^2-3*x, x^3-14*y^5])
ideal(x*y^2, x^3)
```
"""
function leading_ideal(g::Vector{T}, args...) where { T <: MPolyElem }
  return ideal([ leading_monomial(f, args...) for f in g ])
end

@doc Markdown.doc"""
    leading_ideal(g::Vector{Any}, args...)

Given an array of fitting type this function returns the ideal
generated by the leading monomials of the given array elements.
If not otherwise given as a further argument this is done w.r.t.
the degree reverse lexicographical monomial ordering.
"""
function leading_ideal(g::Vector{Any}, args...)
  return leading_ideal(typeof(g[1])[ f for f in g ], args...)
end

@doc Markdown.doc"""
    leading_ideal(Rx::MPolyRing, g::Vector{Any}, args...)

Given a multivariate polynomial ring `Rx` and an array of elements
this function generates an array of multivariate polynomials in `Rx`
and returns the leading ideal for the ideal generated by the given
array elements w.r.t. the given monomial ordering of `Rx`.

"""
function leading_ideal(Rx::MPolyRing, g::Vector{Any}, args...)
  h = elem_type(Rx)[ Rx(f) for f in g ]
  return leading_ideal(h, args...)
end

@doc Markdown.doc"""
    leading_ideal(I::MPolyIdeal)
    leading_ideal(I::MPolyIdeal, ord::MonomialOrdering)

Given a multivariate polynomial ideal `Ì` this function returns the
leading ideal for `I`. This is done w.r.t. the given monomial ordering
in the polynomial ring of `I`.

# Examples
```jldoctest
julia> R, (x, y) = PolynomialRing(QQ, ["x", "y"])
(Multivariate Polynomial Ring in x, y over Rational Field, fmpq_mpoly[x, y])

julia> I = ideal(R,[x*y^2-3*x, x^3-14*y^5])
ideal(x*y^2 - 3*x, x^3 - 14*y^5)

julia> L = leading_ideal(I)
ideal(x*y^2, x^4, y^5)
```
"""
function leading_ideal(I::MPolyIdeal)
  singular_assure(I)
  groebner_assure(I)
  singular_assure(I.gb)
  return MPolyIdeal(base_ring(I), Singular.Ideal(I.gb.Sx, [Singular.leading_monomial(g) for g in gens(I.gb.S)]))
end
 
function leading_ideal(I::MPolyIdeal, ord::MonomialOrdering)
  singular_assure(I, ord)
  groebner_assure(I, ord)
  singular_assure(I.gb, ord)
  return MPolyIdeal(base_ring(I), Singular.Ideal(I.gb.Sx, [Singular.leading_monomial(g) for g in gens(I.gb.S)]))
end
 
@doc Markdown.doc"""
    leading_ideal(I::MPolyIdeal, ordering::Symbol)

Given a multivariate polynomial ideal `Ì` and a monomial ordering `ordering`
this function returns the leading ideal for `I` w.r.t. `ordering`.

# Examples
```jldoctest
julia> R, (x, y) = PolynomialRing(QQ, ["x", "y"])
(Multivariate Polynomial Ring in x, y over Rational Field, fmpq_mpoly[x, y])

julia> I = ideal(R,[x*y^2-3*x, x^3-14*y^5])
ideal(x*y^2 - 3*x, x^3 - 14*y^5)

julia> L = leading_ideal(I, :lex)
ideal(y^7, x*y^2, x^3)
```
"""
function leading_ideal(I::MPolyIdeal, ordering::Symbol)
  return leading_ideal(groebner_basis(I; ordering=ordering), ordering)
end

@doc Markdown.doc"""
    normal_form_internal(I::Singular.sideal, J::MPolyIdeal)

**Note**: Internal function, subject to change, do not use.

Compute the normal form of the generators `gens(I)` of the ideal `I` w.r.t. a
Groebner basis of `J`.

CAVEAT: This computation needs a Groebner basis of `J`. If this Groebner basis
is not available, one is computed automatically. This may take some time.

# Examples
```jldoctest
julia> R,(a,b,c) = PolynomialRing(QQ,["a","b","c"])
(Multivariate Polynomial Ring in a, b, c over Rational Field, fmpq_mpoly[a, b, c])

julia> J = ideal(R,[-1+c+b,-1+b+c*a+2*a*b])
ideal(b + c - 1, 2*a*b + a*c + b - 1)

julia> groebner_basis(J)
2-element Vector{fmpq_mpoly}:
 b + c - 1
 a*c - 2*a + c

julia> SR = singular_ring(base_ring(J))
Singular Polynomial Ring (QQ),(a,b,c),(dp(3),C)

julia> I = Singular.Ideal(SR,[SR(-1+c+b+a^3),SR(-1+b+c*a+2*a^3),SR(5+c*b+c^2*a)])
Singular ideal over Singular Polynomial Ring (QQ),(a,b,c),(dp(3),C) with generators (a^3 + b + c - 1, 2*a^3 + a*c + b - 1, a*c^2 + b*c + 5)

julia> Oscar.normal_form_internal(I,J)
3-element Vector{fmpq_mpoly}:
 a^3
 2*a^3 + 2*a - 2*c
 4*a - 2*c^2 - c + 5
```
"""
function normal_form_internal(I::Singular.sideal, J::MPolyIdeal)
    if !isdefined(J, :gb)
        groebner_assure(J)
    end
    K = ideal(base_ring(J), reduce(I, J.gb.S))
    return [J.gens.Ox(x) for x = gens(K.gens.S)]
end

@doc Markdown.doc"""
    normal_form(f::T, J::MPolyIdeal) where { T <: MPolyElem }

Compute the normal form of the polynomial `f` w.r.t. a
Groebner basis of `J`.

CAVEAT: This computation needs a Groebner basis of `J`. If this Groebner basis
is not available, one is computed automatically. This may take some time.

# Examples
```jldoctest
julia> R,(a,b,c) = PolynomialRing(QQ,["a","b","c"])
(Multivariate Polynomial Ring in a, b, c over Rational Field, fmpq_mpoly[a, b, c])

julia> J = ideal(R,[-1+c+b,-1+b+c*a+2*a*b])
ideal(b + c - 1, 2*a*b + a*c + b - 1)

julia> groebner_basis(J)
2-element Vector{fmpq_mpoly}:
 b + c - 1
 a*c - 2*a + c

julia> normal_form(-1+c+b+a^3, J)
a^3
```
"""
function normal_form(f::T, J::MPolyIdeal) where { T <: MPolyElem }
    singular_assure(J)
    I = Singular.Ideal(J.gens.Sx, J.gens.Sx(f))
    N = normal_form_internal(I, J)
    return N[1]
end

@doc Markdown.doc"""
    normal_form(A::Vector{T}, J::MPolyIdeal) where { T <: MPolyElem }

Compute the normal form of the elements of the array `A` w.r.t. a
Groebner basis of `J`.

CAVEAT: This computation needs a Groebner basis of `J`. If this Groebner basis
is not available, one is computed automatically. This may take some time.

# Examples
```jldoctest
julia> R,(a,b,c) = PolynomialRing(QQ,["a","b","c"])
(Multivariate Polynomial Ring in a, b, c over Rational Field, fmpq_mpoly[a, b, c])

julia> A = [-1+c+b+a^3,-1+b+c*a+2*a^3,5+c*b+c^2*a]
3-element Vector{fmpq_mpoly}:
 a^3 + b + c - 1
 2*a^3 + a*c + b - 1
 a*c^2 + b*c + 5

julia> J = ideal(R,[-1+c+b,-1+b+c*a+2*a*b])
ideal(b + c - 1, 2*a*b + a*c + b - 1)

julia> groebner_basis(J)
2-element Vector{fmpq_mpoly}:
 b + c - 1
 a*c - 2*a + c

julia> normal_form(A, J)
3-element Vector{fmpq_mpoly}:
 a^3
 2*a^3 + 2*a - 2*c
 4*a - 2*c^2 - c + 5
```
"""
function normal_form(A::Vector{T}, J::MPolyIdeal) where { T <: MPolyElem }
    singular_assure(J)
    I = Singular.Ideal(J.gens.Sx, [J.gens.Sx(x) for x in A])
    normal_form_internal(I, J)
end

function groebner_assure(I::MPolyIdeal, ord::MonomialOrdering; complete_reduction::Bool = false)
<<<<<<< HEAD
   if !isdefined(I, :gb) || ordering(I.gb.Sx) != ord
     singular_assure(I, ord)
     i = Singular.std(I.gens.S; complete_reduction = complete_reduction)
     I.gb = BiPolyArray(base_ring(I), i)
     I.gb.isGB = true
     I.gb.O = [I.gb.Ox(x) for x = gens(I.gb.S)]
   end
 end
=======
  R = base_ring(I)
  Rx = singular_ring(R, ord.o)

  if !isdefined(I, :gb) || ordering(I.gb.Sx) != ordering(Rx)
    I.gens.Sx = Rx
    I.gens.S = Singular.Ideal(Rx, Rx.(gens(I)))
    I.gb = BiPolyArray(I.gens.Ox, Singular.std(I.gens.S, complete_reduction = complete_reduction))
  end
end
>>>>>>> 34884348

function groebner_basis(B::BiPolyArray, ord::MonomialOrdering; complete_reduction::Bool = false)
   singular_assure(B, ord)
   R = B.Sx
   !Oscar.Singular.has_global_ordering(R) && error("The ordering has to be a global ordering.")
   I = Singular.Ideal(R, gens(B.S)...)
   i = Singular.std(I, complete_reduction = complete_reduction)
   return BiPolyArray(B.Ox, i)
end

function groebner_basis(I::MPolyIdeal, ord::MonomialOrdering; complete_reduction::Bool=false)
  return collect(groebner_basis(I.gens, ord))
end

function groebner_basis_with_transform(B::BiPolyArray, ord::MonomialOrdering; complete_reduction::Bool = false)
   if !isdefined(B, :ord)
      singular_assure(B, ord)
   elseif ord != B.ord
     R = singular_ring(B.Ox, ord)
     i = Singular.Ideal(R, [R(x) for x = B])
     i, m = Singular.lift_std(i, complete_reduction = complete_reduction)
     return BiPolyArray(B.Ox, i), map_entries(x->B.Ox(x), m)
   end

   if !isdefined(B, :S)
     B.S = Singular.Ideal(B.Sx, [B.Sx(x) for x = B.O])
   end
 
   i, m = Singular.lift_std(B.S, complete_reduction = complete_reduction)
   return BiPolyArray(B.Ox, i), map_entries(x->B.Ox(x), m)
 end
 
 function groebner_basis_with_transformation_matrix(I::MPolyIdeal, ord::MonomialOrdering; complete_reduction::Bool=false)
   G, m = Oscar.groebner_basis_with_transform(I, ord; complete_reduction=complete_reduction)
   return G, Array(m)
 end<|MERGE_RESOLUTION|>--- conflicted
+++ resolved
@@ -28,11 +28,7 @@
  x^3 - 9//2*x
 
 julia> I.gb
-<<<<<<< HEAD
-Oscar.BiPolyArray{fmpq_mpoly}(fmpq_mpoly[x*y - 3*x, y^3 - 6*x^2, x^3 - 9//2*x], Singular ideal over Singular Polynomial Ring (QQ),(x,y),(dp(2),C) with generators (x*y - 3*x, y^3 - 6*x^2, x^3 - 9//2*x), Multivariate Polynomial Ring in x, y over Rational Field, Singular Polynomial Ring (QQ),(x,y),(dp(2),C), true, #undef)
-=======
 Oscar.BiPolyArray{fmpq_mpoly}(fmpq_mpoly[x*y - 3*x, y^3 - 6*x^2, x^3 - 9//2*x], Singular ideal over Singular Polynomial Ring (QQ),(x,y),(dp(2),C) with generators (x*y - 3*x, y^3 - 6*x^2, x^3 - 9//2*x), Multivariate Polynomial Ring in x, y over Rational Field, Singular Polynomial Ring (QQ),(x,y),(dp(2),C), false, #undef, false)
->>>>>>> 34884348
 ```
 """
 function groebner_assure(I::MPolyIdeal; complete_reduction::Bool = false)
@@ -454,16 +450,6 @@
 end
 
 function groebner_assure(I::MPolyIdeal, ord::MonomialOrdering; complete_reduction::Bool = false)
-<<<<<<< HEAD
-   if !isdefined(I, :gb) || ordering(I.gb.Sx) != ord
-     singular_assure(I, ord)
-     i = Singular.std(I.gens.S; complete_reduction = complete_reduction)
-     I.gb = BiPolyArray(base_ring(I), i)
-     I.gb.isGB = true
-     I.gb.O = [I.gb.Ox(x) for x = gens(I.gb.S)]
-   end
- end
-=======
   R = base_ring(I)
   Rx = singular_ring(R, ord.o)
 
@@ -473,7 +459,6 @@
     I.gb = BiPolyArray(I.gens.Ox, Singular.std(I.gens.S, complete_reduction = complete_reduction))
   end
 end
->>>>>>> 34884348
 
 function groebner_basis(B::BiPolyArray, ord::MonomialOrdering; complete_reduction::Bool = false)
    singular_assure(B, ord)
