import AbstractAlgebra: Ring, RingElem, Generic.Frac
import Base: issubset

export MPolyQuoLocalizedRing
export parent, inverted_set, base_ring, quotient_ring, localized_ring, modulus, localized_modulus, gens
export Localization

export MPolyQuoLocalizedRingElem
export numerator, denominator, parent, lift, isunit, inv, convert, lifted_numerator, lifted_denominator, fraction

export MPolyQuoLocalizedRingHom
export domain, codomain, images, morphism_type, domain_type, codomain_type, restricted_map_type, ideal_type
export helper_ring, helper_images, minimal_denominators, helper_eta, helper_kappa, common_denominator, helper_ideal

export is_isomorphism, inverse

export simplify

########################################################################
# Localizations of polynomial algebras                                 #
########################################################################
# 
# Let R = 𝕜[x₁,…,xₘ] be a polynomial ring, I ⊂ R some ideal 
# and P = R/I its quotient. Then P is naturally an R-module 
# and localization of P as a ring coincides with localization 
# as an R-module in the sense that for every multiplicative 
# set T ⊂ R there is a commutative diagram 
#
#         R    →  P = R/I
#         ↓       ↓
#   W = R[T⁻¹] → P[T⁻¹].
#
# Observe that, moreover, for every multiplicative set 
# T' ⊂ P the preimage T of T' in R is also a multiplicative set. 
#
# We may therefore treat localizations of polynomial algebras 
# as localizations of modules over free polynomial rings and 
# exclusively use the types of multiplicative sets which are 
# available for the latter.
#
# Note the following differences compared to the standard usage 
# of the localization interface:
#
#  * The `base_ring` returns neither P, nor W, but R.
#  * The `BaseRingType` is the type of R and similar for 
#    the other ring-based type parameters.
#
# This is to make the data structure most accessible for 
# the computational backends.
#
#  * The type returned by `numerator` and `denominator` 
#    on an element of type `MPolyQuoLocalizedRingElem` is 
#    not `RingElemType`, but the type of `P`. 
#
# This is to comply with the purely mathematical viewpoint
# where elements of localized rings are fractions of 
# residue classes rather than residue classes of fractions. 
#

@Markdown.doc """
    MPolyQuoLocalizedRing{
        BaseRingType,
        BaseRingElemType,
        RingType,
        RingElemType,
        MultSetType <: AbsMultSet{RingType, RingElemType}
      } <: AbsLocalizedRing{
        RingType,
        RingElemType,
        MultSetType
      }
    
Localization ``L = (𝕜[x₁,…,xₙ]/I)[S⁻¹]`` of a quotient
``𝕜[x₁,…,xₙ]/I`` of a polynomial ring ``P = 𝕜[x₁,…,xₙ]``
of type `RingType` over a base ring ``𝕜`` of type `BaseRingType` at a
multiplicative set ``S ⊂ P`` of type `MultSetType`.
"""
@attributes mutable struct MPolyQuoLocalizedRing{
    BaseRingType,
    BaseRingElemType,
    RingType,
    RingElemType,
    MultSetType <: AbsMultSet{RingType, RingElemType}
  } <: AbsLocalizedRing{
    RingType,
    RingElemType,
    MultSetType
  }
  R::RingType
  I::MPolyIdeal{RingElemType}
  S::MultSetType
  Q::MPolyQuo{RingElemType}
  W::MPolyLocalizedRing{BaseRingType, BaseRingElemType, RingType, RingElemType, MultSetType}

  function MPolyQuoLocalizedRing(
      R::RingType,
      I::MPolyIdeal{RingElemType},
      S::MultSetType,
      Q::MPolyQuo{RingElemType},
      W::MPolyLocalizedRing{BaseRingType, BaseRingElemType, RingType, RingElemType, MultSetType}
    ) where {
      BaseRingType<:Ring, 
      BaseRingElemType<:RingElem, 
      RingType<:MPolyRing, 
      RingElemType<:MPolyElem, 
      MultSetType<:AbsMultSet{RingType, RingElemType}
    }
    base_ring(I) == R || error("Ideal does not belong to the ring")
    base_ring(Q) == R || error("The quotient ring does not come from the given ring")
    # The following line throws obscure error messages that might yield a bug for MPolyIdeals.
    # So it's commented out for now.
    #modulus(Q) == I || error("the modulus of the quotient ring does not coincide with the ideal")
    S == inverted_set(W) || error("the multiplicative set does not coincide with the inverted set of the localized ring")
    base_ring(W) == R || error("the localization does not come from the given ring")
    ambient_ring(S) == R || error("Multiplicative set does not belong to the ring")
    k = coefficient_ring(R)
    L = new{typeof(k), elem_type(k), typeof(R), RingElemType, MultSetType}(R, I, S, Q, W)
    return L
  end
end

### type getters 
coefficient_ring_type(::Type{MPolyQuoLocalizedRing{BRT, BRET, RT, RET, MST}}) where {BRT, BRET, RT, RET, MST} = BRT
coefficient_ring_type(L::MPolyQuoLocalizedRing{BRT, BRET, RT, RET, MST}) where {BRT, BRET, RT, RET, MST} = coefficient_ring_type(typeof(L))
coefficient_ring_elem_type(::Type{MPolyQuoLocalizedRing{BRT, BRET, RT, RET, MST}}) where {BRT, BRET, RT, RET, MST} = BRET
coefficient_ring_elem_type(L::MPolyQuoLocalizedRing{BRT, BRET, RT, RET, MST}) where {BRT, BRET, RT, RET, MST} = coefficient_ring_elem_type(typeof(L))

base_ring_type(::Type{MPolyQuoLocalizedRing{BRT, BRET, RT, RET, MST}}) where {BRT, BRET, RT, RET, MST} = RT
base_ring_type(L::MPolyQuoLocalizedRing{BRT, BRET, RT, RET, MST}) where {BRT, BRET, RT, RET, MST} = base_ring_type(typeof(L))
base_ring_elem_type(::Type{MPolyQuoLocalizedRing{BRT, BRET, RT, RET, MST}}) where {BRT, BRET, RT, RET, MST} = RET
base_ring_elem_type(L::MPolyQuoLocalizedRing{BRT, BRET, RT, RET, MST}) where {BRT, BRET, RT, RET, MST} = base_ring_elem_type(typeof(L))

mult_set_type(::Type{MPolyQuoLocalizedRing{BRT, BRET, RT, RET, MST}}) where {BRT, BRET, RT, RET, MST} = MST
mult_set_type(L::MPolyQuoLocalizedRing{BRT, BRET, RT, RET, MST}) where {BRT, BRET, RT, RET, MST} = mult_set_type(typeof(L))

ideal_type(::Type{MPolyQuoLocalizedRing{BRT, BRET, RT, RET, MST}}) where {BRT, BRET, RT, RET, MST} = MPolyLocalizedIdeal{BRT, BRET, RT, RET, MST}
ideal_type(W::MPolyQuoLocalizedRing) = ideal_type(typeof(W))





### required getter functions 
base_ring(L::MPolyQuoLocalizedRing) = L.R
inverted_set(L::MPolyQuoLocalizedRing) = L.S

### additional getter functions
@Markdown.doc """
    modulus(L::MPolyQuoLocalizedRing)

For ``L = (𝕜[x₁,…,xₙ]/I)[S⁻¹]`` this returns ``I``.
"""
modulus(L::MPolyQuoLocalizedRing) = L.I

@Markdown.doc """
    localized_modulus(L::MPolyQuoLocalizedRing)

For ``L = (𝕜[x₁,…,xₙ]/I)[S⁻¹]`` this returns ``IS⁻¹``.
"""
function localized_modulus(L::MPolyQuoLocalizedRing) 
  if !has_attribute(L, :localized_modulus)
    set_attribute!(L, :localized_modulus, localized_ring(L)(modulus(L)))
  end
  return get_attribute(L, :localized_modulus)::ideal_type(L)
end

@Markdown.doc """
    quotient_ring(L::MPolyQuoLocalizedRing)

For ``L = (𝕜[x₁,…,xₙ]/I)[S⁻¹]`` this returns ``𝕜[x₁,…,xₙ]/I``.
"""
quotient_ring(L::MPolyQuoLocalizedRing) = L.Q

@Markdown.doc """
    localized_ring(L::MPolyQuoLocalizedRing)

For ``L = (𝕜[x₁,…,xₙ]/I)[S⁻¹]`` this returns ``𝕜[x₁,…,xₙ][S⁻¹]``.
"""
localized_ring(L::MPolyQuoLocalizedRing) = L.W

@Markdown.doc """
    gens(L::MPolyQuoLocalizedRing)

For ``L = (𝕜[x₁,…,xₙ]/I)[S⁻¹]`` this returns the vector ``[x₁//1,…,xₙ//1]∈ Lⁿ``.
"""
gens(L::MPolyQuoLocalizedRing) = L.(gens(base_ring(L)))

### printing
function Base.show(io::IO, L::MPolyQuoLocalizedRing)
  print(io, "Localization of $(quotient_ring(L)) at the multiplicative set $(inverted_set(L))")
end

### additional constructors
function quo(
    W::MPolyLocalizedRing{BRT, BRET, RT, RET, MST},
    I::MPolyLocalizedIdeal{BRT, BRET, RT, RET, MST}
  ) where {BRT, BRET, RT, RET, MST}
  R = base_ring(W)
  S = inverted_set(W)
  #lbpa = groebner_basis(I) # In particular, this saturates the ideal
  #J = ideal(R, numerator.(oscar_gens(lbpa))) # the preimage of I in R
  J = ideal(R, numerator.(gens(I)))
  return MPolyQuoLocalizedRing(R, J, S, quo(R, J)[1], W)
end

function quo(
    L::MPolyQuoLocalizedRing{BRT, BRET, RT, RET, MST},
    I::MPolyLocalizedIdeal{BRT, BRET, RT, RET, MST}
  ) where {BRT, BRET, RT, RET, MST}
  R = base_ring(L)
  S = inverted_set(L)
  lbpa = groebner_basis(I) # In particular, this saturates the ideal
  J = ideal(R, numerator.(oscar_gens(lbpa))) # the preimage of I in R
  return MPolyQuoLocalizedRing(R, J, S, quo(R, J)[1], localized_ring(L))
end

function quo(
    L::MPolyQuoLocalizedRing{BRT, BRET, RT, RET, MST},
    J::MPolyIdeal{RET}
  ) where {BRT, BRET, RT, RET, MST}
  R = base_ring(L)
  S = inverted_set(L)
  W = localized_ring(L) 
  J = J + modulus(L)
  return MPolyQuoLocalizedRing(R, J, S, quo(R, J)[1], W)
end

function Localization(Q::MPolyQuo{RET}, S::MultSetType) where {RET <: RingElem, MultSetType <: AbsMultSet}
  return MPolyQuoLocalizedRing(base_ring(Q), modulus(Q), S, Q, Localization(S))
end

function Localization(
    L::MPolyQuoLocalizedRing{BRT, BRET, RT, RET, MST}, 
    S::AbsMPolyMultSet{BRT, BRET, RT, RET}
  ) where {BRT, BRET, RT, RET, MST}
  ambient_ring(S) == base_ring(L) || error("multiplicative set does not belong to the correct ring")
  issubset(S, inverted_set(L)) && return L
  U = inverted_set(L)*S
  return MPolyQuoLocalizedRing(base_ring(L), modulus(L), U, quotient_ring(L), Localization(U))
end

function MPolyQuoLocalizedRing(R::RT, I::Ideal{RET}, T::MultSetType) where {RT<:MPolyRing, RET<:MPolyElem, MultSetType<:AbsMultSet} 
  return MPolyQuoLocalizedRing(R, I, T, quo(R, I)[1], Localization(T))
end

function MPolyQuoLocalizedRing(R::RT) where {RT<:MPolyRing} 
  I = ideal(R, zero(R))
  Q, _ = quo(R, I)
  U = units_of(R)
  W = Localization(U)
  return MPolyQuoLocalizedRing(R, I, U, Q, W)
end

function MPolyQuoLocalizedRing(Q::RT) where {RT<:MPolyQuo}
  R = base_ring(Q)
  I = modulus(Q)
  U = units_of(R)
  W = Localization(U)
  return MPolyQuoLocalizedRing(R, I, U, Q, W)
end

function MPolyQuoLocalizedRing(W::MPolyLocalizedRing)
  R = base_ring(W)
  I = ideal(R, zero(R))
  Q, _ = quo(R, I)
  U = inverted_set(W)
  return MPolyQuoLocalizedRing(R, I, U, Q, W)
end

function Base.in(f::AbstractAlgebra.Generic.Frac{RET}, L::MPolyQuoLocalizedRing{BRT, BRET, RT, RET, MST}) where {BRT, BRET, RT, RET, MST}
  R = base_ring(L)
  R == parent(numerator(f)) || error("element does not belong to the correct ring")
  denominator(f) in inverted_set(L) && return true
  return numerator(f) in ideal(L, denominator(f))
end


### generation of random elements 
function rand(W::MPolyQuoLocalizedRing, v1::UnitRange{Int}, v2::UnitRange{Int}, v3::UnitRange{Int})
  return W(rand(localized_ring(W), v1, v2, v3))
end

########################################################################
# Elements of localizations of polynomial algebras                     #
########################################################################

@Markdown.doc """
    MPolyQuoLocalizedRingElem{
      BaseRingType, 
      BaseRingElemType,
      RingType,
      RingElemType, 
      MultSetType
    } <: AbsLocalizedRingElem{
      RingType,
      RingElemType, 
      MultSetType
    } 

Elements ``a//b`` of localizations ``L = (𝕜[x₁,…,xₙ]/I)[S⁻¹]`` of type 
`MPolyQuoLocalizedRing{BaseRingType, BaseRingElemType, RingType, RingElemType, MultSetType}`.
"""
mutable struct MPolyQuoLocalizedRingElem{
    BaseRingType, 
    BaseRingElemType,
    RingType,
    RingElemType, 
    MultSetType
  } <: AbsLocalizedRingElem{
    RingType,
    RingElemType, 
    MultSetType
  } 

  # the parent ring
  L::MPolyQuoLocalizedRing{BaseRingType, BaseRingElemType, RingType, RingElemType, MultSetType}
  # representatives of numerator and denominator
  numerator::RingElemType
  denominator::RingElemType
  is_reduced::Bool

  function MPolyQuoLocalizedRingElem(
      L::MPolyQuoLocalizedRing{BaseRingType, BaseRingElemType, RingType, RingElemType, MultSetType}, 
      a::RingElemType,
      b::RingElemType;
      check::Bool=true,
      is_reduced::Bool=false
    ) where {BaseRingType, BaseRingElemType, RingType, RingElemType, MultSetType}

    S = inverted_set(L)
    R = base_ring(L)
    parent(a) == parent(b) == R || error("elements do not belong to the correct ring")
    check && (b in S || error("denominator is not admissible"))
    return new{BaseRingType, BaseRingElemType, RingType, RingElemType, MultSetType}(L, a, b, is_reduced)
  end
end

### type getters
coefficient_ring_type(::Type{MPolyQuoLocalizedRingElem{BRT, BRET, RT, RET, MST}}) where {BRT, BRET, RT, RET, MST} = BRT
coefficient_ring_type(f::MPolyQuoLocalizedRingElem{BRT, BRET, RT, RET, MST}) where {BRT, BRET, RT, RET, MST} = base_ring_type(typeof(f))
coefficient_ring_elem_type(::Type{MPolyQuoLocalizedRingElem{BRT, BRET, RT, RET, MST}}) where {BRT, BRET, RT, RET, MST} = BRET
coefficient_ring_elem_type(f::MPolyQuoLocalizedRingElem{BRT, BRET, RT, RET, MST}) where {BRT, BRET, RT, RET, MST} = base_ring_type(typeof(f))

base_ring_type(::Type{MPolyQuoLocalizedRingElem{BRT, BRET, RT, RET, MST}}) where {BRT, BRET, RT, RET, MST} = RT
base_ring_type(f::MPolyQuoLocalizedRingElem{BRT, BRET, RT, RET, MST}) where {BRT, BRET, RT, RET, MST} = base_ring_type(typeof(f))
base_ring_elem_type(::Type{MPolyQuoLocalizedRingElem{BRT, BRET, RT, RET, MST}}) where {BRT, BRET, RT, RET, MST} = RET
base_ring_elem_type(f::MPolyQuoLocalizedRingElem{BRT, BRET, RT, RET, MST}) where {BRT, BRET, RT, RET, MST} = base_ring_type(typeof(f))

mult_set_type(::Type{MPolyQuoLocalizedRingElem{BRT, BRET, RT, RET, MST}}) where {BRT, BRET, RT, RET, MST} = MST
mult_set_type(f::MPolyQuoLocalizedRingElem{BRT, BRET, RT, RET, MST}) where {BRT, BRET, RT, RET, MST} = base_ring_type(typeof(f))

### required getter functions 
parent(a::MPolyQuoLocalizedRingElem) = a.L
numerator(a::MPolyQuoLocalizedRingElem) = quotient_ring(parent(a))(a.numerator) 
denominator(a::MPolyQuoLocalizedRingElem) = quotient_ring(parent(a))(a.denominator) 

### additional getter functions
quotient_ring(a::MPolyQuoLocalizedRingElem) = quotient_ring(parent(a))
localized_ring(a::MPolyQuoLocalizedRingElem) = localized_ring(parent(a))
base_ring(a::MPolyQuoLocalizedRingElem) = base_ring(parent(a))
is_reduced(a::MPolyQuoLocalizedRingElem) = a.is_reduced

@Markdown.doc """
    lifted_numerator(a::MPolyQuoLocalizedRingElem)

For ``A//B ∈ (𝕜[x₁,…,xₙ]/I)[S⁻¹]`` this returns a representative 
``a ∈ 𝕜[x₁,…,xₙ]`` of the numerator. 
"""
lifted_numerator(a::MPolyQuoLocalizedRingElem) = a.numerator

@Markdown.doc """
    lifted_denominator(a::MPolyQuoLocalizedRingElem)

For ``A//B ∈ (𝕜[x₁,…,xₙ]/I)[S⁻¹]`` this returns a representative 
``b ∈  𝕜[x₁,…,xₙ]`` of the denominator.
"""
lifted_denominator(a::MPolyQuoLocalizedRingElem) = a.denominator

@Markdown.doc """
    fraction(a::MPolyQuoLocalizedRingElem)

For ``A//B ∈ (𝕜[x₁,…,xₙ]/I)[S⁻¹]`` this returns a representative 
``a//b ∈ Quot(𝕜[x₁,…,xₙ])`` of the fraction. 
"""
fraction(a::MPolyQuoLocalizedRingElem) = lifted_numerator(a)//lifted_denominator(a)

### copying of elements
function Base.deepcopy_internal(f::MPolyQuoLocalizedRingElem, dict::IdDict)
  return parent(f)(f, check=false, is_reduced=is_reduced(f))
end

### required conversions
(L::MPolyQuoLocalizedRing{BaseRingType, BaseRingElemType, RingType, RingElemType, MultSetType})(f::RingElemType, is_reduced::Bool=false) where {BaseRingType, BaseRingElemType, RingType, RingElemType<:RingElem, MultSetType} = MPolyQuoLocalizedRingElem(L, f, one(f), check=false, is_reduced=is_reduced)

function (L::MPolyQuoLocalizedRing{
                                   BaseRingType, 
                                   BaseRingElemType, 
                                   RingType, 
                                   RingElemType, 
                                   MultSetType
                                  })(
                                     a::RingElemType, 
                                     b::RingElemType;
                                     check::Bool=true,
                                     is_reduced::Bool=false
                                    ) where {
                                             BaseRingType, 
                                             BaseRingElemType, 
                                             RingType, 
                                             RingElemType, 
                                             MultSetType
                                            } 
  check || return MPolyQuoLocalizedRingElem(L, a, b, check=false, is_reduced=is_reduced)
  b in inverted_set(L) || return convert(L, a//b)
  return MPolyQuoLocalizedRingElem(L, a, b, check=false, is_reduced=is_reduced)
end

### additional conversions
function (L::MPolyQuoLocalizedRing{BRT, BRET, RT, RET, MST})(f::Frac{RET}; check::Bool=true, is_reduced::Bool=false) where {BRT, BRET, RT, RET, MST}
  R = base_ring(L)
  return L(R(numerator(f)), R(denominator(f)), check=check, is_reduced=is_reduced)
end

(L::MPolyQuoLocalizedRing{BaseRingType, BaseRingElemType, RingType, RingElemType, MultSetType})(a::T, b::T; check::Bool=true, is_reduced::Bool=false) where {BaseRingType, BaseRingElemType, RingType, RingElemType, MultSetType, T<:MPolyQuoElem{RingElemType}} = L(lift(a), lift(b), check=check, is_reduced=is_reduced)

function (L::MPolyQuoLocalizedRing{BRT, BRET, RT, RET, MST})(f::MPolyQuoLocalizedRingElem{BRT, BRET, RT, RET, MST}; check::Bool=true, is_reduced::Bool=false) where {BRT, BRET, RT, RET, MST}
  parent(f) === L && return f
  return L(lifted_numerator(f), lifted_denominator(f), check=check, is_reduced=is_reduced)
end

function (L::MPolyQuoLocalizedRing{BRT, BRET, RT, RET, MST})(f::MPolyLocalizedRingElem{BRT, BRET, RT, RET, MST}; check::Bool=true, is_reduced::Bool=false) where {BRT, BRET, RT, RET, MST}
  parent(f) === localized_ring(L) && return L(numerator(f), denominator(f), check=false, is_reduced=is_reduced)
  return L(numerator(f), denominator(f), check=check, is_reduced=is_reduced)
end

function (L::MPolyQuoLocalizedRing{BRT, BRET, RT, RET, MST})(f::MPolyLocalizedRingElem{BRT, BRET, RT, RET, MST}; check::Bool=true, is_reduced::Bool=false) where {BRT, BRET, RT, RET, MST<:MPolyComplementOfKPointIdeal}
  return L(numerator(f), denominator(f), check=check, is_reduced=is_reduced)
end

function (L::MPolyQuoLocalizedRing{BRT, BRET, RT, RET, MST})(f::MPolyQuoElem{RET}; check::Bool=true, is_reduced::Bool=false) where {BRT, BRET, RT, RET, MST} 
  parent(f) == quotient_ring(L) || error("the given element does not belong to the correct ring") 
  return L(lift(f))
end

### additional functionality
@Markdown.doc """
    lift(f::MPolyQuoLocalizedRingElem)

For ``f = A//B ∈ (𝕜[x₁,…,xₙ]/I)[S⁻¹]`` this returns a representative 
``a//b ∈  𝕜[x₁,…,xₙ][S⁻¹]`` of the fraction. 
"""
lift(f::MPolyQuoLocalizedRingElem) = localized_ring(f)(lifted_numerator(f), lifted_denominator(f))

function isunit(f::MPolyQuoLocalizedRingElem) 
  lifted_numerator(f) in inverted_set(parent(f)) && return true
  return one(localized_ring(parent(f))) in localized_modulus(parent(f)) + ideal(localized_ring(parent(f)), lift(f))
end

function isunit(L::MPolyQuoLocalizedRing, f::MPolyLocalizedRingElem) 
  parent(f) == localized_ring(L) || error("element does not belong to the correct ring")
  numerator(f) in inverted_set(L) && return true
  one(localized_ring(L)) in localized_modulus(L) + ideal(localized_ring(L), f)
end

function isunit(L::MPolyQuoLocalizedRing{BRT, BRET, RT, RET, MST}, f::RET) where {BRT, BRET, RT, RET, MST}
  parent(f) == base_ring(L) || error("element does not belong to the correct ring")
  f in inverted_set(L) && return true
  return one(localized_ring(L)) in localized_modulus(L) + ideal(localized_ring(L), localized_ring(L)(f))
end

function isunit(L::MPolyQuoLocalizedRing{BRT, BRET, RT, RET, MST}, f::MPolyQuoElem{RET}) where {BRT, BRET, RT, RET, MST}
  parent(f) == quotient_ring(L) || error("element does not belong to the correct ring")
  lift(f) in inverted_set(L) && return true
  one(localized_ring(L)) in localized_modulus(L) + ideal(localized_ring(L), localized_ring(L)(f))
end

# WARNING: This routine runs forever if f is not a unit in L. 
# So this needs to be checked first!
function inv(L::MPolyQuoLocalizedRing{BRT, BRET, RT, RET, MPolyPowersOfElement{BRT, BRET, RT, RET}}, 
    f::MPolyQuoElem{RET}) where {BRT, BRET, RT, RET}
  Q = quotient_ring(L)
  parent(f) == quotient_ring(L) || error("element does not belong to the correct ring")
  W = localized_ring(L)
  R = base_ring(L)
  I = saturated_ideal(localized_modulus(L))
  d = prod(denominators(inverted_set(W)))
  powers_of_d = [d]
  ### apply logarithmic bisection to find a power dᵏ ≡  c ⋅ f mod I
  (result, coefficient) = divides(one(Q), f)
  # check whether f is already a unit
  result && return L(coefficient)
  push!(powers_of_d, d)
  abort = false
  # find some power which works
  while !abort
    (abort, coefficient) = divides(Q(last(powers_of_d)), f)
    if !abort
      push!(powers_of_d, last(powers_of_d)^2)
    end
  end
  # find the minimal power that works
  upper = pop!(powers_of_d)
  lower = pop!(powers_of_d)
  while length(powers_of_d) > 0
    middle = lower*pop!(powers_of_d)
    (result, coefficient) = divides(Q(middle), f)
    if result 
      upper = middle
    else 
      lower = middle
    end
  end
  return L(lift(coefficient), upper)
end

function inv(f::MPolyQuoLocalizedRingElem{BRT, BRET, RT, RET, MPolyPowersOfElement{BRT, BRET, RT, RET}}) where {BRT, BRET, RT, RET}
  return parent(f)(denominator(f), numerator(f))
end

### 
# Assume that [f] = [a]//[b] is an admissible element of L = (R/I)[S⁻¹] and bring it 
# to the form [f] = [c]//[dᵏ] with d∈ S.
function convert(
    L::MPolyQuoLocalizedRing{BRT, BRET, RT, RET, MPolyPowersOfElement{BRT, BRET, RT, RET}}, 
    f::AbstractAlgebra.Generic.Frac{RET}
  ) where {BRT, BRET, RT, RET}
  a = numerator(f)
  b = denominator(f)
  Q = quotient_ring(L)
  parent(a) == base_ring(L) || error("element does not belong to the correct ring")
  W = localized_ring(L)
  R = base_ring(L)
  I = saturated_ideal(localized_modulus(L))
  d = prod(denominators(inverted_set(W)))
  powers_of_d = [d]
  ### apply logarithmic bisection to find a power a ⋅dᵏ ≡  c ⋅ b mod I
  (result, coefficient) = divides(Q(a), Q(b))
  # check whether f is already a unit
  result && return L(coefficient)
  push!(powers_of_d, d)
  abort = false
  # find some power which works
  while !abort
    (abort, coefficient) = divides(Q(a*last(powers_of_d)), Q(b))
    if !abort
      push!(powers_of_d, last(powers_of_d)^2)
    end
  end
  # find the minimal power that works
  upper = pop!(powers_of_d)
  lower = pop!(powers_of_d)
  while length(powers_of_d) > 0
    middle = lower*pop!(powers_of_d)
    (result, coefficient) = divides(Q(a*middle), Q(b))
    if result 
      upper = middle
    else 
      lower = middle
    end
  end
  return L(lift(coefficient), upper)
end


### arithmetic #########################################################
function +(a::T, b::T) where {T<:MPolyQuoLocalizedRingElem}
  parent(a) == parent(b) || error("the arguments do not have the same parent ring")
  if lifted_denominator(a) == lifted_denominator(b) 
    return (parent(a))(lifted_numerator(a) + lifted_numerator(b), lifted_denominator(a), check=false)
  end
  return (parent(a))(lifted_numerator(a)*lifted_denominator(b) + lifted_numerator(b)*lifted_denominator(a), lifted_denominator(a)*lifted_denominator(b), check=false)
end

# TODO: improve this method.
function addeq!(a::T, b::T) where {T<:MPolyQuoLocalizedRingElem}
  a = a+b
  return a
end

function -(a::T, b::T) where {T<:MPolyQuoLocalizedRingElem}
  parent(a) == parent(b) || error("the arguments do not have the same parent ring")
  if lifted_denominator(a) == lifted_denominator(b) 
    return (parent(a))(lifted_numerator(a) - lifted_numerator(b), lifted_denominator(a), check=false)
  end
  return (parent(a))(lifted_numerator(a)*lifted_denominator(b) - lifted_numerator(b)*lifted_denominator(a), lifted_denominator(a)*lifted_denominator(b), check=false)
end

function *(a::T, b::T) where {T<:MPolyQuoLocalizedRingElem}
  parent(a) == parent(b) || error("the arguments do not have the same parent ring")
  return (parent(a))(lifted_numerator(a)*lifted_numerator(b), lifted_denominator(a)*lifted_denominator(b), check=false)
end

function *(a::RET, b::MPolyQuoLocalizedRingElem{BRT, BRET, RT, RET, MST}) where {BRT<:Ring, BRET<:RingElem, RT<:Ring, RET <: RingElem, MST}
  return (parent(b))(a*lifted_numerator(b), lifted_denominator(b), check=false)
end

function *(a::MPolyQuoLocalizedRingElem{BRT, BRET, RT, RET, MST}, b::RET) where {BRT<:Ring, BRET<:RingElem, RT<:Ring, RET <: RingElem, MST}
  return b*a
end

function *(a::BRET, b::MPolyQuoLocalizedRingElem{BRT, BRET, RT, RET, MST}) where {BRT<:Ring, BRET<:RingElem, RT<:Ring, RET <: RingElem, MST}
  return (parent(b))(a*lifted_numerator(b), lifted_denominator(b), check=false)
end

function *(a::MPolyQuoLocalizedRingElem{BRT, BRET, RT, RET, MST}, b::BRET) where {BRT<:Ring, BRET<:RingElem, RT<:Ring, RET <: RingElem, MST}
  return b*a
end

### Why are the `//`-methods not implemented?
# Since a quotient ring Q = R/I of a polynomial ring R is not necessarily 
# factorial, it is difficult to decide, whether or not a and b have a 
# common factor g that can be cancelled so that b'= b/g ∈  Q belongs 
# to the multiplicative set. Moreover, this would be the case if any 
# lift of b' belonged to S + I where S ⊂ R is the original multiplicative 
# set. Such containment can not easily be checked based only on the 
# functionality provided for S: Depending on the concrete type of 
# S, this task is algorithmically difficult, if not impossible.
#
# To remedy for this, we pursue the following pattern: 
#
# * Creation of elements [a]/[b] ∈ Q[S⁻¹] is possible only from 
#   representatives a/b ∈ R[S⁻¹] with b ∈ S.
# * The ring arithmetic attempts to cancel fractions which includes 
#   reduction modulo I of both the numerator and the denominator. 
#   This leads to representatives which would not be admissible 
#   for creation of elements in Q[S⁻¹].
# * Division routines can be used for the ring R[S⁻¹] with subsequent
#   conversion. 

function Base.:(//)(a::Oscar.IntegerUnion, b::MPolyQuoLocalizedRingElem)
  error("function `//` not implemented for elements of type $(typeof(b))")
end

function Base.:(//)(a::T, b::T) where {T<:MPolyQuoLocalizedRingElem}
  error("function `//` not implemented for elements of type $(typeof(b))")
end

function ==(a::T, b::T) where {T<:MPolyQuoLocalizedRingElem}
  parent(a) == parent(b) || error("the arguments do not have the same parent ring")
  return lifted_numerator(a)*lifted_denominator(b) - lifted_numerator(b)*lifted_denominator(a) in localized_modulus(parent(a))
end

function ^(a::MPolyQuoLocalizedRingElem, i::fmpz)
  return parent(a)(lifted_numerator(a)^i, lifted_denominator(a)^i, check=false)
end

function ^(a::MPolyQuoLocalizedRingElem, i::Integer)
  return parent(a)(lifted_numerator(a)^i, lifted_denominator(a)^i, check=false)
end

function isone(a::MPolyQuoLocalizedRingElem) 
  return lifted_numerator(a) - lifted_denominator(a) in localized_modulus(parent(a))
end

function iszero(a::MPolyQuoLocalizedRingElem)
  is_reduced(a) || (a = reduce_fraction(a))
  return iszero(lifted_numerator(a))
end

### enhancement of the arithmetic
function reduce_fraction(f::MPolyQuoLocalizedRingElem{BRT, BRET, RT, RET, MST}) where {BRT, BRET, RT, RET, MST<:MPolyPowersOfElement}
  is_reduced(f) && return f
  h = lift(f)
  g = gcd(numerator(h), denominator(h))
  h = parent(h)(divexact(numerator(h), g), divexact(denominator(h), g), check=false)
<<<<<<< HEAD
  h = reduce(h, groebner_basis(localized_modulus(parent(f))))
=======
  h = Base.reduce(h, groebner_basis(localized_modulus(parent(f))))
>>>>>>> 934b386f
  return parent(f)(h, is_reduced=true, check=false)
end

# for local orderings, reduction does not give the correct result.
function reduce_fraction(f::MPolyQuoLocalizedRingElem{BRT, BRET, RT, RET, MST}) where {BRT, BRET, RT, RET, MST<:MPolyComplementOfKPointIdeal}
  is_reduced(f) && return f
  h = lift(f)
  g = gcd(numerator(h), denominator(h))
  h = parent(h)(divexact(numerator(h), g), divexact(denominator(h), g), check=false)
  return parent(f)(h, is_reduced=true, check=false)
end

### implementation of Oscar's general ring interface
one(W::MPolyQuoLocalizedRing) = W(one(base_ring(W)))
zero(W::MPolyQuoLocalizedRing)= W(zero(base_ring(W)))

elem_type(W::MPolyQuoLocalizedRing{BaseRingType, BaseRingElemType, RingType, RingElemType, MultSetType}) where {BaseRingType, BaseRingElemType, RingType, RingElemType, MultSetType} = MPolyQuoLocalizedRingElem{BaseRingType, BaseRingElemType, RingType, RingElemType, MultSetType}
elem_type(T::Type{MPolyQuoLocalizedRing{BaseRingType, BaseRingElemType, RingType, RingElemType, MultSetType}}) where {BaseRingType, BaseRingElemType, RingType, RingElemType, MultSetType} = MPolyQuoLocalizedRingElem{BaseRingType, BaseRingElemType, RingType, RingElemType, MultSetType}

parent_type(W::MPolyQuoLocalizedRingElem{BaseRingType, BaseRingElemType, RingType, RingElemType, MultSetType}) where {BaseRingType, BaseRingElemType, RingType, RingElemType, MultSetType} = MPolyQuoLocalizedRing{BaseRingType, BaseRingElemType, RingType, RingElemType, MultSetType}
parent_type(T::Type{MPolyQuoLocalizedRingElem{BaseRingType, BaseRingElemType, RingType, RingElemType, MultSetType}}) where {BaseRingType, BaseRingElemType, RingType, RingElemType, MultSetType} = MPolyQuoLocalizedRing{BaseRingType, BaseRingElemType, RingType, RingElemType, MultSetType}


### ideal constructors
# Note that by convention an ideal J in a localized algebra 
# L = (𝕜[x₁,…,xₙ]/I)[S⁻¹] is an ideal in 𝕜[x₁,…,xₙ][S⁻¹] 
# containing IS⁻¹. We provide the constructors here.

function ideal(L::MPolyQuoLocalizedRing{BRT, BRET, RT, RET, MST}, 
    g::Vector{T}
  ) where {BRT, BRET, RT, RET, MST, T<:RingElement}
  gconv = L.(g)
  W = localized_ring(L)
  return ideal(W, lift.(gconv)) + localized_modulus(L)
end

ideal(L::MPolyQuoLocalizedRing, g::T) where {T<:RingElement} = ideal(L, [g])
ideal(L::MPolyQuoLocalizedRing, g::T) where {T<:MPolyQuoLocalizedRingElem} = ideal(L, [g])

@Markdown.doc """
    bring_to_common_denominator(f::Vector{T}) where {T<:MPolyQuoLocalizedRingElem}

Given a vector of fractions ``[a₁//b₁,…,aₙ//bₙ]`` return a pair 
``(d, λ)`` consisting of a common denominator ``d`` and a vector 
``λ = [λ₁,…,λₙ]`` such that ``aᵢ//bᵢ = λᵢ⋅aᵢ//d``.
"""
function bring_to_common_denominator(f::Vector{T}) where {T<:MPolyQuoLocalizedRingElem}
  length(f) == 0 && error("need at least one argument to determine the return type")
  R = base_ring(parent(f[1]))
  for a in f
    R == base_ring(parent(a)) || error("elements do not belong to the same ring")
  end
  d = one(R)
  a = Vector{elem_type(R)}()
  for den in lifted_denominator.(f)
    b = gcd(d, den)
    c = divexact(den, b)
    e = divexact(d, b)
    d = d*c
    a = [c*k for k in a]
    push!(a, e)
  end
  return d, a
end

@Markdown.doc """
    write_as_linear_combination(f::T, g::Vector{T}) where {T<:MPolyLocalizedRingElem} 

Write ``f = ∑ᵢ λᵢ⋅gᵢ`` for some ``λᵢ`` and return the vector ``[λ₁,…,λₙ]``.
"""
function write_as_linear_combination(
    f::MPolyQuoLocalizedRingElem{BRT, BRET, RT, RET, MPolyComplementOfKPointIdeal{BRT, BRET, RT, RET}},
    g::Vector{MPolyQuoLocalizedRingElem{BRT, BRET, RT, RET, MPolyComplementOfKPointIdeal{BRT, BRET, RT, RET}}}
  ) where {BRT, BRET, RT, RET}
  n = length(g)
  L = parent(f)
  W = localized_ring(L)
  for a in g 
    parent(a) == L || error("elements do not belong to the same ring")
  end
  (d, a) = bring_to_common_denominator(vcat([f], g))
  h = [a[i+1]*lifted_numerator(g[i]) for i in 1:n]
  lbpa = LocalizedBiPolyArray(W.(h))
  p = a[1]*lifted_numerator(f)
  p_sing = to_singular_side(lbpa, p)
  S = singular_poly_ring(lbpa)
  I = modulus(L)
  SI = to_singular_side(lbpa, gens(I))
  
  M, N, U = Singular.lift(
			  Singular.Module(S, vcat([Singular.vector(S, g) for g in gens(singular_gens(lbpa))], [Singular.vector(S, g) for g in SI])...),
			  Singular.Module(S, Singular.vector(S, p_sing)),
			  false, false, false)
  A = Singular.Matrix(M)
  iszero(N) || error("the first argument is not contained in the span of the second")
  u = L(one(base_ring(W)),to_oscar_side(lbpa, U[1,1]))
  lambda = [L(to_oscar_side(lbpa, A[i, 1]))*u for i in 1:n]
  return lambda
end

function write_as_linear_combination(
    f::MPolyQuoLocalizedRingElem{BRT, BRET, RT, RET, MPolyPowersOfElement{BRT, BRET, RT, RET}},
    g::Vector{MPolyQuoLocalizedRingElem{BRT, BRET, RT, RET, MPolyPowersOfElement{BRT, BRET, RT, RET}}}
  ) where {BRT, BRET, RT, RET}
  n = length(g)
  L = parent(f)
  for a in g 
    parent(a) == L || error("elements do not belong to the same ring")
  end
  (d, a) = bring_to_common_denominator(vcat([f], g))
  hg = [a[i+1]*lifted_numerator(g[i]) for i in 1:n]
  hf = lifted_numerator(f)*a[1]
  A, I, q, phi, theta = as_affine_algebra(L)
  SA, _ = Singular.PolynomialRing(Oscar.singular_coeff_ring(base_ring(A)), 
				  String.(symbols(A)),  
				  ordering=Singular.ordering_dp(1)
				  *Singular.ordering_dp(nvars(A)-1))
  Shg_ext = Singular.Ideal(SA, SA.(vcat(phi.(hg), gens(I))))
  M, N, U = Singular.lift(
                          Singular.Module(SA, [Singular.vector(SA, g) for g in gens(Shg_ext)]...),
			  Singular.Module(SA, Singular.vector(SA, SA(phi(hf)))),
			  false, false, false)
  iszero(N) || error("the first argument is not contained in the span of the second")
  W = localized_ring(L)
  evaluation_list = vcat([W(one(base_ring(L)), q)], gens(W))
  l = [Singular.Matrix(M)[i, 1] for i in 1:n]
  lambda = L.([evaluate(A(a), evaluation_list) for a in l])
  return lambda
end

write_as_linear_combination(f::MPolyQuoLocalizedRingElem, g::Vector) = write_as_linear_combination(f, parent(f).(g))

function write_as_linear_combination(f::T, g::Vector{T}) where {T<:MPolyQuoElem}
  Q = parent(f)
  R = base_ring(Q)
  I = modulus(Q)
  for b in g
    parent(b) == Q || error("elements do not belong to the same ring")
  end
  SR, _ = Singular.PolynomialRing(Oscar.singular_coeff_ring(base_ring(R)), 
				  String.(symbols(R)),  
				  ordering=Singular.ordering_dp(ngens(R)))
  Sg_ext = SR.(vcat(lift.(g), gens(I)))
  Sf = SR(lift(f))
  M, N, U = Singular.lift(
                          Singular.Module(SR, [Singular.vector(SR, a) for a in Sg_ext]...),
			  Singular.Module(SR, Singular.vector(SR, Sf)),
			  false, false, false)
  iszero(N) || error("the first argument is not contained in the span of the second")
  return Q.(R.([Singular.Matrix(M)[i, 1] for i in 1:length(g)]))
end


########################################################################
# Homomorphisms of quotients of localized polynomial algebras          #
########################################################################
# 
# Suppose we are given two localizations of polynomial algebras 
# by means of commutative diagrams 
#
#       R   →    P = R/I
#       ↓        ↓ 
# V = R[T⁻¹] →  P[T⁻¹]
#
# and 
#
#       S   →    Q = S/J
#       ↓        ↓ 
# W = S[U⁻¹] →  Q[U⁻¹].
#
# Lemma:
# For any homomorphism φ : P[T⁻¹] → Q[U⁻¹] the following holds. 
#
#             φ
#     P[T⁻¹]  →  Q[U⁻¹]
#       ↑          ↑
#     R[T⁻¹] --> S[U⁻¹]
#       ↑    ↗ ψ   ↑ ι
#       R     →  S[c⁻¹]
#             η    ↑ κ
#                  S
#
# a) The composition of maps R → Q[U⁻¹] completely determines φ by 
#    the images xᵢ ↦ [aᵢ]/[bᵢ] with aᵢ ∈ S, bᵢ ∈ U.
# b) Let ψ : R → S[U⁻¹] be the map determined by some choice of 
#    the images xᵢ↦ aᵢ/bᵢ as above. Then ψ extends to a map 
#    R[T⁻¹] → S[U⁻¹] if and only if 
#    
#       for all t ∈ T : ψ(t) ∈ U.
#
#    This is not necessarily the case as the lift of images 
#    φ(t) ∈ Q[U⁻¹] in S[U⁻¹] need only be elements of U + J.
# c) Choosing a common denominator c for all ψ(xᵢ), we obtain a 
#    ring homomorphism η : R → S[c⁻¹] such that ψ = ι ∘ η.
#
# Upshot: In order to describe φ, we may store some homomorphism 
#     
#       ψ : R → S[U⁻¹] 
#
# lifting it and keep in mind the ambiguity of choices for such ψ.
# The latter point c) will be useful for reducing to a homomorphism 
# of finitely generated algebras.

@Markdown.doc """
    MPolyQuoLocalizedRingHom{
      BaseRingType, 
      BaseRingElemType, 
      RingType, 
      RingElemType, 
      DomainMultSetType, 
      CodomainMultSetType
    } <: AbsLocalizedRingHom{
      RingType, RingElemType, DomainMultSetType, CodomainMultSetType
    }

Homomorphisms of localizations of affine algebras 

  ``ϕ : (𝕜[x₁,…,xₘ]/I)[S⁻¹] → (𝕜[y₁,…,yₙ]/J)[T⁻¹]``

of types `MPolyQuoLocalizedRing{BaseRingType, BaseRingElemType, RingType, RingElemType, DomainMultSetType}` and `MPolyQuoLocalizedRing{BaseRingType, BaseRingElemType, RingType, RingElemType, CodomainMultSetType}`.
These are completely determined by the images of the 
variables ``ϕ(xᵢ) ∈ (𝕜[y₁,…,yₙ]/J)[T⁻¹]`` so that the 
constructor takes as input the triple 
``((𝕜[x₁,…,xₘ]/I)[S⁻¹], (𝕜[y₁,…,yₙ]/J)[T⁻¹], [ϕ(x₁),…,ϕ(xₘ)])``.
"""
@attributes mutable struct MPolyQuoLocalizedRingHom{
                                     DomainType<:MPolyQuoLocalizedRing, 
                                     CodomainType<:Ring, 
                                     RestrictedMapType<:Map
                                    } <: AbsLocalizedRingHom{
                                                             DomainType, 
                                                             CodomainType, 
                                                             RestrictedMapType
                                                            }
  domain::DomainType
  codomain::CodomainType
  res::RestrictedMapType

  function MPolyQuoLocalizedRingHom(
      L::DomainType,
      S::CodomainType,
      res::RestrictedMapType;
      check::Bool=true
    ) where {DomainType<:MPolyQuoLocalizedRing, CodomainType<:Ring, RestrictedMapType<:Map}
    R = base_ring(L)
    R === domain(res) || error("restriction map is not compatible")
    U = inverted_set(L)
    if check
      for f in U
        isunit(S(res(f))) || error("map is not well defined")
      end
      for g in gens(modulus(L))
        iszero(S(res(g))) || error("map is not well defined")
      end
    end
    return new{DomainType, CodomainType, RestrictedMapType}(L, S, res)
  end
end

### type getters 
domain_type(::Type{MPolyQuoLocalizedRingHom{D, C, M}}) where {D, C, M} = D
domain_type(f::MPolyQuoLocalizedRingHom) = domain_type(typeof(f))
codomain_type(::Type{MPolyQuoLocalizedRingHom{D, C, M}}) where {D, C, M} = C
codomain_type(f::MPolyQuoLocalizedRingHom) = domain_type(typeof(f))
restricted_map_type(::Type{MPolyQuoLocalizedRingHom{D, C, M}}) where {D, C, M} = M
restricted_map_type(f::MPolyQuoLocalizedRingHom) = domain_type(typeof(f))

morphism_type(::Type{R}, ::Type{S}) where {R<:MPolyQuoLocalizedRing, S<:Ring} = MPolyQuoLocalizedRingHom{R, S, morphism_type(base_ring_type(R), S)}
morphism_type(L::MPolyQuoLocalizedRing, S::Ring) = morphism_type(typeof(L), typeof(S))

### TODO: Move to other file
morphism_type(::Type{R}, ::Type{S}) where {R<:MPolyRing, S<:Ring} = Oscar.MPolyAnyMap{R, S, Nothing, elem_type(S)}
morphism_type(R::MPolyRing, S::Ring) = morphism_type(typeof(R), typeof(S))

### required getter functions
domain(f::MPolyQuoLocalizedRingHom) = f.domain
codomain(f::MPolyQuoLocalizedRingHom) = f.codomain

@Markdown.doc """
    restricted_map(f::MPolyQuoLocalizedRingHom)

For a homomorphism ``ϕ : (𝕜[x₁,…,xₘ]/I)[U⁻¹] → S``this returns 
the canonically associated map ``ϕ' : 𝕜[x₁,…,xₘ] → S``.
"""
restricted_map(f::MPolyQuoLocalizedRingHom) = f.res

function images(f::MPolyQuoLocalizedRingHom{<:Any, <:MPolyQuoLocalizedRing})
  return lift.((codomain(f)).(restricted_map(f).(gens(base_ring(domain(f))))))
end

### additional constructors
function MPolyQuoLocalizedRingHom(
    L::MPolyQuoLocalizedRing,
    S::Ring,
    a::Vector{T};
    check::Bool=true
  ) where {T<:RingElem}
  return MPolyQuoLocalizedRingHom(L, S, hom(base_ring(L), S, a), check=check)
end

hom(L::MPolyQuoLocalizedRing, S::Ring, a::Vector{T}; check::Bool=true) where {T<:RingElem} = MPolyQuoLocalizedRingHom(L, S, a, check=check)

### implementing the Oscar map interface
function identity_map(W::T) where {T<:MPolyQuoLocalizedRing} 
  MPolyQuoLocalizedRingHom(W, W, identity_map(base_ring(W)))
end

### we need to overwrite the following method because of the 
# uncommon implementation of the numerator and denominator methods
function (f::MPolyQuoLocalizedRingHom)(a::AbsLocalizedRingElem)
  parent(a) === domain(f) || return f(domain(f)(a))
  return codomain(f)(restricted_map(f)(lifted_numerator(a)))*inv(codomain(f)(restricted_map(f)(lifted_denominator(a))))
end

function compose(
    f::MPolyQuoLocalizedRingHom, 
    g::MPolyQuoLocalizedRingHom
  )
  codomain(f) === domain(g) || error("maps are not compatible")

  ### the following is commented out because as of now it's not type-stable!
#  if codomain(restricted_map(f)) === domain(g)
#    return MPolyQuoLocalizedRingHom(domain(f), codomain(g), compose(restricted_map(f), g))
#  elseif codomain(restricted_map(f)) === base_ring(domain(g)) 
#    h = hom(base_ring(domain(g)), domain(g), domain(g).(gens(base_ring(domain(g)))))
#    return MPolyQuoLocalizedRingHom(domain(f), codomain(g), compose(compose(restricted_map(f), h), g))
#  end
  ### The fallback version. Careful: This might not carry over maps on the coefficient rings!
  R = base_ring(domain(f))
  return MPolyQuoLocalizedRingHom(domain(f), codomain(g), hom(R, codomain(g), [g(f(x)) for x in gens(R)]))
end

(f::MPolyQuoLocalizedRingHom)(I::Ideal) = ideal(codomain(f), f.(domain(f).(gens(I))))

function ==(f::MPolyQuoLocalizedRingHom, g::MPolyQuoLocalizedRingHom) 
  domain(f) === domain(g) || return false
  codomain(f) === codomain(g) || return false
  for x in gens(base_ring(domain(f)))
    f(x) == g(x) || return false
  end
  return true
end

### helper_ring
# Sets up the ring S[c⁻¹] from the Lemma.
function helper_ring(f::MPolyQuoLocalizedRingHom{<:Any, <:MPolyQuoLocalizedRing})
  if !has_attribute(f, :helper_ring)
    minimal_denominators = Vector{base_ring_elem_type(domain(f))}()
    R = base_ring(domain(f))
    S = base_ring(codomain(f))
    p = one(S)

    for d in [denominator(y) for y in images(f)]
      g = gcd(d, p)
      d_min = divexact(d, g)
      push!(minimal_denominators, d)
      p = p*d_min
    end
    set_attribute!(f, :minimal_denominators, minimal_denominators)

    help_ring, help_kappa, theta = _add_variables(S, ["θ"])
    set_attribute!(f, :helper_ring, help_ring)
    kappa = help_kappa
    set_attribute!(f, :kappa, help_kappa)
    c_inv = theta[1]
    helper_images = [kappa(numerator(y))*c_inv*kappa(divexact(p, denominator(y))) for y in images(f)]
    set_attribute!(f, :helper_images, helper_images)
    eta = hom(R, help_ring, helper_images)
    set_attribute!(f, :eta, eta)
  end
  return get_attribute(f, :helper_ring)::base_ring_type(domain(f))
end

function helper_images(
    f::MPolyQuoLocalizedRingHom{<:Any, <:MPolyQuoLocalizedRing}
  )
  if !has_attribute(f, :helper_images) 
    helper_ring(f)
  end
  return get_attribute(f, :helper_images)::Vector{base_ring_elem_type(domain(f))}
end

function minimal_denominators(
    f::MPolyQuoLocalizedRingHom{<:Any, <:MPolyQuoLocalizedRing}
  )
  if !has_attribute(f, :minimal_denominators) 
    helper_ring(f)
  end
  return get_attribute!(f, :minimal_denominators)::Vector{base_ring_elem_type(domain(f))}
end

function helper_eta(
    f::MPolyQuoLocalizedRingHom{<:Any, <:MPolyQuoLocalizedRing}
  )
  if !has_attribute(f, :eta) 
    helper_ring(f)
  end
  return get_attribute(f, :eta)::morphism_type(base_ring_type(domain(f)), base_ring_type(domain(f)))
end

function helper_kappa(
    f::MPolyQuoLocalizedRingHom{<:Any, <:MPolyQuoLocalizedRing}
  )
  if !has_attribute(f, :kappa) 
    helper_ring(f)
  end
  return get_attribute(f, :kappa)::morphism_type(base_ring_type(domain(f)), base_ring_type(domain(f)))
end

function common_denominator(
    f::MPolyQuoLocalizedRingHom{<:Any, <:MPolyQuoLocalizedRing}
  )
  if !has_attribute(f, :minimal_denominators) 
    helper_ring(f)
  end
  d = get_attribute(f, :minimal_denominators)::Vector{base_ring_elem_type(domain(f))}
  return (length(d) == 0 ? one(base_ring(codomain(f))) : prod(d))
end

function helper_ideal(
    f::MPolyQuoLocalizedRingHom{<:Any, <:MPolyQuoLocalizedRing}
  )
  Sc = helper_ring(f)
  return ideal(Sc, one(Sc)-last(gens(Sc))*helper_kappa(f)(common_denominator(f)))
end

# return the localized ring as a quotient of a polynomial ring using Rabinowitsch's trick.
function as_affine_algebra(
    L::MPolyQuoLocalizedRing{<:Any, <:Any, <:Any, <:Any, <:MPolyPowersOfElement};
    inverse_name::String="θ"
  ) where {BRT, BRET, RT, RET}
  R = base_ring(L)
  A, phi, t = _add_variables_first(R, [inverse_name])
  theta = t[1]
  f = prod(denominators(inverted_set(L)))
  I = ideal(A, [phi(g) for g in gens(modulus(L))]) + ideal(A, [one(A)-theta*phi(f)])
  return A, I, f, phi, theta
end

function is_isomorphism(
    phi::MPolyQuoLocalizedRingHom{T, T}
  ) where {T<:MPolyQuoLocalizedRing}
  if has_attribute(phi, :inverse)
    return true
  end
  K = domain(phi)
  L = codomain(phi)
  A, I, d1, inc1, theta1 = as_affine_algebra(K, inverse_name="s")
  B, J, d2, inc2, theta2 = as_affine_algebra(L, inverse_name="t")

  # write the denominators of the images of the variables xᵢ of K as 
  # polynomials in the variables yⱼ of L and the localization variable t:
  #
  # TODO: This can most probably be fine tuned as follows. Make sure that 
  # the ideal J is of the form J' + ⟨1-t⋅g(y)⟩ where J' is generated by a 
  # Groebner basis for the saturated ideal of L in 𝕜[y]. Then choose an 
  # elimination ordering on t on 𝕜[t,y] which coincides on the y-variables 
  # with the ordering that had been used to compute the Groebner-basis of 
  # J'. Then the generators above for J are also already a Groebner basis 
  # since J' was already saturated. 
  #
  # Now a Groebner-basis computation for the ideal J_ext should proceed 
  # quickly by multiplying q with subsequently higher powers of t and reduction 
  # modulo J until a constant polynomial is attained. 
  #
  # With this strategy, the Groebner-basis computation should not even be 
  # expensive. 
  denoms = Vector{elem_type(B)}()
  for f in images(phi)
    J_ext = ideal(B, push!(gens(J), inc2(denominator(f))))
    G, M = groebner_basis_with_transformation_matrix(J_ext)
    G[1]==one(B) || error("the denominator is not a unit in the target ring")
    push!(denoms, last(collect(M)))
  end

  # write the images as polynomials in B 
  imagesB = [ inc2(numerator(images(phi)[i]))*denoms[i] for i in (1:length(denoms))]

  # expand the localization variable s in A as a polynomial in B
  denoms = Vector{elem_type(B)}()
  for h in denominators(inverted_set(K))
    phi_h = phi(h)
    p = lifted_numerator(phi_h)
    q = lifted_denominator(phi_h)
    J_ext = ideal(B, push!(gens(J), inc2(p)))
    G, M = groebner_basis_with_transformation_matrix(J_ext)
    G[1]==one(B) || error("the denominator is not a unit in the target ring")
    push!(denoms, inc2(q)*last(collect(M)))
  end
  pushfirst!(imagesB, prod(denoms))

  # perform a sanity check
  phiAB = hom(A, B, imagesB)
  issubset(ideal(B, [phiAB(g) for g in gens(I)]), J) || error("the homomorphism is not well defined")

  # assemble a common ring in which the equations for the graph of phi can 
  # be realized.
  C, j1, B_vars = _add_variables_first(A, String.(symbols(B)))
  j2 = hom(B, C, B_vars)
  G = ideal(C, [j1(gens(A)[i]) - j2(imagesB[i]) for i in (1:length(gens(A)))]) + ideal(C, j2.(gens(J))) + ideal(C, j1.(gens(I)))
  singC, _ = Singular.PolynomialRing(Oscar.singular_coeff_ring(base_ring(C)), 
				  String.(symbols(C)),  
				  ordering=Singular.ordering_dp(1)
				  *Singular.ordering_dp(nvars(B)-1)
				  *Singular.ordering_dp(1)
				  *Singular.ordering_dp(nvars(A)-1))
  # TODO: adjust this to the orderings used for the previous groebner basis 
  # computations in A and B once such things are respected. 
  singG = Singular.Ideal(singC, singC.(gens(G)))
  stdG = Singular.std(singG) 
  
  # Compute the inverse images of the variables of L
  m = nvars(A)-1
  n = nvars(B)-1
  R = base_ring(K)
  V = localized_ring(K)
  pre_images = Vector{elem_type(V)}()
  #pre_imagesA = Vector{elem_type(A)}()
  # the first variable needs special treatment
  #singp = Singular.reduce(gens(singC)[1], stdG)
  #singp < gens(singC)[n+1] || return false
  #p = C(singp)
  #push!(pre_imagesA, evaluate(p, vcat([zero(A) for i in 0:n], gens(A))))
  for i in 1:n
    singp = Singular.reduce(gens(singC)[i+1], stdG)
    singp < gens(singC)[n+1] || return false
    p = C(singp)
    # Write p as an element in the very original ring
    #push!(pre_imagesA, evaluate(p, vcat([zero(A) for i in 0:n], gens(A))))
    push!(pre_images, evaluate(p, vcat([zero(V) for i in 0:n], [V(one(R), d1)], V.(gens(R)))))
  end

  invJ = ideal(A, [(p < gens(singC)[n+1] ? evaluate(C(p), vcat([zero(A) for i in 0:n], gens(A))) : zero(A)) for p in gens(stdG)])
  # TODO: invJ is already a Groebner basis, but only for the ordering used 
  # in the above elimination.
  # Make sure, this ordering is used again for the sanity check below!
  invJ == I || return false

  set_attribute!(phi, :inverse, MPolyQuoLocalizedRingHom(L, K, pre_images))
  psi = get_attribute(phi, :inverse)
  set_attribute!(psi, :inverse, phi)
  return true
end

function inverse(
    f::MPolyQuoLocalizedRingHom{
                                <:MPolyQuoLocalizedRing{<:Any, <:Any, <:Any, <:Any, 
                                                        <:MPolyPowersOfElement
                                                       },
                                <:MPolyQuoLocalizedRing{<:Any, <:Any, <:Any, <:Any, 
                                                        <:MPolyPowersOfElement
                                                       }
                               }
  )
  is_isomorphism(f) || error("the given morphism is not an isomorphism")
  return get_attribute(f, :inverse)::morphism_type(codomain(f), domain(f))
end



### adds the variables with names specified in v to the polynomial 
# ring R and returns a triple consisting of the new ring, the embedding 
# of the original one, and a list of the new variables. 
function _add_variables(R::RingType, v::Vector{String}) where {RingType<:MPolyRing}
  ext_R, _ = PolynomialRing(coefficient_ring(R), vcat(symbols(R), Symbol.(v)))
  n = length(gens(R))
  phi = hom(R, ext_R, gens(ext_R)[1:n])
  return ext_R, phi, gens(ext_R)[(length(gens(R))+1):length(gens(ext_R))]
end

function _add_variables_first(R::RingType, v::Vector{String}) where {RingType<:MPolyRing}
  ext_R, _ = PolynomialRing(coefficient_ring(R), vcat(Symbol.(v), symbols(R)))
  n = length(gens(R))
  phi = hom(R, ext_R, gens(ext_R)[1+length(v):n+length(v)])
  return ext_R, phi, gens(ext_R)[(1:length(v))]
end



function preimage(
    f::MPolyQuoLocalizedRingHom{
                                <:MPolyQuoLocalizedRing{<:Any, <:Any, <:Any, <:Any, 
                                                        <:MPolyPowersOfElement
                                                       },
                                <:MPolyQuoLocalizedRing{<:Any, <:Any, <:Any, <:Any, 
                                                        <:MPolyPowersOfElement
                                                       }
                               },
    I::MPolyLocalizedIdeal
  )
  base_ring(I) == localized_ring(codomain(f)) || error("the ideal does not belong to the codomain of the map")
  R = base_ring(domain(f))
  S = base_ring(codomain(f))
  Sc = helper_ring(f)
  lbpa = groebner_basis(I) # saturation takes place in this computation
  J = ideal(Sc, [helper_kappa(f)(g) for g in numerator.(oscar_gens(lbpa))]) + helper_ideal(f)
  return localized_ring(domain(f))(preimage(helper_eta(f), J))
end

function preimage(
    f::MPolyQuoLocalizedRingHom{
                                <:MPolyQuoLocalizedRing{<:Any, <:Any, <:Any, <:Any, 
                                                        <:MPolyPowersOfElement
                                                       },
                                <:MPolyQuoLocalizedRing{<:Any, <:Any, <:Any, <:Any, 
                                                        <:MPolyComplementOfKPointIdeal
                                                       }
                               },
    I::MPolyLocalizedIdeal
  )
  base_ring(I) == localized_ring(codomain(f)) || error("the ideal does not belong to the codomain of the map")
  J = ideal(helper_ring(f), helper_kappa(f).(gens(saturated_ideal(I)))) + helper_ideal(f)
  return localized_ring(domain(f))(preimage(helper_eta(f), J))
end

@Markdown.doc """
    simplify(L::MPolyQuoLocalizedRing{<:Any, <:Any, <:Any, <:Any, <:MPolyPowersOfElement})

Use `elimpart` from the Singular library `Presolve.lib` to simplify the presentation 
of `L` by eliminating superfluous variables. 
"""
function simplify(L::MPolyQuoLocalizedRing{<:Any, <:Any, <:Any, <:Any, <:MPolyPowersOfElement})
  W = localized_ring(L)
  I = localized_modulus(L)
  J = saturated_ideal(I)
  singular_assure(J)
  R = base_ring(L)
  SR = singular_poly_ring(R)
  SJ = J.gens.S

  # collect the output from elimpart in Singular
  l = Singular.LibPresolve.elimpart(SJ)

  # set up the ring with the fewer variables 
  kept_var_symb = [symbols(R)[i] for i in 1:ngens(R) if !iszero(l[4][i])]
  Rnew, new_vars = PolynomialRing(coefficient_ring(R), kept_var_symb)

  # and the maps to go back and forth
  subst_map_R = hom(R, R, R.(gens(l[5])))
  imgs = Vector{elem_type(Rnew)}()
  j = 1
  for i in 1:ngens(R)
    if !iszero(l[4][i])
      push!(imgs, gens(Rnew)[j])
      j = j+1
    else
      push!(imgs, zero(Rnew))
    end
  end
  proj_map = hom(R, Rnew, imgs)

  # the full substitution map 
  f = compose(subst_map_R, proj_map)

  # the transformed ideal
  Jnew = ideal(Rnew, f.(gens(J)))

  # the translated inverted set
  U = inverted_set(L)
  Unew = MPolyPowersOfElement(Rnew, f.(denominators(U)))

  # the new localized ring
  Lnew = MPolyQuoLocalizedRing(Rnew, Jnew, Unew)

  # the localized map and its inverse
  floc = hom(L, Lnew, Lnew.(f.(gens(R))), check=false)
  flocinv = hom(Lnew, L, [L(R(a)) for a in gens(l[4]) if !iszero(a)], check=false)

  return Lnew, floc, flocinv
end
<|MERGE_RESOLUTION|>--- conflicted
+++ resolved
@@ -663,11 +663,7 @@
   h = lift(f)
   g = gcd(numerator(h), denominator(h))
   h = parent(h)(divexact(numerator(h), g), divexact(denominator(h), g), check=false)
-<<<<<<< HEAD
-  h = reduce(h, groebner_basis(localized_modulus(parent(f))))
-=======
   h = Base.reduce(h, groebner_basis(localized_modulus(parent(f))))
->>>>>>> 934b386f
   return parent(f)(h, is_reduced=true, check=false)
 end
 
