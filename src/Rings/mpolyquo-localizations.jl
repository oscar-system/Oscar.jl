import AbstractAlgebra: Ring, RingElem, Generic.Frac
import Base: issubset

export MPolyQuoLocalizedRing
export parent, inverted_set, base_ring, quotient_ring, localized_ring, modulus, localized_modulus, gens
export Localization

export MPolyQuoLocalizedRingElem
export numerator, denominator, parent, lift, isunit, inv, convert, lifted_numerator, lifted_denominator, fraction

export MPolyQuoLocalizedRingHom
export domain, codomain, images, morphism_type, domain_type, codomain_type, restricted_map_type, ideal_type
export helper_ring, helper_images, minimal_denominators, helper_eta, helper_kappa, common_denominator, helper_ideal

export is_isomorphism, inverse

export simplify

########################################################################
# Localizations of polynomial algebras                                 #
########################################################################
# 
# Let R = 𝕜[x₁,…,xₘ] be a polynomial ring, I ⊂ R some ideal 
# and P = R/I its quotient. Then P is naturally an R-module 
# and localization of P as a ring coincides with localization 
# as an R-module in the sense that for every multiplicative 
# set T ⊂ R there is a commutative diagram 
#
#         R    →  P = R/I
#         ↓       ↓
#   W = R[T⁻¹] → P[T⁻¹].
#
# Observe that, moreover, for every multiplicative set 
# T' ⊂ P the preimage T of T' in R is also a multiplicative set. 
#
# We may therefore treat localizations of polynomial algebras 
# as localizations of modules over free polynomial rings and 
# exclusively use the types of multiplicative sets which are 
# available for the latter.
#
# Note the following differences compared to the standard usage 
# of the localization interface:
#
#  * The `base_ring` returns neither P, nor W, but R.
#  * The `BaseRingType` is the type of R and similar for 
#    the other ring-based type parameters.
#
# This is to make the data structure most accessible for 
# the computational backends.
#
#  * The type returned by `numerator` and `denominator` 
#    on an element of type `MPolyQuoLocalizedRingElem` is 
#    not `RingElemType`, but the type of `P`. 
#
# This is to comply with the purely mathematical viewpoint
# where elements of localized rings are fractions of 
# residue classes rather than residue classes of fractions. 
#

@Markdown.doc """
    MPolyQuoLocalizedRing{
        BaseRingType,
        BaseRingElemType,
        RingType,
        RingElemType,
        MultSetType <: AbsMultSet{RingType, RingElemType}
      } <: AbsLocalizedRing{
        RingType,
        RingElemType,
        MultSetType
      }
    
Localization ``L = (𝕜[x₁,…,xₙ]/I)[S⁻¹]`` of a quotient
``𝕜[x₁,…,xₙ]/I`` of a polynomial ring ``P = 𝕜[x₁,…,xₙ]``
of type `RingType` over a base ring ``𝕜`` of type `BaseRingType` at a
multiplicative set ``S ⊂ P`` of type `MultSetType`.
"""
@attributes mutable struct MPolyQuoLocalizedRing{
    BaseRingType,
    BaseRingElemType,
    RingType,
    RingElemType,
    MultSetType <: AbsMultSet{RingType, RingElemType}
  } <: AbsLocalizedRing{
    RingType,
    RingElemType,
    MultSetType
  }
  R::RingType
  I::MPolyIdeal{RingElemType}
  S::MultSetType
  Q::MPolyQuo{RingElemType}
  W::MPolyLocalizedRing{BaseRingType, BaseRingElemType, RingType, RingElemType, MultSetType}

  function MPolyQuoLocalizedRing(
      R::RingType,
      I::MPolyIdeal{RingElemType},
      S::MultSetType,
      Q::MPolyQuo{RingElemType},
      W::MPolyLocalizedRing{BaseRingType, BaseRingElemType, RingType, RingElemType, MultSetType}
    ) where {
      BaseRingType<:Ring, 
      BaseRingElemType<:RingElem, 
      RingType<:MPolyRing, 
      RingElemType<:MPolyElem, 
      MultSetType<:AbsMultSet{RingType, RingElemType}
    }
    base_ring(I) == R || error("Ideal does not belong to the ring")
    base_ring(Q) == R || error("The quotient ring does not come from the given ring")
    # The following line throws obscure error messages that might yield a bug for MPolyIdeals.
    # So it's commented out for now.
    #modulus(Q) == I || error("the modulus of the quotient ring does not coincide with the ideal")
    S == inverted_set(W) || error("the multiplicative set does not coincide with the inverted set of the localized ring")
    base_ring(W) == R || error("the localization does not come from the given ring")
    ambient_ring(S) == R || error("Multiplicative set does not belong to the ring")
    k = coefficient_ring(R)
    L = new{typeof(k), elem_type(k), typeof(R), RingElemType, MultSetType}(R, I, S, Q, W)
    return L
  end
end

### type getters 
coefficient_ring_type(::Type{MPolyQuoLocalizedRing{BRT, BRET, RT, RET, MST}}) where {BRT, BRET, RT, RET, MST} = BRT
coefficient_ring_type(L::MPolyQuoLocalizedRing{BRT, BRET, RT, RET, MST}) where {BRT, BRET, RT, RET, MST} = coefficient_ring_type(typeof(L))
coefficient_ring_elem_type(::Type{MPolyQuoLocalizedRing{BRT, BRET, RT, RET, MST}}) where {BRT, BRET, RT, RET, MST} = BRET
coefficient_ring_elem_type(L::MPolyQuoLocalizedRing{BRT, BRET, RT, RET, MST}) where {BRT, BRET, RT, RET, MST} = coefficient_ring_elem_type(typeof(L))

base_ring_type(::Type{MPolyQuoLocalizedRing{BRT, BRET, RT, RET, MST}}) where {BRT, BRET, RT, RET, MST} = RT
base_ring_type(L::MPolyQuoLocalizedRing{BRT, BRET, RT, RET, MST}) where {BRT, BRET, RT, RET, MST} = base_ring_type(typeof(L))
base_ring_elem_type(::Type{MPolyQuoLocalizedRing{BRT, BRET, RT, RET, MST}}) where {BRT, BRET, RT, RET, MST} = RET
base_ring_elem_type(L::MPolyQuoLocalizedRing{BRT, BRET, RT, RET, MST}) where {BRT, BRET, RT, RET, MST} = base_ring_elem_type(typeof(L))

mult_set_type(::Type{MPolyQuoLocalizedRing{BRT, BRET, RT, RET, MST}}) where {BRT, BRET, RT, RET, MST} = MST
mult_set_type(L::MPolyQuoLocalizedRing{BRT, BRET, RT, RET, MST}) where {BRT, BRET, RT, RET, MST} = mult_set_type(typeof(L))

ideal_type(::Type{MPolyQuoLocalizedRing{BRT, BRET, RT, RET, MST}}) where {BRT, BRET, RT, RET, MST} = MPolyLocalizedIdeal{BRT, BRET, RT, RET, MST}
ideal_type(W::MPolyQuoLocalizedRing) = ideal_type(typeof(W))





### required getter functions 
base_ring(L::MPolyQuoLocalizedRing) = L.R
inverted_set(L::MPolyQuoLocalizedRing) = L.S

### additional getter functions
@Markdown.doc """
    modulus(L::MPolyQuoLocalizedRing)

For ``L = (𝕜[x₁,…,xₙ]/I)[S⁻¹]`` this returns ``I``.
"""
modulus(L::MPolyQuoLocalizedRing) = L.I

@Markdown.doc """
    localized_modulus(L::MPolyQuoLocalizedRing)

For ``L = (𝕜[x₁,…,xₙ]/I)[S⁻¹]`` this returns ``IS⁻¹``.
"""
function localized_modulus(L::MPolyQuoLocalizedRing) 
  if !has_attribute(L, :localized_modulus)
    set_attribute!(L, :localized_modulus, localized_ring(L)(modulus(L)))
  end
  return get_attribute(L, :localized_modulus)::ideal_type(L)
end

@Markdown.doc """
    quotient_ring(L::MPolyQuoLocalizedRing)

For ``L = (𝕜[x₁,…,xₙ]/I)[S⁻¹]`` this returns ``𝕜[x₁,…,xₙ]/I``.
"""
quotient_ring(L::MPolyQuoLocalizedRing) = L.Q

@Markdown.doc """
    localized_ring(L::MPolyQuoLocalizedRing)

For ``L = (𝕜[x₁,…,xₙ]/I)[S⁻¹]`` this returns ``𝕜[x₁,…,xₙ][S⁻¹]``.
"""
localized_ring(L::MPolyQuoLocalizedRing) = L.W

@Markdown.doc """
    gens(L::MPolyQuoLocalizedRing)

For ``L = (𝕜[x₁,…,xₙ]/I)[S⁻¹]`` this returns the vector ``[x₁//1,…,xₙ//1]∈ Lⁿ``.
"""
gens(L::MPolyQuoLocalizedRing) = L.(gens(base_ring(L)))

### printing
function Base.show(io::IO, L::MPolyQuoLocalizedRing)
  print(io, "Localization of $(quotient_ring(L)) at the multiplicative set $(inverted_set(L))")
end

### additional constructors
function quo(
    W::MPolyLocalizedRing{BRT, BRET, RT, RET, MST},
    I::MPolyLocalizedIdeal{BRT, BRET, RT, RET, MST}
  ) where {BRT, BRET, RT, RET, MST}
  R = base_ring(W)
  S = inverted_set(W)
  #lbpa = groebner_basis(I) # In particular, this saturates the ideal
  #J = ideal(R, numerator.(oscar_gens(lbpa))) # the preimage of I in R
  J = ideal(R, numerator.(gens(I)))
  return MPolyQuoLocalizedRing(R, J, S, quo(R, J)[1], W)
end

function quo(
    L::MPolyQuoLocalizedRing{BRT, BRET, RT, RET, MST},
    I::MPolyLocalizedIdeal{BRT, BRET, RT, RET, MST}
  ) where {BRT, BRET, RT, RET, MST}
  R = base_ring(L)
  S = inverted_set(L)
  lbpa = groebner_basis(I) # In particular, this saturates the ideal
  J = ideal(R, numerator.(oscar_gens(lbpa))) # the preimage of I in R
  return MPolyQuoLocalizedRing(R, J, S, quo(R, J)[1], localized_ring(L))
end

function quo(
    L::MPolyQuoLocalizedRing{BRT, BRET, RT, RET, MST},
    J::MPolyIdeal{RET}
  ) where {BRT, BRET, RT, RET, MST}
  R = base_ring(L)
  S = inverted_set(L)
  W = localized_ring(L) 
  J = J + modulus(L)
  return MPolyQuoLocalizedRing(R, J, S, quo(R, J)[1], W)
end

function Localization(Q::MPolyQuo{RET}, S::MultSetType) where {RET <: RingElem, MultSetType <: AbsMultSet}
  return MPolyQuoLocalizedRing(base_ring(Q), modulus(Q), S, Q, Localization(S))
end

function Localization(
    L::MPolyQuoLocalizedRing{BRT, BRET, RT, RET, MST}, 
    S::AbsMPolyMultSet{BRT, BRET, RT, RET}
  ) where {BRT, BRET, RT, RET, MST}
  ambient_ring(S) == base_ring(L) || error("multiplicative set does not belong to the correct ring")
  issubset(S, inverted_set(L)) && return L
  U = inverted_set(L)*S
  return MPolyQuoLocalizedRing(base_ring(L), modulus(L), U, quotient_ring(L), Localization(U))
end

function MPolyQuoLocalizedRing(R::RT, I::Ideal{RET}, T::MultSetType) where {RT<:MPolyRing, RET<:MPolyElem, MultSetType<:AbsMultSet} 
  return MPolyQuoLocalizedRing(R, I, T, quo(R, I)[1], Localization(T))
end

function MPolyQuoLocalizedRing(R::RT) where {RT<:MPolyRing} 
  I = ideal(R, zero(R))
  Q, _ = quo(R, I)
  U = units_of(R)
  W = Localization(U)
  return MPolyQuoLocalizedRing(R, I, U, Q, W)
end

function MPolyQuoLocalizedRing(Q::RT) where {RT<:MPolyQuo}
  R = base_ring(Q)
  I = modulus(Q)
  U = units_of(R)
  W = Localization(U)
  return MPolyQuoLocalizedRing(R, I, U, Q, W)
end

function MPolyQuoLocalizedRing(W::MPolyLocalizedRing)
  R = base_ring(W)
  I = ideal(R, zero(R))
  Q, _ = quo(R, I)
  U = inverted_set(W)
  return MPolyQuoLocalizedRing(R, I, U, Q, W)
end

function Base.in(f::AbstractAlgebra.Generic.Frac{RET}, L::MPolyQuoLocalizedRing{BRT, BRET, RT, RET, MST}) where {BRT, BRET, RT, RET, MST}
  R = base_ring(L)
  R == parent(numerator(f)) || error("element does not belong to the correct ring")
  denominator(f) in inverted_set(L) && return true
  return numerator(f) in ideal(L, denominator(f))
end


### generation of random elements 
function rand(W::MPolyQuoLocalizedRing, v1::UnitRange{Int}, v2::UnitRange{Int}, v3::UnitRange{Int})
  return W(rand(localized_ring(W), v1, v2, v3))
end

########################################################################
# Elements of localizations of polynomial algebras                     #
########################################################################

@Markdown.doc """
    MPolyQuoLocalizedRingElem{
      BaseRingType, 
      BaseRingElemType,
      RingType,
      RingElemType, 
      MultSetType
    } <: AbsLocalizedRingElem{
      RingType,
      RingElemType, 
      MultSetType
    } 

Elements ``a//b`` of localizations ``L = (𝕜[x₁,…,xₙ]/I)[S⁻¹]`` of type 
`MPolyQuoLocalizedRing{BaseRingType, BaseRingElemType, RingType, RingElemType, MultSetType}`.
"""
mutable struct MPolyQuoLocalizedRingElem{
    BaseRingType, 
    BaseRingElemType,
    RingType,
    RingElemType, 
    MultSetType
  } <: AbsLocalizedRingElem{
    RingType,
    RingElemType, 
    MultSetType
  } 

  # the parent ring
  L::MPolyQuoLocalizedRing{BaseRingType, BaseRingElemType, RingType, RingElemType, MultSetType}
  # representatives of numerator and denominator
  numerator::RingElemType
  denominator::RingElemType
  is_reduced::Bool

  function MPolyQuoLocalizedRingElem(
      L::MPolyQuoLocalizedRing{BaseRingType, BaseRingElemType, RingType, RingElemType, MultSetType}, 
      a::RingElemType,
      b::RingElemType;
<<<<<<< HEAD
      check::Bool=true,
      is_reduced::Bool=false
=======
      check::Bool=true
>>>>>>> ce7f8bee
    ) where {BaseRingType, BaseRingElemType, RingType, RingElemType, MultSetType}

    S = inverted_set(L)
    R = base_ring(L)
    parent(a) == parent(b) == R || error("elements do not belong to the correct ring")
    check && (b in S || error("denominator is not admissible"))
<<<<<<< HEAD
    return new{BaseRingType, BaseRingElemType, RingType, RingElemType, MultSetType}(L, a, b, is_reduced)
=======
    return new{BaseRingType, BaseRingElemType, RingType, RingElemType, MultSetType}(L, a, b)
>>>>>>> ce7f8bee
  end
end

### type getters
coefficient_ring_type(::Type{MPolyQuoLocalizedRingElem{BRT, BRET, RT, RET, MST}}) where {BRT, BRET, RT, RET, MST} = BRT
coefficient_ring_type(f::MPolyQuoLocalizedRingElem{BRT, BRET, RT, RET, MST}) where {BRT, BRET, RT, RET, MST} = base_ring_type(typeof(f))
coefficient_ring_elem_type(::Type{MPolyQuoLocalizedRingElem{BRT, BRET, RT, RET, MST}}) where {BRT, BRET, RT, RET, MST} = BRET
coefficient_ring_elem_type(f::MPolyQuoLocalizedRingElem{BRT, BRET, RT, RET, MST}) where {BRT, BRET, RT, RET, MST} = base_ring_type(typeof(f))

base_ring_type(::Type{MPolyQuoLocalizedRingElem{BRT, BRET, RT, RET, MST}}) where {BRT, BRET, RT, RET, MST} = RT
base_ring_type(f::MPolyQuoLocalizedRingElem{BRT, BRET, RT, RET, MST}) where {BRT, BRET, RT, RET, MST} = base_ring_type(typeof(f))
base_ring_elem_type(::Type{MPolyQuoLocalizedRingElem{BRT, BRET, RT, RET, MST}}) where {BRT, BRET, RT, RET, MST} = RET
base_ring_elem_type(f::MPolyQuoLocalizedRingElem{BRT, BRET, RT, RET, MST}) where {BRT, BRET, RT, RET, MST} = base_ring_type(typeof(f))

mult_set_type(::Type{MPolyQuoLocalizedRingElem{BRT, BRET, RT, RET, MST}}) where {BRT, BRET, RT, RET, MST} = MST
mult_set_type(f::MPolyQuoLocalizedRingElem{BRT, BRET, RT, RET, MST}) where {BRT, BRET, RT, RET, MST} = base_ring_type(typeof(f))

### required getter functions 
parent(a::MPolyQuoLocalizedRingElem) = a.L
numerator(a::MPolyQuoLocalizedRingElem) = quotient_ring(parent(a))(a.numerator) 
denominator(a::MPolyQuoLocalizedRingElem) = quotient_ring(parent(a))(a.denominator) 

### additional getter functions
quotient_ring(a::MPolyQuoLocalizedRingElem) = quotient_ring(parent(a))
localized_ring(a::MPolyQuoLocalizedRingElem) = localized_ring(parent(a))
base_ring(a::MPolyQuoLocalizedRingElem) = base_ring(parent(a))
<<<<<<< HEAD
is_reduced(a::MPolyQuoLocalizedRingElem) = a.is_reduced
=======
>>>>>>> ce7f8bee

@Markdown.doc """
    lifted_numerator(a::MPolyQuoLocalizedRingElem)

For ``A//B ∈ (𝕜[x₁,…,xₙ]/I)[S⁻¹]`` this returns a representative 
``a ∈ 𝕜[x₁,…,xₙ]`` of the numerator. 
"""
lifted_numerator(a::MPolyQuoLocalizedRingElem) = a.numerator

@Markdown.doc """
    lifted_denominator(a::MPolyQuoLocalizedRingElem)

For ``A//B ∈ (𝕜[x₁,…,xₙ]/I)[S⁻¹]`` this returns a representative 
``b ∈  𝕜[x₁,…,xₙ]`` of the denominator.
"""
lifted_denominator(a::MPolyQuoLocalizedRingElem) = a.denominator

@Markdown.doc """
    fraction(a::MPolyQuoLocalizedRingElem)

For ``A//B ∈ (𝕜[x₁,…,xₙ]/I)[S⁻¹]`` this returns a representative 
``a//b ∈ Quot(𝕜[x₁,…,xₙ])`` of the fraction. 
"""
fraction(a::MPolyQuoLocalizedRingElem) = lifted_numerator(a)//lifted_denominator(a)

### copying of elements
function Base.deepcopy_internal(f::MPolyQuoLocalizedRingElem, dict::IdDict)
<<<<<<< HEAD
  return parent(f)(f, check=false, is_reduced=is_reduced(f))
end

### required conversions
(L::MPolyQuoLocalizedRing{BaseRingType, BaseRingElemType, RingType, RingElemType, MultSetType})(f::RingElemType, is_reduced::Bool=false) where {BaseRingType, BaseRingElemType, RingType, RingElemType<:RingElem, MultSetType} = MPolyQuoLocalizedRingElem(L, f, one(f), check=false, is_reduced=is_reduced)
=======
  return parent(f)(f, check=false)
end

### required conversions
(L::MPolyQuoLocalizedRing{BaseRingType, BaseRingElemType, RingType, RingElemType, MultSetType})(f::RingElemType) where {BaseRingType, BaseRingElemType, RingType, RingElemType<:RingElem, MultSetType} = MPolyQuoLocalizedRingElem(L, f, one(f), check=false)
>>>>>>> ce7f8bee

function (L::MPolyQuoLocalizedRing{
                                   BaseRingType, 
                                   BaseRingElemType, 
                                   RingType, 
                                   RingElemType, 
                                   MultSetType
                                  })(
                                     a::RingElemType, 
                                     b::RingElemType;
<<<<<<< HEAD
                                     check::Bool=true,
                                     is_reduced::Bool=false
=======
                                     check::Bool=true
>>>>>>> ce7f8bee
                                    ) where {
                                             BaseRingType, 
                                             BaseRingElemType, 
                                             RingType, 
                                             RingElemType, 
                                             MultSetType
                                            } 
<<<<<<< HEAD
  check || return MPolyQuoLocalizedRingElem(L, a, b, check=false, is_reduced=is_reduced)
  b in inverted_set(L) || return convert(L, a//b)
  return MPolyQuoLocalizedRingElem(L, a, b, check=false, is_reduced=is_reduced)
end

### additional conversions
function (L::MPolyQuoLocalizedRing{BRT, BRET, RT, RET, MST})(f::Frac{RET}; check::Bool=true, is_reduced::Bool=false) where {BRT, BRET, RT, RET, MST}
  R = base_ring(L)
  return L(R(numerator(f)), R(denominator(f)), check=check, is_reduced=is_reduced)
end

(L::MPolyQuoLocalizedRing{BaseRingType, BaseRingElemType, RingType, RingElemType, MultSetType})(a::T, b::T; check::Bool=true, is_reduced::Bool=false) where {BaseRingType, BaseRingElemType, RingType, RingElemType, MultSetType, T<:MPolyQuoElem{RingElemType}} = L(lift(a), lift(b), check=check, is_reduced=is_reduced)

function (L::MPolyQuoLocalizedRing{BRT, BRET, RT, RET, MST})(f::MPolyQuoLocalizedRingElem{BRT, BRET, RT, RET, MST}; check::Bool=true, is_reduced::Bool=false) where {BRT, BRET, RT, RET, MST}
  parent(f) === L && return f
  return L(lifted_numerator(f), lifted_denominator(f), check=check, is_reduced=is_reduced)
end

function (L::MPolyQuoLocalizedRing{BRT, BRET, RT, RET, MST})(f::MPolyLocalizedRingElem{BRT, BRET, RT, RET, MST}; check::Bool=true, is_reduced::Bool=false) where {BRT, BRET, RT, RET, MST}
  parent(f) === localized_ring(L) && return L(numerator(f), denominator(f), check=false, is_reduced=is_reduced)
  return L(numerator(f), denominator(f), check=check, is_reduced=is_reduced)
end

function (L::MPolyQuoLocalizedRing{BRT, BRET, RT, RET, MST})(f::MPolyLocalizedRingElem{BRT, BRET, RT, RET, MST}; check::Bool=true, is_reduced::Bool=false) where {BRT, BRET, RT, RET, MST<:MPolyComplementOfKPointIdeal}
  return L(numerator(f), denominator(f), check=check, is_reduced=is_reduced)
=======
  check || return MPolyQuoLocalizedRingElem(L, a, b, check=false)
  b in inverted_set(L) || return convert(L, a//b)
  return MPolyQuoLocalizedRingElem(L, a, b, check=false)
end

### additional conversions
function (L::MPolyQuoLocalizedRing{BRT, BRET, RT, RET, MST})(f::Frac{RET}; check::Bool=true) where {BRT, BRET, RT, RET, MST}
  R = base_ring(L)
  return L(R(numerator(f)), R(denominator(f)), check=check)
end

(L::MPolyQuoLocalizedRing{BaseRingType, BaseRingElemType, RingType, RingElemType, MultSetType})(a::T, b::T; check::Bool=true) where {BaseRingType, BaseRingElemType, RingType, RingElemType, MultSetType, T<:MPolyQuoElem{RingElemType}} = L(lift(a), lift(b), check=check)

function (L::MPolyQuoLocalizedRing{BRT, BRET, RT, RET, MST})(f::MPolyQuoLocalizedRingElem{BRT, BRET, RT, RET, MST}; check::Bool=true) where {BRT, BRET, RT, RET, MST}
  parent(f) === L && return f
  return L(lifted_numerator(f), lifted_denominator(f), check=check)
end

function (L::MPolyQuoLocalizedRing{BRT, BRET, RT, RET, MST})(f::MPolyLocalizedRingElem{BRT, BRET, RT, RET, MST}; check::Bool=true) where {BRT, BRET, RT, RET, MST}
  parent(f) === localized_ring(L) && return L(numerator(f), denominator(f), check=false)
  return L(numerator(f), denominator(f), check=check)
end

function (L::MPolyQuoLocalizedRing{BRT, BRET, RT, RET, MST})(f::MPolyLocalizedRingElem{BRT, BRET, RT, RET, MST}; check::Bool=true) where {BRT, BRET, RT, RET, MST<:MPolyComplementOfKPointIdeal}
  return L(numerator(f), denominator(f), check=check)
>>>>>>> ce7f8bee
end

function (L::MPolyQuoLocalizedRing{BRT, BRET, RT, RET, MST})(f::MPolyQuoElem{RET}; check::Bool=true, is_reduced::Bool=false) where {BRT, BRET, RT, RET, MST} 
  parent(f) == quotient_ring(L) || error("the given element does not belong to the correct ring") 
  return L(lift(f))
end

### additional functionality
@Markdown.doc """
    lift(f::MPolyQuoLocalizedRingElem)

For ``f = A//B ∈ (𝕜[x₁,…,xₙ]/I)[S⁻¹]`` this returns a representative 
``a//b ∈  𝕜[x₁,…,xₙ][S⁻¹]`` of the fraction. 
"""
lift(f::MPolyQuoLocalizedRingElem) = localized_ring(f)(lifted_numerator(f), lifted_denominator(f))

function isunit(f::MPolyQuoLocalizedRingElem) 
  lifted_numerator(f) in inverted_set(parent(f)) && return true
  return one(localized_ring(parent(f))) in localized_modulus(parent(f)) + ideal(localized_ring(parent(f)), lift(f))
end

function isunit(L::MPolyQuoLocalizedRing, f::MPolyLocalizedRingElem) 
  parent(f) == localized_ring(L) || error("element does not belong to the correct ring")
  numerator(f) in inverted_set(L) && return true
  one(localized_ring(L)) in localized_modulus(L) + ideal(localized_ring(L), f)
end

function isunit(L::MPolyQuoLocalizedRing{BRT, BRET, RT, RET, MST}, f::RET) where {BRT, BRET, RT, RET, MST}
  parent(f) == base_ring(L) || error("element does not belong to the correct ring")
  f in inverted_set(L) && return true
  return one(localized_ring(L)) in localized_modulus(L) + ideal(localized_ring(L), localized_ring(L)(f))
end

function isunit(L::MPolyQuoLocalizedRing{BRT, BRET, RT, RET, MST}, f::MPolyQuoElem{RET}) where {BRT, BRET, RT, RET, MST}
  parent(f) == quotient_ring(L) || error("element does not belong to the correct ring")
  lift(f) in inverted_set(L) && return true
  one(localized_ring(L)) in localized_modulus(L) + ideal(localized_ring(L), localized_ring(L)(f))
end

# WARNING: This routine runs forever if f is not a unit in L. 
# So this needs to be checked first!
function inv(L::MPolyQuoLocalizedRing{BRT, BRET, RT, RET, MPolyPowersOfElement{BRT, BRET, RT, RET}}, 
    f::MPolyQuoElem{RET}) where {BRT, BRET, RT, RET}
  Q = quotient_ring(L)
  parent(f) == quotient_ring(L) || error("element does not belong to the correct ring")
  W = localized_ring(L)
  R = base_ring(L)
  I = saturated_ideal(localized_modulus(L))
  d = prod(denominators(inverted_set(W)))
  powers_of_d = [d]
  ### apply logarithmic bisection to find a power dᵏ ≡  c ⋅ f mod I
  (result, coefficient) = divides(one(Q), f)
  # check whether f is already a unit
  result && return L(coefficient)
  push!(powers_of_d, d)
  abort = false
  # find some power which works
  while !abort
    (abort, coefficient) = divides(Q(last(powers_of_d)), f)
    if !abort
      push!(powers_of_d, last(powers_of_d)^2)
    end
  end
  # find the minimal power that works
  upper = pop!(powers_of_d)
  lower = pop!(powers_of_d)
  while length(powers_of_d) > 0
    middle = lower*pop!(powers_of_d)
    (result, coefficient) = divides(Q(middle), f)
    if result 
      upper = middle
    else 
      lower = middle
    end
  end
  return L(lift(coefficient), upper)
end

function inv(f::MPolyQuoLocalizedRingElem{BRT, BRET, RT, RET, MPolyPowersOfElement{BRT, BRET, RT, RET}}) where {BRT, BRET, RT, RET}
  return parent(f)(denominator(f), numerator(f))
end

### 
# Assume that [f] = [a]//[b] is an admissible element of L = (R/I)[S⁻¹] and bring it 
# to the form [f] = [c]//[dᵏ] with d∈ S.
function convert(
    L::MPolyQuoLocalizedRing{BRT, BRET, RT, RET, MPolyPowersOfElement{BRT, BRET, RT, RET}}, 
    f::AbstractAlgebra.Generic.Frac{RET}
  ) where {BRT, BRET, RT, RET}
  a = numerator(f)
  b = denominator(f)
  Q = quotient_ring(L)
  parent(a) == base_ring(L) || error("element does not belong to the correct ring")
  W = localized_ring(L)
  R = base_ring(L)
  I = saturated_ideal(localized_modulus(L))
  d = prod(denominators(inverted_set(W)))
  powers_of_d = [d]
  ### apply logarithmic bisection to find a power a ⋅dᵏ ≡  c ⋅ b mod I
  (result, coefficient) = divides(Q(a), Q(b))
  # check whether f is already a unit
  result && return L(coefficient)
  push!(powers_of_d, d)
  abort = false
  # find some power which works
  while !abort
    (abort, coefficient) = divides(Q(a*last(powers_of_d)), Q(b))
    if !abort
      push!(powers_of_d, last(powers_of_d)^2)
    end
  end
  # find the minimal power that works
  upper = pop!(powers_of_d)
  lower = pop!(powers_of_d)
  while length(powers_of_d) > 0
    middle = lower*pop!(powers_of_d)
    (result, coefficient) = divides(Q(a*middle), Q(b))
    if result 
      upper = middle
    else 
      lower = middle
    end
  end
  return L(lift(coefficient), upper)
end


### arithmetic #########################################################
function +(a::T, b::T) where {T<:MPolyQuoLocalizedRingElem}
  parent(a) == parent(b) || error("the arguments do not have the same parent ring")
  if lifted_denominator(a) == lifted_denominator(b) 
<<<<<<< HEAD
    return (parent(a))(lifted_numerator(a) + lifted_numerator(b), lifted_denominator(a), check=false)
  end
  return (parent(a))(lifted_numerator(a)*lifted_denominator(b) + lifted_numerator(b)*lifted_denominator(a), lifted_denominator(a)*lifted_denominator(b), check=false)
=======
    return reduce_fraction((parent(a))(lifted_numerator(a) + lifted_numerator(b), lifted_denominator(a), check=false))
  end
  return reduce_fraction((parent(a))(lifted_numerator(a)*lifted_denominator(b) + lifted_numerator(b)*lifted_denominator(a), lifted_denominator(a)*lifted_denominator(b), check=false))
>>>>>>> ce7f8bee
end

# TODO: improve this method.
function addeq!(a::T, b::T) where {T<:MPolyQuoLocalizedRingElem}
  a = a+b
  return a
end

function -(a::T, b::T) where {T<:MPolyQuoLocalizedRingElem}
  parent(a) == parent(b) || error("the arguments do not have the same parent ring")
  if lifted_denominator(a) == lifted_denominator(b) 
<<<<<<< HEAD
    return (parent(a))(lifted_numerator(a) - lifted_numerator(b), lifted_denominator(a), check=false)
  end
  return (parent(a))(lifted_numerator(a)*lifted_denominator(b) - lifted_numerator(b)*lifted_denominator(a), lifted_denominator(a)*lifted_denominator(b), check=false)
=======
    return reduce_fraction((parent(a))(lifted_numerator(a) - lifted_numerator(b), lifted_denominator(a), check=false))
  end
  return reduce_fraction((parent(a))(lifted_numerator(a)*lifted_denominator(b) - lifted_numerator(b)*lifted_denominator(a), lifted_denominator(a)*lifted_denominator(b), check=false))
>>>>>>> ce7f8bee
end

function *(a::T, b::T) where {T<:MPolyQuoLocalizedRingElem}
  parent(a) == parent(b) || error("the arguments do not have the same parent ring")
<<<<<<< HEAD
  return (parent(a))(lifted_numerator(a)*lifted_numerator(b), lifted_denominator(a)*lifted_denominator(b), check=false)
end

function *(a::RET, b::MPolyQuoLocalizedRingElem{BRT, BRET, RT, RET, MST}) where {BRT<:Ring, BRET<:RingElem, RT<:Ring, RET <: RingElem, MST}
  return (parent(b))(a*lifted_numerator(b), lifted_denominator(b), check=false)
=======
  return reduce_fraction((parent(a))(lifted_numerator(a)*lifted_numerator(b), lifted_denominator(a)*lifted_denominator(b), check=false))
end

function *(a::RET, b::MPolyQuoLocalizedRingElem{BRT, BRET, RT, RET, MST}) where {BRT<:Ring, BRET<:RingElem, RT<:Ring, RET <: RingElem, MST}
  return reduce_fraction((parent(b))(a*lifted_numerator(b), lifted_denominator(b), check=false))
>>>>>>> ce7f8bee
end

function *(a::MPolyQuoLocalizedRingElem{BRT, BRET, RT, RET, MST}, b::RET) where {BRT<:Ring, BRET<:RingElem, RT<:Ring, RET <: RingElem, MST}
  return b*a
end

function *(a::BRET, b::MPolyQuoLocalizedRingElem{BRT, BRET, RT, RET, MST}) where {BRT<:Ring, BRET<:RingElem, RT<:Ring, RET <: RingElem, MST}
<<<<<<< HEAD
  return (parent(b))(a*lifted_numerator(b), lifted_denominator(b), check=false)
=======
  return reduce_fraction((parent(b))(a*lifted_numerator(b), lifted_denominator(b), check=false))
>>>>>>> ce7f8bee
end

function *(a::MPolyQuoLocalizedRingElem{BRT, BRET, RT, RET, MST}, b::BRET) where {BRT<:Ring, BRET<:RingElem, RT<:Ring, RET <: RingElem, MST}
  return b*a
end

### Why are the `//`-methods not implemented?
# Since a quotient ring Q = R/I of a polynomial ring R is not necessarily 
# factorial, it is difficult to decide, whether or not a and b have a 
# common factor g that can be cancelled so that b'= b/g ∈  Q belongs 
# to the multiplicative set. Moreover, this would be the case if any 
# lift of b' belonged to S + I where S ⊂ R is the original multiplicative 
# set. Such containment can not easily be checked based only on the 
# functionality provided for S: Depending on the concrete type of 
# S, this task is algorithmically difficult, if not impossible.
#
# To remedy for this, we pursue the following pattern: 
#
# * Creation of elements [a]/[b] ∈ Q[S⁻¹] is possible only from 
#   representatives a/b ∈ R[S⁻¹] with b ∈ S.
# * The ring arithmetic attempts to cancel fractions which includes 
#   reduction modulo I of both the numerator and the denominator. 
#   This leads to representatives which would not be admissible 
#   for creation of elements in Q[S⁻¹].
# * Division routines can be used for the ring R[S⁻¹] with subsequent
#   conversion. 

function Base.:(//)(a::Oscar.IntegerUnion, b::MPolyQuoLocalizedRingElem)
  error("function `//` not implemented for elements of type $(typeof(b))")
end

function Base.:(//)(a::T, b::T) where {T<:MPolyQuoLocalizedRingElem}
  error("function `//` not implemented for elements of type $(typeof(b))")
end

function ==(a::T, b::T) where {T<:MPolyQuoLocalizedRingElem}
  parent(a) == parent(b) || error("the arguments do not have the same parent ring")
  return lifted_numerator(a)*lifted_denominator(b) - lifted_numerator(b)*lifted_denominator(a) in localized_modulus(parent(a))
end

function ^(a::MPolyQuoLocalizedRingElem, i::fmpz)
  return parent(a)(lifted_numerator(a)^i, lifted_denominator(a)^i, check=false)
end

function ^(a::MPolyQuoLocalizedRingElem, i::Integer)
  return parent(a)(lifted_numerator(a)^i, lifted_denominator(a)^i, check=false)
end

function isone(a::MPolyQuoLocalizedRingElem) 
  return lifted_numerator(a) - lifted_denominator(a) in localized_modulus(parent(a))
end

function iszero(a::MPolyQuoLocalizedRingElem)
<<<<<<< HEAD
  is_reduced(a) || (a = reduce_fraction(a))
  return iszero(lifted_numerator(a))
=======
  iszero(lifted_numerator(a)) && return true
  return lifted_numerator(a) in localized_modulus(parent(a))
>>>>>>> ce7f8bee
end

### enhancement of the arithmetic
function reduce_fraction(f::MPolyQuoLocalizedRingElem{BRT, BRET, RT, RET, MST}) where {BRT, BRET, RT, RET, MST<:MPolyPowersOfElement}
<<<<<<< HEAD
  is_reduced(f) && return f
=======
  return f
>>>>>>> ce7f8bee
  h = lift(f)
  g = gcd(numerator(h), denominator(h))
  h = parent(h)(divexact(numerator(h), g), divexact(denominator(h), g), check=false)
<<<<<<< HEAD
  h = reduce(h, groebner_basis(localized_modulus(parent(f))))
  return parent(f)(h, is_reduced=true, check=false)
=======
  return parent(f)(h, check=false)
>>>>>>> ce7f8bee
end

# for local orderings, reduction does not give the correct result.
function reduce_fraction(f::MPolyQuoLocalizedRingElem{BRT, BRET, RT, RET, MST}) where {BRT, BRET, RT, RET, MST<:MPolyComplementOfKPointIdeal}
<<<<<<< HEAD
  is_reduced(f) && return f
  h = lift(f)
  g = gcd(numerator(h), denominator(h))
  h = parent(h)(divexact(numerator(h), g), divexact(denominator(h), g), check=false)
  return parent(f)(h, is_reduced=true, check=false)
=======
  return f
  h = lift(f)
  g = gcd(numerator(h), denominator(h))
  h = parent(h)(divexact(numerator(h), g), divexact(denominator(h), g), check=false)
  return parent(f)(h, check=false)
>>>>>>> ce7f8bee
end

### implementation of Oscar's general ring interface
one(W::MPolyQuoLocalizedRing) = W(one(base_ring(W)))
zero(W::MPolyQuoLocalizedRing)= W(zero(base_ring(W)))

elem_type(W::MPolyQuoLocalizedRing{BaseRingType, BaseRingElemType, RingType, RingElemType, MultSetType}) where {BaseRingType, BaseRingElemType, RingType, RingElemType, MultSetType} = MPolyQuoLocalizedRingElem{BaseRingType, BaseRingElemType, RingType, RingElemType, MultSetType}
elem_type(T::Type{MPolyQuoLocalizedRing{BaseRingType, BaseRingElemType, RingType, RingElemType, MultSetType}}) where {BaseRingType, BaseRingElemType, RingType, RingElemType, MultSetType} = MPolyQuoLocalizedRingElem{BaseRingType, BaseRingElemType, RingType, RingElemType, MultSetType}

parent_type(W::MPolyQuoLocalizedRingElem{BaseRingType, BaseRingElemType, RingType, RingElemType, MultSetType}) where {BaseRingType, BaseRingElemType, RingType, RingElemType, MultSetType} = MPolyQuoLocalizedRing{BaseRingType, BaseRingElemType, RingType, RingElemType, MultSetType}
parent_type(T::Type{MPolyQuoLocalizedRingElem{BaseRingType, BaseRingElemType, RingType, RingElemType, MultSetType}}) where {BaseRingType, BaseRingElemType, RingType, RingElemType, MultSetType} = MPolyQuoLocalizedRing{BaseRingType, BaseRingElemType, RingType, RingElemType, MultSetType}


### ideal constructors
# Note that by convention an ideal J in a localized algebra 
# L = (𝕜[x₁,…,xₙ]/I)[S⁻¹] is an ideal in 𝕜[x₁,…,xₙ][S⁻¹] 
# containing IS⁻¹. We provide the constructors here.

function ideal(L::MPolyQuoLocalizedRing{BRT, BRET, RT, RET, MST}, 
    g::Vector{T}
  ) where {BRT, BRET, RT, RET, MST, T<:RingElement}
  gconv = L.(g)
  W = localized_ring(L)
  return ideal(W, lift.(gconv)) + localized_modulus(L)
end

ideal(L::MPolyQuoLocalizedRing, g::T) where {T<:RingElement} = ideal(L, [g])
ideal(L::MPolyQuoLocalizedRing, g::T) where {T<:MPolyQuoLocalizedRingElem} = ideal(L, [g])

@Markdown.doc """
    bring_to_common_denominator(f::Vector{T}) where {T<:MPolyQuoLocalizedRingElem}

Given a vector of fractions ``[a₁//b₁,…,aₙ//bₙ]`` return a pair 
``(d, λ)`` consisting of a common denominator ``d`` and a vector 
``λ = [λ₁,…,λₙ]`` such that ``aᵢ//bᵢ = λᵢ⋅aᵢ//d``.
"""
function bring_to_common_denominator(f::Vector{T}) where {T<:MPolyQuoLocalizedRingElem}
  length(f) == 0 && error("need at least one argument to determine the return type")
  R = base_ring(parent(f[1]))
  for a in f
    R == base_ring(parent(a)) || error("elements do not belong to the same ring")
  end
  d = one(R)
  a = Vector{elem_type(R)}()
  for den in lifted_denominator.(f)
    b = gcd(d, den)
    c = divexact(den, b)
    e = divexact(d, b)
    d = d*c
    a = [c*k for k in a]
    push!(a, e)
  end
  return d, a
end

@Markdown.doc """
    write_as_linear_combination(f::T, g::Vector{T}) where {T<:MPolyLocalizedRingElem} 

Write ``f = ∑ᵢ λᵢ⋅gᵢ`` for some ``λᵢ`` and return the vector ``[λ₁,…,λₙ]``.
"""
function write_as_linear_combination(
    f::MPolyQuoLocalizedRingElem{BRT, BRET, RT, RET, MPolyComplementOfKPointIdeal{BRT, BRET, RT, RET}},
    g::Vector{MPolyQuoLocalizedRingElem{BRT, BRET, RT, RET, MPolyComplementOfKPointIdeal{BRT, BRET, RT, RET}}}
  ) where {BRT, BRET, RT, RET}
  n = length(g)
  L = parent(f)
  W = localized_ring(L)
  for a in g 
    parent(a) == L || error("elements do not belong to the same ring")
  end
  (d, a) = bring_to_common_denominator(vcat([f], g))
  h = [a[i+1]*lifted_numerator(g[i]) for i in 1:n]
  lbpa = LocalizedBiPolyArray(W.(h))
  p = a[1]*lifted_numerator(f)
  p_sing = to_singular_side(lbpa, p)
  S = singular_poly_ring(lbpa)
  I = modulus(L)
  SI = to_singular_side(lbpa, gens(I))
  
  M, N, U = Singular.lift(
			  Singular.Module(S, vcat([Singular.vector(S, g) for g in gens(singular_gens(lbpa))], [Singular.vector(S, g) for g in SI])...),
			  Singular.Module(S, Singular.vector(S, p_sing)),
			  false, false, false)
  A = Singular.Matrix(M)
  iszero(N) || error("the first argument is not contained in the span of the second")
  u = L(one(base_ring(W)),to_oscar_side(lbpa, U[1,1]))
  lambda = [L(to_oscar_side(lbpa, A[i, 1]))*u for i in 1:n]
  return lambda
end

function write_as_linear_combination(
    f::MPolyQuoLocalizedRingElem{BRT, BRET, RT, RET, MPolyPowersOfElement{BRT, BRET, RT, RET}},
    g::Vector{MPolyQuoLocalizedRingElem{BRT, BRET, RT, RET, MPolyPowersOfElement{BRT, BRET, RT, RET}}}
  ) where {BRT, BRET, RT, RET}
  n = length(g)
  L = parent(f)
  for a in g 
    parent(a) == L || error("elements do not belong to the same ring")
  end
  (d, a) = bring_to_common_denominator(vcat([f], g))
  hg = [a[i+1]*lifted_numerator(g[i]) for i in 1:n]
  hf = lifted_numerator(f)*a[1]
  A, I, q, phi, theta = as_affine_algebra(L)
  SA, _ = Singular.PolynomialRing(Oscar.singular_coeff_ring(base_ring(A)), 
				  String.(symbols(A)),  
				  ordering=Singular.ordering_dp(1)
				  *Singular.ordering_dp(nvars(A)-1))
  Shg_ext = Singular.Ideal(SA, SA.(vcat(phi.(hg), gens(I))))
  M, N, U = Singular.lift(
                          Singular.Module(SA, [Singular.vector(SA, g) for g in gens(Shg_ext)]...),
			  Singular.Module(SA, Singular.vector(SA, SA(phi(hf)))),
			  false, false, false)
  iszero(N) || error("the first argument is not contained in the span of the second")
  W = localized_ring(L)
  evaluation_list = vcat([W(one(base_ring(L)), q)], gens(W))
  l = [Singular.Matrix(M)[i, 1] for i in 1:n]
  lambda = L.([evaluate(A(a), evaluation_list) for a in l])
  return lambda
end

write_as_linear_combination(f::MPolyQuoLocalizedRingElem, g::Vector) = write_as_linear_combination(f, parent(f).(g))

function write_as_linear_combination(f::T, g::Vector{T}) where {T<:MPolyQuoElem}
  Q = parent(f)
  R = base_ring(Q)
  I = modulus(Q)
  for b in g
    parent(b) == Q || error("elements do not belong to the same ring")
  end
  SR, _ = Singular.PolynomialRing(Oscar.singular_coeff_ring(base_ring(R)), 
				  String.(symbols(R)),  
				  ordering=Singular.ordering_dp(ngens(R)))
  Sg_ext = SR.(vcat(lift.(g), gens(I)))
  Sf = SR(lift(f))
  M, N, U = Singular.lift(
                          Singular.Module(SR, [Singular.vector(SR, a) for a in Sg_ext]...),
			  Singular.Module(SR, Singular.vector(SR, Sf)),
			  false, false, false)
  iszero(N) || error("the first argument is not contained in the span of the second")
  return Q.(R.([Singular.Matrix(M)[i, 1] for i in 1:length(g)]))
end


########################################################################
# Homomorphisms of quotients of localized polynomial algebras          #
########################################################################
# 
# Suppose we are given two localizations of polynomial algebras 
# by means of commutative diagrams 
#
#       R   →    P = R/I
#       ↓        ↓ 
# V = R[T⁻¹] →  P[T⁻¹]
#
# and 
#
#       S   →    Q = S/J
#       ↓        ↓ 
# W = S[U⁻¹] →  Q[U⁻¹].
#
# Lemma:
# For any homomorphism φ : P[T⁻¹] → Q[U⁻¹] the following holds. 
#
#             φ
#     P[T⁻¹]  →  Q[U⁻¹]
#       ↑          ↑
#     R[T⁻¹] --> S[U⁻¹]
#       ↑    ↗ ψ   ↑ ι
#       R     →  S[c⁻¹]
#             η    ↑ κ
#                  S
#
# a) The composition of maps R → Q[U⁻¹] completely determines φ by 
#    the images xᵢ ↦ [aᵢ]/[bᵢ] with aᵢ ∈ S, bᵢ ∈ U.
# b) Let ψ : R → S[U⁻¹] be the map determined by some choice of 
#    the images xᵢ↦ aᵢ/bᵢ as above. Then ψ extends to a map 
#    R[T⁻¹] → S[U⁻¹] if and only if 
#    
#       for all t ∈ T : ψ(t) ∈ U.
#
#    This is not necessarily the case as the lift of images 
#    φ(t) ∈ Q[U⁻¹] in S[U⁻¹] need only be elements of U + J.
# c) Choosing a common denominator c for all ψ(xᵢ), we obtain a 
#    ring homomorphism η : R → S[c⁻¹] such that ψ = ι ∘ η.
#
# Upshot: In order to describe φ, we may store some homomorphism 
#     
#       ψ : R → S[U⁻¹] 
#
# lifting it and keep in mind the ambiguity of choices for such ψ.
# The latter point c) will be useful for reducing to a homomorphism 
# of finitely generated algebras.

@Markdown.doc """
    MPolyQuoLocalizedRingHom{
      BaseRingType, 
      BaseRingElemType, 
      RingType, 
      RingElemType, 
      DomainMultSetType, 
      CodomainMultSetType
    } <: AbsLocalizedRingHom{
      RingType, RingElemType, DomainMultSetType, CodomainMultSetType
    }

Homomorphisms of localizations of affine algebras 

  ``ϕ : (𝕜[x₁,…,xₘ]/I)[S⁻¹] → (𝕜[y₁,…,yₙ]/J)[T⁻¹]``

of types `MPolyQuoLocalizedRing{BaseRingType, BaseRingElemType, RingType, RingElemType, DomainMultSetType}` and `MPolyQuoLocalizedRing{BaseRingType, BaseRingElemType, RingType, RingElemType, CodomainMultSetType}`.
These are completely determined by the images of the 
variables ``ϕ(xᵢ) ∈ (𝕜[y₁,…,yₙ]/J)[T⁻¹]`` so that the 
constructor takes as input the triple 
``((𝕜[x₁,…,xₘ]/I)[S⁻¹], (𝕜[y₁,…,yₙ]/J)[T⁻¹], [ϕ(x₁),…,ϕ(xₘ)])``.
"""
@attributes mutable struct MPolyQuoLocalizedRingHom{
                                     DomainType<:MPolyQuoLocalizedRing, 
                                     CodomainType<:Ring, 
                                     RestrictedMapType<:Map
                                    } <: AbsLocalizedRingHom{
                                                             DomainType, 
                                                             CodomainType, 
                                                             RestrictedMapType
                                                            }
  domain::DomainType
  codomain::CodomainType
  res::RestrictedMapType

  function MPolyQuoLocalizedRingHom(
      L::DomainType,
      S::CodomainType,
      res::RestrictedMapType;
      check::Bool=true
    ) where {DomainType<:MPolyQuoLocalizedRing, CodomainType<:Ring, RestrictedMapType<:Map}
    R = base_ring(L)
    R === domain(res) || error("restriction map is not compatible")
    U = inverted_set(L)
    if check
      for f in U
        isunit(S(res(f))) || error("map is not well defined")
      end
      for g in gens(modulus(L))
        iszero(S(res(g))) || error("map is not well defined")
      end
    end
    return new{DomainType, CodomainType, RestrictedMapType}(L, S, res)
  end
end

### type getters 
domain_type(::Type{MPolyQuoLocalizedRingHom{D, C, M}}) where {D, C, M} = D
domain_type(f::MPolyQuoLocalizedRingHom) = domain_type(typeof(f))
codomain_type(::Type{MPolyQuoLocalizedRingHom{D, C, M}}) where {D, C, M} = C
codomain_type(f::MPolyQuoLocalizedRingHom) = domain_type(typeof(f))
restricted_map_type(::Type{MPolyQuoLocalizedRingHom{D, C, M}}) where {D, C, M} = M
restricted_map_type(f::MPolyQuoLocalizedRingHom) = domain_type(typeof(f))

morphism_type(::Type{R}, ::Type{S}) where {R<:MPolyQuoLocalizedRing, S<:Ring} = MPolyQuoLocalizedRingHom{R, S, morphism_type(base_ring_type(R), S)}
morphism_type(L::MPolyQuoLocalizedRing, S::Ring) = morphism_type(typeof(L), typeof(S))

### TODO: Move to other file
morphism_type(::Type{R}, ::Type{S}) where {R<:MPolyRing, S<:Ring} = Oscar.MPolyAnyMap{R, S, Nothing, elem_type(S)}
morphism_type(R::MPolyRing, S::Ring) = morphism_type(typeof(R), typeof(S))

### required getter functions
domain(f::MPolyQuoLocalizedRingHom) = f.domain
codomain(f::MPolyQuoLocalizedRingHom) = f.codomain

@Markdown.doc """
    restricted_map(f::MPolyQuoLocalizedRingHom)

For a homomorphism ``ϕ : (𝕜[x₁,…,xₘ]/I)[U⁻¹] → S``this returns 
the canonically associated map ``ϕ' : 𝕜[x₁,…,xₘ] → S``.
"""
restricted_map(f::MPolyQuoLocalizedRingHom) = f.res

function images(f::MPolyQuoLocalizedRingHom{<:Any, <:MPolyQuoLocalizedRing})
  return lift.((codomain(f)).(restricted_map(f).(gens(base_ring(domain(f))))))
end

### additional constructors
function MPolyQuoLocalizedRingHom(
    L::MPolyQuoLocalizedRing,
    S::Ring,
    a::Vector{T};
    check::Bool=true
  ) where {T<:RingElem}
  return MPolyQuoLocalizedRingHom(L, S, hom(base_ring(L), S, a), check=check)
end

<<<<<<< HEAD
hom(L::MPolyQuoLocalizedRing, S::Ring, a::Vector{T}; check::Bool=true) where {T<:RingElem} = MPolyQuoLocalizedRingHom(L, S, a, check=check)
=======
hom(L::MPolyQuoLocalizedRing, S::Ring, a::Vector{T}) where {T<:RingElem} = MPolyQuoLocalizedRingHom(L, S, a)
>>>>>>> ce7f8bee

### implementing the Oscar map interface
function identity_map(W::T) where {T<:MPolyQuoLocalizedRing} 
  MPolyQuoLocalizedRingHom(W, W, identity_map(base_ring(W)))
end

### we need to overwrite the following method because of the 
# uncommon implementation of the numerator and denominator methods
function (f::MPolyQuoLocalizedRingHom)(a::AbsLocalizedRingElem)
  parent(a) === domain(f) || return f(domain(f)(a))
  return codomain(f)(restricted_map(f)(lifted_numerator(a)))*inv(codomain(f)(restricted_map(f)(lifted_denominator(a))))
end

function compose(
    f::MPolyQuoLocalizedRingHom, 
    g::MPolyQuoLocalizedRingHom
  )
  codomain(f) === domain(g) || error("maps are not compatible")
<<<<<<< HEAD

  ### the following is commented out because as of now it's not type-stable!
#  if codomain(restricted_map(f)) === domain(g)
#    return MPolyQuoLocalizedRingHom(domain(f), codomain(g), compose(restricted_map(f), g))
#  elseif codomain(restricted_map(f)) === base_ring(domain(g)) 
#    h = hom(base_ring(domain(g)), domain(g), domain(g).(gens(base_ring(domain(g)))))
#    return MPolyQuoLocalizedRingHom(domain(f), codomain(g), compose(compose(restricted_map(f), h), g))
#  end
=======
  if codomain(restricted_map(f)) === domain(g)
    return MPolyQuoLocalizedRingHom(domain(f), codomain(g), compose(restricted_map(f), g))
  elseif codomain(restricted_map(f)) === base_ring(domain(g)) 
    h = hom(base_ring(domain(g)), domain(g), domain(g).(gens(base_ring(domain(g)))))
    return MPolyQuoLocalizedRingHom(domain(f), codomain(g), compose(compose(restricted_map(f), h), g))
  end
>>>>>>> ce7f8bee
  ### The fallback version. Careful: This might not carry over maps on the coefficient rings!
  R = base_ring(domain(f))
  return MPolyQuoLocalizedRingHom(domain(f), codomain(g), hom(R, codomain(g), [g(f(x)) for x in gens(R)]))
end

(f::MPolyQuoLocalizedRingHom)(I::Ideal) = ideal(codomain(f), f.(domain(f).(gens(I))))

function ==(f::MPolyQuoLocalizedRingHom, g::MPolyQuoLocalizedRingHom) 
  domain(f) === domain(g) || return false
  codomain(f) === codomain(g) || return false
  for x in gens(base_ring(domain(f)))
    f(x) == g(x) || return false
  end
  return true
end

### helper_ring
# Sets up the ring S[c⁻¹] from the Lemma.
function helper_ring(f::MPolyQuoLocalizedRingHom{<:Any, <:MPolyQuoLocalizedRing})
  if !has_attribute(f, :helper_ring)
    minimal_denominators = Vector{base_ring_elem_type(domain(f))}()
    R = base_ring(domain(f))
    S = base_ring(codomain(f))
    p = one(S)

    for d in [denominator(y) for y in images(f)]
      g = gcd(d, p)
      d_min = divexact(d, g)
      push!(minimal_denominators, d)
      p = p*d_min
    end
    set_attribute!(f, :minimal_denominators, minimal_denominators)

    help_ring, help_kappa, theta = _add_variables(S, ["θ"])
    set_attribute!(f, :helper_ring, help_ring)
    kappa = help_kappa
    set_attribute!(f, :kappa, help_kappa)
    c_inv = theta[1]
    helper_images = [kappa(numerator(y))*c_inv*kappa(divexact(p, denominator(y))) for y in images(f)]
    set_attribute!(f, :helper_images, helper_images)
    eta = hom(R, help_ring, helper_images)
    set_attribute!(f, :eta, eta)
  end
  return get_attribute(f, :helper_ring)::base_ring_type(domain(f))
end

function helper_images(
    f::MPolyQuoLocalizedRingHom{<:Any, <:MPolyQuoLocalizedRing}
  )
  if !has_attribute(f, :helper_images) 
    helper_ring(f)
  end
  return get_attribute(f, :helper_images)::Vector{base_ring_elem_type(domain(f))}
end

function minimal_denominators(
    f::MPolyQuoLocalizedRingHom{<:Any, <:MPolyQuoLocalizedRing}
  )
  if !has_attribute(f, :minimal_denominators) 
    helper_ring(f)
  end
  return get_attribute!(f, :minimal_denominators)::Vector{base_ring_elem_type(domain(f))}
end

function helper_eta(
    f::MPolyQuoLocalizedRingHom{<:Any, <:MPolyQuoLocalizedRing}
  )
  if !has_attribute(f, :eta) 
    helper_ring(f)
  end
  return get_attribute(f, :eta)::morphism_type(base_ring_type(domain(f)), base_ring_type(domain(f)))
end

function helper_kappa(
    f::MPolyQuoLocalizedRingHom{<:Any, <:MPolyQuoLocalizedRing}
  )
  if !has_attribute(f, :kappa) 
    helper_ring(f)
  end
  return get_attribute(f, :kappa)::morphism_type(base_ring_type(domain(f)), base_ring_type(domain(f)))
end

function common_denominator(
    f::MPolyQuoLocalizedRingHom{<:Any, <:MPolyQuoLocalizedRing}
  )
  if !has_attribute(f, :minimal_denominators) 
    helper_ring(f)
  end
  d = get_attribute(f, :minimal_denominators)::Vector{base_ring_elem_type(domain(f))}
  return (length(d) == 0 ? one(base_ring(codomain(f))) : prod(d))
end

function helper_ideal(
    f::MPolyQuoLocalizedRingHom{<:Any, <:MPolyQuoLocalizedRing}
  )
  Sc = helper_ring(f)
  return ideal(Sc, one(Sc)-last(gens(Sc))*helper_kappa(f)(common_denominator(f)))
end

# return the localized ring as a quotient of a polynomial ring using Rabinowitsch's trick.
function as_affine_algebra(
    L::MPolyQuoLocalizedRing{<:Any, <:Any, <:Any, <:Any, <:MPolyPowersOfElement};
    inverse_name::String="θ"
  ) where {BRT, BRET, RT, RET}
  R = base_ring(L)
  A, phi, t = _add_variables_first(R, [inverse_name])
  theta = t[1]
  f = prod(denominators(inverted_set(L)))
  I = ideal(A, [phi(g) for g in gens(modulus(L))]) + ideal(A, [one(A)-theta*phi(f)])
  return A, I, f, phi, theta
end

function is_isomorphism(
    phi::MPolyQuoLocalizedRingHom{T, T}
  ) where {T<:MPolyQuoLocalizedRing}
  if has_attribute(phi, :inverse)
    return true
  end
  K = domain(phi)
  L = codomain(phi)
  A, I, d1, inc1, theta1 = as_affine_algebra(K, inverse_name="s")
  B, J, d2, inc2, theta2 = as_affine_algebra(L, inverse_name="t")

  # write the denominators of the images of the variables xᵢ of K as 
  # polynomials in the variables yⱼ of L and the localization variable t:
  #
  # TODO: This can most probably be fine tuned as follows. Make sure that 
  # the ideal J is of the form J' + ⟨1-t⋅g(y)⟩ where J' is generated by a 
  # Groebner basis for the saturated ideal of L in 𝕜[y]. Then choose an 
  # elimination ordering on t on 𝕜[t,y] which coincides on the y-variables 
  # with the ordering that had been used to compute the Groebner-basis of 
  # J'. Then the generators above for J are also already a Groebner basis 
  # since J' was already saturated. 
  #
  # Now a Groebner-basis computation for the ideal J_ext should proceed 
  # quickly by multiplying q with subsequently higher powers of t and reduction 
  # modulo J until a constant polynomial is attained. 
  #
  # With this strategy, the Groebner-basis computation should not even be 
  # expensive. 
  denoms = Vector{elem_type(B)}()
  for f in images(phi)
    J_ext = ideal(B, push!(gens(J), inc2(denominator(f))))
    G, M = groebner_basis_with_transformation_matrix(J_ext)
    G[1]==one(B) || error("the denominator is not a unit in the target ring")
    push!(denoms, last(collect(M)))
  end

  # write the images as polynomials in B 
  imagesB = [ inc2(numerator(images(phi)[i]))*denoms[i] for i in (1:length(denoms))]

  # expand the localization variable s in A as a polynomial in B
  denoms = Vector{elem_type(B)}()
  for h in denominators(inverted_set(K))
    phi_h = phi(h)
    p = lifted_numerator(phi_h)
    q = lifted_denominator(phi_h)
    J_ext = ideal(B, push!(gens(J), inc2(p)))
    G, M = groebner_basis_with_transformation_matrix(J_ext)
    G[1]==one(B) || error("the denominator is not a unit in the target ring")
    push!(denoms, inc2(q)*last(collect(M)))
  end
  pushfirst!(imagesB, prod(denoms))

  # perform a sanity check
  phiAB = hom(A, B, imagesB)
  issubset(ideal(B, [phiAB(g) for g in gens(I)]), J) || error("the homomorphism is not well defined")

  # assemble a common ring in which the equations for the graph of phi can 
  # be realized.
  C, j1, B_vars = _add_variables_first(A, String.(symbols(B)))
  j2 = hom(B, C, B_vars)
  G = ideal(C, [j1(gens(A)[i]) - j2(imagesB[i]) for i in (1:length(gens(A)))]) + ideal(C, j2.(gens(J))) + ideal(C, j1.(gens(I)))
  singC, _ = Singular.PolynomialRing(Oscar.singular_coeff_ring(base_ring(C)), 
				  String.(symbols(C)),  
				  ordering=Singular.ordering_dp(1)
				  *Singular.ordering_dp(nvars(B)-1)
				  *Singular.ordering_dp(1)
				  *Singular.ordering_dp(nvars(A)-1))
  # TODO: adjust this to the orderings used for the previous groebner basis 
  # computations in A and B once such things are respected. 
  singG = Singular.Ideal(singC, singC.(gens(G)))
  stdG = Singular.std(singG) 
  
  # Compute the inverse images of the variables of L
  m = nvars(A)-1
  n = nvars(B)-1
  R = base_ring(K)
  V = localized_ring(K)
  pre_images = Vector{elem_type(V)}()
  #pre_imagesA = Vector{elem_type(A)}()
  # the first variable needs special treatment
  #singp = Singular.reduce(gens(singC)[1], stdG)
  #singp < gens(singC)[n+1] || return false
  #p = C(singp)
  #push!(pre_imagesA, evaluate(p, vcat([zero(A) for i in 0:n], gens(A))))
  for i in 1:n
    singp = Singular.reduce(gens(singC)[i+1], stdG)
    singp < gens(singC)[n+1] || return false
    p = C(singp)
    # Write p as an element in the very original ring
    #push!(pre_imagesA, evaluate(p, vcat([zero(A) for i in 0:n], gens(A))))
    push!(pre_images, evaluate(p, vcat([zero(V) for i in 0:n], [V(one(R), d1)], V.(gens(R)))))
  end

  invJ = ideal(A, [(p < gens(singC)[n+1] ? evaluate(C(p), vcat([zero(A) for i in 0:n], gens(A))) : zero(A)) for p in gens(stdG)])
  # TODO: invJ is already a Groebner basis, but only for the ordering used 
  # in the above elimination.
  # Make sure, this ordering is used again for the sanity check below!
  invJ == I || return false

  set_attribute!(phi, :inverse, MPolyQuoLocalizedRingHom(L, K, pre_images))
  psi = get_attribute(phi, :inverse)
  set_attribute!(psi, :inverse, phi)
  return true
end

function inverse(
    f::MPolyQuoLocalizedRingHom{
                                <:MPolyQuoLocalizedRing{<:Any, <:Any, <:Any, <:Any, 
                                                        <:MPolyPowersOfElement
                                                       },
                                <:MPolyQuoLocalizedRing{<:Any, <:Any, <:Any, <:Any, 
                                                        <:MPolyPowersOfElement
                                                       }
                               }
  )
  is_isomorphism(f) || error("the given morphism is not an isomorphism")
  return get_attribute(f, :inverse)::morphism_type(codomain(f), domain(f))
end



### adds the variables with names specified in v to the polynomial 
# ring R and returns a triple consisting of the new ring, the embedding 
# of the original one, and a list of the new variables. 
function _add_variables(R::RingType, v::Vector{String}) where {RingType<:MPolyRing}
  ext_R, _ = PolynomialRing(coefficient_ring(R), vcat(symbols(R), Symbol.(v)))
  n = length(gens(R))
  phi = hom(R, ext_R, gens(ext_R)[1:n])
  return ext_R, phi, gens(ext_R)[(length(gens(R))+1):length(gens(ext_R))]
end

function _add_variables_first(R::RingType, v::Vector{String}) where {RingType<:MPolyRing}
  ext_R, _ = PolynomialRing(coefficient_ring(R), vcat(Symbol.(v), symbols(R)))
  n = length(gens(R))
  phi = hom(R, ext_R, gens(ext_R)[1+length(v):n+length(v)])
  return ext_R, phi, gens(ext_R)[(1:length(v))]
end



function preimage(
    f::MPolyQuoLocalizedRingHom{
                                <:MPolyQuoLocalizedRing{<:Any, <:Any, <:Any, <:Any, 
                                                        <:MPolyPowersOfElement
                                                       },
                                <:MPolyQuoLocalizedRing{<:Any, <:Any, <:Any, <:Any, 
                                                        <:MPolyPowersOfElement
                                                       }
                               },
    I::MPolyLocalizedIdeal
  )
  base_ring(I) == localized_ring(codomain(f)) || error("the ideal does not belong to the codomain of the map")
  R = base_ring(domain(f))
  S = base_ring(codomain(f))
  Sc = helper_ring(f)
  lbpa = groebner_basis(I) # saturation takes place in this computation
  J = ideal(Sc, [helper_kappa(f)(g) for g in numerator.(oscar_gens(lbpa))]) + helper_ideal(f)
  return localized_ring(domain(f))(preimage(helper_eta(f), J))
end

function preimage(
    f::MPolyQuoLocalizedRingHom{
                                <:MPolyQuoLocalizedRing{<:Any, <:Any, <:Any, <:Any, 
                                                        <:MPolyPowersOfElement
                                                       },
                                <:MPolyQuoLocalizedRing{<:Any, <:Any, <:Any, <:Any, 
                                                        <:MPolyComplementOfKPointIdeal
                                                       }
                               },
    I::MPolyLocalizedIdeal
  )
  base_ring(I) == localized_ring(codomain(f)) || error("the ideal does not belong to the codomain of the map")
  J = ideal(helper_ring(f), helper_kappa(f).(gens(saturated_ideal(I)))) + helper_ideal(f)
  return localized_ring(domain(f))(preimage(helper_eta(f), J))
end

@Markdown.doc """
    simplify(L::MPolyQuoLocalizedRing{<:Any, <:Any, <:Any, <:Any, <:MPolyPowersOfElement})

Use `elimpart` from the Singular library `Presolve.lib` to simplify the presentation 
of `L` by eliminating superfluous variables. 
"""
function simplify(L::MPolyQuoLocalizedRing{<:Any, <:Any, <:Any, <:Any, <:MPolyPowersOfElement})
  W = localized_ring(L)
  I = localized_modulus(L)
  J = saturated_ideal(I)
  singular_assure(J)
  R = base_ring(L)
  SR = singular_ring(R)
  SJ = J.gens.S

  # collect the output from elimpart in Singular
  l = Singular.LibPresolve.elimpart(SJ)

  # set up the ring with the fewer variables 
  kept_var_symb = [symbols(R)[i] for i in 1:ngens(R) if !iszero(l[4][i])]
  Rnew, new_vars = PolynomialRing(coefficient_ring(R), kept_var_symb)

  # and the maps to go back and forth
  subst_map_R = hom(R, R, R.(gens(l[5])))
  imgs = Vector{elem_type(Rnew)}()
  j = 1
  for i in 1:ngens(R)
    if !iszero(l[4][i])
      push!(imgs, gens(Rnew)[j])
      j = j+1
    else
      push!(imgs, zero(Rnew))
    end
  end
  proj_map = hom(R, Rnew, imgs)

  # the full substitution map 
  f = compose(subst_map_R, proj_map)

  # the transformed ideal
  Jnew = ideal(Rnew, f.(gens(J)))

  # the translated inverted set
  U = inverted_set(L)
  Unew = MPolyPowersOfElement(Rnew, f.(denominators(U)))

  # the new localized ring
  Lnew = MPolyQuoLocalizedRing(Rnew, Jnew, Unew)

  # the localized map and its inverse
  floc = hom(L, Lnew, Lnew.(f.(gens(R))), check=false)
  flocinv = hom(Lnew, L, [L(R(a)) for a in gens(l[4]) if !iszero(a)], check=false)

  return Lnew, floc, flocinv
end
<|MERGE_RESOLUTION|>--- conflicted
+++ resolved
@@ -323,23 +323,15 @@
       L::MPolyQuoLocalizedRing{BaseRingType, BaseRingElemType, RingType, RingElemType, MultSetType}, 
       a::RingElemType,
       b::RingElemType;
-<<<<<<< HEAD
       check::Bool=true,
       is_reduced::Bool=false
-=======
-      check::Bool=true
->>>>>>> ce7f8bee
     ) where {BaseRingType, BaseRingElemType, RingType, RingElemType, MultSetType}
 
     S = inverted_set(L)
     R = base_ring(L)
     parent(a) == parent(b) == R || error("elements do not belong to the correct ring")
     check && (b in S || error("denominator is not admissible"))
-<<<<<<< HEAD
     return new{BaseRingType, BaseRingElemType, RingType, RingElemType, MultSetType}(L, a, b, is_reduced)
-=======
-    return new{BaseRingType, BaseRingElemType, RingType, RingElemType, MultSetType}(L, a, b)
->>>>>>> ce7f8bee
   end
 end
 
@@ -366,10 +358,7 @@
 quotient_ring(a::MPolyQuoLocalizedRingElem) = quotient_ring(parent(a))
 localized_ring(a::MPolyQuoLocalizedRingElem) = localized_ring(parent(a))
 base_ring(a::MPolyQuoLocalizedRingElem) = base_ring(parent(a))
-<<<<<<< HEAD
 is_reduced(a::MPolyQuoLocalizedRingElem) = a.is_reduced
-=======
->>>>>>> ce7f8bee
 
 @Markdown.doc """
     lifted_numerator(a::MPolyQuoLocalizedRingElem)
@@ -397,19 +386,11 @@
 
 ### copying of elements
 function Base.deepcopy_internal(f::MPolyQuoLocalizedRingElem, dict::IdDict)
-<<<<<<< HEAD
   return parent(f)(f, check=false, is_reduced=is_reduced(f))
 end
 
 ### required conversions
 (L::MPolyQuoLocalizedRing{BaseRingType, BaseRingElemType, RingType, RingElemType, MultSetType})(f::RingElemType, is_reduced::Bool=false) where {BaseRingType, BaseRingElemType, RingType, RingElemType<:RingElem, MultSetType} = MPolyQuoLocalizedRingElem(L, f, one(f), check=false, is_reduced=is_reduced)
-=======
-  return parent(f)(f, check=false)
-end
-
-### required conversions
-(L::MPolyQuoLocalizedRing{BaseRingType, BaseRingElemType, RingType, RingElemType, MultSetType})(f::RingElemType) where {BaseRingType, BaseRingElemType, RingType, RingElemType<:RingElem, MultSetType} = MPolyQuoLocalizedRingElem(L, f, one(f), check=false)
->>>>>>> ce7f8bee
 
 function (L::MPolyQuoLocalizedRing{
                                    BaseRingType, 
@@ -420,12 +401,8 @@
                                   })(
                                      a::RingElemType, 
                                      b::RingElemType;
-<<<<<<< HEAD
                                      check::Bool=true,
                                      is_reduced::Bool=false
-=======
-                                     check::Bool=true
->>>>>>> ce7f8bee
                                     ) where {
                                              BaseRingType, 
                                              BaseRingElemType, 
@@ -433,7 +410,6 @@
                                              RingElemType, 
                                              MultSetType
                                             } 
-<<<<<<< HEAD
   check || return MPolyQuoLocalizedRingElem(L, a, b, check=false, is_reduced=is_reduced)
   b in inverted_set(L) || return convert(L, a//b)
   return MPolyQuoLocalizedRingElem(L, a, b, check=false, is_reduced=is_reduced)
@@ -459,33 +435,6 @@
 
 function (L::MPolyQuoLocalizedRing{BRT, BRET, RT, RET, MST})(f::MPolyLocalizedRingElem{BRT, BRET, RT, RET, MST}; check::Bool=true, is_reduced::Bool=false) where {BRT, BRET, RT, RET, MST<:MPolyComplementOfKPointIdeal}
   return L(numerator(f), denominator(f), check=check, is_reduced=is_reduced)
-=======
-  check || return MPolyQuoLocalizedRingElem(L, a, b, check=false)
-  b in inverted_set(L) || return convert(L, a//b)
-  return MPolyQuoLocalizedRingElem(L, a, b, check=false)
-end
-
-### additional conversions
-function (L::MPolyQuoLocalizedRing{BRT, BRET, RT, RET, MST})(f::Frac{RET}; check::Bool=true) where {BRT, BRET, RT, RET, MST}
-  R = base_ring(L)
-  return L(R(numerator(f)), R(denominator(f)), check=check)
-end
-
-(L::MPolyQuoLocalizedRing{BaseRingType, BaseRingElemType, RingType, RingElemType, MultSetType})(a::T, b::T; check::Bool=true) where {BaseRingType, BaseRingElemType, RingType, RingElemType, MultSetType, T<:MPolyQuoElem{RingElemType}} = L(lift(a), lift(b), check=check)
-
-function (L::MPolyQuoLocalizedRing{BRT, BRET, RT, RET, MST})(f::MPolyQuoLocalizedRingElem{BRT, BRET, RT, RET, MST}; check::Bool=true) where {BRT, BRET, RT, RET, MST}
-  parent(f) === L && return f
-  return L(lifted_numerator(f), lifted_denominator(f), check=check)
-end
-
-function (L::MPolyQuoLocalizedRing{BRT, BRET, RT, RET, MST})(f::MPolyLocalizedRingElem{BRT, BRET, RT, RET, MST}; check::Bool=true) where {BRT, BRET, RT, RET, MST}
-  parent(f) === localized_ring(L) && return L(numerator(f), denominator(f), check=false)
-  return L(numerator(f), denominator(f), check=check)
-end
-
-function (L::MPolyQuoLocalizedRing{BRT, BRET, RT, RET, MST})(f::MPolyLocalizedRingElem{BRT, BRET, RT, RET, MST}; check::Bool=true) where {BRT, BRET, RT, RET, MST<:MPolyComplementOfKPointIdeal}
-  return L(numerator(f), denominator(f), check=check)
->>>>>>> ce7f8bee
 end
 
 function (L::MPolyQuoLocalizedRing{BRT, BRET, RT, RET, MST})(f::MPolyQuoElem{RET}; check::Bool=true, is_reduced::Bool=false) where {BRT, BRET, RT, RET, MST} 
@@ -617,15 +566,9 @@
 function +(a::T, b::T) where {T<:MPolyQuoLocalizedRingElem}
   parent(a) == parent(b) || error("the arguments do not have the same parent ring")
   if lifted_denominator(a) == lifted_denominator(b) 
-<<<<<<< HEAD
     return (parent(a))(lifted_numerator(a) + lifted_numerator(b), lifted_denominator(a), check=false)
   end
   return (parent(a))(lifted_numerator(a)*lifted_denominator(b) + lifted_numerator(b)*lifted_denominator(a), lifted_denominator(a)*lifted_denominator(b), check=false)
-=======
-    return reduce_fraction((parent(a))(lifted_numerator(a) + lifted_numerator(b), lifted_denominator(a), check=false))
-  end
-  return reduce_fraction((parent(a))(lifted_numerator(a)*lifted_denominator(b) + lifted_numerator(b)*lifted_denominator(a), lifted_denominator(a)*lifted_denominator(b), check=false))
->>>>>>> ce7f8bee
 end
 
 # TODO: improve this method.
@@ -637,32 +580,18 @@
 function -(a::T, b::T) where {T<:MPolyQuoLocalizedRingElem}
   parent(a) == parent(b) || error("the arguments do not have the same parent ring")
   if lifted_denominator(a) == lifted_denominator(b) 
-<<<<<<< HEAD
     return (parent(a))(lifted_numerator(a) - lifted_numerator(b), lifted_denominator(a), check=false)
   end
   return (parent(a))(lifted_numerator(a)*lifted_denominator(b) - lifted_numerator(b)*lifted_denominator(a), lifted_denominator(a)*lifted_denominator(b), check=false)
-=======
-    return reduce_fraction((parent(a))(lifted_numerator(a) - lifted_numerator(b), lifted_denominator(a), check=false))
-  end
-  return reduce_fraction((parent(a))(lifted_numerator(a)*lifted_denominator(b) - lifted_numerator(b)*lifted_denominator(a), lifted_denominator(a)*lifted_denominator(b), check=false))
->>>>>>> ce7f8bee
 end
 
 function *(a::T, b::T) where {T<:MPolyQuoLocalizedRingElem}
   parent(a) == parent(b) || error("the arguments do not have the same parent ring")
-<<<<<<< HEAD
   return (parent(a))(lifted_numerator(a)*lifted_numerator(b), lifted_denominator(a)*lifted_denominator(b), check=false)
 end
 
 function *(a::RET, b::MPolyQuoLocalizedRingElem{BRT, BRET, RT, RET, MST}) where {BRT<:Ring, BRET<:RingElem, RT<:Ring, RET <: RingElem, MST}
   return (parent(b))(a*lifted_numerator(b), lifted_denominator(b), check=false)
-=======
-  return reduce_fraction((parent(a))(lifted_numerator(a)*lifted_numerator(b), lifted_denominator(a)*lifted_denominator(b), check=false))
-end
-
-function *(a::RET, b::MPolyQuoLocalizedRingElem{BRT, BRET, RT, RET, MST}) where {BRT<:Ring, BRET<:RingElem, RT<:Ring, RET <: RingElem, MST}
-  return reduce_fraction((parent(b))(a*lifted_numerator(b), lifted_denominator(b), check=false))
->>>>>>> ce7f8bee
 end
 
 function *(a::MPolyQuoLocalizedRingElem{BRT, BRET, RT, RET, MST}, b::RET) where {BRT<:Ring, BRET<:RingElem, RT<:Ring, RET <: RingElem, MST}
@@ -670,11 +599,7 @@
 end
 
 function *(a::BRET, b::MPolyQuoLocalizedRingElem{BRT, BRET, RT, RET, MST}) where {BRT<:Ring, BRET<:RingElem, RT<:Ring, RET <: RingElem, MST}
-<<<<<<< HEAD
   return (parent(b))(a*lifted_numerator(b), lifted_denominator(b), check=false)
-=======
-  return reduce_fraction((parent(b))(a*lifted_numerator(b), lifted_denominator(b), check=false))
->>>>>>> ce7f8bee
 end
 
 function *(a::MPolyQuoLocalizedRingElem{BRT, BRET, RT, RET, MST}, b::BRET) where {BRT<:Ring, BRET<:RingElem, RT<:Ring, RET <: RingElem, MST}
@@ -728,48 +653,27 @@
 end
 
 function iszero(a::MPolyQuoLocalizedRingElem)
-<<<<<<< HEAD
   is_reduced(a) || (a = reduce_fraction(a))
   return iszero(lifted_numerator(a))
-=======
-  iszero(lifted_numerator(a)) && return true
-  return lifted_numerator(a) in localized_modulus(parent(a))
->>>>>>> ce7f8bee
 end
 
 ### enhancement of the arithmetic
 function reduce_fraction(f::MPolyQuoLocalizedRingElem{BRT, BRET, RT, RET, MST}) where {BRT, BRET, RT, RET, MST<:MPolyPowersOfElement}
-<<<<<<< HEAD
   is_reduced(f) && return f
-=======
-  return f
->>>>>>> ce7f8bee
   h = lift(f)
   g = gcd(numerator(h), denominator(h))
   h = parent(h)(divexact(numerator(h), g), divexact(denominator(h), g), check=false)
-<<<<<<< HEAD
   h = reduce(h, groebner_basis(localized_modulus(parent(f))))
   return parent(f)(h, is_reduced=true, check=false)
-=======
-  return parent(f)(h, check=false)
->>>>>>> ce7f8bee
 end
 
 # for local orderings, reduction does not give the correct result.
 function reduce_fraction(f::MPolyQuoLocalizedRingElem{BRT, BRET, RT, RET, MST}) where {BRT, BRET, RT, RET, MST<:MPolyComplementOfKPointIdeal}
-<<<<<<< HEAD
   is_reduced(f) && return f
   h = lift(f)
   g = gcd(numerator(h), denominator(h))
   h = parent(h)(divexact(numerator(h), g), divexact(denominator(h), g), check=false)
   return parent(f)(h, is_reduced=true, check=false)
-=======
-  return f
-  h = lift(f)
-  g = gcd(numerator(h), denominator(h))
-  h = parent(h)(divexact(numerator(h), g), divexact(denominator(h), g), check=false)
-  return parent(f)(h, check=false)
->>>>>>> ce7f8bee
 end
 
 ### implementation of Oscar's general ring interface
@@ -1060,11 +964,7 @@
   return MPolyQuoLocalizedRingHom(L, S, hom(base_ring(L), S, a), check=check)
 end
 
-<<<<<<< HEAD
 hom(L::MPolyQuoLocalizedRing, S::Ring, a::Vector{T}; check::Bool=true) where {T<:RingElem} = MPolyQuoLocalizedRingHom(L, S, a, check=check)
-=======
-hom(L::MPolyQuoLocalizedRing, S::Ring, a::Vector{T}) where {T<:RingElem} = MPolyQuoLocalizedRingHom(L, S, a)
->>>>>>> ce7f8bee
 
 ### implementing the Oscar map interface
 function identity_map(W::T) where {T<:MPolyQuoLocalizedRing} 
@@ -1083,7 +983,6 @@
     g::MPolyQuoLocalizedRingHom
   )
   codomain(f) === domain(g) || error("maps are not compatible")
-<<<<<<< HEAD
 
   ### the following is commented out because as of now it's not type-stable!
 #  if codomain(restricted_map(f)) === domain(g)
@@ -1092,14 +991,6 @@
 #    h = hom(base_ring(domain(g)), domain(g), domain(g).(gens(base_ring(domain(g)))))
 #    return MPolyQuoLocalizedRingHom(domain(f), codomain(g), compose(compose(restricted_map(f), h), g))
 #  end
-=======
-  if codomain(restricted_map(f)) === domain(g)
-    return MPolyQuoLocalizedRingHom(domain(f), codomain(g), compose(restricted_map(f), g))
-  elseif codomain(restricted_map(f)) === base_ring(domain(g)) 
-    h = hom(base_ring(domain(g)), domain(g), domain(g).(gens(base_ring(domain(g)))))
-    return MPolyQuoLocalizedRingHom(domain(f), codomain(g), compose(compose(restricted_map(f), h), g))
-  end
->>>>>>> ce7f8bee
   ### The fallback version. Careful: This might not carry over maps on the coefficient rings!
   R = base_ring(domain(f))
   return MPolyQuoLocalizedRingHom(domain(f), codomain(g), hom(R, codomain(g), [g(f(x)) for x in gens(R)]))
