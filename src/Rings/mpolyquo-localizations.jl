--- conflicted
+++ resolved
@@ -659,28 +659,17 @@
 end
 
 function iszero(a::MPolyQuoLocalizedRingElem)
-<<<<<<< HEAD
   return lift(a) in localized_modulus(parent(a))
-=======
-  is_reduced(a) || (a = reduce_fraction(a))
-  return iszero(lifted_numerator(a))
->>>>>>> 6e2cd584
 end
 
 ### enhancement of the arithmetic
 function reduce_fraction(f::MPolyQuoLocalizedRingElem{BRT, BRET, RT, RET, MST}) where {BRT, BRET, RT, RET, MST<:MPolyPowersOfElement}
-<<<<<<< HEAD
   return f
-=======
->>>>>>> 6e2cd584
   is_reduced(f) && return f
   h = lift(f)
   g = gcd(numerator(h), denominator(h))
   h = parent(h)(divexact(numerator(h), g), divexact(denominator(h), g), check=false)
-<<<<<<< HEAD
-=======
   h = reduce(h, groebner_basis(localized_modulus(parent(f))))
->>>>>>> 6e2cd584
   return parent(f)(h, is_reduced=true, check=false)
 end
 
@@ -1269,7 +1258,6 @@
 
   return Lnew, floc, flocinv
 end
-<<<<<<< HEAD
 
 @Markdown.doc """
     MPolyQuoLocalizedIdeal{
@@ -1389,6 +1377,4 @@
   represents_element(a*F[1], M) || return (false, zero(W))
   x = coordinates(a*F[1], M)
   return true, W(x[1])
-end
-=======
->>>>>>> 6e2cd584
+end