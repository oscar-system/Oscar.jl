--- conflicted
+++ resolved
@@ -965,12 +965,7 @@
 #  end
   ### The fallback version. Careful: This might not carry over maps on the coefficient rings!
   R = base_ring(domain(f))
-<<<<<<< HEAD
-  res_map = hom(R, codomain(g), [g(f(x)) for x in gens(R)])
-  return MPolyQuoLocalizedRingHom(domain(f), codomain(g), res_map, check=false)
-=======
   return MPolyQuoLocalizedRingHom(domain(f), codomain(g), hom(R, codomain(g), [g(f(x)) for x in gens(R)], check=false), check=false)
->>>>>>> fe2b7430
 end
 
 (f::MPolyQuoLocalizedRingHom)(I::Ideal) = ideal(codomain(f), f.(domain(f).(gens(I))))
