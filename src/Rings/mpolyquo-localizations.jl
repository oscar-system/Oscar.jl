--- conflicted
+++ resolved
@@ -2245,8 +2245,7 @@
   return filter(!iszero, Q.(small_generating_set(J)))
 end
 
-<<<<<<< HEAD
-dim(R::MPolyQuoLocRing{<:Field, <:FieldElem, <:MPolyRing, <:MPolyElem, <:MPolyComplementOfPrimeIdeal}) = dim(saturated_ideal(modulus(R))) - dim(prime_ideal(inverted_set(R)))
+dim(R::MPolyQuoLocRing{<:Field, <:FieldElem, <:MPolyRing, <:MPolyRingElem, <:MPolyComplementOfPrimeIdeal}) = dim(saturated_ideal(modulus(R))) - dim(prime_ideal(inverted_set(R)))
 
 ########################################################################
 # Localizations of graded rings                                        #
@@ -2266,6 +2265,3 @@
 function is_homogeneous(a::MPolyQuoLocRingElem{<:Ring, <:RingElem, <:MPolyDecRing})
   return is_homogeneous(numerator(a)) && is_homogeneous(denominator(a))
 end
-=======
-dim(R::MPolyQuoLocRing{<:Field, <:FieldElem, <:MPolyRing, <:MPolyRingElem, <:MPolyComplementOfPrimeIdeal}) = dim(saturated_ideal(modulus(R))) - dim(prime_ideal(inverted_set(R)))
->>>>>>> c4933722
