import AbstractAlgebra: Ring, RingElem, Generic.Frac
import Base: issubset

export MPolyQuoLocalizedRing
export parent, inverted_set, base_ring, quotient_ring, localized_ring, modulus, localized_modulus
export Localization

export MPolyQuoLocalizedRingElem
export numerator, denominator, parent, lift, isunit

export MPolyQuoLocalizedRingHom
export domain, codomain, images
export helper_ring, helper_images, minimal_denominators, helper_eta, helper_phi, common_denominator, helper_ideal


########################################################################
# Localizations of polynomial algebras                                 #
########################################################################
# 
# Let R = 𝕜[x₁,…,xₘ] be a polynomial ring, I ⊂ R some ideal 
# and P = R/I its quotient. Then P is naturally an R-module 
# and localization of P as a ring coincides with localization 
# as an R-module in the sense that for every multiplicative 
# set T ⊂ R there is a commutative diagram 
#
#         R    →  P = R/I
#         ↓       ↓
#   W = R[T⁻¹] → P[T⁻¹].
#
# Observe that, moreover, for every multiplicative set 
# T' ⊂ P the preimage T of T' in R is also a multiplicative set. 
#
# We may therefore treat localizations of polynomial algebras 
# as localizations of modules over free polynomial rings and 
# exclusively use the types of multiplicative sets which are 
# available for the latter.
#
# Note the following differences compared to the standard usage 
# of the localization interface:
#
#  * The `base_ring` returns neither P, nor W, but R.
#  * The `BaseRingType` is the type of R and similar for 
#    the other ring-based type parameters.
#
# This is to make the data structure most accessible for 
# the computational backends.
#
#  * The type returned by `numerator` and `denominator` 
#    on an element of type `MPolyQuoLocalizedRingElem` is 
#    not `RingElemType`, but the type of `P`. 
#
# This is to comply with the purely mathematical viewpoint
# where elements of localized rings are fractions of 
# residue classes rather than residue classes of fractions. 
#

mutable struct MPolyQuoLocalizedRing{
    BaseRingType,
    BaseRingElemType,
    RingType,
    RingElemType,
    MultSetType <: AbsMultSet{RingType, RingElemType}
  } <: AbsLocalizedRing{
    RingType,
    RingElemType,
    MultSetType
  }
  R::RingType
  I::MPolyIdeal{RingElemType}
  S::MultSetType
  Q::MPolyQuo{RingElemType}
  W::MPolyLocalizedRing{BaseRingType, BaseRingElemType, RingType, RingElemType, MultSetType}

  # fields for caching
  J::MPolyLocalizedIdeal{BaseRingType, BaseRingElemType, RingType, RingElemType, MultSetType}

  function MPolyQuoLocalizedRing(
      R::RingType,
      I::MPolyIdeal{RingElemType},
      S::MultSetType,
      Q::MPolyQuo{RingElemType},
      W::MPolyLocalizedRing{BaseRingType, BaseRingElemType, RingType, RingElemType, MultSetType}
    ) where {
      BaseRingType<:Ring, 
      BaseRingElemType<:RingElem, 
      RingType<:MPolyRing, 
      RingElemType<:MPolyElem, 
      MultSetType<:AbsMultSet{RingType, RingElemType}
    }
    base_ring(I) == R || error("Ideal does not belong to the ring")
    base_ring(Q) == R || error("The quotient ring does not come from the given ring")
    # The following line throws obscure error messages that might yield a bug for MPolyIdeals.
    # So it's commented out for now.
    #modulus(Q) == I || error("the modulus of the quotient ring does not coincide with the ideal")
    S == inverted_set(W) || error("the multiplicative set does not coincide with the inverted set of the localized ring")
    base_ring(W) == R || error("the localization does not come from the given ring")
    ambient_ring(S) == R || error("Multiplicative set does not belong to the ring")
    k = coefficient_ring(R)
    L = new{typeof(k), elem_type(k), typeof(R), RingElemType, MultSetType}(R, I, S, Q, W)
    L.J = W(I)
    return L
  end
end

### required getter functions 
base_ring(L::MPolyQuoLocalizedRing) = L.R
inverted_set(L::MPolyQuoLocalizedRing) = L.S

### additional getter functions
modulus(L::MPolyQuoLocalizedRing) = L.I
localized_modulus(L::MPolyQuoLocalizedRing) = L.J
quotient_ring(L::MPolyQuoLocalizedRing) = L.Q
localized_ring(L::MPolyQuoLocalizedRing) = L.W

### printing
function Base.show(io::IO, L::MPolyQuoLocalizedRing)
  print(io, "Localization of $(quotient_ring(L)) at the multiplicative set $(inverted_set(L))")
end

<<<<<<< HEAD
function Base.show(
    io::IO, 
    L::MPolyQuoLocalizedRing{BRT, BRET, RT, RET, MPolyUnits{BRT, BRET, RT, RET}}
  ) where {BRT, BRET, RT, RET}
  print(io, quotient_ring(L))
end

=======
>>>>>>> 97e784b5
### additional constructors
function quo(
    W::MPolyLocalizedRing{BRT, BRET, RT, RET, MST},
    I::MPolyLocalizedIdeal{BRT, BRET, RT, RET, MST}
  ) where {BRT, BRET, RT, RET, MST}
  R = base_ring(W)
  S = inverted_set(W)
  lbpa = groebner_basis(I) # In particular, this saturates the ideal
  J = ideal(R, numerator.(oscar_gens(lbpa))) # the preimage of I in R
  return MPolyQuoLocalizedRing(R, J, S, quo(R, J)[1], W)
end

function quo(
    L::MPolyQuoLocalizedRing{BRT, BRET, RT, RET, MST},
    I::MPolyLocalizedIdeal{BRT, BRET, RT, RET, MST}
  ) where {BRT, BRET, RT, RET, MST}
  R = base_ring(L)
  S = inverted_set(L)
  lbpa = groebner_basis(I) # In particular, this saturates the ideal
  J = ideal(R, numerator.(oscar_gens(lbpa))) # the preimage of I in R
  return MPolyQuoLocalizedRing(R, J, S, quo(R, J)[1], localized_ring(L))
end

function quo(
    L::MPolyQuoLocalizedRing{BRT, BRET, RT, RET, MST},
    J::MPolyIdeal{RET}
  ) where {BRT, BRET, RT, RET, MST}
  R = base_ring(L)
  S = inverted_set(L)
  W = localized_ring(L) 
  J = J + modulus(L)
  return MPolyQuoLocalizedRing(R, J, S, quo(R, J)[1], W)
end

function Localization(Q::MPolyQuo{RET}, S::MultSetType) where {RET <: RingElem, MultSetType <: AbsMultSet}
  return MPolyQuoLocalizedRing(base_ring(Q), modulus(Q), S, Q, Localization(S))
end

function Localization(
    L::MPolyQuoLocalizedRing{BRT, BRET, RT, RET, MST}, 
    S::AbsMPolyMultSet{BRT, BRET, RT, RET}
  ) where {BRT, BRET, RT, RET, MST}
  ambient_ring(S) == base_ring(L) || error("multiplicative set does not belong to the correct ring")
  issubset(S, inverted_set(L)) && return L
  U = inverted_set(L)*S
  return MPolyQuoLocalizedRing(base_ring(L), modulus(L), U, quotient_ring(L), Localization(U))
end

function MPolyQuoLocalizedRing(R::RT, I::Ideal{RET}, T::MultSetType) where {RT<:MPolyRing, RET<:MPolyElem, MultSetType<:AbsMultSet} 
  return MPolyQuoLocalizedRing(R, I, T, quo(R, I)[1], Localization(T))
end

function MPolyQuoLocalizedRing(R::RT) where {RT<:MPolyRing} 
  I = ideal(R, zero(R))
  Q, _ = quo(R, I)
  U = units_of(R)
  W = Localization(U)
  return MPolyQuoLocalizedRing(R, I, U, Q, W)
end

function MPolyQuoLocalizedRing(Q::RT) where {RT<:MPolyQuo}
  R = base_ring(Q)
  I = modulus(Q)
  U = units_of(R)
  W = Localization(U)
  return MPolyQuoLocalizedRing(R, I, U, Q, W)
end

function MPolyQuoLocalizedRing(W::MPolyLocalizedRing)
  R = base_ring(W)
  I = ideal(R, zero(R))
  Q, _ = quo(R, I)
  U = inverted_set(W)
  return MPolyQuoLocalizedRing(R, I, U, Q, W)
end


########################################################################
# Elements of localizations of polynomial algebras                     #
########################################################################

mutable struct MPolyQuoLocalizedRingElem{
    BaseRingType, 
    BaseRingElemType,
    RingType,
    RingElemType, 
    MultSetType
  } <: AbsLocalizedRingElem{
    RingType,
    RingElemType, 
    MultSetType
  } 

  # the parent ring
  L::MPolyQuoLocalizedRing{BaseRingType, BaseRingElemType, RingType, RingElemType, MultSetType}
  # representatives of numerator and denominator
  numerator::RingElemType
  denominator::RingElemType

  function MPolyQuoLocalizedRingElem(
      L::MPolyQuoLocalizedRing{BaseRingType, BaseRingElemType, RingType, RingElemType, MultSetType}, 
      a::RingElemType,
      b::RingElemType
    ) where {BaseRingType, BaseRingElemType, RingType, RingElemType, MultSetType}

    S = inverted_set(L)
    parent(a) == parent(b) == base_ring(L) || error("elements do not belong to the correct ring")
    b in inverted_set(L) || error("the given denominator is not admissible for this localization")
    return new{BaseRingType, BaseRingElemType, RingType, RingElemType, MultSetType}(L, a, b)
  end
end

### required getter functions 
parent(a::MPolyQuoLocalizedRingElem) = a.L
numerator(a::MPolyQuoLocalizedRingElem) = quotient_ring(parent(a))(a.numerator) 
denominator(a::MPolyQuoLocalizedRingElem) = quotient_ring(parent(a))(a.denominator) 

### additional getter functions
quotient_ring(a::MPolyQuoLocalizedRingElem) = quotient_ring(parent(a))
localized_ring(a::MPolyQuoLocalizedRingElem) = localized_ring(parent(a))
lifted_numerator(a::MPolyQuoLocalizedRingElem) = a.numerator
lifted_denominator(a::MPolyQuoLocalizedRingElem) = a.denominator

### required conversions
(L::MPolyQuoLocalizedRing{BaseRingType, BaseRingElemType, RingType, RingElemType, MultSetType})(f::RingElemType) where {BaseRingType, BaseRingElemType, RingType, RingElemType, MultSetType} = MPolyQuoLocalizedRingElem(L, f, one(f))
(L::MPolyQuoLocalizedRing{BaseRingType, BaseRingElemType, RingType, RingElemType, MultSetType})(a::RingElemType, b::RingElemType) where {BaseRingType, BaseRingElemType, RingType, RingElemType, MultSetType} = MPolyQuoLocalizedRingElem(L, a, b)

### additional conversions
function (L::MPolyQuoLocalizedRing{BRT, BRET, RT, RET, MST})(f::Frac{RET}) where {BRT, BRET, RT, RET, MST}
  R = base_ring(L)
  return L(R(numerator(f)), R(denominator(f)))
end

function (L::MPolyQuoLocalizedRing{BRT, BRET, RT, RET, MST})(f::MPolyLocalizedRingElem{BRT, BRET, RT, RET, MST}) where {BRT, BRET, RT, RET, MST}
  parent(f) == localized_ring(L) || error("the given element does not belong to the correct localization")
  lbpa = groebner_basis(localized_modulus(L))
  f = reduce(f, lbpa)
  return MPolyQuoLocalizedRingElem(L, numerator(f), denominator(f))
end

function (L::MPolyQuoLocalizedRing{BRT, BRET, RT, RET, MST})(f::MPolyQuoElem{RET}) where {BRT, BRET, RT, RET, MST} 
  parent(f) == quotient_ring(L) || error("the given element does not belong to the correct ring") 
  return L(lift(f))
end

### additional functionality
lift(f::MPolyQuoLocalizedRingElem) = localized_ring(f)(lifted_numerator(f), lifted_denominator(f))

isunit(f::MPolyQuoLocalizedRingElem) = one(localized_ring(parent(f))) in localized_modulus(parent(f)) + ideal(localized_ring(parent(f)), lift(f))

function isunit(L::MPolyQuoLocalizedRing, f::MPolyLocalizedRingElem) 
  parent(f) == localized_ring(L) || error("element does not belong to the correct ring")
  one(localized_ring(L)) in localized_modulus(L) + ideal(localized_ring(L), f)
end

function isunit(L::MPolyQuoLocalizedRing{BRT, BRET, RT, RET, MST}, f::RET) where {BRT, BRET, RT, RET, MST}
  parent(f) == base_ring(L) || error("element does not belong to the correct ring")
  one(localized_ring(L)) in localized_modulus(L) + ideal(localized_ring(L), localized_ring(L)(f))
end

function isunit(L::MPolyQuoLocalizedRing{BRT, BRET, RT, RET, MST}, f::MPolyQuoElem{RET}) where {BRT, BRET, RT, RET, MST}
  parent(f) == quotient_ring(L) || error("element does not belong to the correct ring")
  one(localized_ring(L)) in localized_modulus(L) + ideal(localized_ring(L), localized_ring(L)(f))
end


### arithmetic #########################################################
function +(a::T, b::T) where {T<:MPolyQuoLocalizedRingElem}
  parent(a) == parent(b) || error("the arguments do not have the same parent ring")
  if denominator(a) == denominator(b) 
    return reduce_fraction((parent(a))(numerator(a) + numerator(b), denominator(a)))
  end
  return reduce_fraction((parent(a))(numerator(a)*denominator(b) + numerator(b)*denominator(a), denominator(a)*denominator(b)))
end

# TODO: improve this method.
function addeq!(a::T, b::T) where {T<:MPolyQuoLocalizedRingElem}
  a = a+b
  return a
end

function -(a::T, b::T) where {T<:MPolyQuoLocalizedRingElem}
  parent(a) == parent(b) || error("the arguments do not have the same parent ring")
  if denominator(a) == denominator(b) 
    return reduce_fraction((parent(a))(numerator(a) - numerator(b), denominator(a)))
  end
  return reduce_fraction((parent(a))(numerator(a)*denominator(b) - numerator(b)*denominator(a), denominator(a)*denominator(b)))
end

function *(a::T, b::T) where {T<:MPolyQuoLocalizedRingElem}
  parent(a) == parent(b) || error("the arguments do not have the same parent ring")
  return reduce_fraction((parent(a))(numerator(a)*numerator(b), denominator(a)*denominator(b)))
end

function *(a::RET, b::MPolyQuoLocalizedRingElem{BRT, BRET, RT, RET, MST}) where {BRT, BRET, RT, RET <: RingElem, MST}
  return reduce_fraction((parent(b))(a*numerator(b), denominator(b)))
end

function *(a::MPolyQuoLocalizedRingElem{BRT, BRET, RT, RET, MST}, b::RET) where {BRT, BRET, RT, RET <: RingElem, MST}
  return b*a
end

function *(a::BRET, b::MPolyQuoLocalizedRingElem{BRT, BRET, RT, RET, MST}) where {BRT, BRET, RT, RET <: RingElem, MST}
  return reduce_fraction((parent(b))(base_ring(b)(a)*numerator(b), denominator(b)))
end

function *(a::MPolyQuoLocalizedRingElem{BRT, BRET, RT, RET, MST}, b::BRET) where {BRT, BRET, RT, RET <: RingElem, MST}
  return b*a
end

### Why are the `//`-methods not implemented?
# Since a quotient ring Q = R/I of a polynomial ring R is not necessarily 
# factorial, it is difficult to decide, whether or not a and b have a 
# common factor g that can be cancelled so that b'= b/g ∈  Q belongs 
# to the multiplicative set. Moreover, this would be the case if any 
# lift of b' belonged to S + I where S ⊂ R is the original multiplicative 
# set. Such containment can not easily be checked based only on the 
# functionality provided for S: Depending on the concrete type of 
# S, this task is algorithmically difficult, if not impossible.
#
# To remedy for this, we pursue the following pattern: 
#
# * Creation of elements [a]/[b] ∈ Q[S⁻¹] is possible only from 
#   representatives a/b ∈ R[S⁻¹] with b ∈ S.
# * The ring arithmetic attempts to cancel fractions which includes 
#   reduction modulo I of both the numerator and the denominator. 
#   This leads to representatives which would not be admissible 
#   for creation of elements in Q[S⁻¹].
# * Division routines can be used for the ring R[S⁻¹] with subsequent
#   conversion. 

function Base.:(//)(a::Oscar.IntegerUnion, b::MPolyQuoLocalizedRingElem)
  error("function `//` not implemented for elements of type $(typeof(b))")
end

function Base.:(//)(a::T, b::T) where {T<:MPolyQuoLocalizedRingElem}
  error("function `//` not implemented for elements of type $(typeof(b))")
end

function ==(a::T, b::T) where {T<:MPolyQuoLocalizedRingElem}
  parent(a) == parent(b) || error("the arguments do not have the same parent ring")
  return numerator(a)*denominator(b) == numerator(b)*denominator(a)
end

function ^(a::MPolyQuoLocalizedRingElem, i::fmpz)
  return parent(a)(lifted_numerator(a)^i, lifted_denominator(a)^i)
end

function ^(a::MPolyQuoLocalizedRingElem, i::Integer)
  return parent(a)(lifted_numerator(a)^i, lifted_denominator(a)^i)
end

function isone(a::MPolyQuoLocalizedRingElem) 
  a = reduce_fraction(a)
  return (numerator(a) == denominator(a))
end

function iszero(a::MPolyQuoLocalizedRingElem)
  a = reduce_fraction(a)
  return iszero(numerator(a))
end

### enhancement of the arithmetic
function reduce_fraction(f::MPolyQuoLocalizedRingElem)
  h = lift(f)
  h = reduce(h, groebner_basis(localized_modulus(parent(f))))
  g = gcd(numerator(h), denominator(h))
  h = parent(h)(divexact(numerator(h), g), divexact(denominator(h), g))
  return parent(f)(h)
end


### implementation of Oscar's general ring interface
one(W::MPolyQuoLocalizedRing) = W(one(base_ring(W)))
zero(W::MPolyQuoLocalizedRing)= W(zero(base_ring(W)))

elem_type(W::MPolyQuoLocalizedRing{BaseRingType, BaseRingElemType, RingType, RingElemType, MultSetType}) where {BaseRingType, BaseRingElemType, RingType, RingElemType, MultSetType} = MPolyQuoLocalizedRingElem{BaseRingType, BaseRingElemType, RingType, RingElemType, MultSetType}
elem_type(T::Type{MPolyQuoLocalizedRing{BaseRingType, BaseRingElemType, RingType, RingElemType, MultSetType}}) where {BaseRingType, BaseRingElemType, RingType, RingElemType, MultSetType} = MPolyQuoLocalizedRingElem{BaseRingType, BaseRingElemType, RingType, RingElemType, MultSetType}

parent_type(W::MPolyQuoLocalizedRingElem{BaseRingType, BaseRingElemType, RingType, RingElemType, MultSetType}) where {BaseRingType, BaseRingElemType, RingType, RingElemType, MultSetType} = MPolyQuoLocalizedRing{BaseRingType, BaseRingElemType, RingType, RingElemType, MultSetType}
parent_type(T::Type{MPolyQuoLocalizedRingElem{BaseRingType, BaseRingElemType, RingType, RingElemType, MultSetType}}) where {BaseRingType, BaseRingElemType, RingType, RingElemType, MultSetType} = MPolyQuoLocalizedRing{BaseRingType, BaseRingElemType, RingType, RingElemType, MultSetType}


########################################################################
# Homomorphisms of quotients of localized polynomial algebras          #
########################################################################
# 
# Suppose we are given two localizations of polynomial algebras 
# by means of commutative diagrams 
#
#       R   →    P = R/I
#       ↓        ↓ 
# V = R[T⁻¹] →  P[T⁻¹]
#
# and 
#
#       S   →    Q = S/J
#       ↓        ↓ 
# W = S[U⁻¹] →  Q[U⁻¹].
#
# Lemma:
# For any homomorphism φ : P[T⁻¹] → Q[U⁻¹] the following holds. 
#
#             φ
#     P[T⁻¹]  →  Q[U⁻¹]
#       ↑          ↑
#     R[T⁻¹] --> S[U⁻¹]
#       ↑    ↗ ψ   ↑ ι
#       R     →  S[c⁻¹]
#             η
#
# a) The composition of maps R → Q[U⁻¹] completely determines φ by 
#    the images xᵢ ↦ [aᵢ]/[bᵢ] with aᵢ ∈ S, bᵢ ∈ U.
# b) Let ψ : R → S[U⁻¹] be the map determined by some choice of 
#    the images xᵢ↦ aᵢ/bᵢ as above. Then ψ extends to a map 
#    R[T⁻¹] → S[U⁻¹] if and only if 
#    
#       for all t ∈ T : ψ(t) ∈ U.
#
#    This is not necessarily the case as the lift of images 
#    φ(t) ∈ Q[U⁻¹] in S[U⁻¹] need only be elements of U + J.
# c) Choosing a common denominator c for all ψ(xᵢ), we obtain a 
#    ring homomorphism η : R → S[c⁻¹] such that ψ = ι ∘ η.
#
# Upshot: In order to describe φ, we may store some homomorphism 
#     
#       ψ : R → S[U⁻¹] 
#
# lifting it and keep in mind the ambiguity of choices for such ψ.
# The latter point c) will be useful for reducing to a homomorphism 
# of finitely generated algebras.

mutable struct MPolyQuoLocalizedRingHom{
    BaseRingType, 
    BaseRingElemType, 
    RingType, 
    RingElemType, 
    DomainMultSetType, 
    CodomainMultSetType
  } <: AbsLocalizedRingHom{
    RingType, RingElemType, DomainMultSetType, CodomainMultSetType
  }
  domain::MPolyQuoLocalizedRing
  codomain::MPolyQuoLocalizedRing
  images::Vector{MPolyLocalizedRingElem}

  # variables for caching
  helper_ring::RingType
  helper_images::Vector{RingElemType}
  minimal_denominators::Vector{RingElemType}
  eta::AlgHom{BaseRingElemType}
  phi::AlgHom{BaseRingElemType}

  function MPolyQuoLocalizedRingHom(
      L::MPolyQuoLocalizedRing{BRT, BRET, RT, RET, DMST}, 
      M::MPolyQuoLocalizedRing{BRT, BRET, RT, RET, CMST}, 
      a::Vector{MPolyLocalizedRingElem{BRT, BRET, RT, RET, CMST}}
    ) where {BRT, BRET, RT, RET, CMST, DMST}
    R = base_ring(L)
    S = base_ring(M)
    k = coefficient_ring(R) 
    k == coefficient_ring(S) || error("the two polynomial rings are not defined over the same coefficient ring")
    ngens(R) == length(a) || error("the number of images does not coincide with the number of variables")
    parent_check = true
    for x in a
      parent_check = parent_check && parent(x) == localized_ring(M)
    end
    parent_check || error("the images of the variables are not elements of the codomain")
    # Check whether this homomorphism is well defined
    # TODO: Implement that!
    return new{typeof(k), elem_type(k), typeof(R), elem_type(R), typeof(inverted_set(L)), typeof(inverted_set(M))}(L, M, a)
  end
end

### required getter functions
domain(f::MPolyQuoLocalizedRingHom) = f.domain
codomain(f::MPolyQuoLocalizedRingHom) = f.codomain
images(f::MPolyQuoLocalizedRingHom) = f.images

### required functionality
function (f::MPolyQuoLocalizedRingHom{BRT, BRET, RT, RET, DMST, CMST})(
    p::MPolyQuoLocalizedRingElem{BRT, BRET, RT, RET, DMST}
  ) where {BRT, BRET, RT, RET, DMST, CMST}
  parent(p) == domain(f) || error("the given element does not belong to the domain of the map")
  return codomain(f)(evaluate(lifted_numerator(p), images(f))//evaluate(lifted_denominator(p), images(f)))
end

### additional constructors
function MPolyQuoLocalizedRingHom(
    L::MPolyQuoLocalizedRing{BRT, BRET, RT, RET, DMST}, 
    M::MPolyQuoLocalizedRing{BRT, BRET, RT, RET, CMST}, 
    a::Vector{MPolyQuoLocalizedRingElem{BRT, BRET, RT, RET, CMST}}
  ) where {BRT, BRET, RT, RET, CMST, DMST}
  return MPolyQuoLocalizedRingHom(L, M, lift.(a))
end

function MPolyQuoLocalizedRingHom(
    L::MPolyQuoLocalizedRing{BRT, BRET, RT, RET, DMST}, 
    M::MPolyQuoLocalizedRing{BRT, BRET, RT, RET, CMST}, 
    a::Vector{T}
  ) where {BRT, BRET, RT, RET, CMST, DMST, T<:RingElement}
  return MPolyQuoLocalizedRingHom(L, M, localized_ring(M).(a))
end


### additional functionality 
function (f::MPolyQuoLocalizedRingHom{BRT, BRET, RT, RET, DMST, CMST})(
    p::MPolyLocalizedRingElem{BRT, BRET, RT, RET, DMST}
  ) where {BRT, BRET, RT, RET, DMST, CMST}
  parent(p) == localized_ring(domain(f)) || error("the given element does not belong to the domain of the map")
  return codomain(f)(evaluate(numerator(p), images(f))//evaluate(denominator(p), images(f)))
end

function (f::MPolyQuoLocalizedRingHom{BRT, BRET, RT, RET, DMST, CMST})(
    p::MPolyQuoElem{RET}
  ) where {BRT, BRET, RT, RET, DMST, CMST}
  parent(p) == quotient_ring(domain(f)) || error("the given element does not belong to the domain of the map")
  return codomain(f)(evaluate(lift(p), images(f)))
end

### overwriting of the generic method
function (f::MPolyQuoLocalizedRingHom{BRT, BRET, RT, RET, DMST, CMST})(
    p::RET
  ) where {BRT, BRET, RT, RET, DMST, CMST}
  parent(p) == base_ring(domain(f)) || error("the given element does not belong to the domain of the map")
  return codomain(f)(evaluate(p, images(f)))
end

### provide an extra method for elements of the base ring
function (f::MPolyQuoLocalizedRingHom{BRT, BRET, RT, RET, DMST, CMST})(p::BRET) where {BRT, BRET, RT, RET, DMST, CMST}
  parent(p) == coefficient_ring(base_ring(domain(f))) || error("the given element does not belong to the domain of the map")
  return codomain(f)(p)
end

### remove the ambiguity of methods in case the base ring is ZZ
function (f::MPolyQuoLocalizedRingHom)(p::fmpz) 
  return codomain(f)(p)
end

### implementing the Oscar map interface
identity_map(W::T) where {T<:MPolyQuoLocalizedRing} = MPolyQuoLocalizedRingHom(W, W, W.(gens(base_ring(W))))
function compose(
    f::MPolyQuoLocalizedRingHom{BRT, BRET, RT, RET, MST1, MST2}, 
    g::MPolyQuoLocalizedRingHom{BRT, BRET, RT, RET, MST2, MST3}
  ) where {BRT, BRET, RT, RET, MST1, MST2, MST3}
  codomain(f) == domain(g) || error("maps are not compatible")
  return MPolyQuoLocalizedRingHom(domain(f), codomain(g), g.(images(f)))
end

### helper_ring
# Sets up the ring S[c⁻¹] from the Lemma.
function helper_ring(f::MPolyQuoLocalizedRingHom{BRT, BRET, RT, RET, DMST, CMST}) where {BRT, BRET, RT, RET, DMST, CMST}
  if isdefined(f, :helper_ring)
    return f.helper_ring
  end
  f.minimal_denominators = Vector{RET}()
  R = base_ring(domain(f))
  S = base_ring(codomain(f))
  p = one(S)

  for d in [denominator(y) for y in images(f)]
    g = gcd(d, p)
    d_min = divexact(d, g)
    push!(f.minimal_denominators, d)
    p = p*d_min
  end
 
  help_ring, help_phi, theta = _add_variables(S, ["θ"])
  f.helper_ring = help_ring
  f.phi = help_phi
  c_inv = theta[1]
  f.helper_images = [f.phi(numerator(y))*c_inv*f.phi(divexact(p, denominator(y))) for y in images(f)]
  f.eta = AlgebraHomomorphism(R, help_ring, f.helper_images)
  return f.helper_ring
end

function helper_images(
    f::MPolyQuoLocalizedRingHom{BRT, BRET, RT, RET, DMST, CMST}
  ) where {BRT, BRET, RT, RET, DMST, CMST} 
  if !isdefined(f, :helper_images) 
    helper_ring(f)
  end
  return f.helper_images
end

function minimal_denominators(
    f::MPolyQuoLocalizedRingHom{BRT, BRET, RT, RET, DMST, CMST}
  ) where {BRT, BRET, RT, RET, DMST, CMST} 
  if !isdefined(f, :minimal_denominators) 
    helper_ring(f)
  end
  return f.minimal_denominators
end

function helper_eta(
    f::MPolyQuoLocalizedRingHom{BRT, BRET, RT, RET, DMST, CMST}
  ) where {BRT, BRET, RT, RET, DMST, CMST} 
  if !isdefined(f, :eta) 
    helper_ring(f)
  end
  return f.eta
end

function helper_phi(
    f::MPolyQuoLocalizedRingHom{BRT, BRET, RT, RET, DMST, CMST}
  ) where {BRT, BRET, RT, RET, DMST, CMST} 
  if !isdefined(f, :phi) 
    helper_ring(f)
  end
  return f.phi
end

function common_denominator(
    f::MPolyQuoLocalizedRingHom{BRT, BRET, RT, RET, DMST, CMST}
  ) where {BRT, BRET, RT, RET, DMST, CMST} 
  if !isdefined(f, :minimal_denominators) 
    helper_ring(f)
  end
  return (length(f.minimal_denominators) == 0 ? one(base_ring(codomain(f))) : prod(f.minimal_denominators))
end

function helper_ideal(
    f::MPolyQuoLocalizedRingHom{BRT, BRET, RT, RET, DMST, CMST}
  ) where {BRT, BRET, RT, RET, DMST, CMST} 
  if !isdefined(f, :helper_ring) 
    helper_ring(f)
  end
  Sc = helper_ring(f)
  return ideal(Sc, one(Sc)-last(gens(Sc))*helper_phi(f)(common_denominator(f)))
end



########################################################################
# Functionality for maps and ideals                                    #
########################################################################
# 
# The methods have to be adapted to the type of localization in the 
# target. It needs to be assured that all components which are invisible
# in the localization, are indeed discarded. 

function (f::MPolyQuoLocalizedRingHom{BRT, BRET, RT, RET, DMST, CMST})(
    I::MPolyLocalizedIdeal{BRT, BRET, RT, RET, DMST}
  ) where {BRT<:Ring, BRET<:RingElement, RT<:MPolyRing, RET<:MPolyElem, 
    DMST<:AbsMultSet{RT, RET}, CMST<:MPolyPowersOfElement{BRT, BRET, RT, RET}
  }
  base_ring(I) == localized_ring(domain(f)) || error("ideal does not lay in the correct ring")
  imgs = f.(gens(I))
  return ideal(localized_ring(codomain(f)), lift.(imgs))
end

function (f::MPolyQuoLocalizedRingHom{BRT, BRET, RT, RET, DMST, CMST})(
    I::MPolyIdeal{RET}
  ) where {BRT<:Ring, BRET<:RingElement, RT<:MPolyRing, RET<:MPolyElem, 
    DMST<:AbsMultSet{RT, RET}, CMST<:MPolyPowersOfElement{BRT, BRET, RT, RET}
  }
  base_ring(I) == base_ring(domain(f)) || error("ideal does not lay in the correct ring")
  return f(domain(f)(I))
end


### adds the variables with names specified in v to the polynomial 
# ring R and returns a triple consisting of the new ring, the embedding 
# of the original one, and a list of the new variables. 
function _add_variables(R::RingType, v::Vector{String}) where {RingType<:MPolyRing}
  ext_R, _ = PolynomialRing(coefficient_ring(R), vcat(symbols(R), Symbol.(v)))
  n = length(gens(R))
  phi = AlgebraHomomorphism(R, ext_R, gens(ext_R)[1:n])
  return ext_R, phi, gens(ext_R)[(length(gens(R))+1):length(gens(ext_R))]
end

function preimage(
    f::MPolyQuoLocalizedRingHom{BRT, BRET, RT, RET, DMST, CMST},
    I::MPolyLocalizedIdeal{BRT, BRET, RT, RET, CMST}
  ) where {BRT<:Ring, BRET<:RingElement, RT<:MPolyRing, RET<:MPolyElem, 
    DMST<:AbsMultSet{RT, RET}, CMST<:MPolyPowersOfElement{BRT, BRET, RT, RET}
  }
  base_ring(I) == localized_ring(codomain(f)) || error("the ideal does not belong to the codomain of the map")
  R = base_ring(domain(f))
  S = base_ring(codomain(f))
  Sc = helper_ring(f)
#  help_ring, phi, new_vars = _add_variables(S, ["θ"])
#  t = new_vars[1]
#  common_denom = one(R)
#  for y in [denominator(g) for g in images(f)]
#    g = gcd(common_denom, y)
#    common_denom = common_denom*divexact(y, g)
#  end
#  help_images = [numerator(y)*divexact(common_denom, denominator(y)) for y in images(f)]
#  help_hom = AlgebraHomomorphism(S, help_ring, [phi(x)*t for x in help_images])
  lbpa = groebner_basis(I) # saturation takes place in this computation
  #J = ideal(help_ring, [phi(g) for g in numerator.(oscar_gens(lbpa))]) + ideal(help_ring, one(help_ring)-t*phi(common_denom))
  J = ideal(Sc, [helper_phi(f)(g) for g in numerator.(oscar_gens(lbpa))]) + helper_ideal(f)
  return localized_ring(domain(f))(preimage(helper_eta(f), J))
end

function preimage(
    f::MPolyQuoLocalizedRingHom{BRT, BRET, RT, RET, DMST, CMST},
    I::MPolyLocalizedIdeal{BRT, BRET, RT, RET, CMST}
  ) where {BRT<:Ring, BRET<:RingElement, RT<:MPolyRing, RET<:MPolyElem, 
    DMST<:AbsMultSet{RT, RET}, CMST<:MPolyComplementOfKPointIdeal{BRT, BRET, RT, RET}
  }
  base_ring(I) == localized_ring(codomain(f)) || error("the ideal does not belong to the codomain of the map")
  R = base_ring(domain(f))
  S = base_ring(codomain(f))
  Sc = helper_ring(f)

  # throw away all components of the ideal I which do not touch the origin
  # TODO: This uses primary decomposition for now. Most probably, the 
  # computations can be carried out more efficiently.
  lbpa = LocalizedBiPolyArray(I)
  V = base_ring(I)
  decomp = [LocalizedBiPolyArray(V, K[1], shift=shift(lbpa)) for K in Singular.LibPrimdec.primdecGTZ(singular_ring(lbpa), singular_gens(lbpa))]
  if length(decomp) == 0
    return ideal(V, zero(V))
  end
  relevant_comp = decomp[1]
  for i in (2:length(decomp))
    relevant_comp = Singular.intersection(singular_gens(relevant_comp), singular_gens(decomp[i]))
  end

  # compute the preimage of the remaining ideal
  J = ideal(Sc, [helper_phi(f)(g) for g in numerator.(oscar_gens(relevant_comp))]) + helper_ideal(f)
  return localized_ring(domain(f))(preimage(helper_phi(f), J))
end<|MERGE_RESOLUTION|>--- conflicted
+++ resolved
@@ -117,16 +117,6 @@
   print(io, "Localization of $(quotient_ring(L)) at the multiplicative set $(inverted_set(L))")
 end
 
-<<<<<<< HEAD
-function Base.show(
-    io::IO, 
-    L::MPolyQuoLocalizedRing{BRT, BRET, RT, RET, MPolyUnits{BRT, BRET, RT, RET}}
-  ) where {BRT, BRET, RT, RET}
-  print(io, quotient_ring(L))
-end
-
-=======
->>>>>>> 97e784b5
 ### additional constructors
 function quo(
     W::MPolyLocalizedRing{BRT, BRET, RT, RET, MST},
