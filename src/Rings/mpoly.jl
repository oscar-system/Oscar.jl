--- conflicted
+++ resolved
@@ -288,18 +288,13 @@
   end
 end
 
-<<<<<<< HEAD
-function Base.:*(I::MPolyIdeal, J::MPolyIdeal)
-=======
 function oscar_assure(I::MPolyIdeal)
   if !isdefined(I.gens, :O)
     I.gens.S = Singular.Ideal(I.gens.Sx, [convert(I.gens.Sx, x) for x = I.gens.O])
   end
 end
 
-
-function *(I::MPolyIdeal, J::MPolyIdeal)
->>>>>>> 24131aaa
+function Base.:*(I::MPolyIdeal, J::MPolyIdeal)
   singular_assure(I)
   singular_assure(J)
   return MPolyIdeal(I.gens.Ox, I.gens.S * J.gens.S)
