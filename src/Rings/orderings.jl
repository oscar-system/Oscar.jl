module Orderings

using Oscar
import Oscar: Ring, MPolyRing, MPolyRingElem, weights, IntegerUnion, base_ring,
       support, matrix

export ModuleOrdering
export MonomialOrdering
export anti_diagonal
export canonical_matrix
export deglex
export degrevlex
export index_of_leading_term
export induce
export induced_ring_ordering
export deginvlex
export invlex
export is_elimination_ordering
export is_global
export is_local
export is_mixed
export is_total
export _is_weighted
export lex
export matrix_ordering
export monomial_ordering
export negdeglex
export negdegrevlex
export neginvlex
export neglex
export negwdeglex
export negwdegrevlex
export opposite_ordering
export permutation_of_terms
export singular
export wdeglex
export wdegrevlex
export weight_ordering

abstract type AbsOrdering end

abstract type AbsGenOrdering <: AbsOrdering end

abstract type AbsModOrdering <: AbsOrdering end

# lex, deglex, ...
struct SymbOrdering{S} <: AbsGenOrdering
  vars::Vector{Int}
  function SymbOrdering(S::Symbol, v)
    S in (:lex, :deglex, :degrevlex, :invlex, :revlex, :deginvlex,
          :neglex, :negdeglex, :negdegrevlex, :neginvlex, :negrevlex) ||
        throw(ArgumentError("unsupported ordering $S"))
    return new{S}(v)
  end
end

# wdeglex, wdegrevlex, ...
struct WSymbOrdering{S} <: AbsGenOrdering
  vars::Vector{Int}
  weights::Vector{Int}
  function WSymbOrdering(S::Symbol, v, w::Vector{Int})
    S in (:wdeglex, :wdegrevlex, :negwdeglex, :negwdegrevlex) ||
        throw(ArgumentError("unsupported ordering $S"))
    @req length(v) == length(w) "number of variables should match the number of weights"
    @req all(>(0), v) "all weights should be positive"
    return new{S}(v, w)
  end
end

# in general denotes a partial ordering on vars
# if fullrank is true, then the matrix should be invertible
struct MatrixOrdering <: AbsGenOrdering
  vars::Vector{Int}
  matrix::ZZMatrix
  fullrank::Bool
  function MatrixOrdering(v, m::ZZMatrix, fullrank::Bool)
    @req length(v) == ncols(m) "number of variables should match the number of columns"
    if fullrank
      if nrows(m) > ncols(m)
        m = _canonical_matrix(m)
      end
      @req nrows(m) >= ncols(m) "weight matrix is rank deficient"
      @assert nrows(m) == ncols(m)
      @req !iszero(det(m)) "weight matrix is not invertible"
    end
    return new(v, m, fullrank)
  end
end

<<<<<<< HEAD
# TODO: Move the following two methods to Hecke
function Hecke.content(v::SRow{ZZRingElem})
  isempty(v) && return ZZ(0)
  if length(v) == 1
    return abs(v.values[1])
  end
  return reduce(gcd, v.values) # TODO: Make this clean!
end

function _canonical_matrix(w_in::ZZMatrix)
  # The matrix coming in from polynomial rings is not sparse.
  # We first convert it, but eventually we should consider using sparse matrices also there. 
  w = sparse_matrix(w_in)
  ww = sparse_matrix(ZZ, 0, ncols(w))
  ent = ZZ()
  for i in 1:nrows(w)
    iszero(w[i]) && continue
    nw = w[i]
=======
function _canonical_matrix(w)
  # we store the results in ww and keep track of the "real" number of rows
  # in k
  ww = zero_matrix(ZZ, nrows(w), ncols(w))
  k = 0
  piv = Int[]
  # piv[i] stores the column index of the first non-zero entry in row i of ww
  for i in 1:nrows(w)
    if is_zero_row(w, i)
      continue
    end
    nw = view(w, i:i, :)
>>>>>>> cc623aad
    c = content(nw)
    if !isone(c)
      divexact!(nw, nw, c)
    end
<<<<<<< HEAD
    for j in 1:nrows(ww)
      iszero(ww[j]) && continue
      h = ww[j].pos[1]
      # TODO: Provide an "in place" getindex for ZZRingElem_Array
      ccall((:fmpz_set, Nemo.libflint), Nothing, (Ref{ZZRingElem}, Ptr{Int}), ent, Hecke.get_ptr(ww[j].values, 1))
      hnw = findfirst(isequal(h), nw.pos)
      hnw == nothing && continue
      nw = abs(ent)*nw - sign(ent)*nw.values[hnw]*ww[j]
=======
    for j in 1:k
      h = piv[j]
      if !is_zero_entry(nw, 1, h)
        nw = abs(ww[j, h])*nw - sign(ww[j, h])*nw[1, h]*view(ww, j:j, :)
      end
>>>>>>> cc623aad
    end
    if !iszero(nw)
      c = content(nw)
      if !isone(c)
        divexact!(nw, nw, c)
      end
<<<<<<< HEAD
      push!(ww, nw)
=======
      ww[(k + 1):(k + 1), :] = nw
      push!(piv, findfirst(x -> !is_zero_entry(nw, 1, x), 1:ncols(w)))
      k += 1
>>>>>>> cc623aad
    end
  end
  ww = view(ww, 1:k, :)
  @assert nrows(ww) <= ncols(ww)
  return ww
end

# convert (y,x,z) => (2,1,3) and check uniqueness
function _unique_var_indices(a::AbstractVector{<:MPolyRingElem})
  !isempty(a) || error("need at least one variable")
  z = Int[var_index(i) for i in a]
  allunique(z) || error("variables must be unique")
  return z
end

function _is_weighted(ord::Symbol)
   return ord == :wdeglex || ord == :wdegrevlex ||
          ord == :negwdeglex || ord == :negwdegrevlex
end

"""
The product of `a` and `b` (`vcat` of the the matrices)
"""
struct ProdOrdering <: AbsGenOrdering
  a::AbsGenOrdering
  b::AbsGenOrdering
end

Base.:*(a::AbsGenOrdering, b::AbsGenOrdering) = ProdOrdering(a, b)

@doc raw"""
    anti_diagonal(R::Ring, n::Int)

A square matrix with `1` on the anti-diagonal.
"""
function anti_diagonal(R::Ring, n::Int)
  a = zero_matrix(R, n, n)
  for i=1:n
    a[i, n-i+1] = one(R)
  end
  return a
end

function _support_indices(o::ProdOrdering)
  i = _support_indices(o.a)
  j = _support_indices(o.b)
  if i == j
    return i
  else
    return union(i, j)
  end
end

function _matrix(nvars::Int, o::ProdOrdering)
  return vcat(_matrix(nvars, o.a), _matrix(nvars, o.b))
end

"""
Orderings actually applied to polynomial rings (as opposed to variable indices)
"""
mutable struct MonomialOrdering{S} <: Base.Order.Ordering
  R::S
  o::AbsGenOrdering
  is_total::Bool
  is_total_is_known::Bool
  canonical_matrix::SMat{ZZRingElem}

  function MonomialOrdering(R::S, o::AbsGenOrdering) where {S}
    return new{S}(R, o, false, false)
  end

  function MonomialOrdering(R::S, o::AbsGenOrdering, is_total::Bool) where {S}
    return new{S}(R, o, is_total, true)
  end
end

base_ring(a::MonomialOrdering) = a.R

base_ring_type(::Type{MonomialOrdering{S}}) where {S} = S

Base.lt(ord::MonomialOrdering, a, b) = cmp(ord, a, b) < 0

@doc raw"""
    support(o::MonomialOrdering)

Return the vector of variables on which `o` is defined.
"""
function support(o::MonomialOrdering)
  return [gen(base_ring(o), i) for i in _support_indices(o.o)]
end

@doc raw"""
    *(o1::MonomialOrdering, o2::MonomialOrdering)

The product ordering `M*N` tries to order by `M` first, and in the case of a
tie uses `N`. Corresponds to a vertical concatenation of the weight matrices.
"""
function Base.:*(M::MonomialOrdering, N::MonomialOrdering)
  M.R == N.R || error("wrong rings")
  return MonomialOrdering(M.R, M.o*N.o)
end

######## non-weighted orderings ########

function _support_indices(o::SymbOrdering)
  return o.vars
end

@doc raw"""
    monomial_ordering(v::AbstractVector{<:MPolyRingElem}, s::Symbol)

Defines an ordering to be applied to the variables in `v`. The symbol `s`
should be one of `:lex`, `:deglex`, `:degrevlex`, `:invlex`, `:deginvlex`, `:neglex`,
`:negdeglex`, `:negdegrevlex`, `:neginvlex`.
"""
function monomial_ordering(v::AbstractVector{<:MPolyRingElem}, s::Symbol)
  i = _unique_var_indices(v)
  return MonomialOrdering(parent(first(v)), SymbOrdering(s, i))
end

function monomial_ordering(R::MPolyRing, s::Symbol)
  return MonomialOrdering(R, SymbOrdering(s, 1:nvars(R)))
end

#### lex ####

@doc raw"""
    lex(R::MPolyRing) -> MonomialOrdering

Return the lexicographical ordering on the set of monomials in the variables of `R`.

    lex(V::AbstractVector{<:MPolyRingElem}) -> MonomialOrdering

Given a vector `V` of variables, return the lexicographical ordering on the set of monomials in these variables.

# Examples
```jldoctest
julia> R, (w, x, y, z) = polynomial_ring(QQ, [:w, :x, :y, :z])
(Multivariate polynomial ring in 4 variables over QQ, QQMPolyRingElem[w, x, y, z])

julia> o1 = lex(R)
lex([w, x, y, z])

julia> canonical_matrix(o1)
[1   0   0   0]
[0   1   0   0]
[0   0   1   0]
[0   0   0   1]

julia> o2 = lex([w, x])
lex([w, x])

julia> o3 = lex(gens(R)[3:4])
lex([y, z])
```
"""
function lex(R::MPolyRing)
  return MonomialOrdering(R, SymbOrdering(:lex, 1:nvars(R)))
end

function lex(v::AbstractVector{<:MPolyRingElem})
  i = _unique_var_indices(v)
  return MonomialOrdering(parent(first(v)), SymbOrdering(:lex, i))
end

function _matrix(nvars::Int, o::SymbOrdering{:lex})
  m = zero_matrix(ZZ, length(o.vars), nvars)
  i = 1
  for j in o.vars
    m[i, j] = 1
    i += 1
  end
  return m
end

function _cmp_monomials(f::MPolyRingElem, k::Int, g::MPolyRingElem, l::Int, o::SymbOrdering{:lex})
  for i in o.vars
    ek = exponent(f, k, i)
    el = exponent(g, l, i)
    if ek > el
      return 1
    elseif ek < el
      return -1
    end
  end
  return 0
end

#### deglex ####

@doc raw"""
    deglex(R::MPolyRing) -> MonomialOrdering

Return the degree lexicographical ordering on the set of monomials in the variables of `R`.

    deglex(V::AbstractVector{<:MPolyRingElem}) -> MonomialOrdering
    
Given a vector `V` of variables, return the degree lexicographical ordering on the set of monomials in these variables.

# Examples
```jldoctest
julia> R, (w, x, y, z) = polynomial_ring(QQ, [:w, :x, :y, :z])
(Multivariate polynomial ring in 4 variables over QQ, QQMPolyRingElem[w, x, y, z])

julia> o1 = deglex(R)
deglex([w, x, y, z])

julia> canonical_matrix(o1)
[1    1    1    1]
[0   -1   -1   -1]
[0    0   -1   -1]
[0    0    0   -1]

julia> o2 = deglex([w, x])
deglex([w, x])

julia> o3 = deglex(gens(R)[3:4])
deglex([y, z])
```
"""
function deglex(R::MPolyRing)
  return MonomialOrdering(R, SymbOrdering(:deglex, 1:nvars(R)))
end

function deglex(v::AbstractVector{<:MPolyRingElem})
  i = _unique_var_indices(v)
  return MonomialOrdering(parent(first(v)), SymbOrdering(:deglex, i))
end

function _matrix(nvars::Int, o::SymbOrdering{:deglex})
  m = zero_matrix(ZZ, 1 + length(o.vars), nvars)
  i = 2
  for j in o.vars
    m[1, j] = 1
    m[i, j] = 1
    i += 1
  end
  return m
end

function _cmp_monomials(f::MPolyRingElem, k::Int, g::MPolyRingElem, l::Int, o::SymbOrdering{:deglex})
  tdk = sum(exponent(f, k, i) for i in o.vars)
  tdl = sum(exponent(g, l, i) for i in o.vars)
  if tdk > tdl
    return 1
  elseif tdk < tdl
    return -1
  end
  for i in o.vars
    ek = exponent(f, k, i)
    el = exponent(g, l, i)
    if ek > el
      return 1
    elseif ek < el
      return -1
    end
  end
  return 0
end

#### degrevlex ####

@doc raw"""
    degrevlex(R::MPolyRing) -> MonomialOrdering

Return the degree reverse lexicographical ordering on the set of monomials in the variables of `R`.

    degrevlex(V::AbstractVector{<:MPolyRingElem}) -> MonomialOrdering

Given a vector `V` of variables, return the degree reverse lexicographical ordering on the set of monomials in these variables

# Examples
```jldoctest
julia> R, (w, x, y, z) = polynomial_ring(QQ, [:w, :x, :y, :z])
(Multivariate polynomial ring in 4 variables over QQ, QQMPolyRingElem[w, x, y, z])

julia> o1 = degrevlex(R)
degrevlex([w, x, y, z])

julia> canonical_matrix(o1)
[1    1    1    1]
[0    0    0   -1]
[0    0   -1    0]
[0   -1    0    0]

julia> o2 = degrevlex([w, x])
degrevlex([w, x])

julia> o3 = degrevlex(gens(R)[3:4])
degrevlex([y, z])
```
"""
function degrevlex(R::MPolyRing)
  return MonomialOrdering(R, SymbOrdering(:degrevlex, 1:nvars(R)))
end

function degrevlex(v::AbstractVector{<:MPolyRingElem})
  i = _unique_var_indices(v)
  return MonomialOrdering(parent(first(v)), SymbOrdering(:degrevlex, i))
end

function _matrix(nvars::Int, o::SymbOrdering{:degrevlex})
  m = zero_matrix(ZZ, 1 + length(o.vars), nvars)
  i = 1 + length(o.vars)
  for j in o.vars
    m[1, j] = 1
    m[i, j] = -1
    i -= 1
  end
  return m
end

function _cmp_monomials(f::MPolyRingElem, k::Int, g::MPolyRingElem, l::Int, o::SymbOrdering{:degrevlex})
  tdk = sum(exponent(f, k, i) for i in o.vars)
  tdl = sum(exponent(g, l, i) for i in o.vars)
  if tdk > tdl
    return 1
  elseif tdk < tdl
    return -1
  end
  for i in Iterators.reverse(o.vars)
    ek = exponent(f, k, i)
    el = exponent(g, l, i)
    if ek > el
      return -1
    elseif ek < el
      return 1
    end
  end
  return 0
end

#### invlex ####

@doc raw"""
    invlex(R::MPolyRing) -> MonomialOrdering

Return the inverse lexicographical ordering on the set of monomials in the variables of `R`.

    invlex(V::AbstractVector{<:MPolyRingElem}) -> MonomialOrdering

Given a vector `V` of variables, return the inverse lexicographical ordering on the set of monomials in these variables.

# Examples
```jldoctest
julia> R, (w, x, y, z) = polynomial_ring(QQ, [:w, :x, :y, :z])
(Multivariate polynomial ring in 4 variables over QQ, QQMPolyRingElem[w, x, y, z])

julia> o1 = invlex(R)
invlex([w, x, y, z])

julia> canonical_matrix(o1)
[0   0   0   1]
[0   0   1   0]
[0   1   0   0]
[1   0   0   0]

julia> o2 = invlex([w, x])
invlex([w, x])

julia> o3 = invlex(gens(R)[3:4])
invlex([y, z])
```
"""
function invlex(R::MPolyRing)
  return MonomialOrdering(R, SymbOrdering(:invlex, 1:nvars(R)))
end

function invlex(v::AbstractVector{<:MPolyRingElem})
  i = _unique_var_indices(v)
  return MonomialOrdering(parent(first(v)), SymbOrdering(:invlex, i))
end


function _matrix(nvars::Int, o::SymbOrdering{:invlex})
  m = zero_matrix(ZZ, length(o.vars), nvars)
  i = length(o.vars)
  for j in o.vars
    m[i, j] = 1
    i -= 1
  end
  return m
end

function _cmp_monomials(f::MPolyRingElem, k::Int, g::MPolyRingElem, l::Int, o::SymbOrdering{:invlex})
  for i in reverse(o.vars)
    ek = exponent(f, k, i)
    el = exponent(g, l, i)
    if ek > el
      return 1
    elseif ek < el
      return -1
    end
  end
  return 0
end

#### deginvlex ####

@doc raw"""
    deginvlex(R::MPolyRing) -> MonomialOrdering

Return the degree inverse lexicographical ordering on the set of monomials in the variables of `R`.

    deginvlex(V::AbstractVector{<:MPolyRingElem}) -> MonomialOrdering

Given a vector `V` of variables, return the degree inverse lexicographical ordering on the set of monomials in these variables.

# Examples
```jldoctest
julia> R, (w, x, y, z) = polynomial_ring(QQ, [:w, :x, :y, :z])
(Multivariate polynomial ring in 4 variables over QQ, QQMPolyRingElem[w, x, y, z])

julia> o1 = deginvlex(R)
deginvlex([w, x, y, z])

julia> canonical_matrix(o1)
[1   1   1   1]
[0   0   0   1]
[0   0   1   0]
[0   1   0   0]

julia> o2 = deginvlex([w, x])
deginvlex([w, x])

julia> o3 = deginvlex(gens(R)[3:4])
deginvlex([y, z])
```
"""
function deginvlex(R::MPolyRing)
  return MonomialOrdering(R, SymbOrdering(:deginvlex, 1:nvars(R)))
end

function deginvlex(v::AbstractVector{<:MPolyRingElem})
  i = _unique_var_indices(v)
  return MonomialOrdering(parent(first(v)), SymbOrdering(:deginvlex, i))
end

function _matrix(nvars::Int, o::SymbOrdering{:deginvlex})
  m = zero_matrix(ZZ, 1 + length(o.vars), nvars)
  for j in o.vars
    m[1, j] = 1
  end
  i = 1 + length(o.vars)
  for j in o.vars
    m[i, j] = 1
    i -= 1
  end
  return m
end

function _cmp_monomials(f::MPolyRingElem, k::Int, g::MPolyRingElem, l::Int, o::SymbOrdering{:deginvlex})
  tdk = sum(exponent(f, k, i) for i in o.vars)
  tdl = sum(exponent(g, l, i) for i in o.vars)
  if tdk > tdl
    return 1
  elseif tdk < tdl
    return -1
  end
  for i in reverse(o.vars)
    ek = exponent(f, k, i)
    el = exponent(g, l, i)
    if ek > el
      return 1
    elseif ek < el
      return -1
    end
  end
  return 0
end

#### neglex ####

@doc raw"""
    neglex(R::MPolyRing) -> MonomialOrdering

Return the negative lexicographical ordering on the set of monomials in the variables of `R`.

    neglex(V::AbstractVector{<:MPolyRingElem}) -> MonomialOrdering

Given a vector `V` of variables, return the negative lexicographical ordering on the set of monomials in these variables.

# Examples
```jldoctest
julia> R, (w, x, y, z) = polynomial_ring(QQ, [:w, :x, :y, :z])
(Multivariate polynomial ring in 4 variables over QQ, QQMPolyRingElem[w, x, y, z])

julia> o1 = neglex(R)
neglex([w, x, y, z])

julia> canonical_matrix(o1)
[-1    0    0    0]
[ 0   -1    0    0]
[ 0    0   -1    0]
[ 0    0    0   -1]

julia> o2 = neglex([w, x])
neglex([w, x])

julia> o3 = neglex(gens(R)[3:4])
neglex([y, z])
```
"""
function neglex(R::MPolyRing)
  return MonomialOrdering(R, SymbOrdering(:neglex, 1:nvars(R)))
end

function neglex(v::AbstractVector{<:MPolyRingElem})
  i = _unique_var_indices(v)
  return MonomialOrdering(parent(first(v)), SymbOrdering(:neglex, i))
end

function _matrix(nvars::Int, o::SymbOrdering{:neglex})
  m = zero_matrix(ZZ, length(o.vars), nvars)
  i = 1
  for j in o.vars
    m[i, j] = -1
    i += 1
  end
  return m
end

function _cmp_monomials(f::MPolyRingElem, k::Int, g::MPolyRingElem, l::Int, o::SymbOrdering{:neglex})
  for i in o.vars
    ek = exponent(f, k, i)
    el = exponent(g, l, i)
    if ek > el
      return -1
    elseif ek < el
      return 1
    end
  end
  return 0
end

#### neginvlex ####

@doc raw"""
    neginvlex(R::MPolyRing) -> MonomialOrdering

Return the negative inverse lexicographical ordering on the set of monomials in the variables of `R`.

    neginvlex(V::AbstractVector{<:MPolyRingElem}) -> MonomialOrdering

Given a vector `V` of variables, return the negative inverse lexicographical ordering on the set of monomials in these variables.

# Examples
```jldoctest
julia> R, (w, x, y, z) = polynomial_ring(QQ, [:w, :x, :y, :z])
(Multivariate polynomial ring in 4 variables over QQ, QQMPolyRingElem[w, x, y, z])

julia> o1 = neginvlex(R)
neginvlex([w, x, y, z])

julia> canonical_matrix(o1)
[ 0    0    0   -1]
[ 0    0   -1    0]
[ 0   -1    0    0]
[-1    0    0    0]

julia> o2 = neginvlex([w, x])
neginvlex([w, x])

julia> o3 = neginvlex(gens(R)[3:4])
neginvlex([y, z])
```
"""
function neginvlex(R::MPolyRing)
  return MonomialOrdering(R, SymbOrdering(:neginvlex, 1:nvars(R)))
end

function neginvlex(v::AbstractVector{<:MPolyRingElem})
  i = _unique_var_indices(v)
  return MonomialOrdering(parent(first(v)), SymbOrdering(:neginvlex, i))
end

function _matrix(nvars::Int, o::SymbOrdering{:neginvlex})
  m = zero_matrix(ZZ, length(o.vars), nvars)
  i = length(o.vars)
  for j in o.vars
    m[i, j] = -1
    i -= 1
  end
  return m
end

function _cmp_monomials(f::MPolyRingElem, k::Int, g::MPolyRingElem, l::Int, o::SymbOrdering{:neginvlex})
  for i in reverse(o.vars)
    ek = exponent(f, k, i)
    el = exponent(g, l, i)
    if ek > el
      return -1
    elseif ek < el
      return 1
    end
  end
  return 0
end

#### negdegrevlex ####

@doc raw"""
    negdegrevlex(R::MPolyRing) -> MonomialOrdering

Return the negative degree reverse lexicographical ordering on the set of monomials in the variables of `R`.

    negdegrevlex(V::AbstractVector{<:MPolyRingElem}) -> MonomialOrdering

Given a vector `V` of variables, return the negative degree reverse lexicographical ordering on the set of monomials in these variables.

# Examples
```jldoctest
julia> R, (w, x, y, z) = polynomial_ring(QQ, [:w, :x, :y, :z])
(Multivariate polynomial ring in 4 variables over QQ, QQMPolyRingElem[w, x, y, z])

julia> o1 = negdegrevlex(R)
negdegrevlex([w, x, y, z])

julia> canonical_matrix(o1)
[-1   -1   -1   -1]
[ 0    0    0   -1]
[ 0    0   -1    0]
[ 0   -1    0    0]

julia> o2 = negdegrevlex([w, x])
negdegrevlex([w, x])

julia> o3 = negdegrevlex(gens(R)[3:4])
negdegrevlex([y, z])
```
"""
function negdegrevlex(R::MPolyRing)
  return MonomialOrdering(R, SymbOrdering(:negdegrevlex, 1:nvars(R)))
end

function negdegrevlex(v::AbstractVector{<:MPolyRingElem})
  i = _unique_var_indices(v)
  return MonomialOrdering(parent(first(v)), SymbOrdering(:negdegrevlex, i))
end

function _matrix(nvars::Int, o::SymbOrdering{:negdegrevlex})
  m = zero_matrix(ZZ, 1 + length(o.vars), nvars)
  i = 1 + length(o.vars)
  for j in o.vars
    m[1, j] = -1
    m[i, j] = -1
    i -= 1
  end
  return m
end

function _cmp_monomials(f::MPolyRingElem, k::Int, g::MPolyRingElem, l::Int, o::SymbOrdering{:negdegrevlex})
  tdk = sum(exponent(f, k, i) for i in o.vars)
  tdl = sum(exponent(g, l, i) for i in o.vars)
  if tdk > tdl
    return -1
  elseif tdk < tdl
    return 1
  end
  for i in reverse(o.vars)
    ek = exponent(f, k, i)
    el = exponent(g, l, i)
    if ek > el
      return -1
    elseif ek < el
      return 1
    end
  end
  return 0
end

#### negdeglex ####

@doc raw"""
    negdeglex(R::MPolyRing) -> MonomialOrdering

Return the negative degree lexicographical ordering on the set of monomials in the variables of `R`.

    negdeglex(V::AbstractVector{<:MPolyRingElem}) -> MonomialOrdering    

Given a vector `V` of variables, return the negative degree lexicographical ordering on the set of monomials in these variables.

# Examples
```jldoctest
julia> R, (w, x, y, z) = polynomial_ring(QQ, [:w, :x, :y, :z])
(Multivariate polynomial ring in 4 variables over QQ, QQMPolyRingElem[w, x, y, z])

julia> o1 = negdeglex(R)
negdeglex([w, x, y, z])

julia> canonical_matrix(o1)
[-1   -1   -1   -1]
[ 0   -1   -1   -1]
[ 0    0   -1   -1]
[ 0    0    0   -1]

julia> o2 = negdeglex([w, x])
negdeglex([w, x])

julia> o3 = negdeglex(gens(R)[3:4])
negdeglex([y, z])
```
"""
function negdeglex(R::MPolyRing)
  return MonomialOrdering(R, SymbOrdering(:negdeglex, 1:nvars(R)))
end

function negdeglex(v::AbstractVector{<:MPolyRingElem})
  i = _unique_var_indices(v)
  return MonomialOrdering(parent(first(v)), SymbOrdering(:negdeglex, i))
end

function _matrix(nvars::Int, o::SymbOrdering{:negdeglex})
  m = zero_matrix(ZZ, 1 + length(o.vars), nvars)
  i = 2
  for j in o.vars
    m[1, j] = -1
    m[i, j] = 1
    i += 1
  end
  return m
end

function _cmp_monomials(f::MPolyRingElem, k::Int, g::MPolyRingElem, l::Int, o::SymbOrdering{:negdeglex})
  tdk = sum(exponent(f, k, i) for i in o.vars)
  tdl = sum(exponent(g, l, i) for i in o.vars)
  if tdk > tdl
    return -1
  elseif tdk < tdl
    return 1
  end
  for i in o.vars
    ek = exponent(f, k, i)
    el = exponent(g, l, i)
    if ek > el
      return 1
    elseif ek < el
      return -1
    end
  end
  return 0
end

######## weighted orderings ########

function _support_indices(o::WSymbOrdering)
  return o.vars
end

@doc raw"""
    monomial_ordering(v::AbstractVector{<:MPolyRingElem}, s::Symbol, w::Vector{Int})
    monomial_ordering(R::MPolyRing, s::Symbol, w::Vector{Int}) -> MonomialOrdering

Defines a weighted ordering to be applied to the variables in `v`. The weight
vector `w` should be the same length as `v`, and the symbol `s` should be one
of `:wdeglex`, `:wdegrevlex`, `:negwdeglex`, `:negwdegrevlex`.
"""
function monomial_ordering(v::AbstractVector{<:MPolyRingElem}, s::Symbol, w::Vector{Int})
  i = _unique_var_indices(v)
  return MonomialOrdering(parent(first(v)), WSymbOrdering(s, i, w))
end

function monomial_ordering(R::MPolyRing, s::Symbol, w::Vector{Int})
  return MonomialOrdering(R, WSymbOrdering(s, 1:nvars(R), w))
end

function _cmp_weighted_degree(f::MPolyRingElem, k::Int, g::MPolyRingElem, l::Int, vars::Vector{Int}, w::Vector{Int})
  n = length(vars)
  @assert n == length(w)
  t = 0
  for j in 1:n
    v = vars[j]
    t += w[j]*(exponent(f, k, v) - exponent(g, l, v))
  end
  return t > 0 ? 1 : t < 0 ? -1 : 0;
end

#### wdeglex, Wp ####

@doc raw"""
    wdeglex(R::MPolyRing, W::Vector{Int}) -> MonomialOrdering

If `W` is a vector of positive integers, return the corresponding weighted 
lexicographical ordering on the set of monomials in the variables of `R`.

    wdeglex(V::AbstractVector{<:MPolyRingElem}, W::Vector{Int}) -> MonomialOrdering
    
Given a vector `V` of variables and a vector `W` of positive integers, return the corresponding weighted 
lexicographical ordering on the set of monomials in the given variables.

# Examples
```jldoctest
julia> R, (w, x, y, z) = polynomial_ring(QQ, [:w, :x, :y, :z])
(Multivariate polynomial ring in 4 variables over QQ, QQMPolyRingElem[w, x, y, z])

julia> o1 = wdeglex(R, [1, 2, 3, 4])
wdeglex([w, x, y, z], [1, 2, 3, 4])

julia> canonical_matrix(o1)
[1    2    3    4]
[0   -2   -3   -4]
[0    0   -3   -4]
[0    0    0   -1]

julia> o2 = wdeglex([w, x], [1, 2])
wdeglex([w, x], [1, 2])

julia> o3 = wdeglex(gens(R)[3:4], [3, 4])
wdeglex([y, z], [3, 4])
```
"""
function wdeglex(R::MPolyRing, w::Vector{Int})
  return MonomialOrdering(R, WSymbOrdering(:wdeglex, 1:nvars(R), w))
end

function wdeglex(v::AbstractVector{<:MPolyRingElem}, w::Vector{Int})
  i = _unique_var_indices(v)
  return MonomialOrdering(parent(first(v)), WSymbOrdering(:wdeglex, i, w))
end

function _matrix(nvars::Int, o::WSymbOrdering{:wdeglex})
  n = length(o.vars)
  m = zero_matrix(ZZ, 1 + n, nvars)
  for i in 1:n
    j = o.vars[i]
    m[1, j] = o.weights[i]
    m[1 + i, j] = 1
  end
  return m
end

function _cmp_monomials(f::MPolyRingElem, k::Int, g::MPolyRingElem, l::Int, o::WSymbOrdering{:wdeglex})
  c = _cmp_weighted_degree(f, k, g, l, o.vars, o.weights)
  c == 0 || return c
  for i in o.vars
    ek = exponent(f, k, i)
    el = exponent(g, l, i)
    if ek > el
      return 1
    elseif ek < el
      return -1
    end
  end
  return 0
end

#### wdegrevlex, wp ####

@doc raw"""
    wdegrevlex(R::MPolyRing, W::Vector{Int}) -> MonomialOrdering

If `W` is a vector of positive integers, return the corresponding weighted reverse 
lexicographical ordering on the set of monomials in the variables of `R`.

    wdegrevlex(V::AbstractVector{<:MPolyRingElem}, W::Vector{Int}) -> MonomialOrdering

Given a vector `V` of variables and a vector `W` of positive integers, return the corresponding weighted reverse 
lexicographical ordering on the set of monomials in the given variables.

# Examples
```jldoctest
julia> R, (w, x, y, z) = polynomial_ring(QQ, [:w, :x, :y, :z])
(Multivariate polynomial ring in 4 variables over QQ, QQMPolyRingElem[w, x, y, z])

julia> o1 = wdegrevlex(R, [1, 2, 3, 4])
wdegrevlex([w, x, y, z], [1, 2, 3, 4])

julia> canonical_matrix(o1)
[1    2    3    4]
[0    0    0   -1]
[0    0   -1    0]
[0   -1    0    0]

julia> o2 = wdegrevlex([w, x], [1, 2])
wdegrevlex([w, x], [1, 2])

julia> o3 = wdegrevlex(gens(R)[3:4], [3, 4])
wdegrevlex([y, z], [3, 4])
```
"""
function wdegrevlex(R::MPolyRing, w::Vector{Int})
  return MonomialOrdering(R, WSymbOrdering(:wdegrevlex, 1:nvars(R), w))
end

function wdegrevlex(v::AbstractVector{<:MPolyRingElem}, w::Vector{Int})
  i = _unique_var_indices(v)
  return MonomialOrdering(parent(first(v)), WSymbOrdering(:wdegrevlex, i, w))
end

function _matrix(nvars::Int, o::WSymbOrdering{:wdegrevlex})
  n = length(o.vars)
  m = zero_matrix(ZZ, 1 + n, nvars)
  for i in 1:n
    j = o.vars[i]
    m[1, j] = o.weights[i]
    m[2 + n - i, j] = -1
  end
  return m
end

function _cmp_monomials(f::MPolyRingElem, k::Int, g::MPolyRingElem, l::Int, o::WSymbOrdering{:wdegrevlex})
  c = _cmp_weighted_degree(f, k, g, l, o.vars, o.weights)
  c == 0 || return c
  for i in reverse(o.vars)
    ek = exponent(f, k, i)
    el = exponent(g, l, i)
    if ek > el
      return -1
    elseif ek < el
      return 1
    end
  end
  return 0
end

#### negwdeglex, Ws ####

@doc raw"""
    negwdeglex(R::MPolyRing, W::Vector{Int}) -> MonomialOrdering

If `W` is a vector of positive integers, return the corresponding negative weighted 
lexicographical ordering on the set of monomials in the variables of `R`.

    negwdeglex(V::AbstractVector{<:MPolyRingElem}, W::Vector{Int}) -> MonomialOrdering
    
Given a vector `V` of variables and a vector `W` of positive integers, return the corresponding
negative weighted lexicographical ordering on the set of monomials in the given variables.

# Examples
```jldoctest
julia> R, (w, x, y, z) = polynomial_ring(QQ, [:w, :x, :y, :z])
(Multivariate polynomial ring in 4 variables over QQ, QQMPolyRingElem[w, x, y, z])

julia> o1 = negwdeglex(R, [1, 2, 3, 4])
negwdeglex([w, x, y, z], [1, 2, 3, 4])

julia> canonical_matrix(o1)
[-1   -2   -3   -4]
[ 0   -2   -3   -4]
[ 0    0   -3   -4]
[ 0    0    0   -1]

julia> o2 = negwdeglex([w, x], [1, 2])
negwdeglex([w, x], [1, 2])

julia> o3 = negwdeglex(gens(R)[3:4], [3, 4])
negwdeglex([y, z], [3, 4])
```
"""
function negwdeglex(R::MPolyRing, w::Vector{Int})
  return MonomialOrdering(R, WSymbOrdering(:negwdeglex, 1:nvars(R), w))
end

function negwdeglex(v::AbstractVector{<:MPolyRingElem}, w::Vector{Int})
  i = _unique_var_indices(v)
  return MonomialOrdering(parent(first(v)), WSymbOrdering(:negwdeglex, i, w))
end

function _matrix(nvars::Int, o::WSymbOrdering{:negwdeglex})
  n = length(o.vars)
  m = zero_matrix(ZZ, 1 + n, nvars)
  for i in 1:n
    j = o.vars[i]
    m[1, j] = -o.weights[i]
    m[1 + i, j] = 1
  end
  return m
end

function _cmp_monomials(f::MPolyRingElem, k::Int, g::MPolyRingElem, l::Int, o::WSymbOrdering{:negwdeglex})
  c = _cmp_weighted_degree(g, l, f, k, o.vars, o.weights)
  c == 0 || return c
  for i in o.vars
    ek = exponent(f, k, i)
    el = exponent(g, l, i)
    if ek > el
      return 1
    elseif ek < el
      return -1
    end
  end
  return 0
end

#### negwdegrevlex, ws ####

@doc raw"""
    negwdegrevlex(R::MPolyRing, W::Vector{Int}) -> MonomialOrdering

If `W` is a vector of positive integers, return the corresponding negative weighted
reverse lexicographical ordering on the set of monomials in the variables of `R`.

    negwdegrevlex(V::AbstractVector{<:MPolyRingElem}, W::Vector{Int}) -> MonomialOrdering
    
Given a vector `V` of variables and a vector `W` of positive integers, return the corresponding negative
weighted reverse lexicographical ordering on the set of monomials in the given variables.

# Examples
```jldoctest
julia> R, (w, x, y, z) = polynomial_ring(QQ, [:w, :x, :y, :z])
(Multivariate polynomial ring in 4 variables over QQ, QQMPolyRingElem[w, x, y, z])

julia> o1 = negwdegrevlex(R, [1, 2, 3, 4])
negwdegrevlex([w, x, y, z], [1, 2, 3, 4])

julia> canonical_matrix(o1)
[-1   -2   -3   -4]
[ 0    0    0   -1]
[ 0    0   -1    0]
[ 0   -1    0    0]

julia> o2 = negwdegrevlex([w, x], [1, 2])
negwdegrevlex([w, x], [1, 2])

julia> o3 = negwdegrevlex(gens(R)[3:4], [3, 4])
negwdegrevlex([y, z], [3, 4])
```
"""
function negwdegrevlex(R::MPolyRing, w::Vector{Int})
  return MonomialOrdering(R, WSymbOrdering(:negwdegrevlex, 1:nvars(R), w))
end

function negwdegrevlex(v::AbstractVector{<:MPolyRingElem}, w::Vector{Int})
  i = _unique_var_indices(v)
  return MonomialOrdering(parent(first(v)), WSymbOrdering(:negwdegrevlex, i, w))
end

function _matrix(nvars::Int, o::WSymbOrdering{:negwdegrevlex})
  n = length(o.vars)
  m = zero_matrix(ZZ, 1 + n, nvars)
  for i in 1:n
    j = o.vars[i]
    m[1, j] = -o.weights[i]
    m[2 + n - i, j] = -1
  end
  return m
end

function _cmp_monomials(f::MPolyRingElem, k::Int, g::MPolyRingElem, l::Int, o::WSymbOrdering{:negwdegrevlex})
  c = _cmp_weighted_degree(g, l, f, k, o.vars, o.weights)
  c == 0 || return c
  for i in reverse(o.vars)
    ek = exponent(f, k, i)
    el = exponent(g, l, i)
    if ek > el
      return -1
    elseif ek < el
      return 1
    end
  end
  return 0
end

#### matrix, M ####

function _support_indices(o::MatrixOrdering)
  return o.vars
end

@doc raw"""
    matrix_ordering(R::MPolyRing, M::Union{Matrix{T}, MatElem{T}}; check::Bool = true) where T -> MonomialOrdering

Given an integer matrix `M` such that `nvars(R) = ncols(M) = rank(M)`, 
return the matrix ordering on the set of variables of `R` which is defined by `M`.

    matrix_ordering(V::AbstractVector{<:MPolyRingElem}, M::Union{Matrix{T}, MatElem{T}}; check::Bool = true) where T -> MonomialOrdering

Given a vector `V` of variables and an integer matrix `M` such that `length(V) = ncols(M) = rank(M)`, 
return the matrix ordering on the set of monomials in the given variables which is defined by `M`.

!!! note
    The matrix `M` need not be square.

!!! note
    If `check = false` is supplied, the rank check is omitted, and the resulting
    ordering may only be partial.

# Examples
```jldoctest
julia> R, (w, x, y, z) = QQ[:w, :x, :y, :z];

julia> M =[1 1 1 1; 0 -1 -1 -1; 0 0 -1 -1; 0 0 0 -1]
4×4 Matrix{Int64}:
 1   1   1   1
 0  -1  -1  -1
 0   0  -1  -1
 0   0   0  -1

julia> o1 = matrix_ordering(R, M)
matrix_ordering([w, x, y, z], [1 1 1 1; 0 -1 -1 -1; 0 0 -1 -1; 0 0 0 -1])

julia> N =[1 1; 0 -1]
2×2 Matrix{Int64}:
 1   1
 0  -1

julia> o2 = matrix_ordering([w, x], N)
matrix_ordering([w, x], [1 1; 0 -1])

julia> canonical_matrix(o2)
[1    1   0   0]
[0   -1   0   0]

julia> o3 = matrix_ordering(gens(R)[3:4], N)
matrix_ordering([y, z], [1 1; 0 -1])

julia> o3 = matrix_ordering(gens(R)[3:4], N)
matrix_ordering([y, z], [1 1; 0 -1])

julia> canonical_matrix(o3)
[0   0   1    1]
[0   0   0   -1]
```
"""
function matrix_ordering(R::MPolyRing, M::Union{Matrix{T}, MatElem{T}}; check::Bool = true) where T
  return MonomialOrdering(R, MatrixOrdering(1:nvars(R), ZZMatrix(M), check))
end

function matrix_ordering(v::AbstractVector{<:MPolyRingElem}, M::Union{Matrix{T}, MatElem{T}}; check::Bool = true) where T
  i = _unique_var_indices(v)
  return MonomialOrdering(parent(first(v)), MatrixOrdering(i, ZZMatrix(M), check))
end

@doc raw"""
    weight_ordering(W::Vector{<:IntegerUnion}, ord::MonomialOrdering) -> MonomialOrdering

Given an integer vector `W` and a monomial ordering `ord` on a set of monomials in
`length(W)` variables, return the monomial ordering `ord_W` on this set of monomials
which is obtained by first comparing the `W`-weighted degrees and then using `ord` 
in the case of a tie.

!!! note 
    The ordering `ord_W` is   
    - global if all entries of `W` are positive, or if they are all non-negative and `ord` is global,
    - an elimination ordering for the set of variables which correspond to positive entries of `W`.   

# Examples
```jldoctest
julia> R, (x, y, z) = polynomial_ring(QQ, [:x, :y, :z]);

julia> W = [1, 0, -1];

julia> o = lex(R)
lex([x, y, z])

julia> matrix(o)
[1   0   0]
[0   1   0]
[0   0   1]

julia> oW = weight_ordering(W, o)
matrix_ordering([x, y, z], [1 0 -1])*lex([x, y, z])

julia> matrix(oW)
[1   0   -1]
[1   0    0]
[0   1    0]
[0   0    1]

julia> canonical_matrix(oW)
[1   0   -1]
[0   0    1]
[0   1    0]

julia> o2 = weight_ordering([1, -1], lex([x, z]))
matrix_ordering([x, z], [1 -1])*lex([x, z])

julia> canonical_matrix(o2)
[1   0   -1]
[0   0    1]
```
"""
function weight_ordering(w::Vector{<:IntegerUnion}, o::MonomialOrdering)
  i = _support_indices(o.o)
  m = ZZMatrix(1, length(w), w)
  return MonomialOrdering(base_ring(o), MatrixOrdering(i, m, false))*o
end

function _matrix(nvars::Int, o::MatrixOrdering)
  r = nrows(o.matrix)
  c = length(o.vars)
  @assert c == ncols(o.matrix)
  m = zero_matrix(ZZ, r, nvars)
  for i in 1:r, j in 1:c
    m[i, o.vars[j]] = o.matrix[i, j]
  end
  return m
end

function _cmp_monomials(f::MPolyRingElem, k::Int, g::MPolyRingElem, l::Int, o::MatrixOrdering)
  M = o.matrix
  r = nrows(M)
  c = ncols(M)
  for i in 1:r
    v = o.vars[1]
    t = M[i,1]*(exponent(f, k, v) - exponent(g, l, v))
    for j in 2:c
      v = o.vars[j]
      t += M[i, j]*(exponent(f, k, v) - exponent(g, l, v))
    end
    if t > 0
      return 1
    elseif t < 0
      return -1
    end
  end
  return 0 
end

function _cmp_monomials(f::MPolyRingElem, k::Int, g::MPolyRingElem, l::Int, o::ProdOrdering)
  c = _cmp_monomials(f, k, g, l, o.a)
  c == 0 || return c
  return _cmp_monomials(f, k, g, l, o.b)
end

###################################

@doc raw"""
    matrix(ord::MonomialOrdering)

Return a matrix defining `ord` as a matrix ordering.

# Examples
```jldoctest
julia> R, (x, y, z) = polynomial_ring(QQ, [:x, :y, :z]);

julia> o1 = degrevlex(R)
degrevlex([x, y, z])

julia> matrix(o1)
[ 1    1    1]
[ 0    0   -1]
[ 0   -1    0]
[-1    0    0]

julia> o2 = degrevlex([x, y])
degrevlex([x, y])

julia> matrix(o2)
[ 1    1   0]
[ 0   -1   0]
[-1    0   0]
```
"""
function matrix(M::MonomialOrdering)
  return _matrix(nvars(base_ring(M)), M.o)
end

@doc raw"""
    simplify(M::MonomialOrdering) -> MonomialOrdering

Return a matrix ordering with a unique weight matrix.
"""
function Hecke.simplify(M::MonomialOrdering)
  w = canonical_matrix(M)
  return MonomialOrdering(M.R, MatrixOrdering(collect(1:ncols(w)), w, true))
end

function canonical_matrix(nvars::Int, M::AbsOrdering)
  return _canonical_matrix(_matrix(nvars, M))::sparse_matrix_type(ZZRingElem)
end

@doc raw"""
    canonical_matrix(ord::MonomialOrdering)

Return the canonical matrix defining `ord` as a matrix ordering.

# Examples
```jldoctest
julia> R, (x, y, z) = polynomial_ring(QQ, [:x, :y, :z]);

julia> o1 = degrevlex(R)
degrevlex([x, y, z])

julia> canonical_matrix(o1)
[1    1    1]
[0    0   -1]
[0   -1    0]

julia> o2 = degrevlex([x, y])
degrevlex([x, y])

julia> canonical_matrix(o2)
[1    1   0]
[0   -1   0]
```
"""
function canonical_matrix(M::MonomialOrdering)
  if !isdefined(M, :canonical_matrix)
    M.canonical_matrix = canonical_matrix(nvars(base_ring(M)), M.o)
  end
  return M.canonical_matrix
end

# is_obviously_equal checks whether the two orderings are defined in the exact
# same way, so `true` means that the orderings are equal and `false` means
# that they might be equal but not 'obviously' so.

# Generic fall back
function is_obviously_equal(M::AbsOrdering, N::AbsOrdering)
  return false
end

function is_obviously_equal(M::SymbOrdering{S}, N::SymbOrdering{S}) where {S}
  return M.vars == N.vars
end

function is_obviously_equal(M::WSymbOrdering{S}, N::WSymbOrdering{S}) where {S}
  return M.vars == N.vars && M.weights == N.weights
end

function is_obviously_equal(M::MatrixOrdering, N::MatrixOrdering)
  return M.vars == N.vars && M.matrix == N.matrix
end

function is_obviously_equal(M::ProdOrdering, N::ProdOrdering)
  return is_obviously_equal(M.a, N.a) && is_obviously_equal(M.b, N.b)
end

import Base.==
function ==(M::MonomialOrdering, N::MonomialOrdering)
  if M === N || is_obviously_equal(M.o, N.o)
    return true
  end
  return canonical_matrix(M) == canonical_matrix(N)
end

function Base.hash(M::MonomialOrdering, u::UInt)
  return hash(canonical_matrix(M), u)
end

function _cmp_var(M, j::Int)
  for i in 1:nrows(M)
    e = M[i,j]
    e > 0 && return +1
    e < 0 && return -1
  end
  return 0
end

@doc raw"""
    is_global(ord::MonomialOrdering)

Return `true` if `ord` is global, `false` otherwise.

# Examples
```jldoctest
julia> R, (x, y) = polynomial_ring(QQ, [:x, :y]);

julia> o = matrix_ordering(R, [1 1; 0 -1])
matrix_ordering([x, y], [1 1; 0 -1])

julia> is_global(o)
true
```
"""
function is_global(ord::MonomialOrdering)
  M = matrix(ord)
  for i in _support_indices(ord.o)
    if _cmp_var(M, i) <= 0
      return false
    end
  end
  return true
end

@doc raw"""
    is_local(ord::MonomialOrdering)

Return `true` if `ord` is local, `false` otherwise.

# Examples
```jldoctest
julia> R, (x, y) = polynomial_ring(QQ, [:x, :y]);

julia> o = matrix_ordering(R, [-1 -1; 0 -1])
matrix_ordering([x, y], [-1 -1; 0 -1])

julia> is_local(o)
true
```
"""
function is_local(ord::MonomialOrdering)
  M = matrix(ord)
  for i in _support_indices(ord.o)
    if _cmp_var(M, i) >= 0
      return false
    end
  end
  return true
end

@doc raw"""
    is_mixed(ord::MonomialOrdering)

Return `true` if `ord` is mixed, `false` otherwise.

# Examples
```jldoctest
julia> R, (x, y) = polynomial_ring(QQ, [:x, :y]);

julia> o = matrix_ordering(R, [1 -1; 0 -1])
matrix_ordering([x, y], [1 -1; 0 -1])

julia> is_mixed(o)
true
```
"""
function is_mixed(ord::MonomialOrdering)
  M = matrix(ord)
  s = _support_indices(ord.o)
  for i in s
    if _cmp_var(M, i) <= 0
      @goto is_not_global
    end
  end
  return false
@label is_not_global
  for i in s
    if _cmp_var(M, i) >= 0
      return true
    end
  end
  return false
end

@doc raw"""
    is_total(ord::MonomialOrdering)

Return `true` if `ord` is total ordering, `false` otherwise.
"""
function is_total(ord::MonomialOrdering)
  if !ord.is_total_is_known
    m = canonical_matrix(ord)
    ord.is_total = nrows(m) == ncols(m)
    ord.is_total_is_known = true
  end
  return ord.is_total
end

@doc raw"""
    cmp(ord::MonomialOrdering, a::MPolyRingElem, b::MPolyRingElem)

    cmp(ord::ModuleOrdering, a::FreeModElem{T}, b::FreeModElem{T}) where T <: MPolyRingElem

Compare monomials `a` and `b` with regard to the ordering `ord`: Return `-1` for `a < b`
and `1` for `a > b` and `0` for `a == b`. An error is thrown if `ord` is
a partial ordering that does not distinguish `a` from `b`.

Sorting some vector `v` of monomials with respect to `ord` can be done with
`sort(v; order=ord)`.

# Examples
```jldoctest
julia> R, (x, y, z) = polynomial_ring(QQ, [:x, :y, :z]);

julia> cmp(lex([x,y]), x, one(R))
1

julia> try cmp(lex([x,y]), z, one(R)); catch e; e; end
ErrorException("z and 1 are incomparable with respect to lex([x, y])")

julia> cmp(lex([x,y,z]), z, one(R))
1

julia> F = free_module(R, 2)
Free module of rank 2 over R

julia> cmp(lex(R)*lex(F), F[1], F[2])
-1
```
"""
function Base.cmp(ord::MonomialOrdering, a::MPolyRingElem, b::MPolyRingElem)
  @assert base_ring(ord) === parent(a) === parent(b)
  @assert is_monomial(a)
  @assert is_monomial(b)
  c = _cmp_monomials(a, 1, b, 1, ord.o)
  if c == 0 && a != b
    error("$a and $b are incomparable with respect to $ord")
  end
  return c
end

# ex: nvars = 7, sigmaC = {    2, 3,       6   }
#             =>  sigma = { 1,       4, 5,    7}
#                varmap = {-1,+1,+2,-2,-3,+3,-4}
function _elimination_data(n::Int, sigmaC::Vector)
  varmap = zeros(Int, n)
  for si in sigmaC
    varmap[si] = 1
  end
  sigma = Int[]
  sigmaC = Int[]
  for i in 1:n
    if varmap[i] == 0
      push!(sigma, i)
      varmap[i] = -length(sigma)
    else
      push!(sigmaC, i)
      varmap[i] = +length(sigmaC)
    end
  end
  return varmap, sigma, sigmaC
end

@doc raw"""
    is_elimination_ordering(ord::MonomialOrdering, V::Vector{<:MPolyRingElem})

Given a vector `V` of polynomials which are variables, return `true` if `ord` is an elimination ordering for the variables in `V`.
Return `false`, otherwise.

    is_elimination_ordering(ord::MonomialOrdering, V:Vector{Int})
    
Given a vector `V` of indices which specify variables, return `true` if `ord` is an elimination ordering for the specified variables.
Return `false`, otherwise.

# Examples
```jldoctest
julia> R, (w, x, y, z) = polynomial_ring(QQ, [:w, :x, :y, :z]);

julia> o1 = lex(R)
lex([w, x, y, z])

julia> is_elimination_ordering(o1, [w, x])
true

julia> o2 = weight_ordering([1, 1, 0, 0], degrevlex(R))
matrix_ordering([w, x, y, z], [1 1 0 0])*degrevlex([w, x, y, z])

julia> is_elimination_ordering(o2, [w, x])
true

julia> o3 = weight_ordering([1, -1, 0, 0], degrevlex(R))
matrix_ordering([w, x, y, z], [1 -1 0 0])*degrevlex([w, x, y, z])

julia> is_elimination_ordering(o3, [w, x])
false

julia> o4 = degrevlex([w, x])*degrevlex([y, z])
degrevlex([w, x])*degrevlex([y, z])

julia> is_elimination_ordering(o4, [w, x])
true

julia> o5 = degrevlex([w, x])*negdegrevlex([y, z])
degrevlex([w, x])*negdegrevlex([y, z])

julia> is_elimination_ordering(o5, [w, x])
true

julia> o6 = negdegrevlex([w, x])*negdegrevlex([y, z])
negdegrevlex([w, x])*negdegrevlex([y, z])

julia> is_elimination_ordering(o6, [w, x])
false
```
"""
function is_elimination_ordering(o::MonomialOrdering, sigmaC::Vector{<:MPolyRingElem})
  return is_elimination_ordering(o, Int[var_index(v) for v in sigmaC])
end

function is_elimination_ordering(o::MonomialOrdering, sigmaC::Vector{Int})
# This is probably correct: o is elimination ordering for sigma^C <=>
#   For each j in sigma^C, the first non-zero weight M[i,j] in column j is >= 0,
#   and the weights in columns corresponding to sigma in rows <= i are zero.
  M = canonical_matrix(o)
  m = nrows(M)
  n = ncols(M)
  varmap, sigma, sigmaC = _elimination_data(n, sigmaC)
  maxrow = 1
  for j in sigmaC
    found = false
    for i in 1:m
      Mij = M[i,j]
      if Mij > 0
        maxrow = max(maxrow, i)
        found = true
        break # continue j loop
      elseif Mij < 0
        return false
      end
    end
    found || return false
  end
  for i in 1:maxrow
    for k in sigma
      iszero(M[i,k]) || return false
    end
  end
  return true
end

function induce(vars::Vector{Int}, o::SymbOrdering{S}) where S
  return SymbOrdering(S, vars)
end

function induce(vars::Vector{Int}, o::WSymbOrdering{S}) where S
  @req length(vars) == length(o.vars) "Number of variables must coincide"
  return WSymbOrdering(S, vars, o.weights)
end

function induce(vars::Vector{Int}, o::MatrixOrdering)
  @req length(vars) == length(o.vars) "Number of variables must coincide"
  return MatrixOrdering(vars, o.matrix, o.fullrank)
end

function induce(vars::Vector{Int}, o::ProdOrdering)
  m = length(_support_indices(o.a))
  n = length(_support_indices(o.b))
  @req m + n == length(vars) "Number of variables must coincide"
  return induce(vars[1:m], o.a)*induce(vars[m + 1:end], o.b)
end

@doc raw"""
    induce(vars::AbstractVector{<:MPolyRingElem}, ord::MonomialOrdering)

Return the monomial ordering on the variables `vars` induced by transferring
the ordering `ord`.

# Examples
```jldoctest
julia> R, (x, y, z) = polynomial_ring(QQ, [:x, :y, :z]);

julia> S, (a, b, c) = polynomial_ring(GF(5), [:a, :b, :c]);

julia> ord = degrevlex([x, y])*neglex([z]);

julia> induce([a, b, c], ord)
degrevlex([a, b])*neglex([c])
```
"""
function induce(vars::AbstractVector{<: MPolyRingElem}, o::MonomialOrdering)
  @assert !isempty(vars)
  v = _unique_var_indices(vars)
  o2 = induce(v, o.o)
  return MonomialOrdering(parent(vars[1]), o2)
end

###################################################

# Module orderings (not module Orderings)

# For ordering the generators (I think)
struct ModOrdering{T <: AbstractVector{Int}} <: AbsModOrdering
  gens::T
  ord::Symbol
end

mutable struct ModuleOrdering{S} <: Base.Order.Ordering
  M::S
  o::AbsModOrdering # must allow gen*mon or mon*gen product ordering

  canonical_matrix::SMat{ZZRingElem, Hecke.ZZRingElem_Array_Mod.ZZRingElem_Array}

  function ModuleOrdering(M::S, o::AbsModOrdering) where {S}
    return new{S}(M, o)
  end
end

base_ring(a::ModuleOrdering) = a.M

base_ring_type(::Type{ModuleOrdering{S}}) where {S} = S

Base.lt(ord::ModuleOrdering, a, b) = cmp(ord, a, b) < 0

struct ModProdOrdering{A <: AbsOrdering, B <: AbsOrdering} <: AbsModOrdering
  a::A
  b::B
  ModProdOrdering(a::A, b::B) where {A <: AbsOrdering, B <: AbsOrdering} = new{A,B}(a,b)
end

Base.:*(a::AbsGenOrdering, b::AbsModOrdering) = ModProdOrdering(a, b)

Base.:*(a::AbsModOrdering, b::AbsGenOrdering) = ModProdOrdering(a, b)

# For equality checking and hashing
# we produce a matrix representation by embedding the underlying free module (and its ordering) into a polynomial ring
# then we build the matrix in this ring

function _embedded_ring_ordering(o::ModuleOrdering)
  return _embedded_ring_ordering(o.o)
end

function _embedded_ring_ordering(o::ModOrdering)
  return SymbOrdering(o.ord, o.gens)
end

function _embedded_ring_ordering(o::AbsGenOrdering)
  return deepcopy(o)
end

function _embedded_ring_ordering(o::ModProdOrdering)
  ea = _embedded_ring_ordering(o.a)
  if ea isa ProdOrdering
    shift = maximum([ea.a.vars;ea.b.vars])
  else
    shift = maximum(ea.vars)
  end
  eb = _embedded_ring_ordering(o.b)
  eb.vars .+= shift 
  return ea*eb
end

function _canonical_matrix_intern(o::ModuleOrdering)
  nvrs = ngens(o.M) + ngens(base_ring(o.M))
  eo = _embedded_ring_ordering(o)
  return canonical_matrix(nvrs, eo)::sparse_matrix_type(ZZRingElem)
end

function canonical_matrix(o::ModuleOrdering)
  if !isdefined(o, :canonical_matrix)
    if isone(ngens(o.M))
      o.canonical_matrix = canonical_matrix(induced_ring_ordering(o))
    else
      o.canonical_matrix = _canonical_matrix_intern(o)
    end
  end
  return o.canonical_matrix::sparse_matrix_type(ZZRingElem)
end

# is_obviously_equal checks whether the two orderings are defined in the exact
# same way, so `true` means that the orderings are equal and `false` means
# that they might be equal but not 'obviously' so.
# The generic fall back is_obviously_equal(::AbsOrdering, ::AbsOrdering) = false
# is defined above.

function is_obviously_equal(o1::ModOrdering{T}, o2::ModOrdering{T}) where {T}
  return o1.gens == o2.gens && o1.ord == o2.ord
end

function is_obviously_equal(o1::ModProdOrdering, o2::ModProdOrdering)
  return is_obviously_equal(o1.a, o2.a) && is_obviously_equal(o1.b, o2.b)
end

function Base.:(==)(o1::ModuleOrdering, o2::ModuleOrdering)
  if o1 === o2 || is_obviously_equal(o1.o, o2.o)
    return true
  end
  return canonical_matrix(o1) == canonical_matrix(o2)
end

function Base.hash(o::ModuleOrdering, h::UInt)
  return hash(canonical_matrix(o), h)
end

#### _cmp_vector_monomials: cmp f[k]*gen(m) with g[l]*gen(n)

function _cmp_vector_monomials(
  m::Int, f::MPolyRingElem, k::Int,
  n::Int, g::MPolyRingElem, l::Int,
  o::ModOrdering)

  if o.ord == :invlex
    return m < n ? 1 : m > n ? -1 : 0
  elseif o.ord == :lex
    return m > n ? 1 : m < n ? -1 : 0
  else
    error("oops")
  end
end

function _cmp_vector_monomials(
  m::Int, f::MPolyRingElem, k::Int,
  n::Int, g::MPolyRingElem, l::Int,
  o::AbsGenOrdering)

  return _cmp_monomials(f, k, g, l, o)
end

function _cmp_vector_monomials(
  m::Int, f::MPolyRingElem, k::Int,
  n::Int, g::MPolyRingElem, l::Int,
  o::ModProdOrdering)

  c = _cmp_vector_monomials(m, f, k, n, g, l, o.a)
  c == 0 || return c
  return _cmp_vector_monomials(m, f, k, n, g, l, o.b)
end


function module_ordering(a::AbstractVector{Int}, s::Symbol)
   i = minimum(a)
   I = maximum(a)
   if a == i:I #test if variables are consecutive or not.
     return ModOrdering(i:I, s)
   end
   return ModOrdering(collect(a), s)
end

function ordering(a::AbstractVector{<:AbstractAlgebra.ModuleElem}, s...)
   R = parent(first(a))
   g = gens(R)
   aa = [findfirst(==(y), g) for y = a]
   if nothing in aa
     error("only generators allowed")
   end
   return module_ordering(aa, s...)
end

function lex(v::AbstractVector{<:AbstractAlgebra.ModuleElem})
   return ModuleOrdering(parent(first(v)), ordering(v, :lex))
end

function invlex(v::AbstractVector{<:AbstractAlgebra.ModuleElem})
   return ModuleOrdering(parent(first(v)), ordering(v, :invlex))
end

function Base.:*(M::ModuleOrdering, N::MonomialOrdering)
   base_ring(M.M) == N.R || error("wrong rings")
   return ModuleOrdering(M.M, M.o*N.o)
end

function Base.:*(M::MonomialOrdering, N::ModuleOrdering)
   base_ring(N.M) == M.R || error("wrong rings")
   return ModuleOrdering(N.M, M.o*N.o)
end

@doc raw"""
    induced_ring_ordering(ord::ModuleOrdering)

Return the ring ordering induced by `ord`.  

# Examples
```jldoctest
julia> R, (w, x, y, z) = polynomial_ring(QQ, [:w, :x, :y, :z]);

julia> F = free_module(R, 3)
Free module of rank 3 over R

julia> o = invlex(gens(F))*degrevlex(R)
invlex([gen(1), gen(2), gen(3)])*degrevlex([w, x, y, z])

julia> induced_ring_ordering(o)
degrevlex([w, x, y, z])
```
"""
function induced_ring_ordering(M::ModuleOrdering)
  return MonomialOrdering(base_ring(M.M), induced_ring_ordering(M.o))
end

function induced_ring_ordering(o::ModOrdering)
  error("no induced ring ordering exists")
end

function induced_ring_ordering(o::AbsGenOrdering)
  return o
end

function induced_ring_ordering(o::ModProdOrdering)
  if o.a isa ModOrdering
    return induced_ring_ordering(o.b)
  elseif o.b isa ModOrdering
    return induced_ring_ordering(o.a)
  else
    return induced_ring_ordering(o.a)*induced_ring_ordering(o.b)
  end
end

@doc raw"""
    is_global(M::ModuleOrdering)

Return `true` if the given ordering is global, i.e. if the
induced ring ordering is global.
"""
function is_global(M::ModuleOrdering)
  return is_global(induced_ring_ordering(M))
end


@doc raw"""
    permutation_of_terms(f::MPolyRingElem, ord::MonomialOrdering)

Return the permutation that puts the terms of `f` in the order `ord`.
"""
function permutation_of_terms(f::MPolyRingElem, ord::MonomialOrdering)
  # redispatch to take advantage of the type of ord.o
  return __permutation_of_terms(f, ord.o)
end

function __permutation_of_terms(f::MPolyRingElem, ord::AbsOrdering)
  p = collect(1:length(f))
  sort!(p; lt = (k, l) -> (Orderings._cmp_monomials(f, k, f, l, ord) < 0), rev = true)
  return p
end

@doc raw"""
    index_of_leading_term(f::MPolyRingElem, ord::MonomialOrdering)

Return the index of the leading term of `f` with respect to the order `ord`. The
returned index is itself relative to the ordering in `AbstractAlgebra.terms(f)`.
"""
function index_of_leading_term(f::MPolyRingElem, ord::MonomialOrdering)
  n = length(f)
  @req n > 0 "zero polynomial does not have a leading term"
  res = 1
  for i in 2:n
    if Orderings._cmp_monomials(f, res, f, i, ord.o) < 0
      res = i
    end
  end
  return res
end

############ printing ############

function _expressify(o::SymbOrdering{S}, sym)  where S
  return Expr(:call, S, Expr(:vect, (sym[i] for i in o.vars)...))
end

function _expressify(o::WSymbOrdering{S}, sym)  where S
  return Expr(:call, S, Expr(:vect, (sym[i] for i in o.vars)...),
                        Expr(:vect, o.weights...))
end

function _expressify(o::MatrixOrdering, sym)
  return Expr(:call, :matrix_ordering, Expr(:vect, (sym[i] for i in o.vars)...),
                                          AbstractAlgebra.expressify(o.matrix))
end

function _expressify(o::Union{ProdOrdering, ModProdOrdering}, sym)
  return Expr(:call, :*, _expressify(o.a, sym), _expressify(o.b, sym))
end

function AbstractAlgebra.expressify(M::MonomialOrdering; context = nothing)
  return _expressify(M.o, symbols(base_ring(M)))
end

@enable_all_show_via_expressify MonomialOrdering

function _expressify(o::ModOrdering, sym)
  return Expr(:call, o.ord, Expr(:vect, (Expr(:call, :gen, i) for i in o.gens)...))
end

function AbstractAlgebra.expressify(M::ModuleOrdering; context = nothing)
  return _expressify(M.o, symbols(base_ring(base_ring(M))))
end

@enable_all_show_via_expressify ModuleOrdering

############ opposite ordering ############

# TODO return more singular-friendly orderings if that is how they come in
function _opposite_ordering(nvars::Int, o::SymbOrdering{T}) where T
  return SymbOrdering(T, nvars+1 .- o.vars)
end

function _opposite_ordering(nvars::Int, o::SymbOrdering{:deglex})
  n = length(o.vars)
  newvars = reverse(nvars+1 .- o.vars)
  return MatrixOrdering(newvars, ZZMatrix(1, n, ones(Int, n)), false)*
         SymbOrdering(:invlex, newvars)
end

# TODO ditto
function _opposite_ordering(nvars::Int, o::WSymbOrdering{T}) where T
  return WSymbOrdering(T, nvars+1 .- o.vars, o.weights)
end

function _opposite_ordering(nvars::Int, o::MatrixOrdering)
  M = o.matrix
  M = reduce(hcat, [M[:,i:i] for i in ncols(M):-1:1])
  return MatrixOrdering(reverse(nvars+1 .- o.vars), M, false)
end

function _opposite_ordering(n::Int, o::ProdOrdering)
  return ProdOrdering(_opposite_ordering(n, o.a), _opposite_ordering(n, o.b))
end

@doc raw"""
    opposite_ordering(R::MPolyRing, o::MonomialOrdering)

Return an ordering on `R` whose weight matrix is the column-wise reverse of the
weight matrix of `o`.
"""
function opposite_ordering(R::MPolyRing, o::MonomialOrdering)
  @assert nvars(R) == nvars(base_ring(o))
  return MonomialOrdering(R, _opposite_ordering(nvars(R), o.o))
end

############ Singular conversions ############

#### Oscar -> Singular ####

mutable struct order_conversion_ctx
  last_var::Int
  has_c_or_C::Bool
  def::Singular.sordering
end

function _is_consecutive_from(a::Vector{Int}, b::Int)
  n = length(a)
  n > 0 || return false
  for i in 1:n
    a[i] == b + i || return false
  end
  return true
end

function _try_singular_easy(Q::order_conversion_ctx, o::SymbOrdering{S}) where S
  _is_consecutive_from(o.vars, Q.last_var) || return (false, Q.def)
  n = length(o.vars)
  Q.last_var += n
  return S == :lex          ? (true, Singular.ordering_lp(n)) :
         S == :revlex       ? (true, Singular.ordering_rp(n)) :
         S == :invlex       ? (true, Singular.ordering_ip(n)) :
         S == :deginvlex    ? (true, Singular.ordering_Ip(n)) :
         S == :deglex       ? (true, Singular.ordering_Dp(n)) :
         S == :degrevlex    ? (true, Singular.ordering_dp(n)) :
         S == :deginvlex    ? (true, Singular.ordering_Ip(n)) :
         S == :neglex       ? (true, Singular.ordering_ls(n)) :
         S == :neginvlex    ? (true, Singular.ordering_is(n)) :
         S == :negdeglex    ? (true, Singular.ordering_Ds(n)) :
         S == :negdegrevlex ? (true, Singular.ordering_ds(n)) :
                              (false, Q.def)
end

function _try_singular_easy(Q::order_conversion_ctx, o::WSymbOrdering{S}) where S
  _is_consecutive_from(o.vars, Q.last_var) || return (false, Q.def)
  n = length(o.vars)
  Q.last_var += n
  return S == :wdeglex       ? (true, Singular.ordering_Wp(o.weights)) :
         S == :wdegrevlex    ? (true, Singular.ordering_wp(o.weights)) :
         S == :negwdeglex    ? (true, Singular.ordering_Ws(o.weights)) :
         S == :negwdegrevlex ? (true, Singular.ordering_ws(o.weights)) :
                               (false, Q.def)
end

function _try_singular_easy(Q::order_conversion_ctx, o::MatrixOrdering)
  _is_consecutive_from(o.vars, Q.last_var) || return (false, Q.def)
  n = length(o.vars)
  if nrows(o.matrix) == n && (o.fullrank || !iszero(det(o.matrix)))
    Q.last_var += n
    return (true, Singular.ordering_M(o.matrix; check=false))
  elseif nrows(o.matrix) == 1
    return (true, Singular.ordering_a([Int(o.matrix[1,i]) for i in 1:n]))
  end
  return (false, Q.def)
end

function _try_singular_easy(Q::order_conversion_ctx, o::Orderings.ModOrdering)
  Q.has_c_or_C && return (false, Q.def)
  Q.has_c_or_C = true
  o.gens == 1:length(o.gens) || return (false, Q.def)
  return o.ord == :lex    ? (true, Singular.ordering_C(length(o.gens))) :
         o.ord == :invlex ? (true, Singular.ordering_c(length(o.gens))) :
                            (false, Q.def)
end

function _try_singular_easy(Q::order_conversion_ctx, o::Union{ProdOrdering, ModProdOrdering})
  (ok, a) = _try_singular_easy(Q, o.a)
  ok || return (false, Q.def)
  (ok, b) = _try_singular_easy(Q, o.b)
  ok || return (false, Q.def)
  return (true, a*b)
end

function singular(ord::MonomialOrdering)
  Q = order_conversion_ctx(0, false, Singular.ordering_lp())
  (ok, sord) = _try_singular_easy(Q, ord.o)
  if ok && Q.last_var == nvars(base_ring(ord))
    return sord
  else
    # Singular.jl checks det != 0 (and is square)
    return Singular.ordering_M(canonical_matrix(ord))
  end
end

function singular(ord::ModuleOrdering)
  Q = order_conversion_ctx(0, false, Singular.ordering_lp())
  (ok, sord) = _try_singular_easy(Q, ord.o)
  n = nvars(base_ring(base_ring(ord)))
  if ok && Q.last_var == n
    @assert Q.has_c_or_C
    return sord
  else
    error("failed to convert module ordering")
  end
end

#### Singular -> Oscar, uses unofficial parts of Singular.jl ####

function _convert_sblock(nvars::Int, o::Singular.sorder_block, lastvar::Int)
  newlastvar = lastvar+o.size
  i = collect(lastvar+1:newlastvar)
  if o.order == Singular.ringorder_lp
    return SymbOrdering(:lex, i), newlastvar
  elseif o.order == Singular.ringorder_ip
    return SymbOrdering(:invlex, i), newlastvar
  elseif o.order == Singular.ringorder_Dp
    return SymbOrdering(:deglex, i), newlastvar
  elseif o.order == Singular.ringorder_Ip
    return SymbOrdering(:deginvlex, i), newlastvar
  elseif o.order == Singular.ringorder_dp
    return SymbOrdering(:degrevlex, i), newlastvar
  elseif o.order == Singular.ringorder_ls
    return SymbOrdering(:neglex, i), newlastvar
  elseif o.order == Singular.ringorder_is
    return SymbOrdering(:neginvlex, i), newlastvar
  elseif o.order == Singular.ringorder_Ds
    return SymbOrdering(:negdeglex, i), newlastvar
  elseif o.order == Singular.ringorder_ds
    return SymbOrdering(:negdegrevlex, i), newlastvar

  elseif o.order == Singular.ringorder_Wp
    return WSymbOrdering(:wdeglex, i, o.weights), newlastvar
  elseif o.order == Singular.ringorder_wp
    return WSymbOrdering(:wdegrevlex, i, o.weights), newlastvar
  elseif o.order == Singular.ringorder_Ws
    return WSymbOrdering(:negwdeglex, i, o.weights), newlastvar
  elseif o.order == Singular.ringorder_ws
    return WSymbOrdering(:negwdegrevlex, i, o.weights), newlastvar

  elseif o.order == Singular.ringorder_a
    # just adds a row to the matrix without increasing `lastvar`
    newlastvar = lastvar+length(o.weights)
    newlastvar <= nvars || error("too many weights in Singular.ordering_a")
    i = collect(lastvar+1:newlastvar)
    m = ZZMatrix(1, length(o.weights), o.weights)
    return MatrixOrdering(i, m, false), lastvar
  elseif o.order == Singular.ringorder_M
    m = ZZMatrix(o.size, o.size, o.weights)
    return MatrixOrdering(i, m, true), newlastvar

  elseif o.order == Singular.ringorder_C
    return nothing, lastvar
  elseif o.order == Singular.ringorder_c
    return nothing, lastvar

  else
    error("cannot convert singular block $(o.order)")
  end
end

@doc raw"""
    monomial_ordering(R::MPolyRing, ord::Singular.sordering)

Return an ordering on `R` equivalent to the Singular.jl ordering `ord`.
"""
function monomial_ordering(R::MPolyRing, ord::Singular.sordering)
  n = nvars(R)
  z, lastvar = nothing, 0
  for i in 1:length(ord.data)
    x, lastvar = _convert_sblock(n, ord.data[i], lastvar)
    isnothing(x) && continue
    z = isnothing(z) ? x : ProdOrdering(z, x)
  end
  lastvar == n || error("number of variables in ordering does not match")
  return MonomialOrdering(R, z::AbsGenOrdering)
end

end  # module Orderings

import Oscar.Orderings: induce # needed at least for group characters
<|MERGE_RESOLUTION|>--- conflicted
+++ resolved
@@ -87,26 +87,6 @@
   end
 end
 
-<<<<<<< HEAD
-# TODO: Move the following two methods to Hecke
-function Hecke.content(v::SRow{ZZRingElem})
-  isempty(v) && return ZZ(0)
-  if length(v) == 1
-    return abs(v.values[1])
-  end
-  return reduce(gcd, v.values) # TODO: Make this clean!
-end
-
-function _canonical_matrix(w_in::ZZMatrix)
-  # The matrix coming in from polynomial rings is not sparse.
-  # We first convert it, but eventually we should consider using sparse matrices also there. 
-  w = sparse_matrix(w_in)
-  ww = sparse_matrix(ZZ, 0, ncols(w))
-  ent = ZZ()
-  for i in 1:nrows(w)
-    iszero(w[i]) && continue
-    nw = w[i]
-=======
 function _canonical_matrix(w)
   # we store the results in ww and keep track of the "real" number of rows
   # in k
@@ -119,12 +99,10 @@
       continue
     end
     nw = view(w, i:i, :)
->>>>>>> cc623aad
     c = content(nw)
     if !isone(c)
       divexact!(nw, nw, c)
     end
-<<<<<<< HEAD
     for j in 1:nrows(ww)
       iszero(ww[j]) && continue
       h = ww[j].pos[1]
@@ -133,26 +111,13 @@
       hnw = findfirst(isequal(h), nw.pos)
       hnw == nothing && continue
       nw = abs(ent)*nw - sign(ent)*nw.values[hnw]*ww[j]
-=======
-    for j in 1:k
-      h = piv[j]
-      if !is_zero_entry(nw, 1, h)
-        nw = abs(ww[j, h])*nw - sign(ww[j, h])*nw[1, h]*view(ww, j:j, :)
-      end
->>>>>>> cc623aad
     end
     if !iszero(nw)
       c = content(nw)
       if !isone(c)
         divexact!(nw, nw, c)
       end
-<<<<<<< HEAD
       push!(ww, nw)
-=======
-      ww[(k + 1):(k + 1), :] = nw
-      push!(piv, findfirst(x -> !is_zero_entry(nw, 1, x), 1:ncols(w)))
-      k += 1
->>>>>>> cc623aad
     end
   end
   ww = view(ww, 1:k, :)
