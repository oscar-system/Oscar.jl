--- conflicted
+++ resolved
@@ -1768,16 +1768,10 @@
 
 base_ring_type(::Type{ModuleOrdering{S}}) where {S} = S
 
-<<<<<<< HEAD
-mutable struct ModProdOrdering{A <: AbsOrdering, B <: AbsOrdering} <: AbsModOrdering
+struct ModProdOrdering{A <: AbsOrdering, B <: AbsOrdering} <: AbsModOrdering
   a::A
   b::B
   ModProdOrdering(a::A, b::B) where {A <: AbsOrdering, B <: AbsOrdering} = new{A,B}(a,b)
-=======
-struct ModProdOrdering <: AbsModOrdering
-  a::AbsOrdering
-  b::AbsOrdering
->>>>>>> ced8ea2b
 end
 
 Base.:*(a::AbsGenOrdering, b::AbsModOrdering) = ModProdOrdering(a, b)
