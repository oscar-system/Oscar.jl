--- conflicted
+++ resolved
@@ -5,8 +5,6 @@
 The format is based on [Keep a Changelog](https://keepachangelog.com/en/1.1.0/), and this project
 tries to adheres to [Semantic Versioning](https://semver.org/spec/v2.0.0.html).
 
-<<<<<<< HEAD
-=======
 ## [1.3.1](https://github.com/oscar-system/Oscar.jl/releases/tag/v1.3.1) - 2025-03-14
 
 The following gives an overview of the changes compared to the previous release. This list is not
@@ -32,7 +30,6 @@
 
 - [#4701](https://github.com/oscar-system/Oscar.jl/pull/4701) Include linear solving doc page in the Oscar docs
 
->>>>>>> ac840980
 ## [1.3.0](https://github.com/oscar-system/Oscar.jl/releases/tag/v1.3.0) - 2025-02-28
 
 The following gives an overview of the changes compared to the previous release. This list is not
