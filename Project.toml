--- conflicted
+++ resolved
@@ -28,13 +28,8 @@
 AbstractAlgebra = "0.28"
 AlgebraicSolving = "0.3.0"
 DocStringExtensions = "0.8, 0.9"
-<<<<<<< HEAD
-GAP = "0.9"
+GAP = "0.9.4"
 Hecke = "0.18.2"
-=======
-GAP = "0.9.4"
-Hecke = "0.18"
->>>>>>> d25226e1
 JSON = "^0.20, ^0.21"
 Nemo = "0.33"
 Polymake = "0.9.0"
