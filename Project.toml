--- conflicted
+++ resolved
@@ -12,12 +12,9 @@
 
 [compat]
 CapAndHomalg = "1"
-<<<<<<< HEAD
 GAP = "0.6"
-=======
 Polymake = "0.5"
 Oscar = "0.5"
->>>>>>> fcb4cc0a
 julia = "1.4"
 
 [extras]
