name = "Oscar"
uuid = "f1435218-dba5-11e9-1e4d-f1a5fab5fc13"
authors = ["The OSCAR Team <oscar@oscar-system.org>"]
version = "1.5.0-DEV"

[deps]
AbstractAlgebra = "c3fe647b-3220-5bb0-a1ea-a7954cac585d"
AlgebraicSolving = "66b61cbe-0446-4d5d-9090-1ff510639f9d"
CodecZlib = "944b1d66-785c-5afd-91f1-9de20f533193"
Compat = "34da2185-b29b-5c13-b0c7-acf172513d20"
Distributed = "8ba89e20-285c-5b6f-9357-94700520ee1b"
Documenter = "e30172f5-a6a5-5a46-863b-614d45cd2de4"
GAP = "c863536a-3901-11e9-33e7-d5cd0df7b904"
Hecke = "3e1990a7-5d81-5526-99ce-9ba3ff248f21"
JSON = "682c06a0-de6a-54ab-a142-c8b1cf79cde6"
JSON3 = "0f8b85d8-7281-11e9-16c2-39a750bddbf1"
JSONSchema = "7d188eb4-7ad8-530c-ae41-71a32a6d4692"
LazyArtifacts = "4af54fe1-eca0-43a8-85a7-787d91b784e3"
Markdown = "d6f4376e-aef5-505a-96c1-9c027394607a"
Nemo = "2edaba10-b0f1-5616-af89-8c11ac63239a"
Pkg = "44cfe95a-1eb2-52ea-b672-e2afdf69b78f"
Polymake = "d720cf60-89b5-51f5-aff5-213f193123e7"
PrettyTables = "08abe8d2-0d0c-5749-adfa-8a2ac140af0d"
ProgressMeter = "92933f4c-e287-5a05-a399-4b506db050ca"
Random = "9a3f8284-a2c9-5f02-9a11-845980a1fd5c"
RandomExtensions = "fb686558-2515-59ef-acaa-46db3789a887"
Serialization = "9e88b42a-f829-5b0c-bbe9-9e923198166b"
Singular = "bcd08a7b-43d2-5ff7-b6d4-c458787f915c"
TOPCOM_jll = "36f60fef-b880-50dc-9289-4aaecee93cc3"
UUIDs = "cf7118a7-6976-5b1a-9a39-7adc72f591a4"
cohomCalg_jll = "5558cf25-a90e-53b0-b813-cadaa3ae7ade"
lib4ti2_jll = "1493ae25-0f90-5c0e-a06c-8c5077d6d66f"

[compat]
AbstractAlgebra = "0.46.2"
AlgebraicSolving = "0.9.0"
CodecZlib = "0.7.8"
Compat = "4.13.0"
Distributed = "1.6"
<<<<<<< HEAD
Documenter = "1.14.1"
GAP = "0.14.1"
=======
GAP = "0.15.0"
>>>>>>> 1738e004
Hecke = "0.37.2"
JSON = "^0.20, ^0.21"
JSON3 = "1.13.2"
JSONSchema = "1.4.1"
LazyArtifacts = "1.6"
Markdown = "1.6"
Nemo = "0.51.1"
Pkg = "1.6"
Polymake = "0.13.0"
PrettyTables = "2.4.0"
ProgressMeter = "1.10.2"
Random = "1.6"
RandomExtensions = "0.4.3"
Serialization = "1.6"
Singular = "0.25.0"
TOPCOM_jll = "0.17.8"
UUIDs = "1.6"
cohomCalg_jll = "0.32.0"
julia = "1.10"
lib4ti2_jll = "1.6.10"<|MERGE_RESOLUTION|>--- conflicted
+++ resolved
@@ -37,12 +37,7 @@
 CodecZlib = "0.7.8"
 Compat = "4.13.0"
 Distributed = "1.6"
-<<<<<<< HEAD
-Documenter = "1.14.1"
-GAP = "0.14.1"
-=======
 GAP = "0.15.0"
->>>>>>> 1738e004
 Hecke = "0.37.2"
 JSON = "^0.20, ^0.21"
 JSON3 = "1.13.2"
