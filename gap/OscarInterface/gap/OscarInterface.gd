DeclareAttribute( "JuliaData", IsObject );

############################################################################

# Use a GAP attribute for caching the mapping.
DeclareAttribute( "IsoGapOscar", IsDomain );

############################################################################

# Create GAP filters that describe
# - the union of `IsMultiplicativeElementWithInverseByPolycyclicCollector`
#   and `IsPcpElement` and
# - the union of `IsPcGroup` and `IsPcpGroup`.
DeclareFilter("IsPcElementOrPcpElement");
InstallTrueMethod(IsPcElementOrPcpElement, IsMultiplicativeElementWithInverseByPolycyclicCollector);
InstallTrueMethod(IsPcElementOrPcpElement, IsPcpElement);
BindGlobal("IsPcGroupOrPcpGroup", IsGroup and CategoryCollections(IsPcElementOrPcpElement));

############################################################################

# Use a GAP property for caching whether a fp/pc/pcp group is a full group
# and its stored generators are the generators for the defining presentation.
DeclareProperty( "GroupGeneratorsDefinePresentation", IsGroup );

############################################################################

# Use GAP operations for the serialization of GAP objects.
# (The methods will be Julia functions.)
DeclareOperation( "SerializationInOscarDependentObjects", [ IsObject ] );
DeclareOperation( "SerializeInOscar", [ IsObject, IsObject ] );
DeclareConstructor( "DeserializeInOscar", [ IsObject, IsObject, IsObject ] );
<<<<<<< HEAD
DeclareConstructor( "DeserializeInOscar", [ IsObject, IsObject, IsObject, IsObject ] );
=======

############################################################################

# In Oscar 1.3.0, `Oscar_jl` was introduced to replace `Oscar` as the
# global GAP variable for the Oscar module. We keep the old name for
# compatibility.
DeclareSynonym( "Oscar", Oscar_jl );
>>>>>>> 579a22db
<|MERGE_RESOLUTION|>--- conflicted
+++ resolved
@@ -29,14 +29,11 @@
 DeclareOperation( "SerializationInOscarDependentObjects", [ IsObject ] );
 DeclareOperation( "SerializeInOscar", [ IsObject, IsObject ] );
 DeclareConstructor( "DeserializeInOscar", [ IsObject, IsObject, IsObject ] );
-<<<<<<< HEAD
 DeclareConstructor( "DeserializeInOscar", [ IsObject, IsObject, IsObject, IsObject ] );
-=======
 
 ############################################################################
 
 # In Oscar 1.3.0, `Oscar_jl` was introduced to replace `Oscar` as the
 # global GAP variable for the Oscar module. We keep the old name for
 # compatibility.
-DeclareSynonym( "Oscar", Oscar_jl );
->>>>>>> 579a22db
+DeclareSynonym( "Oscar", Oscar_jl );