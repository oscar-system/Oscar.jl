--- conflicted
+++ resolved
@@ -131,7 +131,7 @@
          function( entry )
            InstallMethod( SerializationInOscarDependentObjects,
              [ JuliaToGAP( IsString, entry[1] ) ],
-             Julia.GAP.WrapJuliaFunc( entry[2] ) );
+             GAP_jl.WrapJuliaFunc( entry[2] ) );
          end );
 
 Perform( Oscar._GAP_serializations,
@@ -143,21 +143,15 @@
 
 Perform( Oscar._GAP_deserializations,
          function( entry )
-<<<<<<< HEAD
            if entry[3] then
              InstallMethod( DeserializeInOscar,
                [ JuliaToGAP( IsString, entry[1] ), "IsObject", "IsObject", "IsObject" ],
-               Julia.GAP.WrapJuliaFunc( entry[2] ) );
+               GAP_jl.WrapJuliaFunc( entry[2] ) );
            else
              InstallMethod( DeserializeInOscar,
                [ JuliaToGAP( IsString, entry[1] ), "IsObject", "IsObject" ],
-               Julia.GAP.WrapJuliaFunc( entry[2] ) );
+               GAP_jl.WrapJuliaFunc( entry[2] ) );
            fi;
-=======
-           InstallMethod( DeserializeInOscar,
-             [ JuliaToGAP( IsString, entry[1] ), "IsObject", "IsObject" ],
-             GAP_jl.WrapJuliaFunc( entry[2] ) );
->>>>>>> 579a22db
          end );
 
 ############################################################################
