name: docstring test

on:
  push:
    branches:
      - master
      - 'release-*'
    paths-ignore:
      - '*.md'
  pull_request:
    paths-ignore:
      - '*.md'
  workflow_dispatch:

concurrency:
  # group by workflow and ref; the last slightly strange component ensures that for pull
  # requests, we limit to 1 concurrent job, but for the master branch we don't
  group: ${{ github.workflow }}-${{ github.ref }}-${{ github.ref != 'refs/heads/master' || github.run_number }}
  # Cancel intermediate builds, but only if it is a pull request build.
  cancel-in-progress: ${{ startsWith(github.ref, 'refs/pull/') }}

jobs:
  check-docstrings:
    runs-on: ubuntu-latest
    steps:
    - uses: actions/checkout@v4
    - uses: julia-actions/setup-julia@v2
    - uses: julia-actions/cache@v2
      id: julia-cache
    - name: Build package
      uses: julia-actions/julia-buildpkg@v1
    - name: 'Check issues in docstrings'
      run: |
        julia --project=. -e 'using Oscar; include("etc/check_docstrings.jl")'
<<<<<<< HEAD
    - name: Save Julia depot cache on cancel or failure
      id: julia-cache-save
      if: cancelled() || failure()
      uses: actions/cache/save@v4
      with: 
        path: |
          ${{ steps.julia-cache.outputs.cache-paths }}
        key: ${{ steps.julia-cache.outputs.cache-key }}
=======
    - name: 'Check for markdown files with non-standard `@meta` blocks'
      run: |
        julia --color=yes -e 'include("etc/check_meta.jl")'
>>>>>>> b96c04a6
<|MERGE_RESOLUTION|>--- conflicted
+++ resolved
@@ -32,7 +32,9 @@
     - name: 'Check issues in docstrings'
       run: |
         julia --project=. -e 'using Oscar; include("etc/check_docstrings.jl")'
-<<<<<<< HEAD
+    - name: 'Check for markdown files with non-standard `@meta` blocks'
+      run: |
+        julia --color=yes -e 'include("etc/check_meta.jl")'
     - name: Save Julia depot cache on cancel or failure
       id: julia-cache-save
       if: cancelled() || failure()
@@ -40,9 +42,4 @@
       with: 
         path: |
           ${{ steps.julia-cache.outputs.cache-paths }}
-        key: ${{ steps.julia-cache.outputs.cache-key }}
-=======
-    - name: 'Check for markdown files with non-standard `@meta` blocks'
-      run: |
-        julia --color=yes -e 'include("etc/check_meta.jl")'
->>>>>>> b96c04a6
+        key: ${{ steps.julia-cache.outputs.cache-key }}