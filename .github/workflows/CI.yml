name: Run tests

on:
  push:
    branches:
      - master
      - 'release-*'
    paths-ignore:
      - '*.md'
  pull_request:
    paths-ignore:
      - '*.md'
  schedule:
      # Every day at 3:10 AM UTC
      - cron: '10 3 * * *'
  workflow_dispatch:

# needed to allow julia-actions/cache to delete old caches that it has created
permissions:
  actions: write
  contents: read

concurrency:
  # group by workflow and ref; the last slightly strange component ensures that for pull
  # requests, we limit to 1 concurrent job, but for the master branch we don't
  group: ${{ github.workflow }}-${{ github.ref }}-${{ github.ref != 'refs/heads/master' || github.run_number }}
  # Cancel intermediate builds, but only if it is a pull request build.
  cancel-in-progress: ${{ startsWith(github.ref, 'refs/pull/') }}

jobs:
  test:
    runs-on: ["${{ matrix.os }}", "${{ matrix.group == 'short' && 'high-memory' || 'normal-memory'}}", RPTU]
    timeout-minutes: 60
    strategy:
      fail-fast: false
      matrix:
        julia-version:
          - '1.6'
          - '1.10'
          - '1.11'
          - '1.12-nightly'
          - 'nightly'
        group: [ 'short', 'long' ]
        os: [Linux]
        depwarn: [ '' ]
        include:
          # Add a single job per group with deprecation errors on the most recent stable julia version
          - julia-version: '1.10'
            group: 'short'
            os: [Linux, RPTU, high-memory]
            depwarn: 'depwarn=error'
          - julia-version: '1.10'
            group: 'long'
            os: [Linux, RPTU, normal-memory]
            depwarn: 'depwarn=error'
          # Add a few macOS jobs (not too many, the number we can run in parallel is limited)
          - julia-version: '1.10'
            group: 'short'
            os: [macOS, RPTU]  # runs on self-hosted runner
          - julia-version: '1.10'
            group: 'long'
            os: [macOS, RPTU]  # runs on self-hosted runner
          # nightly on macos is disabled for now since the macos jobs take too long
          # with just 5 runners
          #- julia-version: 'nightly'
          #  group: 'short'
          #  os: macOS-latest
          #- julia-version: 'nightly'
          #  group: 'long'
          #  os: macOS-latest

    steps:
      - uses: actions/checkout@v4
        with:
          # For Codecov, we must also fetch the parent of the HEAD commit to
          # be able to properly deal with PRs / merges
          fetch-depth: 2
      - name: "Set up Julia"
        id: setup-julia
        uses: julia-actions/setup-julia@v2
        with:
          version: ${{ matrix.julia-version }}
      - uses: julia-actions/cache@v2
        if: runner.environment != 'self-hosted'
        with:
          cache-name: julia-cache;workflow=${{ github.workflow }};julia=${{ matrix.julia-version }};arch=${{ runner.arch }}
          include-matrix: false
      - name: "Build package"
        uses: julia-actions/julia-buildpkg@v1
      - name: "limit OpenMP threads"
        if: runner.os == 'macOS'
        # restrict number of openMP threads on macOS due to oversubscription
        run: echo "OMP_NUM_THREADS=1" >> $GITHUB_ENV
      - name: "Use multiple processes for self-hosted macOS runners"
        if: runner.os == 'macOS' && runner.environment == 'self-hosted'
        # runner.environment is supposed to be a valid property: https://github.com/orgs/community/discussions/48359#discussioncomment-9059557
        run: echo "NUMPROCS=5" >> $GITHUB_ENV
      - name: "set test subgroup"
        if: ${{ matrix.group }} != ''
        run: echo "OSCAR_TEST_SUBSET=${{matrix.group}}" >> $GITHUB_ENV
      - name: "workaround libstdc++ issue for julia 1.6"
        if: matrix.julia-version == '1.6' && runner.os == 'Linux'
        run: rm -f ${{ steps.setup-julia.outputs.julia-bindir }}/../lib/julia/libstdc++.so.6
      - name: "Run tests"
        uses: julia-actions/julia-runtest@latest
        with:
          annotate: ${{ matrix.julia-version == '1.10' }}
          coverage: ${{ matrix.julia-version == '1.10' }}
          depwarn: ${{ matrix.depwarn == 'depwarn=error' && 'error' || 'no' }}
      - name: "Process code coverage"
        if: matrix.julia-version == '1.10' && matrix.depwarn != 'depwarn=error'
        uses: julia-actions/julia-processcoverage@v1
        with:
          directories: src,experimental
      - name: "Upload coverage data to Codecov"
        if: matrix.julia-version == '1.10' && matrix.depwarn != 'depwarn=error'
        continue-on-error: true
        uses: codecov/codecov-action@v5
        with:
          token: ${{ secrets.CODECOV_TOKEN }}

  book-tests:
    runs-on: 'ubuntu-latest'
    timeout-minutes: 80
    strategy:
      fail-fast: false
      matrix:
        julia-version:
          - '1.10'
          - 'pre'
          - 'nightly'
    steps:
      - uses: actions/checkout@v4
        with:
          # For Codecov, we must also fetch the parent of the HEAD commit to
          # be able to properly deal with PRs / merges
          fetch-depth: 2
      - name: "Set up Julia"
        id: setup-julia
        uses: julia-actions/setup-julia@v2
        with:
          version: ${{ matrix.julia-version }}
      - uses: julia-actions/cache@v2
        if: runner.environment != 'self-hosted'
        with:
          cache-name: julia-cache;workflow=${{ github.workflow }};julia=${{ matrix.julia-version }};arch=${{ runner.arch }}
          include-matrix: false
      - name: "Build package"
        uses: julia-actions/julia-buildpkg@v1
      - name: "set test subgroup"
        run: echo "OSCAR_TEST_SUBSET=book" >> $GITHUB_ENV
      - name: "Run tests"
        uses: julia-actions/julia-runtest@latest
        with:
          annotate: ${{ matrix.julia-version == '1.10' }}
          coverage: ${{ matrix.julia-version == '1.10' }}
      - name: "Process code coverage"
<<<<<<< HEAD
=======
        if: matrix.julia-version == '1.10'
>>>>>>> ac840980
        uses: julia-actions/julia-processcoverage@v1
        with:
          directories: src,experimental
      - name: "Upload coverage data to Codecov"
<<<<<<< HEAD
=======
        if: matrix.julia-version == '1.10'
>>>>>>> ac840980
        continue-on-error: true
        uses: codecov/codecov-action@v5
        with:
          token: ${{ secrets.CODECOV_TOKEN }}

  extra-long-test:
    # Extra long tests
    # Only happens during the daily run, triggered by schedule
    if: github.event_name == 'schedule'
    runs-on: [Linux, RPTU, normal-memory]
    steps:
      - uses: actions/checkout@v4
        with:
          fetch-depth: 2
      - name: "Set up Julia"
        id: setup-julia
        uses: julia-actions/setup-julia@v2
        with:
          version: "1.10"
      - name: "Build package"
        uses: julia-actions/julia-buildpkg@v1
      - name: "set test subgroup"
        run: echo "OSCAR_TEST_SUBSET=extra_long" >> $GITHUB_ENV
      - name: "Run tests"
        uses: julia-actions/julia-runtest@latest

  doctest:
    runs-on: ${{ matrix.os }}
    timeout-minutes: 60
    strategy:
      fail-fast: false
      matrix:
        julia-version:
          - '1.10'
          - '1.11'
          - '1.12-nightly'
          - 'nightly'
        os:
          - 'ubuntu-latest'
        depwarn: [ '' ]
        include:
          # Add a single job with deprecation errors on the most recent stable julia version
          - julia-version: '1.10'
            os: 'ubuntu-latest'
            depwarn: 'depwarn=error'
          # Add macOS jobs (not too many, the number we can run in parallel is limited)
          - julia-version: '1.10'
            os: [macOS, RPTU] # runs on self hosted runner

    steps:
      - uses: actions/checkout@v4
        with:
          # For Codecov, we must also fetch the parent of the HEAD commit to
          # be able to properly deal with PRs / merges
          fetch-depth: 2
      - name: "Set up Julia"
        uses: julia-actions/setup-julia@v2
        with:
          version: ${{ matrix.julia-version }}
      - uses: julia-actions/cache@v2
        if: runner.environment != 'self-hosted'
        with:
          cache-name: julia-cache;workflow=${{ github.workflow }};julia=${{ matrix.julia-version }};arch=${{ runner.arch }}
          include-matrix: false
      - name: "Build package"
        uses: julia-actions/julia-buildpkg@v1
      - name: "limit OpenMP threads"
        if: runner.os == 'macOS'
        # restrict number of openMP threads on macOS due to oversubscription
        run: echo "OMP_NUM_THREADS=1" >> $GITHUB_ENV
      - name: "Setup package"
        run: |
          julia --project=docs --color=yes -e '
            using Pkg
            Pkg.develop(PackageSpec(path=pwd()))
            Pkg.instantiate()'
      - name: "Run doctests"
        run: |
          julia ${{ matrix.julia-version == '1.10' && '--code-coverage' || '' }} \
            --project=docs --depwarn=${{ matrix.depwarn == 'depwarn=error' && 'error' || 'no' }} --color=yes -e'
              using Documenter
              include("docs/documenter_helpers.jl")
              using Oscar
              DocMeta.setdocmeta!(Oscar, :DocTestSetup, Oscar.doctestsetup(); recursive = true)
              doctest(Oscar)'
      - name: "Process code coverage"
        if: matrix.julia-version == '1.10' && matrix.depwarn != 'depwarn=error'
        uses: julia-actions/julia-processcoverage@v1
        with:
          directories: src,experimental
      - name: "Upload coverage data to Codecov"
        if: matrix.julia-version == '1.10' && matrix.depwarn != 'depwarn=error'
        continue-on-error: true
        uses: codecov/codecov-action@v5
        with:
          token: ${{ secrets.CODECOV_TOKEN }}

# adapted from gap-system/gap
  slack-notification:
    name: Send Slack notification on status change
    needs:
      - extra-long-test
    if: github.event_name == 'schedule'
    runs-on: ubuntu-latest

    steps:
      - name: Get branch name
        id: get-branch
        run: echo "branch=${GITHUB_REF#refs/*/}" >> $GITHUB_OUTPUT
      - name: Determine whether CI status changed
        uses: gap-actions/should-i-notify-action@v1
        id: should_notify
        with:
          branch: ${{ steps.get-branch.outputs.branch }}
          needs_context: ${{ toJson(needs) }}
          github_token: ${{ secrets.GITHUB_TOKEN }}
          notify_on_changed_status: true
      - name: Send slack notification
        uses: act10ns/slack@v2
        if: ${{ steps.should_notify.outputs.should_send_message == 'yes' }}
        with:
          status: ${{ steps.should_notify.outputs.current_status }}
        env:
          SLACK_WEBHOOK_URL: ${{ secrets.SLACK_WEBHOOK_URL }}<|MERGE_RESOLUTION|>--- conflicted
+++ resolved
@@ -155,18 +155,12 @@
           annotate: ${{ matrix.julia-version == '1.10' }}
           coverage: ${{ matrix.julia-version == '1.10' }}
       - name: "Process code coverage"
-<<<<<<< HEAD
-=======
         if: matrix.julia-version == '1.10'
->>>>>>> ac840980
         uses: julia-actions/julia-processcoverage@v1
         with:
           directories: src,experimental
       - name: "Upload coverage data to Codecov"
-<<<<<<< HEAD
-=======
         if: matrix.julia-version == '1.10'
->>>>>>> ac840980
         continue-on-error: true
         uses: codecov/codecov-action@v5
         with:
