--- conflicted
+++ resolved
@@ -86,21 +86,4 @@
 that takes homogeneous ideals to homogeneous ideals:
 ```@docs
 cox_ring_module_homomorphism
-```
-<<<<<<< HEAD
-The total and strict transforms of ideal sheaves under blowups, not
-necessarily toric, can also be computed:
-```@docs
-total_transform(f::AbsSimpleBlowupMorphism, II::AbsIdealSheaf)
-```
-=======
-
-
-## Arithmetics
-
-Toric blowups can be added, subtracted and multiplied by rational
-numbers. The results of such operations will not be toric morphisms,
-i.e. they no longer correspond to the blowup of a certain closed
-subscheme. Arithmetics among toric blowups and general toric morphisms
-is also supported, as well as equality for toric blowups.
->>>>>>> 351c1fb9
+```