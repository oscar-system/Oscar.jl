--- conflicted
+++ resolved
@@ -73,18 +73,9 @@
 TropicalHypersurface
 ```
 
-<<<<<<< HEAD
-## Reading from and writting to external software
-
-We write to files following the MaRDI file format which is an extension of JSON
-defined [here](https://www.oscar-system.org/schemas/mrdi.json). The MaRDI file format
-aims to be language agnostic. If you would like to understand more about how our files
-are written or how you could implement a way to load files serialized with OSCAR
-into your computer algebra setup see the developer documentation on [serialization](@ref dev_serialization).
-=======
 ## Listing all serializable types of the current session
 
-If you are currious about whether your type can already be serialized given your version of Oscar
+If you are curious about whether your type can already be serialized given your version of Oscar
 you can run the following command in your active session.
 
 ```@setup oscar
@@ -93,5 +84,4 @@
 
 ```@repl oscar
 Oscar.reverse_type_map
-```
->>>>>>> bcfd5b06
+```