```@meta
CurrentModule = Oscar.BasisLieHighestWeight
```

```@setup oscar
using Oscar.BasisLieHighestWeight
```

```@contents
Pages = ["basisLieHighestWeight.md"]
```

# Monomial bases for Lie algebras
<<<<<<< HEAD

@docs```

=======
```@docs
basisLieHighestWeight2
>>>>>>> 0089ae0e
```<|MERGE_RESOLUTION|>--- conflicted
+++ resolved
@@ -11,12 +11,6 @@
 ```
 
 # Monomial bases for Lie algebras
-<<<<<<< HEAD
-
-@docs```
-
-=======
 ```@docs
 basisLieHighestWeight2
->>>>>>> 0089ae0e
 ```