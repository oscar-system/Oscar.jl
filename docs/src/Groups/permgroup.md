--- conflicted
+++ resolved
@@ -36,11 +36,7 @@
 
 ## Permutations
 
-<<<<<<< HEAD
-Permutations in Oscar are displayed as products of disjoint cycles, as in GAP. An explicit permutation can be built using the functions `perm` and `cperm`.
-=======
-Permutations in Oscar are displayed as products of disjoint cycles, as in GAP. An explicit permutation can be built using the functions `perm`, `gap_perm`, `cperm`, or `@perm`.
->>>>>>> 3fb0f725
+Permutations in Oscar are displayed as products of disjoint cycles, as in GAP. An explicit permutation can be built using the functions `perm`, `cperm`, or `@perm`.
 
 ```@docs
 perm
