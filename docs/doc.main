--- conflicted
+++ resolved
@@ -237,21 +237,15 @@
   ],
 
   "Combinatorics" => [
-      "Combinatorics/graphs.md",
-      "Combinatorics/matroids.md",
-      "Combinatorics/simplicialcomplexes.md",
-<<<<<<< HEAD
-      "Combinatorics/partitions.md",
-      "Combinatorics/tableaux.md",
-      "Combinatorics/schur_polynomials.md",
-      "Combinatorics/phylogenetic_trees.md"
-=======
-      "Enumerative combinatorics" => [
-          "Combinatorics/EnumerativeCombinatorics/partitions.md",
-          "Combinatorics/EnumerativeCombinatorics/tableaux.md",
-          "Combinatorics/EnumerativeCombinatorics/schur_polynomials.md",
-      ],
->>>>>>> a91222cd
+    "Combinatorics/graphs.md",
+    "Combinatorics/matroids.md",
+    "Combinatorics/simplicialcomplexes.md",
+    "Combinatorics/phylogenetic_trees.md",
+    "Enumerative combinatorics" => [
+      "Combinatorics/EnumerativeCombinatorics/partitions.md",
+      "Combinatorics/EnumerativeCombinatorics/tableaux.md",
+      "Combinatorics/EnumerativeCombinatorics/schur_polynomials.md",
+    ],
   ],
 
   "Straight Line Programs" => [
