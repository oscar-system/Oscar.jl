[
  "index.md",

  "Groups" => [
     "Groups/intro.md",
     "Groups/basics.md",
     "Groups/subgroups.md",
     "Groups/quotients.md",
     "Groups/products.md",
     "Groups/permgroup.md",
     "Groups/fpgroup.md",
     "Groups/pcgroup.md",
     "Groups/matgroup.md",
     "Groups/action.md",
     "Groups/grouphom.md",
     "Groups/autgroup.md",
     "Groups/grouplib.md",
     "Hecke/abelian/introduction.md",
  ],

  "Rings" => [
     "Rings/intro.md",
     "AbstractAlgebra/ring.md",
     "Rings/integer.md",
     "Univariate Polynomials" => [
        "AbstractAlgebra/polynomial.md",
     ],
     "Multivariate Polynomials" => [
        "AbstractAlgebra/mpolynomial.md",
     ],
     "Series Rings" => [
        "AbstractAlgebra/series.md",
        "AbstractAlgebra/puiseux.md",
        "Nemo/series.md",
        "Nemo/puiseux.md",
     ],
  ],

  "Fields" => [
     "Fields/intro.md",
     "AbstractAlgebra/field.md",
     "Rings/rational.md",
     "Hecke/FacElem.md",
     "Hecke/class_fields/intro.md",
     "AbstractAlgebra/fraction.md",
     "Local Fields" => [
        "Nemo/padic.md",
        "Nemo/qadic.md",
     ],
     "Nemo/finitefield.md",
  ],

  "Linear Algebra" => [
     "LinearAlgebra/intro.md",
     "Hecke/sparse/intro.md",
     "AbstractAlgebra/matrix.md",
     "AbstractAlgebra/matrix_algebras.md",
     "Modules" => [
        "AbstractAlgebra/module.md",
        "AbstractAlgebra/free_module.md",
        "AbstractAlgebra/submodule.md",
        "AbstractAlgebra/quotient_module.md",
        "AbstractAlgebra/direct_sum.md",
        "AbstractAlgebra/module_homomorphism.md",
     ],
     "Quadratic and Hermitian forms" => [
        "Hecke/quad_forms/introduction.md",
        "Hecke/quad_forms/basics.md",
        "Hecke/quad_forms/lattices.md",
     ],
  ],

  "Number Theory" => [
     "NumberTheory/intro.md",
     "Number Fields" => [
        "Hecke/number_fields/intro.md",
        "Hecke/number_fields/fields.md",
        "Hecke/number_fields/elements.md",
        "Hecke/number_fields/internal.md",
     ],
     "Orders" => [
        "Hecke/orders/introduction.md",
        "Hecke/orders/orders.md",
        "Hecke/orders/elements.md",
        "Hecke/orders/ideals.md",
        "Hecke/orders/frac_ideals.md",
     ],
     "NumberTheory/abelian_closure.md",
  ],

  "Polyhedral Geometry" => [
     "PolyhedralGeometry/intro.md",
     "Polyhedra"=> [
       "PolyhedralGeometry/Polyhedra/intro.md",
       "PolyhedralGeometry/Polyhedra/constructions.md",
       "PolyhedralGeometry/Polyhedra/polymake.md",
       "PolyhedralGeometry/Polyhedra/auxiliary.md",
       "PolyhedralGeometry/Polyhedra/serialization.md",
       "PolyhedralGeometry/Polyhedra/visualization.md",
     ],
      "PolyhedralGeometry/cones.md",
      "PolyhedralGeometry/fans.md",
      "PolyhedralGeometry/graphs.md",
      "PolyhedralGeometry/linear_programs.md",
      "PolyhedralGeometry/subdivisions_of_points.md",
  ],

  "Commutative Algebra" => [
     "CommutativeAlgebra/intro.md",
     "CommutativeAlgebra/rings.md",
     "CommutativeAlgebra/ideals.md",
     "CommutativeAlgebra/modules.md",
     "CommutativeAlgebra/quotient_rings.md",
     "CommutativeAlgebra/affine_algebras.md",
     "CommutativeAlgebra/binomial_ideals.md",
  ],

  "Invariant Theory" => [
     "InvariantTheory/intro.md",
     "InvariantTheory/finite_groups.md",
     "InvariantTheory/reductive_groups.md",
  ],

<<<<<<< HEAD
  "Geometry" => [
     "Plane Curves" => [
        "Experimental/introduction.md",
        "Experimental/plane_curves.md",
        "Experimental/divisors.md",
        "Experimental/elliptic_curves.md",
     ],
     "Schemes" => [
         "Experimental/schemes.md",
     ],
=======
  "Algebraic Geometry" => [
#     "Curves" => [
#        "Experimental/introduction.md",
#        "Experimental/plane_curves.md",
#        "Experimental/divisors.md",
#        "Experimental/elliptic_curves.md",
#        "Experimental/non_plane_curves.md",
#     ],
  ],

  "Toric Varieties" => [
     "ToricVarieties/intro.md",
     "ToricVarieties/NormalToricVarieties.md",
     "ToricVarieties/ToricDivisors.md",
>>>>>>> 014faea0
  ],

  "References" => "references.md",
  "Index" => "manualindex.md",
]<|MERGE_RESOLUTION|>--- conflicted
+++ resolved
@@ -121,18 +121,6 @@
      "InvariantTheory/reductive_groups.md",
   ],
 
-<<<<<<< HEAD
-  "Geometry" => [
-     "Plane Curves" => [
-        "Experimental/introduction.md",
-        "Experimental/plane_curves.md",
-        "Experimental/divisors.md",
-        "Experimental/elliptic_curves.md",
-     ],
-     "Schemes" => [
-         "Experimental/schemes.md",
-     ],
-=======
   "Algebraic Geometry" => [
 #     "Curves" => [
 #        "Experimental/introduction.md",
@@ -147,7 +135,6 @@
      "ToricVarieties/intro.md",
      "ToricVarieties/NormalToricVarieties.md",
      "ToricVarieties/ToricDivisors.md",
->>>>>>> 014faea0
   ],
 
   "References" => "references.md",
