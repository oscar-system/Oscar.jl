--- conflicted
+++ resolved
@@ -172,10 +172,7 @@
     "PBW-Algebras" => [
     "NoncommutativeAlgebra/PBWAlgebras/intro.md",
     "NoncommutativeAlgebra/PBWAlgebras/creation.md",
-<<<<<<< HEAD
-=======
     "NoncommutativeAlgebra/PBWAlgebras/ideals.md",
->>>>>>> a6955acc
     "NoncommutativeAlgebra/PBWAlgebras/quotients.md",
     ],
     "NoncommutativeAlgebra/free_associative_algebra.md",
