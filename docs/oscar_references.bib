
@Article{ABGJ18,
  author        = {Allamigeon, Xavier and Benchimol, Pascal and Gaubert, Stéphane and Joswig, Michael},
  title         = {Log-barrier interior point methods are not strongly polynomial},
  journal       = {SIAM Journal on Applied Algebra and Geometry},
  volume        = {2},
  number        = {1},
  publisher     = {SIAM},
  pages         = {140--178},
  year          = {2018},
  doi           = {10.1137/17M1142132}
}

@Article{ABS97,
  author        = {Avis, David and Bremner, David and Seidel, Raimund},
  title         = {How good are convex hull algorithms?},
  mrnumber      = {1447243},
  journal       = {Comput. Geom.},
  fjournal      = {Computational Geometry. Theory and Applications},
  volume        = {7},
  number        = {5-6},
  note          = {11th ACM Symposium on Computational Geometry (Vancouver, BC, 1995)},
  pages         = {265--301},
  year          = {1997},
  doi           = {10.1016/S0925-7721(96)00023-5}
}

@Article{AG10,
  author        = {Arzhantsev, Ivan V. and Gaĭfullin, Sergey A.},
  title         = {Cox rings, semigroups, and automorphisms of affine varieties},
  journal       = {Mat. Sb.},
  fjournal      = {Matematicheskiĭ Sbornik},
  volume        = {201},
  number        = {1},
  pages         = {3--24},
  year          = {2010},
  doi           = {10.1070/SM2010v201n01ABEH004063}
}

@InProceedings{AGK96,
  author        = {Amrhein, Beatrice and Gloor, Oliver and Küchlin, Wolfgang},
  title         = {Walking faster},
  booktitle     = {Design and Implementation of Symbolic Computation Systems},
  series        = {DISCO 1996},
  address       = {Heidelberg, Germany},
  publisher     = {Springer Berlin, Heidelberg},
  pages         = {150--161},
  year          = {1996},
  doi           = {10.1007/3-540-61697-7_14},
  location      = {Karlsruhe, Germany}
}

@Article{AGK97,
  author        = {Amrhein, Beatrice and Gloor, Oliver and Küchlin, Wolfgang},
  title         = {On the walk},
  journal       = {Theoretical Computer Science},
  volume        = {187},
  number        = {1},
  pages         = {179--202},
  year          = {1997},
  doi           = {10.1016/s0304-3975(97)00064-9}
}

@Article{AHK18,
  author        = {Adiprasito, Karim and Huh, June and Katz, Eric},
  title         = {Hodge theory for combinatorial geometries},
  mrnumber      = {3862944},
  journal       = {Ann. of Math. (2)},
  fjournal      = {Annals of Mathematics. Second Series},
  volume        = {188},
  number        = {2},
  pages         = {381--452},
  year          = {2018},
  doi           = {10.4007/annals.2018.188.2.1}
}

@Book{AL94,
  author        = {Adams, William W. and Loustaunau, Philippe},
  title         = {An Introduction to Gröbner Bases},
  series        = {Graduate studies in mathematics},
  publisher     = {American Mathematical Society},
  year          = {1994},
  doi           = {10.1090/gsm/003}
}

@Misc{ATLAS,
  bibkey        = {ATLAS},
  author        = {Wilson, R. A. and Walsh, P. and Tripp, J. and Suleiman, I. and Parker, R. A. and Norton, S. P. and
                  Nickerson, S. and Linton, S. and Bray, J. and Abbott, R.},
  title         = {ATLAS of Finite Group Representations},
  howpublished  = {Published electronically},
  url           = {http://atlas.math.rwth-aachen.de/Atlas/v3}
}

@Article{AZ99,
  author        = {Amenta, Nina and Ziegler, Gunter M},
  title         = {Deformed products and maximal shadows of polytopes},
  journal       = {Contemporary Mathematics},
  volume        = {223},
  publisher     = {Providence, RI: American Mathematical Society},
  pages         = {57--90},
  year          = {1999},
  url           = {https://citeseerx.ist.psu.edu/document?repid=rep1&type=pdf&doi=6eaea4b5c868c84295a0977ed9fce92d7c960a39}
}

@Article{BBS02,
  author        = {Bayer, M. and Bruening, A. and Stewart, J.},
  title         = {A Combinatorial Study of Multiplexes and Ordinary Polytopes},
  journal       = {Discrete \& Computational Geometry},
  volume        = {27},
  pages         = {49--63},
  year          = {2002},
  doi           = {10.1007/s00454-001-0051-x}
}

@Article{BCL21,
  author        = {Bies, Martin and Cvetič, Mirjam and Liu, Muyang},
  title         = {Statistics of limit root bundles relevant for exact matter spectra of F-theory MSSMs},
  journal       = {Phys. Rev. D},
  volume        = {104},
  publisher     = {American Physical Society},
  pages         = {L061903},
  year          = {2021},
  month         = {Sep},
  doi           = {10.1103/PhysRevD.104.L061903},
  issue         = {6},
  numpages      = {8}
}

@Article{BDEPS04,
  author        = {Berry, Neil and Dubickas, Artūras and Elkies, Noam D. and Poonen, Bjorn and Smyth, Chris},
  title         = {The conjugate dimension of algebraic numbers},
  journal       = {Q. J. Math.},
  fjournal      = {The Quarterly Journal of Mathematics},
  volume        = {55},
  number        = {3},
  pages         = {237--252},
  year          = {2004},
  doi           = {10.1093/qjmath/55.3.237}
}

@InCollection{BDLP17,
  author        = {Böhm, Janko and Decker, Wolfram and Laplagne, Santiago and Pfister, Gerhard},
  title         = {Local to global algorithms for the Gorenstein adjoint ideal of a curve},
  booktitle     = {Algorithmic and experimental methods in algebra, geometry, and number theory},
  publisher     = {Springer, Cham},
  pages         = {51--96},
  year          = {2017},
  doi           = {10.1007/978-3-319-70566-8_3}
}

@InProceedings{BDLP19,
  author        = {Böhm, Janko and Decker, Wolfram and Laplagne, Santiago and Pfister, Gerhard},
  title         = {Computing integral bases via localization and Hensel lifting},
  booktitle     = {MEGA 2019 - International Conference on Effective Methods in Algebraic Geometry},
  address       = {Madrid, Spain},
  year          = {2019},
  doi           = {10.1016/j.jsc.2020.07.007},
  archiveprefix = {HAL},
  eprint        = {hal-02912148}
}

@Article{BDLPSS13,
  author        = {Böhm, Janko and Decker, Wolfram and Laplagne, Santiago and Pfister, Gerhard and Steenpaß, Andreas
                  and Steidel, Stefan},
  title         = {Parallel algorithms for normalization},
  journal       = {Journal of Symbolic Computation},
  volume        = {51},
  note          = {Effective Methods in Algebraic Geometry},
  pages         = {99--114},
  year          = {2013},
  doi           = {10.1016/j.jsc.2012.07.002}
}

@Article{BE23,
  author        = {Brandhorst, Simon and Elkies, Noam D.},
  title         = {Equations for a K3 Lehmer map},
  mrnumber      = {4652575},
  journal       = {J. Algebraic Geom.},
  fjournal      = {Journal of Algebraic Geometry},
  volume        = {32},
  number        = {4},
  pages         = {641--675},
  year          = {2023},
  doi           = {10.1090/jag/810}
}

@Misc{BEO23,
  author        = {Besche, Hans Ulrich and Eick, Bettina and O'Brien, Eamonn},
  title         = {SmallGrp, The GAP Small Groups Library, Version 1.5.3},
  note          = {GAP package},
  year          = {2023},
  month         = {5},
  url           = {https://gap-packages.github.io/smallgrp/}
}

@InProceedings{BES-E-D21,
  author        = {Berthomieu, Jérémy and Eder, Christian and Safey El Din, Mohab},
  title         = {Msolve: A Library for Solving Polynomial Systems},
  booktitle     = {Proceedings of the 2021 on International Symposium on Symbolic and Algebraic Computation},
  series        = {ISSAC '21},
  address       = {New York, NY, USA},
  publisher     = {Association for Computing Machinery},
  pages         = {51--58},
  year          = {2021},
  doi           = {10.1145/3452143.3465545},
  location      = {Virtual Event, Russian Federation}
}

@Article{BES23,
  author        = {Backman, Spencer and Eur, Christopher and Simpson, Connor},
  title         = {Simplicial generation of Chow rings of matroids},
  journal       = {JEMS},
  fjournal      = {Journal of the European Mathematical Society},
  volume        = {26},
  number        = {11},
  pages         = {4491--4535},
  year          = {2023},
  month         = jun,
  doi           = {10.4171/jems/1350}
}

@Book{BGV03,
  author        = {Bueso, José Luis and Gómez-Torrecillas, José and Verschoren, Alain},
  title         = {Algorithmic methods in non-commutative algebra. {Applications} to quantum groups.},
  zbl           = {1063.16054},
  series        = {Math. Model.: Theory Appl.},
  volume        = {17},
  publisher     = {Dordrecht: Kluwer Academic Publishers},
  year          = {2003},
  fseries       = {Mathematical Modelling: Theory and Applications},
  language      = {English},
  zbmath        = {1988897}
}

@Book{BH09,
  author        = {Bruns, Winfried and Herzog, Jürgen},
  title         = {Cohen-{M}acaulay rings},
  series        = {Cambridge Studies in Advanced Mathematics},
  volume        = {39},
  note          = {2nd edition},
  publisher     = {Cambridge University Press, Cambridge},
  year          = {2009}
}

@Article{BH23,
  author        = {Brandhorst, Simon and Hofmann, Tommy},
  title         = {Finite subgroups of automorphisms of K3 surfaces},
  journal       = {Forum of Mathematics, Sigma},
  volume        = {11},
  publisher     = {Cambridge University Press, Cambridge},
  pages         = {e54 1--57},
  year          = {2023},
  doi           = {10.1017/fms.2023.50}
}

@Article{BHMPW22,
  author        = {Braden, Tom and Huh, June and Matherne, Jacob P. and Proudfoot, Nicholas and Wang, Botong},
  title         = {A semi-small decomposition of the Chow ring of a matroid},
  journal       = {Advances in Mathematics},
  volume        = {409},
  pages         = {108646},
  year          = {2022},
  month         = nov,
  doi           = {10.1016/j.aim.2022.108646}
}

@Book{BHPV-D-V04,
  author        = {Barth, Wolf P. and Hulek, Klaus and Peters, Chris A. M. and Van de Ven, Antonius},
  title         = {Compact complex surfaces},
  zbl           = {1036.14016},
  series        = {Ergeb. Math. Grenzgeb., 3. Folge},
  volume        = {4},
  publisher     = {Berlin: Springer},
  edition       = {2nd enlarged ed.},
  year          = {2004},
  doi           = {10.1007/978-3-642-57739-0},
  fseries       = {Ergebnisse der Mathematik und ihrer Grenzgebiete. 3. Folge},
  language      = {English},
  zbmath        = {2008523}
}

@Article{BJRR10,
  author        = {Blumenhagen, Ralph and Jurke, Benjamin and Rahn, Thorsten and Roschy, Helmut},
  title         = {Cohomology of line bundles: A computational algorithm},
  journal       = {Journal of Mathematical Physics},
  volume        = {51},
  number        = {10},
  publisher     = {AIP Publishing},
  pages         = {103525},
  year          = {2010},
  month         = {Oct},
  doi           = {10.1063/1.3501132}
}

@Misc{BJRR10*1,
  author        = {Blumenhagen, Ralph and Jurke, Benjamin and Rahn, Thorsten and Roschy, Helmut},
  title         = {cohomCalg package},
  note          = {High-performance line bundle cohomology computation based on BJRR10},
  howpublished  = {Published electronically on GitHub},
  year          = {2010},
  url           = {https://github.com/BenjaminJurke/cohomCalg}
}

@Article{BJRR12,
  author        = {Blumenhagen, Ralph and Jurke, Benjamin and Rahn, Thorsten and Roschy, Helmut},
  title         = {Cohomology of line bundles: Applications},
  journal       = {Journal of Mathematical Physics},
  volume        = {53},
  number        = {1},
  publisher     = {AIP Publishing},
  pages         = {012302},
  year          = {2012},
  month         = {Jan},
  doi           = {10.1063/1.3677646}
}

@Article{BJSST07,
  author        = {Bogart, T. and Jensen, A. N. and Speyer, D. and Sturmfels, B. and Thomas, R. R.},
  title         = {Computing tropical varieties},
  zbl           = {1121.14051},
  journal       = {J. Symb. Comput.},
  fjournal      = {Journal of Symbolic Computation},
  volume        = {42},
  number        = {1-2},
  pages         = {54--73},
  year          = {2007},
  doi           = {10.1016/j.jsc.2006.02.004},
  language      = {English},
  zbmath        = {5203512}
}

@Article{BKR20,
  author        = {Böhm, Janko and Keicher, Simon and Ren, Yue},
  title         = {Computing {GIT}-fans with symmetry and the {M}ori chamber decomposition of $\overline M_{0,6}$},
  journal       = {Math. Comp.},
  fjournal      = {Mathematics of Computation},
  volume        = {89},
  number        = {326},
  pages         = {3003--3021},
  year          = {2020},
  doi           = {10.1090/mcom/3546}
}

@Article{BL81,
  author        = {Billera, Louis J. and Lee, Carl W.},
  title         = {A proof of the sufficiency of {M}c{M}ullen's conditions for $f$-vectors of simplicial convex
                  polytopes},
  journal       = {J. Combin. Theory Ser. A},
  volume        = {31},
  number        = {3},
  pages         = {237--255},
  year          = {1981},
  doi           = {10.1016/0097-3165(81)90058-3}
}

@Article{BN07,
  author        = {Baker, Matthew and Norine, Serguei},
  title         = {Riemann-{R}och and {A}bel-{J}acobi theory on a finite graph},
  mrnumber      = {2355607},
  journal       = {Adv. Math.},
  fjournal      = {Advances in Mathematics},
  volume        = {215},
  number        = {2},
  pages         = {766--788},
  year          = {2007},
  doi           = {10.1016/j.aim.2007.04.012}
}

@Article{BS09,
  author        = {Banica, Teodor and Speicher, Roland},
  title         = {Liberation of orthogonal Lie groups},
  journal       = {Advances in Mathematics},
  volume        = {222},
  number        = {4},
  pages         = {1461--1501},
  year          = {2009},
  doi           = {10.1016/j.aim.2009.06.009}
}

@Misc{BZ23,
  author        = {Brandhorst, Simon and Zach, Matthias},
  title         = {Elliptic fibrations on Vinberg's most algebraic K3 surface},
  year          = {2023},
  eprint        = {2311.11766},
  archiveprefix = {arXiv},
  primaryclass  = {math.AG}
}

@Book{Ben93,
  author        = {Benson, David J.},
  title         = {Polynomial invariants of finite groups},
  series        = {London Mathematical Society Lecture Note Series},
  volume        = {190},
  address       = {Cambridge},
  publisher     = {Cambridge University Press},
  year          = {1993},
  doi           = {10.1017/CBO9780511565809}
}

@MastersThesis{Bhm99,
  author        = {Böhm, Janko},
  title         = {Parametrisierung rationaler Kurven},
  year          = {1999},
  school        = {Universität Bayreuth},
  type          = {Diploma Thesis}
}

@PhDThesis{Bie18,
  author        = {Bies, Martin},
  title         = {Cohomologies of coherent sheaves and massless spectra in {F}-theory},
  year          = {2018},
  month         = {2},
  doi           = {10.11588/heidok.00024045},
  school        = {Heidelberg U.}
}

@Article{Bie24,
  author        = {Bies, Martin},
  title         = {Root bundles: Applications to F-theory Standard Models},
  journal       = {Proc. Symp. Pure Math.},
  volume        = {107},
  pages         = {17--44},
  year          = {2024},
  doi           = {10.1090/pspum/107},
  eprint        = {2303.08144},
  archiveprefix = {arXiv},
  primaryclass  = {hep-th}
}

@Article{Bis96,
  author        = {Bisztriczky, T.},
  title         = {On a class of generalized simplices},
  journal       = {Mathematika},
  volume        = {43},
  number        = {2},
  publisher     = {London Mathematical Society},
  pages         = {274--285},
  year          = {1996},
  doi           = {10.1112/S0025579300011773}
}

@Book{Bur11,
  author        = {Burnside, W.},
  title         = {Theory of groups of finite order},
  mrnumber      = {69818},
  note          = {2d ed},
  publisher     = {Dover Publications, Inc., New York},
  pages         = {xxiv+512},
  year          = {1911},
  doi           = {10.1017/CBO9781139237253}
}

@Book{C-MLS20,
  author        = {Cisneros Molina, Jose Luis and Le, Dung Trang and Seade, Jose},
  title         = {Handbook of Geometry and Topology of Singularities {I}},
  publisher     = {Springer-Verlag, Cham},
  pages         = {xviii+601},
  year          = {2020},
  doi           = {10.1007/978-3-030-53061-7}
}

@Book{C-MLS21,
  author        = {Cisneros Molina, Jose Luis and Le, Dung Trang and Seade, Jose},
  title         = {Handbook of Geometry and Topology of Singularities II},
  publisher     = {Springer-Verlag, Cham},
  pages         = {xii+578},
  year          = {2021},
  doi           = {10.1007/978-3-030-78024-1}
}

@Book{CCNPW85,
  author        = {Conway, J. H. and Curtis, R. T. and Norton, S. P. and Parker, R. A. and Wilson, R. A.},
  title         = {Atlas of finite groups},
  mrnumber      = {827219 (88g:20025)},
  note          = {Maximal subgroups and ordinary characters for simple groups, With computational assistance from J. G.
                  Thackray},
  address       = {Eynsham},
  publisher     = {Oxford University Press},
  pages         = {xxxiv+252},
  year          = {1985}
}

@Article{CHLLT19,
  author        = {Cvetič, Mirjam and Halverson, James and Lin, Ling and Liu, Muyang and Tian, Jiahua},
  title         = {Quadrillion $F$-Theory Compactifications with the Exact Chiral Spectrum of the Standard Model},
  journal       = {Phys. Rev. Lett.},
  volume        = {123},
  number        = {10},
  pages         = {101601},
  year          = {2019},
  doi           = {10.1103/PhysRevLett.123.101601},
  eprint        = {1903.00009},
  archiveprefix = {arXiv},
  primaryclass  = {hep-th},
  reportnumber  = {UPR-1297-T}
}

@Article{CHM98,
  author        = {Conway, John H. and Hulpke, Alexander and McKay, John},
  title         = {On transitive permutation groups},
  mrnumber      = {1635715},
  journal       = {LMS J. Comput. Math.},
  fjournal      = {LMS Journal of Computation and Mathematics},
  volume        = {1},
  pages         = {1--8},
  year          = {1998},
  doi           = {10.1112/S1461157000000115}
}

@Article{CKM97,
  author        = {Collart, S. and Kalkbrener, M. and Mall, D.},
  title         = {Converting Bases with the Gröbner Walk},
  journal       = {Journal of Symbolic Computation},
  volume        = {24},
  number        = {3},
  pages         = {465--469},
  year          = {1997},
  doi           = {10.1006/jsco.1996.0145}
}

@Book{CLO05,
  author        = {Cox, David A. and Little, John and O'Shea, Donal},
  title         = {Using Algebraic Geometry},
  series        = {Graduate Texts in Mathematics},
  volume        = {185},
  publisher     = {Springer-Verlag},
  year          = {2005},
  doi           = {10.1007/b138611}
}

@Book{CLS11,
  author        = {Cox, David A. and Little, John B. and Schenck, Henry K.},
  title         = {Toric varieties},
  mrnumber      = {2810322},
  series        = {Graduate Studies in Mathematics},
  volume        = {124},
  publisher     = {Providence, RI: American Mathematical Society (AMS)},
  pages         = {xxiv+841},
  year          = {2011},
  doi           = {10.1090/gsm/124}
}

@Article{CMS07,
  author        = {Collins, Benoît and Mingo, James A. and Śniady, Piotr and Speicher, Roland},
  title         = {Second order freeness and fluctuations of random matrices. III: Higher order freeness and free
                  cumulants},
  journal       = {Documenta Mathematica},
  volume        = {12},
  pages         = {1--70},
  year          = {2007},
  doi           = {10.4171/dm/220}
}

@Article{CMT04,
  author        = {Cohen, Arjeh M. and Murray, Scott H. and Taylor, D. E.},
  title         = {Computing in groups of Lie type},
  mrnumber      = {2047097},
  journal       = {Math. Comp.},
  fjournal      = {Mathematics of Computation},
  volume        = {73},
  number        = {247},
  pages         = {1477--1498},
  year          = {2004},
  doi           = {10.1090/S0025-5718-03-01582-5}
}

@Book{CS99,
  author        = {Conway, J. H. and Sloane, N. J. A.},
  title         = {Sphere packings, lattices and groups},
  mrnumber      = {1662447},
  series        = {Grundlehren der mathematischen Wissenschaften [Fundamental Principles of Mathematical Sciences]},
  volume        = {290},
  note          = {With additional contributions by E. Bannai, R. E. Borcherds, J. Leech, S. P. Norton, A. M. Odlyzko,
                  R. A. Parker, L. Queen and B. B. Venkov},
  publisher     = {Springer-Verlag, New York},
  edition       = {Third},
  pages         = {lxxiv+703},
  year          = {1999},
  doi           = {10.1007/978-1-4757-6568-7}
}

@Article{CSZ15,
  author        = {Ceballos, Cesar and Santos, Francisco and Ziegler, Günter M.},
  title         = {Many non-equivalent realizations of the associahedron},
  journal       = {Combinatorica},
  volume        = {35},
  number        = {5},
  publisher     = {Springer},
  pages         = {513--551},
  year          = {2015},
  doi           = {10.1007/s00493-014-2959-9}
}

@Misc{CW16,
  author        = {Cébron, Guillaume and Weber, Moritz},
  title         = {Quantum groups based on spatial partitions},
  year          = {2016},
  eprint        = {1609.02321},
  archiveprefix = {arXiv},
  primaryclass  = {math.QA}
}

@Book{Cam99,
  author        = {Cameron, Peter J.},
  title         = {Permutation groups},
  series        = {London Mathematical Society Student Texts},
  volume        = {45},
  publisher     = {Cambridge University Press, Cambridge},
  pages         = {x+220},
  year          = {1999},
  doi           = {10.1017/CBO9780511623677}
}

@InCollection{Chr91,
  author        = {Christophersen, Jan Arthur},
  title         = {On the components and discriminant of the versal base space of cyclic quotient singularities},
  booktitle     = {Singularity theory and its applications, Part {I} ({C}oventry, 1988/1989)},
  series        = {Lecture Notes in Math.},
  volume        = {1462},
  publisher     = {Springer, Berlin},
  pages         = {81--92},
  year          = {1991},
  doi           = {10.1007/BFb0086376}
}

@Book{Coh00,
  author        = {Cohen, Henri},
  title         = {Advanced topics in computational number theory},
  series        = {Graduate Texts in Mathematics},
  volume        = {193},
  publisher     = {Springer-Verlag, New York},
  pages         = {xvi+578},
  year          = {2000},
  doi           = {10.1007/978-1-4419-8489-0}
}

@Book{Coh93,
  author        = {Cohen, Henri},
  title         = {A course in computational algebraic number theory},
  series        = {Graduate Texts in Mathematics},
  volume        = {138},
  publisher     = {Springer-Verlag, Berlin},
  pages         = {xii+534},
  year          = {1993},
  doi           = {10.1007/978-3-662-02945-9}
}

@Article{Cor21,
  author        = {Corey, D.},
  title         = {Initial degenerations of {G}rassmannians},
  journal       = {Sel. Math. New Ser.},
  fjournal      = {Selecta Mathematica New Series},
  volume        = {27},
  number        = {57},
  year          = {2021},
  doi           = {10.1007/s00029-021-00679-6}
}

<<<<<<< HEAD
@Article{D-VJL24,
  author        = {Della Vecchia, Antony and Joswig, Michael and Lenzen, Fabian},
  title         = {Partial Algebraic Shifting},
  year          = {2024},
  eprint        = {2410.24044},
  archiveprefix = {arXiv}
=======
@Book{Cut04,
  author        = {Cutkosky, Steven Dale},
  title         = {Resolution of singularities},
  mrnumber      = {2058431},
  series        = {Graduate Studies in Mathematics},
  volume        = {63},
  publisher     = {American Mathematical Society, Providence, RI},
  pages         = {viii+186},
  year          = {2004},
  doi           = {10.1090/gsm/063}
>>>>>>> aa41156e
}

@InCollection{DE02,
  author        = {Decker, Wolfram and Eisenbud, David},
  title         = {Sheaf algorithms using the exterior algebra},
  booktitle     = {Computations in algebraic geometry with Macaulay 2},
  zbl           = {0994.14010},
  publisher     = {Berlin: Springer},
  pages         = {215--249},
  year          = {2002},
  doi           = {10.1007/978-3-662-04851-1_9},
  language      = {English},
  zbmath        = {1693054}
}

@Article{DES93,
  author        = {Decker, Wolfram and Ein, Lawrence and Schreyer, Frank-Olaf},
  title         = {Construction of surfaces in ${\mathbb P}^4$},
  zbl           = {0795.14019},
  journal       = {J. Algebr. Geom.},
  fjournal      = {Journal of Algebraic Geometry},
  volume        = {2},
  number        = {2},
  pages         = {185--237},
  year          = {1993},
  language      = {English},
  zbmath        = {404355}
}

@Misc{DF20,
  bibkey        = {DF20},
  author        = {De Franceschi, G.},
  title         = {Centralizers and conjugacy classes in finite classical groups},
  year          = {2020},
  eprint        = {2008.12651},
  archiveprefix = {arXiv},
  primaryclass  = {math.GR}
}

@Article{DFO13,
  author        = {Detinko, A. S. and Flannery, D. L. and O'Brien, E. A.},
  title         = {Recognizing finite matrix groups over infinite fields},
  journal       = {J. Symbolic Comput.},
  fjournal      = {Journal of Symbolic Computation},
  volume        = {50},
  pages         = {100--109},
  year          = {2013},
  doi           = {10.1016/j.jsc.2012.04.002}
}

@InCollection{DGP99,
  author        = {Decker, Wolfram and Greuel, Gert-Martin and Pfister, Gerhard},
  title         = {Primary decomposition: algorithms and comparisons},
  booktitle     = {Algorithmic algebra and number theory. Selected papers from a conference, Heidelberg, Germany,
                  October 1997},
  publisher     = {Springer, Berlin},
  pages         = {187--220},
  year          = {1999},
  doi           = {10.1007/978-3-642-59932-3}
}

@Article{DH00,
  author        = {Domokos, Mátyás and Hegedűs, Pál},
  title         = {Noether's bound for polynomial invariants of finite groups},
  mrnumber      = {1739493},
  journal       = {Arch. Math. (Basel)},
  fjournal      = {Archiv der Mathematik},
  volume        = {74},
  number        = {3},
  pages         = {161--167},
  year          = {2000},
  doi           = {10.1007/s000130050426}
}

@Article{DHS98,
  author        = {Decker, Wolfram and Heydtmann, Agnes Eileen and Schreyer, Frank-Olaf},
  title         = {Generating a {N}oetherian normalization of the invariant ring of a finite group},
  journal       = {J. Symbolic Comput.},
  fjournal      = {Journal of Symbolic Computation},
  volume        = {25},
  number        = {6},
  pages         = {727--731},
  year          = {1998},
  doi           = {10.1006/jsco.1997.0196}
}

@InCollection{DJ98,
  author        = {Decker, Wolfram and de Jong, Theo},
  title         = {Gröbner bases and invariant theory},
  booktitle     = {Gröbner bases and applications. Based on a course for young researchers, January 1998, and the
                  conference "33 years of Gröbner bases", Linz, Austria, February 2--4, 1998},
  mrnumber      = {1699814},
  series        = {London Math. Soc. Lecture Note Ser.},
  volume        = {251},
  publisher     = {Cambridge Univ. Press, Cambridge},
  pages         = {61--89},
  year          = {1998},
  doi           = {10.1017/CBO9780511565847.005}
}

@Book{DK15,
  author        = {Derksen, Harm and Kemper, Gregor},
  title         = {Computational invariant theory. With two appendices by Vladimir L. Popov, and an addendum by Norbert
                  A'Campo and Popov, 2nd enlarged edition, Invariant Theory and Algebraic Transformation Groups, VIII},
  series        = {Encyclopaedia of Mathematical Sciences},
  volume        = {130},
  publisher     = {Springer, Heidelberg},
  edition       = {enlarged},
  pages         = {xxii+366},
  year          = {2015},
  doi           = {10.1007/978-3-662-48422-7}
}

@Article{DK17,
  author        = {Donten-Bury, Maria and Keicher, Simon},
  title         = {Computing resolutions of quotient singularities},
  journal       = {J. Algebra},
  fjournal      = {Journal of Algebra},
  volume        = {472},
  pages         = {546--572},
  year          = {2017},
  doi           = {10.1016/j.jalgebra.2016.10.042}
}

@Book{DL06,
  author        = {Decker, Wolfram and Lossen, Christoph},
  title         = {Computing in algebraic geometry. A quick start using SINGULAR},
  series        = {Algorithms and Computation in Mathematics},
  volume        = {16},
  publisher     = {Springer-Verlag, Berlin; Hindustan Book Agency, New Delhi},
  pages         = {xvi+327},
  year          = {2006},
  doi           = {10.1007/3-540-28993-3}
}

@Book{DLRS10,
  bibkey        = {DLRS10},
  author        = {De Loera, Jesús A. and Rambau, Jörg and Santos, Francisco},
  title         = {Triangulations. Structures for algorithms and applications},
  zbl           = {1207.52002},
  series        = {Algorithms and Computation in Mathematics},
  volume        = {25},
  address       = {Berlin},
  publisher     = {Springer-Verlag},
  pages         = {xiv+535},
  year          = {2010},
  doi           = {10.1007/978-3-642-12971-1}
}

@Book{DP13,
  author        = {Decker, Wolfram and Pfister, Gerhard},
  title         = {A first course in computational algebraic geometry},
  series        = {African Institute of Mathematics (AIMS) Library Series},
  publisher     = {Cambridge University Press, Cambridge},
  pages         = {viii+118},
  year          = {2013},
  doi           = {10.1017/CBO9781139565769}
}

@Article{DS00,
  author        = {Decker, Wolfram and Schreyer, Frank-Olaf},
  title         = {Non-general type surfaces in ${\mathbb P}^4$: {Some} remarks on bounds and constructions},
  zbl           = {1012.14014},
  journal       = {J. Symb. Comput.},
  fjournal      = {Journal of Symbolic Computation},
  volume        = {29},
  number        = {4-5},
  pages         = {545--582},
  year          = {2000},
  doi           = {10.1006/jsco.1999.0323},
  language      = {English},
  zbmath        = {1471046}
}

@Book{DSS09,
  author        = {Drton, Mathias and Sturmfels, Bernd and Sullivant, Seth},
  title         = {Lectures on algebraic statistics},
  zbl           = {1166.13001},
  series        = {Oberwolfach Semin.},
  volume        = {39},
  publisher     = {Basel: Birkhäuser},
  year          = {2009},
  doi           = {10.1007/978-3-7643-8905-5},
  fseries       = {Oberwolfach Seminars},
  language      = {English},
  zbmath        = {5303649}
}

@Article{Der99,
  author        = {Derksen, Harm},
  title         = {Computation of invariants for reductive groups},
  journal       = {Adv. Math.},
  fjournal      = {Advances in Mathematics},
  volume        = {141},
  number        = {2},
  pages         = {366--384},
  year          = {1999},
  doi           = {10.1006/aima.1998.1787}
}

@Article{EFS03,
  author        = {Eisenbud, David and Fløystad, Gunnar and Schreyer, Frank-Olaf},
  title         = {Sheaf cohomology and free resolutions over exterior algebras},
  zbl           = {1063.14021},
  journal       = {Trans. Am. Math. Soc.},
  fjournal      = {Transactions of the American Mathematical Society},
  volume        = {355},
  number        = {11},
  pages         = {4397--4426},
  year          = {2003},
  doi           = {10.1090/S0002-9947-03-03291-4},
  language      = {English},
  zbmath        = {1963988}
}

@Book{EH16,
  author        = {Eisenbud, David and Harris, Joe},
  title         = {3264 and all that. {A} second course in algebraic geometry},
  zbl           = {1341.14001},
  publisher     = {Cambridge: Cambridge University Press},
  year          = {2016},
  doi           = {10.1017/CBO9781139062046},
  language      = {English},
  zbmath        = {6562439}
}

@Article{EHU03,
  author        = {Eisenbud, David and Huneke, Craig and Ulrich, Bernd},
  title         = {What is the {Rees} algebra of a module?},
  journal       = {Proc. Am. Math. Soc.},
  fjournal      = {Proceedings of the American Mathematical Society},
  volume        = {131},
  number        = {3},
  pages         = {701--708},
  year          = {2003},
  doi           = {10.1090/S0002-9939-02-06575-9},
  language      = {English}
}

@Article{EHV92,
  author        = {Eisenbud, David and Huneke, Craig and Vasconcelos, Wolmer},
  title         = {Direct methods for primary decomposition},
  journal       = {Invent. Math.},
  fjournal      = {Inventiones Mathematicae},
  volume        = {110},
  number        = {2},
  pages         = {207--235},
  year          = {1992},
  doi           = {10.1007/BF01231331}
}

@Article{EM16,
  author        = {Eser, Zekiye Sahin and Matusevich, Laura Felicia},
  title         = {Decompositions of cellular binomial ideals},
  journal       = {J. Lond. Math. Soc. (2)},
  fjournal      = {Journal of the London Mathematical Society. Second Series},
  volume        = {94},
  number        = {2},
  pages         = {409--426},
  year          = {2016},
  doi           = {10.1112/jlms/jdw012}
}

@Article{EM19,
  author        = {Eser, Zekiye Sahin and Matusevich, Laura Felicia},
  title         = {Corrigendum: Decompositions of cellular binomial ideals: (J. Lond. Math. Soc. 94 (2016) 409--426)},
  journal       = {J. Lond. Math. Soc. (2)},
  fjournal      = {Journal of the London Mathematical Society. Second Series},
  volume        = {100},
  number        = {2},
  pages         = {717--719},
  year          = {2019},
  doi           = {10.1112/jlms.12232}
}

@Article{EMSS16,
  author        = {Eröcal, Burçin and Motsak, Oleksandr and Schreyer, Frank-Olaf and Steenpaß, Andreas},
  title         = {Refined algorithms to compute syzygies},
  zbl           = {1405.14138},
  journal       = {J. Symb. Comput.},
  fjournal      = {Journal of Symbolic Computation},
  volume        = {74},
  pages         = {308--327},
  year          = {2016},
  doi           = {10.1016/j.jsc.2015.07.004},
  language      = {English},
  zbmath        = {6517845}
}

@Article{ES96,
  author        = {Eisenbud, David and Sturmfels, Bernd},
  title         = {Binomial ideals},
  journal       = {Duke Math. J.},
  fjournal      = {Duke Mathematical Journal},
  volume        = {84},
  number        = {1},
  pages         = {1--45},
  year          = {1996},
  doi           = {10.1215/S0012-7094-96-08401-X}
}

@Book{Eis95,
  author        = {Eisenbud, David},
  title         = {Commutative algebra. With a view toward algebraic geometry},
  zbl           = {0819.13001},
  journal       = {Grad. Texts Math.},
  fjournal      = {Graduate Texts in Mathematics},
  volume        = {150},
  publisher     = {Berlin: Springer-Verlag},
  pages         = {xvi + 785},
  year          = {1995}
}

@Book{Eis98,
  author        = {Eisenbud, David},
  title         = {Computing cohomology. A chapter in W. Vasconcelos, Computational methods in commutative algebra and
                  algebraic geometry},
  publisher     = {Berlin: Springer},
  pages         = {209--216},
  year          = {1998},
  language      = {English}
}

@Article{FGLM93,
  author        = {Faugère, J.C. and Gianni, P. and Lazard, D. and Mora, T.},
  title         = {Efficient Computation of Zero-dimensional Gröbner Bases by Change of Ordering},
  journal       = {Journal of Symbolic Computation},
  volume        = {16},
  number        = {4},
  pages         = {329--344},
  year          = {1993},
  doi           = {10.1006/jsco.1993.1051}
}

@Article{FJLT07,
  author        = {Fukuda, K. and Jensen, A. N. and Lauritzen, N. and Thomas, R.},
  title         = {The generic Gröbner walk},
  journal       = {Journal of Symbolic Computation},
  volume        = {42},
  number        = {3},
  pages         = {298--312},
  year          = {2007},
  doi           = {10.1016/j.jsc.2006.09.004}
}

@Article{FJR17,
  author        = {Fan, Huijun and Jarvis, Tyler and Ruan, Yongbin},
  title         = {A mathematical theory of the gauged linear sigma model},
  journal       = {Geometry \& Topology},
  volume        = {22},
  number        = {1},
  publisher     = {Mathematical Sciences Publishers},
  pages         = {235--303},
  year          = {2017},
  month         = {Oct},
  doi           = {10.2140/gt.2018.22.235}
}

@Article{FJT07,
  author        = {Fukuda, Komei and Jensen, Anders N. and Thomas, Rekha R.},
  title         = {Computing Groebner Fans},
  journal       = {Math. Comp.},
  fjournal      = {Mathematics of Computation},
  volume        = {76},
  number        = {260},
  pages         = {2189--2213},
  year          = {2007},
  doi           = {10.1090/S0025-5718-07-01986-2}
}

@InProceedings{FLINT,
  bibkey        = {FLINT},
  author        = {W. B. Hart},
  title         = {Fast Library for Number Theory: An Introduction},
  booktitle     = {Proceedings of the Third International Congress on Mathematical Software},
  series        = {ICMS'10},
  note          = {\url{https://flintlib.org}},
  address       = {Berlin, Heidelberg},
  publisher     = {Springer-Verlag},
  pages         = {88--91},
  year          = {2010},
  doi           = {10.1007/978-3-642-15582-6_18},
  location      = {Kobe, Japan},
  numpages      = {4}
}

@Article{FRS21,
  author        = {Frühbis-Krüger, Anne and Ristau, Lukas and Schober, Bernd},
  title         = {Embedded desingularization for arithmetic surfaces---toward a parallel implementation},
  mrnumber      = {4273121},
  journal       = {Math. Comp.},
  fjournal      = {Mathematics of Computation},
  volume        = {90},
  number        = {330},
  pages         = {1957--1997},
  year          = {2021},
  doi           = {10.1090/mcom/3624}
}

@Article{FY04,
  author        = {Feichtner, Eva Maria and Yuzvinsky, Sergey},
  title         = {Chow rings of toric varieties defined by atomic lattices},
  journal       = {Inventiones Mathematicae},
  volume        = {155},
  number        = {3},
  publisher     = {Springer Science and Business Media {LLC}},
  pages         = {515--536},
  year          = {2004},
  month         = {mar},
  doi           = {10.1007/s00222-003-0327-2}
}

@Article{Fau99,
  author        = {Faugère, Jean-Charles},
  title         = {A new efficient algorithm for computing Gröbner bases (F4)},
  journal       = {Journal of Pure and Applied Algebra},
  volume        = {139},
  number        = {1--3},
  publisher     = {Elsevier},
  pages         = {61--88},
  year          = {1999},
  doi           = {10.1016/S0022-4049(99)00005-5},
  archiveprefix = {HAL},
  eprint        = {hal-01148855}
}

@Book{Ful69,
  author        = {Fulton, William},
  title         = {Algebraic curves. An introduction to algebraic geometry},
  series        = {Mathematics Lecture Note Series},
  note          = {Notes written with the collaboration of Richard Weiss},
  publisher     = {W. A. Benjamin, Inc., New York-Amsterdam},
  pages         = {xiii+226},
  year          = {1969}
}

@Book{Ful97,
  author        = {Fulton, William},
  title         = {Young tableaux},
  series        = {London Mathematical Society Student Texts},
  volume        = {35},
  note          = {With applications to representation theory and geometry},
  publisher     = {Cambridge University Press, Cambridge},
  pages         = {x+260},
  year          = {1997},
  doi           = {10.1017/CBO9780511626241}
}

@Book{Ful98,
  author        = {Fulton, William},
  title         = {Intersection theory},
  mrnumber      = {1644323},
  series        = {Ergebnisse der Mathematik und ihrer Grenzgebiete. 3. Folge. A Series of Modern Surveys in Mathematics
                  [Results in Mathematics and Related Areas. 3rd Series. A Series of Modern Surveys in Mathematics]},
  volume        = {2},
  publisher     = {Springer-Verlag, Berlin},
  edition       = {Second},
  pages         = {xiv+470},
  year          = {1998},
  doi           = {10.1007/978-1-4612-1700-8}
}

@Article{GH12,
  author        = {Grimm, Thomas W. and Hayashi, Hirotaka},
  title         = {F-theory fluxes, chirality and Chern-Simons theories},
  journal       = {Journal of High Energy Physics},
  volume        = {2012},
  number        = {3},
  publisher     = {Springer Science and Business Media LLC},
  year          = {2012},
  month         = mar,
  doi           = {10.1007/jhep03(2012)027}
}

@InProceedings{GHJ16,
  author        = {Gawrilow, Ewgenij and Hampe, Simon and Joswig, Michael},
  title         = {The polymake XML File Format},
  editor        = {Greuel, Gert-Martin and Koch, Thorsten and Paule, Peter and Sommese, Andrew},
  booktitle     = {Mathematical Software -- ICMS 2016},
  address       = {Cham},
  publisher     = {Springer International Publishing},
  pages         = {403--410},
  year          = {2016},
  doi           = {10.1007/978-3-319-42432-3_50}
}

@Article{GIR96,
  author        = {de Graaf, Willem A. and Ivanyos, Gábor and Rónyai, Lajos},
  title         = {Computing Cartan subalgebras of Lie algebras},
  journal       = {Appl. Algebra Eng. Commun. Comput.},
  volume        = {7},
  number        = {5},
  pages         = {339--349},
  year          = {1996},
  doi           = {10.1007/BF01293593}
}

@InCollection{GJ00,
  author        = {Gawrilow, Ewgenij and Joswig, Michael},
  title         = {polymake: a Framework for Analyzing Convex Polytopes},
  editor        = {Kalai, Gil and Ziegler, Günter M.},
  booktitle     = {Polytopes --- Combinatorics and Computation},
  note          = {\url{https://polymake.org}},
  publisher     = {Birkhäuser},
  pages         = {43--74},
  year          = {2000},
  doi           = {10.1007/978-3-0348-8438-9_2}
}

@Article{GJRW10,
  author        = {Gawrilow, Ewgenij and Joswig, Michael and Rörig, Thilo and Witte, Nikolaus},
  title         = {Drawing polytopal graphs with polymake},
  mrnumber      = {2577692 (2011c:68147)},
  journal       = {Comput. Vis. Sci.},
  fjournal      = {Computing and Visualization in Science},
  volume        = {13},
  number        = {2},
  pages         = {99--110},
  year          = {2010},
  doi           = {10.1007/s00791-009-0127-3},
  eprint        = {0711.2397}
}

@InProceedings{GK14,
  author        = {Giannakopoulos, Yiannis and Koutsoupias, Elias},
  title         = {Duality and optimality of auctions for uniform distributions},
  booktitle     = {Proceedings of the fifteenth ACM conference on Economics and computation},
  publisher     = {Association for Computing Machinery, New York},
  pages         = {259--276},
  year          = {2014},
  doi           = {10.1145/2600057.2602883}
}

@Book{GLS07,
  author        = {Greuel, G.-M. and Lossen, C. and Shustin, E.},
  title         = {Introduction to Singularities and Deformations},
  mrnumber      = {2290112},
  series        = {Springer Monographs in Mathematics},
  publisher     = {Springer-Verlag, Berlin},
  pages         = {xii+471},
  year          = {2007},
  doi           = {10.1007/3-540-28419-2}
}

@Article{GLS10,
  author        = {Greuel, Gert-Martin and Laplagne, Santiago and Seelisch, Frank},
  title         = {Normalization of rings},
  journal       = {J. Symbolic Comput.},
  fjournal      = {Journal of Symbolic Computation},
  volume        = {45},
  number        = {9},
  pages         = {887--901},
  year          = {2010},
  doi           = {10.1016/j.jsc.2010.04.002}
}

@Book{GP08,
  author        = {Greuel, Gert-Martin and Pfister, Gerhard},
  title         = {A Singular introduction to commutative algebra. With contributions by Olaf Bachmann, Christoph Lossen
                  and Hans Schönemann. 2nd extended ed.},
  note          = {With 1 CD-ROM (Windows, Macintosh and UNIX)},
  publisher     = {Springer, Berlin},
  pages         = {xx+689},
  year          = {2008},
  doi           = {10.1007/978-3-540-73542-7}
}

@Article{GS79,
  author        = {Goldfarb, Donald and Sit, William Y},
  title         = {Worst case behavior of the steepest edge simplex method},
  journal       = {Discrete Applied Mathematics},
  volume        = {1},
  number        = {4},
  publisher     = {Elsevier},
  pages         = {277--285},
  year          = {1979},
  doi           = {10.1016/0166-218X(79)90004-0}
}

@Misc{GSS22,
  author        = {Daniel R. Grayson and Alexandra Seceleanu and Michael E. Stillman},
  title         = {Computations in intersection rings of flag bundles},
  year          = {2022},
  eprint        = {1205.4190},
  archiveprefix = {arXiv},
  primaryclass  = {math.AG}
}

@InCollection{GTZ88,
  author        = {Gianni, Patrizia and Trager, Barry and Zacharias, Gail},
  title         = {Gröbner bases and primary decomposition of polynomial ideals},
  booktitle     = {Computational aspects of commutative algebra},
  journal       = {J. Symbolic Comput.},
  fjournal      = {Journal of Symbolic Computation},
  volume        = {6},
  publisher     = {Elsevier Ltd, Oxford},
  pages         = {149--167},
  year          = {1988},
  doi           = {10.1016/S0747-7171(88)80040-3}
}

@Book{GW20,
  author        = {Görtz, Ulrich and Wedhorn, Torsten},
  title         = {Algebraic Geometry I: Schemes with Examples and Exercises},
  publisher     = {Springer Spektrum},
  edition       = {2},
  year          = {2020},
  doi           = {10.1007/978-3-658-30733-2}
}

@Misc{Gat18,
  author        = {Gathmann, Andreas},
  title         = {Class notes „Plane Algebraic Curves” (SS 2018)},
  howpublished  = {Published electronically},
  year          = {2018},
  url           = {https://www.mathematik.uni-kl.de/~gathmann/en/curves.php}
}

@Article{Gat96,
  author        = {Gatermann, Karin},
  title         = {Semi-invariants, equivariants and algorithms},
  journal       = {Appl. Algebra Engrg. Comm. Comput.},
  fjournal      = {Applicable Algebra in Engineering, Communication and Computing},
  volume        = {7},
  number        = {2},
  pages         = {105--124},
  year          = {1996},
  doi           = {10.1007/BF01191379}
}

@Book{Gra00,
  author        = {de Graaf, Willem A.},
  title         = {Lie algebras: theory and algorithms},
  series        = {North-Holland Mathematical Library},
  volume        = {56},
  publisher     = {North-Holland Publishing Co., Amsterdam},
  pages         = {xii+393},
  year          = {2000},
  url           = {https://www.sciencedirect.com/bookseries/north-holland-mathematical-library/vol/56/}
}

@PhDThesis{Gro20,
  author        = {Gromada, Daniel},
  title         = {Compact matrix quantum groups and their representation categories},
  year          = {2020},
  doi           = {10.22028/D291-32389},
  type          = {doctoralthesis},
  school        = {Universität des Saarlandes}
}

@Book{Gru03,
  bibkey        = {Gru03},
  author        = {Grünbaum, Branko},
  title         = {Convex polytopes},
  series        = {Graduate Texts in Mathematics},
  volume        = {221},
  note          = {Prepared and with a preface by Volker Kaibel, Victor Klee and Günter M. Ziegler},
  address       = {New York},
  publisher     = {Springer-Verlag},
  edition       = {Second},
  pages         = {xvi+468},
  year          = {2003},
  doi           = {10.1007/978-1-4613-0019-9}
}

@Book{HEO05,
  author        = {Holt, Derek F. and Eick, Bettina and O'Brien, Eamonn A.},
  title         = {Handbook of computational group theory},
  series        = {Discrete Mathematics and its Applications (Boca Raton)},
  publisher     = {Chapman \& Hall/CRC, Boca Raton, FL},
  pages         = {xvi+514},
  year          = {2005},
  doi           = {10.1201/9781420035216}
}

@Article{HHS11,
  author        = {Hausen, Jürgen and Herppich, Elaine and Süss, Hendrik},
  title         = {Multigraded factorial rings and {F}ano varieties with torus action},
  mrnumber      = {2804508},
  journal       = {Doc. Math.},
  fjournal      = {Documenta Mathematica},
  volume        = {16},
  pages         = {71--109},
  year          = {2011}
}

@Article{HM73,
  author        = {Horrocks, G. and Mumford, D.},
  title         = {A rank 2 vector bundle on $\text{P}^4$ with 15,000 symmetries},
  zbl           = {0255.14017},
  journal       = {Topology},
  fjournal      = {Topology},
  volume        = {12},
  pages         = {63--81},
  year          = {1973},
  doi           = {10.1016/0040-9383(73)90022-0},
  language      = {English},
  zbmath        = {3402784}
}

@Book{HP89,
  author        = {Holt, Derek F. and Plesken, W.},
  title         = {Perfect groups},
  mrnumber      = {1025760},
  series        = {Oxford Mathematical Monographs},
  note          = {With an appendix by W. Hanrath, Oxford Science Publications},
  publisher     = {The Clarendon Press, Oxford University Press, New York},
  pages         = {xii+364},
  year          = {1989}
}

@Misc{HRR23,
  author        = {Hulpke, Alexander and Roney-Dougal, Colva and Russell, Christopher},
  title         = {PrimGrp, GAP Primitive Permutation Groups Library, Version 3.4.4},
  note          = {GAP package},
  year          = {2023},
  month         = {2},
  url           = {https://gap-packages.github.io/primgrp/}
}

@Article{HT17,
  author        = {Halverson, James and Tian, Jiahua},
  title         = {Cost of seven-brane gauge symmetry in a quadrillion F-theory compactifications},
  journal       = {Phys. Rev. D},
  volume        = {95},
  number        = {2},
  pages         = {026005},
  year          = {2017},
  doi           = {10.1103/PhysRevD.95.026005},
  eprint        = {1610.08864},
  archiveprefix = {arXiv},
  primaryclass  = {hep-th}
}

@Book{Har77,
  author        = {Hartshorne, Robin},
  title         = {Algebraic Geometry},
  series        = {Graduate Texts in Mathematics},
  publisher     = {Springer-Verlag, New York},
  pages         = {xvi+496},
  year          = {1977},
  doi           = {10.1007/978-1-4757-3849-0}
}

@Article{Has37,
  author        = {Hasse, H.},
  title         = {Noch eine Begründung der Theorie der höheren Differentialquotienten in einem algebraischen
                  Funktionenkörper einer Unbestimmten. (Nach einer brieflichen Mitteilung von F. K. Schmidt in Jena)},
  mrnumber      = {1581557},
  journal       = {J. Reine Angew. Math.},
  fjournal      = {Journal für die Reine und Angewandte Mathematik. [Crelle's Journal]},
  volume        = {177},
  pages         = {215--237},
  year          = {1937},
  doi           = {10.1515/crll.1937.177.215}
}

@Article{Haz12,
  author        = {Hazewinkel, Michiel},
  title         = {Hasse-Schmidt Derivations and the Hopf Algebra of Non-Commutative Symmetric Functions},
  journal       = {Axioms},
  volume        = {1},
  number        = {2},
  pages         = {149--154},
  year          = {2012},
  doi           = {10.3390/axioms1020149}
}

@Article{Hul22,
  author        = {Hulpke, Alexander},
  title         = {The perfect groups of order up to two million},
  journal       = {Math. Comp.},
  volume        = {91},
  pages         = {1007--1017},
  year          = {2022},
  doi           = {10.1090/mcom/3684}
}

@Misc{Hul23,
  author        = {Hulpke, Alexander},
  title         = {TransGrp, Transitive Groups Library, Version 3.6.5},
  note          = {GAP package},
  year          = {2023},
  month         = {12},
  url           = {https://www.math.colostate.edu/~hulpke/transgrp}
}

@Book{Hum72,
  author        = {Humphreys, James E.},
  title         = {Introduction to Lie Algebras and Representation Theory},
  series        = {Graduate Texts in Mathematics},
  volume        = {9},
  publisher     = {Springer-Verlag, New York},
  pages         = {xii+169},
  year          = {1972},
  doi           = {10.1007/978-1-4612-6398-2}
}

@Book{Hup67,
  author        = {Huppert, B.},
  title         = {Endliche Gruppen. I},
  series        = {Die Grundlehren der mathematischen Wissenschaften},
  volume        = {134},
  publisher     = {Springer-Verlag, Berlin-New York},
  pages         = {xii+793},
  year          = {1967},
  doi           = {10.1007/978-3-642-64981-3}
}

@Book{Huy16,
  author        = {Huybrechts, Daniel},
  title         = {Lectures on {K}3 surfaces},
  mrnumber      = {3586372},
  series        = {Cambridge Studies in Advanced Mathematics},
  volume        = {158},
  publisher     = {Cambridge University Press, Cambridge},
  pages         = {xi+485},
  year          = {2016},
  doi           = {10.1017/CBO9781316594193}
}

@InCollection{IR96,
  author        = {Ito, Yukari and Reid, Miles},
  title         = {The {M}c{K}ay correspondence for finite subgroups of $\mathrm{SL}(3,\mathbb C)$},
  booktitle     = {Higher-dimensional complex varieties ({T}rento, 1994)},
  publisher     = {de Gruyter},
  pages         = {221--240},
  year          = {1996},
  location      = {Berlin}
}

@Article{JKS22,
  author        = {Joswig, Michael and Klimm, Max and Spitz, Sylvain},
  title         = {Generalized permutahedra and optimal auctions},
  journal       = {SIAM Journal on Applied Algebra and Geometry},
  volume        = {6},
  number        = {4},
  publisher     = {SIAM},
  pages         = {711--739},
  year          = {2022},
  doi           = {10.1137/21M1441286}
}

@Article{JLLT22,
  author        = {Joswig, Michael and Lofano, Davide and Lutz, Frank H. and Tsuruga, Mimi},
  title         = {Frontiers of sphere recognition in practice},
  mrnumber      = {4496689},
  journal       = {J. Appl. Comput. Topol.},
  fjournal      = {Journal of Applied and Computational Topology},
  volume        = {6},
  number        = {4},
  pages         = {503--527},
  year          = {2022},
  doi           = {10.1007/s41468-022-00092-8}
}

@Book{JLPW95,
  author        = {Jansen, C. and Lux, K. and Parker, R. and Wilson, R.},
  title         = {An atlas of {B}rauer characters},
  mrnumber      = {1367961 (96k:20016)},
  series        = {London Mathematical Society Monographs. New Series},
  volume        = {11},
  note          = {Appendix 2 by T. Breuer and S. Norton, Oxford Science Publications},
  address       = {New York},
  publisher     = {The Clarendon Press Oxford University Press},
  pages         = {xviii+327},
  year          = {1995}
}

@Book{JP00,
  author        = {de Jong, Theo and Pfister, Gerhard},
  title         = {Local Analytic Geometry},
  series        = {Advanced Lectures in Mathematics},
  publisher     = {Vieweg+Teubner Verlag},
  pages         = {xi+384},
  year          = {2000},
  doi           = {10.1007/978-3-322-90159-0}
}

@Book{JT13,
  author        = {Joswig, Michael and Theobald, Thorsten},
  title         = {Polyhedral and algebraic methods in computational geometry},
  series        = {Universitext},
  note          = {Revised and updated translation of the 2008 German original},
  publisher     = {Springer, London},
  pages         = {x+250},
  year          = {2013},
  doi           = {10.1007/978-1-4471-4817-3}
}

@Article{JZ00,
  author        = {Joswig, Michael and Ziegler, Günter M.},
  title         = {Neighborly Cubical Polytopes},
  journal       = {Discrete \& Computational Geometry },
  volume        = {24},
  pages         = {325--344},
  year          = {2000},
  doi           = {10.1007/s004540010039}
}

@Article{Joh12,
  author        = {Johansson, Fredrik},
  title         = {Efficient implementation of the {H}ardy-{R}amanujan-{R}ademacher formula},
  mrnumber      = {2988821},
  journal       = {LMS J. Comput. Math.},
  fjournal      = {LMS Journal of Computation and Mathematics},
  volume        = {15},
  pages         = {341--359},
  year          = {2012},
  doi           = {10.1112/S1461157012001088}
}

@InProceedings{Jos03,
  author        = {Joswig, Michael},
  title         = {Beneath-and-Beyond Revisited},
  editor        = {Joswig, Michael and Takayama, Nobuki},
  booktitle     = {Algebra, Geometry and Software Systems},
  address       = {Berlin, Heidelberg},
  publisher     = {Springer Berlin Heidelberg},
  pages         = {1--21},
  year          = {2003},
  doi           = {10.1007/978-3-662-05148-1_1}
}

@InCollection{Jos05,
  author        = {Joswig, Michael},
  title         = {Polytope propagation on graphs},
  booktitle     = {Algebraic statistics for computational biology.},
  zbl           = {1374.60141},
  publisher     = {Cambridge: Cambridge University Press},
  pages         = {181--192},
  year          = {2005},
  doi           = {10.1017/CBO9780511610684.010},
  language      = {English},
  zbmath        = {6811701}
}

@Book{Jos21,
  author        = {Joswig, Michael},
  title         = {Essentials of tropical combinatorics},
  series        = {Graduate Studies in Mathematics},
  volume        = {219},
  address       = {Providence, RI},
  publisher     = {American Mathematical Society},
  year          = {2021},
  doi           = {10.1090/gsm/219}
}

@Article{Jow11,
  author        = {Jow, Shin-Yao},
  title         = {Cohomology of toric line bundles via simplicial Alexander duality},
  journal       = {Journal of Mathematical Physics},
  volume        = {52},
  number        = {3},
  publisher     = {AIP Publishing},
  pages         = {033506},
  year          = {2011},
  month         = {Mar},
  doi           = {10.1063/1.3562523}
}

@InCollection{KL91,
  author        = {Krick, Teresa and Logar, Alessandro},
  title         = {An algorithm for the computation of the radical of an ideal in the ring of polynomials},
  booktitle     = {Applied algebra, algebraic algorithms and error-correcting codes (New Orleans, LA, 1991)},
  series        = {Lecture Notes in Comput. Sci.},
  volume        = {539},
  publisher     = {Springer, Berlin},
  pages         = {195--205},
  year          = {1991},
  doi           = {10.1007/3-540-54522-0_108}
}

@InProceedings{KLT20,
  author        = {Kaluba, Marek and Lorenz, Benjamin and Timme, Sascha},
  title         = {Polymake.jl: A New Interface to polymake},
  editor        = {Bigatti, Anna Maria and Carette, Jacques and Davenport, James H. and Joswig, Michael and de Wolff,
                  Timo},
  booktitle     = {Mathematical Software -- ICMS 2020},
  address       = {Cham},
  publisher     = {Springer International Publishing},
  pages         = {377--385},
  year          = {2020},
  doi           = {10.1007/978-3-030-52200-1_37}
}

@Article{KM-POPR15,
  author        = {Klevers, Denis and Mayorga Pena, Damian Kaloni and Oehlmann, Paul-Konstantin and Piragua, Hernan and
                  Reuter, Jonas},
  title         = {F-Theory on all Toric Hypersurface Fibrations and its Higgs Branches},
  journal       = {JHEP},
  volume        = {01},
  pages         = {142},
  year          = {2015},
  doi           = {10.1007/JHEP01(2015)142},
  eprint        = {1408.4808},
  primaryclass  = {hep-th},
  reportnumber  = {UPR-1264-T, CERN-PH-TH-2014-171, Bonn-TH-2014-13}
}

@Article{KMSS11,
  author        = {Katz, Sheldon and Morrison, David R. and Schafer-Nameki, Sakura and Sully, James},
  title         = {Tate's algorithm and F-theory},
  journal       = {JHEP},
  volume        = {08},
  pages         = {094},
  year          = {2011},
  doi           = {10.1007/JHEP08(2011)094},
  eprint        = {1106.3854},
  primaryclass  = {hep-th},
  reportnumber  = {UCSB-MATH-2011-09, IPMU11-0107, NSF-KITP-11-110, KCL-MTH-11-13}
}

@Misc{KO14,
  author        = {Kelleher, Jerome and O'Sullivan, Barry},
  title         = {Generating All Partitions: A Comparison Of Two Encodings},
  year          = {2014},
  eprint        = {0909.2331},
  archiveprefix = {arXiv},
  primaryclass  = {cs.DS}
}

@Book{KR05,
  author        = {Kreuzer, Martin and Robbiano, Lorenzo},
  title         = {Computational commutative algebra. II},
  zbl           = {1090.13021},
  publisher     = {Berlin: Springer},
  pages         = {x + 586},
  year          = {2005}
}

@InCollection{KS99,
  author        = {Kemper, Gregor and Steel, Allan},
  title         = {Some algorithms in invariant theory of finite groups},
  booktitle     = {Computational methods for representations of groups and algebras ({E}ssen, 1997)},
  series        = {Progr. Math.},
  volume        = {173},
  publisher     = {Birkhäuser, Basel},
  pages         = {267--285},
  year          = {1999},
  doi           = {10.1007/978-3-0348-8716-8_17}
}

@Article{Kah10,
  author        = {Kahle, Thomas},
  title         = {Decompositions of binomial ideals},
  journal       = {Ann. Inst. Statist. Math.},
  fjournal      = {Annals of the Institute of Statistical Mathematics},
  volume        = {62},
  number        = {4},
  pages         = {727--745},
  year          = {2010},
  doi           = {10.1007/s10463-010-0290-9}
}

@InProceedings{Kal02,
  author        = {Kalai, Gil},
  title         = {Algebraic shifting},
  editor        = {Hibi, Takayuki},
  booktitle     = {Computational commutative algebra and combinatorics},
  series        = {Advanced Studies in Pure Mathematics},
  number        = {33},
  publisher     = {Mathematical Society of Japan},
  pages         = {121--163},
  year          = {2002},
  doi           = {10.2969/aspm/03310121},
  venue         = {Osaka},
  eventdate     = {1999},
  shortseries   = {Adv. Stud. Pure Math.},
  shortpublisher= {Math. Soc. Japan},
  location      = {Tokyo}
}

@Article{Kem02,
  author        = {Kemper, Gregor},
  title         = {The calculation of radical ideals in positive characteristic},
  journal       = {J. Symbolic Comput.},
  fjournal      = {Journal of Symbolic Computation},
  volume        = {34},
  number        = {3},
  pages         = {229--238},
  year          = {2002},
  doi           = {10.1006/jsco.2002.0560}
}

@Article{Kem99,
  author        = {Kemper, Gregor},
  title         = {An algorithm to calculate optimal homogeneous systems of parameters},
  journal       = {J. Symbolic Comput.},
  fjournal      = {Journal of Symbolic Computation},
  volume        = {27},
  number        = {2},
  pages         = {171--184},
  year          = {1999},
  doi           = {10.1006/jsco.1998.0247}
}

@Misc{Kin07,
  author        = {King, Simon},
  title         = {Fast computation of secondary invariants},
  year          = {2007},
  eprint        = {math/0701270},
  archiveprefix = {arXiv},
  primaryclass  = {math.AC}
}

@Article{Kin13,
  author        = {King, Simon},
  title         = {Minimal generating sets of non-modular invariant rings of finite groups},
  journal       = {J. Symb. Comput.},
  fjournal      = {Journal of Symbolic Computation},
  volume        = {48},
  publisher     = {Elsevier (Academic Press), London},
  pages         = {101--109},
  year          = {2013},
  doi           = {10.1016/j.jsc.2012.05.002}
}

@Book{Knu11,
  author        = {Knuth, Donald E.},
  title         = {The art of computer programming. {V}ol. 4{A}. {C}ombinatorial algorithms. {P}art 1},
  publisher     = {Addison-Wesley, Upper Saddle River, NJ},
  pages         = {xv+883},
  year          = {2011}
}

@Book{Kol13,
  author        = {Kollár, János},
  title         = {Singularities of the minimal model program},
  series        = {Cambridge Tracts in Mathematics},
  volume        = {200},
  note          = {With a collaboration of Sándor Kovács},
  publisher     = {Cambridge University Press},
  year          = {2013},
  doi           = {10.1017/CBO9781139547895},
  location      = {Cambridge}
}

@Book{Koz08,
  author        = {Kozlov, Dmitry},
  title         = {Combinatorial algebraic topology},
  series        = {Algorithms and Computation in Mathematics},
  volume        = {21},
  publisher     = {Springer, Berlin},
  year          = {2008},
  doi           = {10.1007/978-3-540-71962-5}
}

@Book{LN97,
  author        = {Lidl, Rudolf and Niederreiter, Harald},
  title         = {Finite fields},
  series        = {Encyclopedia of Mathematics and its Applications},
  volume        = {20},
  note          = {With a foreword by P. M. Cohn},
  publisher     = {Cambridge University Press, Cambridge},
  edition       = {Second},
  pages         = {xiv+755},
  year          = {1997}
}

@InCollection{LS03,
  author        = {Levandovskyy, Viktor and Schönemann, Hans},
  title         = {Plural -- a computer algebra system for noncommutative polynomial algebras},
  booktitle     = {Proceedings of the 2003 international symposium on symbolic and algebraic computation, ISSAC 2003,
                  Philadelphia, PA, USA, August 3--6, 2003.},
  zbl           = {1072.68681},
  publisher     = {New York, NY: ACM Press},
  pages         = {176--183},
  year          = {2003},
  language      = {English},
  zbmath        = {2151198}
}

@Article{LS13,
  author        = {Lawrie, Craig and Schäfer-Nameki, Sakura},
  title         = {The Tate Form on Steroids: Resolution and Higher Codimension Fibers},
  journal       = {JHEP},
  volume        = {04},
  pages         = {061},
  year          = {2013},
  doi           = {10.1007/JHEP04(2013)061},
  eprint        = {1212.2949},
  archiveprefix = {arXiv},
  primaryclass  = {hep-th},
  reportnumber  = {KCL-MTH-12-14}
}

@PhDThesis{Lev05,
  author        = {Viktor Levandovskyy},
  title         = {Non-commutative Computer Algebra for polynomial algebras: Gröbner bases, applications and
                  implementation},
  year          = {2005},
  url           = {http://nbn-resolving.de/urn:nbn:de:hbz:386-kluedo-18830},
  type          = {doctoralthesis},
  school        = {Technische Universität Kaiserslautern}
}

@Book{Liu06,
  author        = {Liu, Qing},
  title         = {Algebraic geometry and arithmetic curves. Transl. by Reinie Erné},
  zbl           = {1103.14001},
  series        = {Oxf. Grad. Texts Math.},
  volume        = {6},
  publisher     = {Oxford: Oxford University Press},
  year          = {2006},
  fseries       = {Oxford Graduate Texts in Mathematics},
  language      = {English},
  zbmath        = {5048200}
}

@Book{Loo84,
  author        = {Looijenga, Eduard},
  title         = {Isolated Singular Points on Complete Intersections},
  series        = {LMS Lecture Note Series},
  volume        = {77},
  publisher     = {Cambridge University Press, Cambridge},
  pages         = {xi+200},
  year          = {1984},
  doi           = {10.1017/CBO9780511662720}
}

@Misc{MNP24,
  author        = {Merkwitz, Thomas and Naughton, Liam and Pfeiffer, Götz},
  title         = {TomLib, The GAP Library of Tables of Marks, Version 1.2.11},
  note          = {GAP package},
  year          = {2024},
  month         = {1},
  url           = {https://gap-packages.github.io/tomlib/}
}

@Article{MP82,
  author        = {Moody, R. V. and Patera, J.},
  title         = {Fast recursion formula for weight multiplicities},
  journal       = {Bull. Amer. Math. Soc. (N.S.)},
  fjournal      = {American Mathematical Society. Bulletin. New Series},
  volume        = {7},
  number        = {1},
  pages         = {237--242},
  year          = {1982},
  doi           = {10.1090/S0273-0979-1982-15021-2}
}

@Article{MR20,
  author        = {Markwig, Thomas and Ren, Yue},
  title         = {Computing tropical varieties over fields with valuation},
  zbl           = {1445.14085},
  journal       = {Found. Comput. Math.},
  fjournal      = {Foundations of Computational Mathematics},
  volume        = {20},
  number        = {4},
  pages         = {783--800},
  year          = {2020},
  doi           = {10.1007/s10208-019-09430-2},
  language      = {English},
  zbmath        = {7244216}
}

@Book{MS05,
  author        = {Miller, Ezra and Sturmfels, Bernd},
  title         = {Combinatorial commutative algebra},
  zbl           = {1066.13001},
  journal       = {Grad. Texts Math.},
  fjournal      = {Graduate Texts in Mathematics},
  volume        = {227},
  publisher     = {New York, NY: Springer},
  pages         = {xiv + 417},
  year          = {2005},
  doi           = {10.1007/b138602}
}

@Book{MS15,
  author        = {Maclagan, Diane and Sturmfels, Bernd},
  title         = {Introduction to tropical geometry},
  journal       = {Grad. Stud. Math.},
  fjournal      = {Graduate Studies in Mathematics},
  volume        = {161},
  publisher     = {Providence, RI: American Mathematical Society (AMS)},
  pages         = {xii + 363},
  year          = {2015},
  doi           = {10.1090/gsm/161}
}

@Book{MS21,
  author        = {Michałek, Mateusz and Sturmfels, Bernd},
  title         = {Invitation to nonlinear algebra},
  journal       = {Grad. Stud. Math.},
  fjournal      = {Graduate Studies in Mathematics},
  volume        = {211},
  publisher     = {Providence, RI: American Mathematical Society (AMS)},
  pages         = {xiii + 226},
  year          = {2021}
}

@Book{Mar18,
  author        = {Marcus, Daniel A.},
  title         = {Number fields},
  series        = {Universitext},
  note          = {Second edition of [MR0457396], With a foreword by Barry Mazur},
  publisher     = {Springer, Cham},
  pages         = {xviii+203},
  year          = {2018},
  doi           = {10.1007/978-3-319-90233-3}
}

@Article{Nik79,
  author        = {Nikulin, V. V.},
  title         = {Integer symmetric bilinear forms and some of their geometric applications},
  mrnumber      = {525944},
  journal       = {Izv. Akad. Nauk SSSR Ser. Mat.},
  fjournal      = {Izvestiya Akademii Nauk SSSR. Seriya Matematicheskaya},
  volume        = {43},
  number        = {1},
  pages         = {111--177, 238},
  year          = {1979}
}

@Misc{OEIS,
  bibkey        = {OEIS},
  author        = {{OEIS Foundation Inc.}},
  title         = {The {O}n-{L}ine {E}ncyclopedia of {I}nteger {S}equences},
  howpublished  = {Published electronically at \url{https://oeis.org}},
  year          = {2024},
  url           = {https://oeis.org}
}

@Book{OM78,
  author        = {Oda, T. and Miyake, K.},
  title         = {Lectures on Torus Embeddings and Applications},
  series        = {Lectures on mathematics and physics},
  publisher     = {Tata Institute of Fundamental Research},
  year          = {1978},
  url           = {https://mathweb.tifr.res.in/sites/default/files/publications/ln/tifr58.pdf},
  lccn          = {lc81901205}
}

@Article{OMdCS00,
  bibkey        = {OMdCS00},
  author        = {Ojeda Martínez de Castilla, Ignacio and Sánchez, Ramón Peidra},
  title         = {Cellular binomial ideals. Primary decomposition of binomial ideals},
  journal       = {J. Symbolic Comput.},
  fjournal      = {Journal of Symbolic Computation},
  volume        = {30},
  number        = {4},
  pages         = {383--400},
  year          = {2000},
  doi           = {10.1006/jsco.1999.0413}
}

@Book{Oxl11,
  author        = {Oxley, James},
  title         = {Matroid theory},
  mrnumber      = {2849819},
  series        = {Oxford Graduate Texts in Mathematics},
  volume        = {21},
  publisher     = {Oxford University Press, Oxford},
  edition       = {Second},
  pages         = {xiv+684},
  year          = {2011},
  doi           = {10.1093/acprof:oso/9780198566946.001.0001}
}

@Article{PS09,
  author        = {Postnikov, Alexander and Stanley, Richard P.},
  title         = {Chains in the {B}ruhat order},
  mrnumber      = {2475632},
  journal       = {J. Algebraic Combin.},
  volume        = {29},
  number        = {2},
  pages         = {133--174},
  year          = {2009},
  doi           = {10.1007/s10801-008-0125-4}
}

@Article{PS11,
  author        = {Pokutta, Sebastian and Schulz, Andreas S},
  title         = {Integer-empty polytopes in the 0/1-cube with maximal Gomory--Chvátal rank},
  journal       = {Operations research letters},
  volume        = {39},
  number        = {6},
  publisher     = {Elsevier},
  pages         = {457--460},
  year          = {2011},
  doi           = {10.1016/j.orl.2011.09.004}
}

@Article{PSS11,
  author        = {Pfister, Gerhard and Sadiq, Afshan and Steidel, Stefan},
  title         = {An algorithm for primary decomposition in polynomial rings over the integers},
  journal       = {Cent. Eur. J. Math.},
  fjournal      = {Central European Journal of Mathematics},
  volume        = {9},
  number        = {4},
  pages         = {897--904},
  year          = {2011},
  doi           = {10.2478/s11533-011-0037-8}
}

@Book{PZ97,
  author        = {Pohst, M. and Zassenhaus, H.},
  title         = {Algorithmic algebraic number theory},
  series        = {Encyclopedia of Mathematics and its Applications},
  volume        = {30},
  note          = {Revised reprint of the 1989 original},
  publisher     = {Cambridge University Press, Cambridge},
  pages         = {xiv+499},
  year          = {1997}
}

@Misc{Pan23,
  author        = {Pan, Eileen},
  title         = {SOTGrps, Constructing and identifying groups of small order type, Version 1.2},
  note          = {GAP package},
  year          = {2023},
  month         = {6},
  url           = {https://gap-packages.github.io/sotgrps/}
}

@MastersThesis{Peg14,
  author        = {Pegel, Christoph},
  title         = {Chow Rings of Toric Varieties},
  note          = {Refereed by Prof. Dr. Eva Maria Feichtner and Dr. Emanuele Delucchi},
  address       = {Faculty of Mathematics},
  year          = {2014},
  month         = {9},
  school        = {University of Bremen}
}

@Article{Pol56,
  bibkey        = {Pol56},
  author        = {Pólya, G.},
  title         = {On picture-writing},
  mrnumber      = {81865},
  journal       = {Amer. Math. Monthly},
  fjournal      = {American Mathematical Monthly},
  volume        = {63},
  pages         = {689--697},
  year          = {1956},
  doi           = {10.2307/2309555}
}

@PhDThesis{Pop93,
  author        = {Popescu, Sorin},
  title         = {On smooth surfaces of degree $\geq 11$ in the projective fourspace},
  year          = {1993},
  url           = {https://www.math.stonybrook.edu/~sorin/eprints/thesis.pdf},
  type          = {doctoralthesis},
  school        = {Universität des Saarlandes, Saarbrücken}
}

@Article{Pos09,
  author        = {Postnikov, Alexander},
  title         = {Permutohedra, associahedra, and beyond},
  journal       = {International Mathematics Research Notices},
  volume        = {2009},
  number        = {6},
  publisher     = {OUP},
  pages         = {1026--1106},
  year          = {2009},
  doi           = {10.1093/imrn/rnn153}
}

@Article{Pos18,
  author        = {Posur, Sebastian},
  title         = {Linear systems over localizations of rings},
  journal       = {Archiv der Mathematik},
  volume        = {111},
  pages         = {23--32},
  year          = {2018},
  doi           = {10.1007/s00013-018-1183-z}
}

@Article{RJ76,
  author        = {Riha, W. and James, K. R.},
  title         = {Algorithm 29 efficient algorithms for doubly and multiply restricted partitions},
  journal       = {Computing},
  volume        = {16},
  pages         = {163--168},
  year          = {1976},
  doi           = {10.1007/BF02241987}
}

@Article{RR10,
  author        = {Roschy, Helmut and Rahn, Thorsten},
  title         = {Cohomology of line bundles: Proof of the algorithm},
  journal       = {Journal of Mathematical Physics},
  volume        = {51},
  number        = {10},
  publisher     = {AIP Publishing},
  pages         = {103520},
  year          = {2010},
  month         = {Oct},
  doi           = {10.1063/1.3501135}
}

@InBook{RSS03,
  author        = {Rote, Günter and Santos, Francisco and Streinu, Ileana},
  title         = {Expansive motions and the polytope of pointed pseudo-triangulations},
  booktitle     = {Discrete and Computational Geometry},
  publisher     = {Springer},
  pages         = {699--736},
  year          = {2003},
  doi           = {10.1007/978-3-642-55566-4_33}
}

@Article{Rin13,
  author        = {Rincón, Felipe},
  title         = {Computing tropical linear spaces},
  zbl           = {1319.14060},
  journal       = {J. Symb. Comput.},
  fjournal      = {Journal of Symbolic Computation},
  volume        = {51},
  pages         = {86--98},
  year          = {2013},
  doi           = {10.1016/j.jsc.2012.03.008},
  language      = {English},
  zbmath        = {6143064}
}

@Book{SS03,
  author        = {Semple, Charles and Steel, Mike},
  title         = {Phylogenetics},
  series        = {Oxf. Lect. Ser. Math. Appl.},
  volume        = {24},
  publisher     = {Oxford University Press},
  year          = {2003},
  doi           = {10.1093/oso/9780198509424.001.0001},
  fseries       = {Oxford Lecture Series in Mathematics and its Applications}
}

@Article{SS12,
  author        = {Savage, Carla D. and Schuster, Michael J.},
  title         = {Ehrhart series of lecture hall polytopes and Eulerian polynomials for inversion sequences},
  journal       = {Journal of Combinatorial Theory, Series A},
  volume        = {119},
  number        = {4},
  publisher     = {Elsevier},
  pages         = {850--870},
  year          = {2012},
  doi           = {10.1016/j.jcta.2011.12.005}
}

@Book{SS19,
  author        = {Schütt, Matthias and Shioda, Tetsuji},
  title         = {Mordell-Weil lattices},
  mrnumber      = {3970314},
  series        = {Ergebnisse der Mathematik und ihrer Grenzgebiete. 3. Folge. A Series of Modern Surveys in Mathematics
                  [Results in Mathematics and Related Areas. 3rd Series. A Series of Modern Surveys in Mathematics]},
  volume        = {70},
  publisher     = {Springer, Singapore},
  pages         = {xvi+431},
  year          = {2019},
  doi           = {10.1007/978-981-32-9301-4}
}

@Article{SV-D-V87,
  author        = {Sommese, Andrew John and Van de Ven, A.},
  title         = {On the adjunction mapping},
  zbl           = {0655.14001},
  journal       = {Math. Ann.},
  fjournal      = {Mathematische Annalen},
  volume        = {278},
  pages         = {593--603},
  year          = {1987},
  doi           = {10.1007/BF01458083},
  language      = {English},
  zbmath        = {4069055}
}

@Article{SY96,
  author        = {Shimoyama, Takeshi and Yokoyama, Kazuhiro},
  title         = {Localization and primary decomposition of polynomial ideals},
  journal       = {J. Symbolic Comput.},
  fjournal      = {Journal of Symbolic Computation},
  volume        = {22},
  number        = {3},
  pages         = {247--277},
  year          = {1996},
  doi           = {10.1006/jsco.1996.0052}
}

@PhDThesis{Sch23,
  author        = {Schmitt, Johannes},
  title         = {On $\mathbb Q$-factorial terminalizations of symplectic linear quotient singularities},
  year          = {2023},
  school        = {RPTU Kaiserslautern-Landau}
}

@PhDThesis{Sch95,
  author        = {Schuchert, Peter},
  title         = {Matroid-Polytope und Einbettungen kombinatorischer Mannigfaltigkeiten},
  year          = {1995},
  school        = {TU Darmstadt}
}

@Book{Ser03,
  author        = {Seress, Ákos},
  title         = {Permutation group algorithms},
  mrnumber      = {1970241},
  series        = {Cambridge Tracts in Mathematics},
  volume        = {152},
  publisher     = {Cambridge University Press, Cambridge},
  pages         = {x+264},
  year          = {2003},
  doi           = {10.1017/CBO9780511546549}
}

@Article{Sez02,
  author        = {Sezer, Müfit},
  title         = {Sharpening the generalized {N}oether bound in the invariant theory of finite groups},
  mrnumber      = {1933869},
  journal       = {J. Algebra},
  fjournal      = {Journal of Algebra},
  volume        = {254},
  number        = {2},
  pages         = {252--263},
  year          = {2002},
  doi           = {10.1016/S0021-8693(02)00018-2}
}

@Article{Shi15,
  author        = {Shimada, Ichiro},
  title         = {An algorithm to compute automorphism groups of $K3$ surfaces and an application to singular $K3$
                  surfaces},
  mrnumber      = {3456710},
  journal       = {Int. Math. Res. Not. IMRN},
  fjournal      = {International Mathematics Research Notices. IMRN},
  number        = {22},
  pages         = {11961--12014},
  year          = {2015},
  doi           = {10.1093/imrn/rnv006}
}

@Article{Shi18,
  author        = {Shimada, Ichiro},
  title         = {Connected Components of the Moduli of Elliptic $K3$ Surfaces},
  journal       = {Michigan Mathematical Journal},
  volume        = {67},
  number        = {3},
  publisher     = {University of Michigan, Department of Mathematics},
  pages         = {511 -- 559},
  year          = {2018},
  doi           = {10.1307/mmj/1528941621}
}

@Article{Sta79,
  author        = {Stanley, Richard P.},
  title         = {Invariants of finite groups and their applications to combinatorics},
  journal       = {Bull. Amer. Math. Soc. (N.S.)},
  fjournal      = {American Mathematical Society. Bulletin. New Series},
  volume        = {1},
  number        = {3},
  pages         = {475--511},
  year          = {1979},
  doi           = {10.1090/S0273-0979-1979-14597-X}
}

@Misc{Stacks,
  bibkey        = {Stacks},
  author        = {{The Stacks Project Authors}},
  title         = {Stacks Project},
  howpublished  = {Published electronically},
  url           = {https://stacks.math.columbia.edu/}
}

@InCollection{Ste01,
  author        = {Stembridge, John R.},
  title         = {Computational aspects of root systems, {C}oxeter groups, and {W}eyl characters},
  booktitle     = {Interaction of combinatorics and representation theory},
  series        = {MSJ Memoirs},
  volume        = {11},
  publisher     = {The Mathematical Society of Japan},
  pages         = {1--38},
  year          = {2001},
  doi           = {10.2969/msjmemoirs/01101C010}
}

@InCollection{Ste91,
  author        = {Stevens, Jan},
  title         = {On the versal deformation of cyclic quotient singularities},
  booktitle     = {Singularity theory and its applications, {P}art {I} ({C}oventry, 1988/1989)},
  series        = {Lecture Notes in Math.},
  volume        = {1462},
  publisher     = {Springer, Berlin},
  pages         = {302--319},
  year          = {1991},
  doi           = {10.1007/BFb0086390}
}

@Book{Stu93,
  author        = {Sturmfels, Bernd},
  title         = {Algorithms in invariant theory},
  series        = {Texts and Monographs in Symbolic Computation},
  publisher     = {Springer-Verlag, Vienna},
  pages         = {vi+197},
  year          = {1993},
  doi           = {10.1007/978-3-7091-4368-1}
}

@Book{Sul18,
  author        = {Sullivant, Seth},
  title         = {Algebraic statistics},
  zbl           = {1408.62004},
  series        = {Grad. Stud. Math.},
  volume        = {194},
  publisher     = {Providence, RI: American Mathematical Society (AMS)},
  year          = {2018},
  doi           = {10.1090/gsm/194},
  fseries       = {Graduate Studies in Mathematics},
  language      = {English},
  zbmath        = {6991879}
}

@Article{Sym11,
  author        = {Symonds, Peter},
  title         = {On the {C}astelnuovo-{M}umford regularity of rings of polynomial invariants},
  journal       = {Ann. of Math. (2)},
  fjournal      = {Annals of Mathematics. Second Series},
  volume        = {174},
  number        = {1},
  pages         = {499--517},
  year          = {2011},
  doi           = {10.4007/annals.2011.174.1.14}
}

@Article{TW18,
  author        = {Tarrago, Pierre and Weber, Moritz},
  title         = {The classification of tensor categories of two-colored noncrossing partitions},
  journal       = {Journal of Combinatorial Theory, Series A},
  volume        = {154},
  pages         = {464--506},
  year          = {2018},
  doi           = {10.1016/j.jcta.2017.09.003}
}

@Article{Tay87,
  author        = {Taylor, D. E.},
  title         = {Pairs of Generators for Matrix Groups. I},
  journal       = {The Cayley Bulletin},
  volume        = {3},
  pages         = {76--85},
  year          = {1987},
  eprint        = {2201.09155},
  primaryclass  = {math.GR}
}

@Article{Tra00,
  author        = {Tran, Quoc-Nam},
  title         = {A Fast Algorithm for Gröbner Basis Conversion and its Applications},
  journal       = {Journal of Symbolic Computation},
  volume        = {30},
  number        = {4},
  pages         = {451--467},
  year          = {2000},
  doi           = {10.1006/jsco.1999.0416}
}

@Article{Tra04,
  author        = {Tran, Quoc-Nam},
  title         = {Efficient Groebner walk conversion for implicitization of geometric objects},
  journal       = {Computer Aided Geometric Design},
  volume        = {21},
  number        = {9},
  pages         = {837--857},
  year          = {2004},
  doi           = {10.1016/j.cagd.2004.07.001}
}

@Article{Tur18,
  author        = {Turkalj, I.},
  title         = {Reflective Lorentzian lattices of signature (5, 1)},
  journal       = {Journal of Algebra},
  volume        = {513},
  pages         = {516--544},
  year          = {2018},
  doi           = {10.1016/j.algebra.2018.06.013}
}

@Misc{VE22,
  author        = {Vaughan-Lee, Michael and Eick, Bettina},
  title         = {SglPPow, Database of groups of prime-power order for some prime-powers, Version 2.3},
  note          = {GAP package},
  year          = {2022},
  month         = {11},
  url           = {https://gap-packages.github.io/sglppow/}
}

@InCollection{Vin75,
  author        = {Vinberg, E. B.},
  title         = {Some arithmetical discrete groups in Lobacevsky spaces},
  booktitle     = {Discrete subgroups of Lie groups and applications to moduli (Internat. Colloq., Bombay, 1973)},
  series        = {Tata Inst. Fundam. Res. Stud. Math.},
  volume        = {No. 7},
  publisher     = {Published for the Tata Institute of Fundamental Research, Bombay by Oxford University Press, Bombay},
  pages         = {323--348},
  year          = {1975}
}

@MastersThesis{Vol23,
  author        = {Volz, Sebastian},
  title         = {Design and implementation of efficient algorithms for operations on partitions of sets},
  year          = {2023},
  school        = {Universität des Saarlandes},
  type          = {Bachelor's Thesis}
}

@Book{Was08,
  author        = {Washington, Lawrence C.},
  title         = {Elliptic curves},
  series        = {Discrete Mathematics and its Applications (Boca Raton)},
  note          = {Number theory and cryptography},
  publisher     = {Chapman \& Hall/CRC, Boca Raton, FL},
  edition       = {Second},
  pages         = {xviii+513},
  year          = {2008},
  doi           = {10.1201/9781420071474}
}

@Article{Wei10,
  author        = {Weigand, Timo},
  title         = {Lectures on F-theory compactifications and model building},
  editor        = {Walcher, J.},
  journal       = {Class. Quant. Grav.},
  volume        = {27},
  pages         = {214004},
  year          = {2010},
  doi           = {10.1088/0264-9381/27/21/214004},
  eprint        = {1009.3497},
  primaryclass  = {hep-th}
}

@Article{Wei18,
  author        = {Weigand, Timo},
  title         = {TASI Lectures on F-theory},
  journal       = {PoS},
  volume        = {TASI2017},
  pages         = {016},
  year          = {2018},
  eprint        = {1806.01854},
  primaryclass  = {hep-th},
  reportnumber  = {CERN-TH-2018-126}
}

@Article{Wil13,
  author        = {Wilson, James B.},
  title         = {Optimal algorithms of Gram-Schmidt type},
  journal       = {Linear Algebra Appl.},
  fjournal      = {Linear Algebra and its Applications},
  volume        = {438},
  number        = {12},
  pages         = {4573--4583},
  year          = {2013},
  doi           = {10.1016/j.laa.2013.02.026}
}

@Article{Wit88,
  author        = {Witten, Edward},
  title         = {Topological Sigma Models},
  journal       = {Commun. Math. Phys.},
  volume        = {118},
  pages         = {411},
  year          = {1988},
  doi           = {10.1007/BF01466725},
  reportnumber  = {IASSNS-HEP-88/7}
}

@Article{Wit97,
  author        = {Witten, Edward},
  title         = {On flux quantization in M theory and the effective action},
  journal       = {J. Geom. Phys.},
  volume        = {22},
  pages         = {1--13},
  year          = {1997},
  doi           = {10.1016/S0393-0440(96)00042-3},
  eprint        = {hep-th/9609122},
  archiveprefix = {arXiv},
  reportnumber  = {IASSNS-HEP-96-96}
}

@Article{Yam18,
  author        = {Yamagishi, Ryo},
  title         = {On smoothness of minimal models of quotient singularities by finite subgroups of
                  $\mathrm{SL}_n(\mathbb C)$},
  journal       = {Glasg. Math. J.},
  fjournal      = {Glasgow Mathematical Journal},
  volume        = {60},
  number        = {3},
  pages         = {603--634},
  year          = {2018}
}

@Article{ZS98,
  author        = {Zoghbi, A. and Stojmenovic, I.},
  title         = {Fast algorithms for generating integer partitions},
  journal       = {Int. J. Comput. Math.},
  volume        = {70},
  number        = {2},
  pages         = {319--332},
  year          = {1998},
  doi           = {10.1080/00207169808804755}
}

@Book{Zie95,
  author        = {Ziegler, Günter M.},
  title         = {Lectures on polytopes},
  series        = {Graduate Texts in Mathematics},
  volume        = {152},
  publisher     = {Springer-Verlag, New York},
  pages         = {x+370},
  year          = {1995},
  doi           = {10.1007/978-1-4613-8431-1}
}<|MERGE_RESOLUTION|>--- conflicted
+++ resolved
@@ -657,14 +657,8 @@
   doi           = {10.1007/s00029-021-00679-6}
 }
 
-<<<<<<< HEAD
-@Article{D-VJL24,
-  author        = {Della Vecchia, Antony and Joswig, Michael and Lenzen, Fabian},
-  title         = {Partial Algebraic Shifting},
-  year          = {2024},
-  eprint        = {2410.24044},
-  archiveprefix = {arXiv}
-=======
+
+
 @Book{Cut04,
   author        = {Cutkosky, Steven Dale},
   title         = {Resolution of singularities},
@@ -675,7 +669,14 @@
   pages         = {viii+186},
   year          = {2004},
   doi           = {10.1090/gsm/063}
->>>>>>> aa41156e
+}
+
+@Article{D-VJL24,
+  author        = {Della Vecchia, Antony and Joswig, Michael and Lenzen, Fabian},
+  title         = {Partial Algebraic Shifting},
+  year          = {2024},
+  eprint        = {2410.24044},
+  archiveprefix = {arXiv}
 }
 
 @InCollection{DE02,
