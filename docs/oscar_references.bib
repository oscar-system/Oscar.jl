
@Article{ABGJ18,
  author        = {Allamigeon, Xavier and Benchimol, Pascal and Gaubert, Stéphane and Joswig, Michael},
  title         = {Log-barrier interior point methods are not strongly polynomial},
  journal       = {SIAM Journal on Applied Algebra and Geometry},
  volume        = {2},
  number        = {1},
  publisher     = {SIAM},
  pages         = {140--178},
  year          = {2018},
  doi           = {10.1137/17M1142132}
}

@Article{ABS97,
  author        = {Avis, David and Bremner, David and Seidel, Raimund},
  title         = {How good are convex hull algorithms?},
  mrnumber      = {1447243},
  journal       = {Comput. Geom.},
  fjournal      = {Computational Geometry. Theory and Applications},
  volume        = {7},
  number        = {5-6},
  note          = {11th ACM Symposium on Computational Geometry (Vancouver, BC, 1995)},
  pages         = {265--301},
  year          = {1997},
  doi           = {10.1016/S0925-7721(96)00023-5}
}

@Article{AG10,
  author        = {Arzhantsev, Ivan V. and Gaĭfullin, Sergey A.},
  title         = {Cox rings, semigroups, and automorphisms of affine varieties},
  journal       = {Mat. Sb.},
  fjournal      = {Matematicheskiĭ Sbornik},
  volume        = {201},
  number        = {1},
  pages         = {3--24},
  year          = {2010},
  doi           = {10.1070/SM2010v201n01ABEH004063}
}

@InProceedings{AGK96,
  author        = {Amrhein, Beatrice and Gloor, Oliver and Küchlin, Wolfgang},
  title         = {Walking faster},
  booktitle     = {Design and Implementation of Symbolic Computation Systems},
  series        = {DISCO 1996},
  address       = {Heidelberg, Germany},
  publisher     = {Springer Berlin, Heidelberg},
  pages         = {150--161},
  year          = {1996},
  doi           = {10.1007/3-540-61697-7_14},
  location      = {Karlsruhe, Germany}
}

@Article{AGK97,
  author        = {Amrhein, Beatrice and Gloor, Oliver and Küchlin, Wolfgang},
  title         = {On the walk},
  journal       = {Theoretical Computer Science},
  volume        = {187},
  number        = {1},
  pages         = {179--202},
  year          = {1997},
  doi           = {10.1016/s0304-3975(97)00064-9}
}

@Article{AHK18,
  author        = {Adiprasito, Karim and Huh, June and Katz, Eric},
  title         = {Hodge theory for combinatorial geometries},
  mrnumber      = {3862944},
  journal       = {Ann. of Math. (2)},
  fjournal      = {Annals of Mathematics. Second Series},
  volume        = {188},
  number        = {2},
  pages         = {381--452},
  year          = {2018},
  doi           = {10.4007/annals.2018.188.2.1}
}

@Book{AL94,
  author        = {Adams, William W. and Loustaunau, Philippe},
  title         = {An Introduction to Gröbner Bases},
  series        = {Graduate studies in mathematics},
  publisher     = {American Mathematical Society},
  year          = {1994},
  doi           = {10.1090/gsm/003}
}

@Misc{ATLAS,
  bibkey        = {ATLAS},
  author        = {Wilson, R. A. and Walsh, P. and Tripp, J. and Suleiman, I. and Parker, R. A. and Norton, S. P. and
                  Nickerson, S. and Linton, S. and Bray, J. and Abbott, R.},
  title         = {ATLAS of Finite Group Representations},
  howpublished  = {Published electronically},
  url           = {http://atlas.math.rwth-aachen.de/Atlas/v3}
}

@Article{AZ99,
  author        = {Amenta, Nina and Ziegler, Gunter M},
  title         = {Deformed products and maximal shadows of polytopes},
  journal       = {Contemporary Mathematics},
  volume        = {223},
  publisher     = {Providence, RI: American Mathematical Society},
  pages         = {57--90},
  year          = {1999},
  url           = {https://citeseerx.ist.psu.edu/document?repid=rep1&type=pdf&doi=6eaea4b5c868c84295a0977ed9fce92d7c960a39}
}

@Article{BBS02,
  author        = {Bayer, M. and Bruening, A. and Stewart, J.},
  title         = {A Combinatorial Study of Multiplexes and Ordinary Polytopes},
  journal       = {Discrete \& Computational Geometry},
  volume        = {27},
  pages         = {49--63},
  year          = {2002},
  doi           = {10.1007/s00454-001-0051-x}
}

@Article{BCL21,
  author        = {Bies, Martin and Cvetič, Mirjam and Liu, Muyang},
  title         = {Statistics of limit root bundles relevant for exact matter spectra of F-theory MSSMs},
  journal       = {Phys. Rev. D},
  volume        = {104},
  publisher     = {American Physical Society},
  pages         = {L061903},
  year          = {2021},
  month         = sep,
  doi           = {10.1103/PhysRevD.104.L061903},
  issue         = {6},
  numpages      = {8}
}

@Article{BCP97,
  author        = {Bosma, Wieb and Cannon, John and Playoust, Catherine},
  title         = {The Magma algebra system. I. The user language},
  mrnumber      = {1484478},
  journal       = {J. Symbolic Comput.},
  fjournal      = {Journal of Symbolic Computation},
  volume        = {24},
  number        = {3-4},
  note          = {Computational algebra and number theory (London, 1993)},
  pages         = {235--265},
  year          = {1997},
  doi           = {10.1006/jsco.1996.0125}
}

@Article{BDEPS04,
  author        = {Berry, Neil and Dubickas, Artūras and Elkies, Noam D. and Poonen, Bjorn and Smyth, Chris},
  title         = {The conjugate dimension of algebraic numbers},
  journal       = {Q. J. Math.},
  fjournal      = {The Quarterly Journal of Mathematics},
  volume        = {55},
  number        = {3},
  pages         = {237--252},
  year          = {2004},
  doi           = {10.1093/qjmath/55.3.237}
}

@InCollection{BDLP17,
  author        = {Böhm, Janko and Decker, Wolfram and Laplagne, Santiago and Pfister, Gerhard},
  title         = {Local to global algorithms for the Gorenstein adjoint ideal of a curve},
  booktitle     = {Algorithmic and experimental methods in algebra, geometry, and number theory},
  publisher     = {Springer, Cham},
  pages         = {51--96},
  year          = {2017},
  doi           = {10.1007/978-3-319-70566-8_3}
}

@InProceedings{BDLP19,
  author        = {Böhm, Janko and Decker, Wolfram and Laplagne, Santiago and Pfister, Gerhard},
  title         = {Computing integral bases via localization and Hensel lifting},
  booktitle     = {MEGA 2019 - International Conference on Effective Methods in Algebraic Geometry},
  address       = {Madrid, Spain},
  year          = {2019},
  doi           = {10.1016/j.jsc.2020.07.007},
  archiveprefix = {HAL},
  eprint        = {hal-02912148}
}

@Article{BDLPSS13,
  author        = {Böhm, Janko and Decker, Wolfram and Laplagne, Santiago and Pfister, Gerhard and Steenpaß, Andreas
                  and Steidel, Stefan},
  title         = {Parallel algorithms for normalization},
  journal       = {Journal of Symbolic Computation},
  volume        = {51},
  note          = {Effective Methods in Algebraic Geometry},
  pages         = {99--114},
  year          = {2013},
  doi           = {10.1016/j.jsc.2012.07.002}
}

@Article{BE23,
  author        = {Brandhorst, Simon and Elkies, Noam D.},
  title         = {Equations for a K3 Lehmer map},
  mrnumber      = {4652575},
  journal       = {J. Algebraic Geom.},
  fjournal      = {Journal of Algebraic Geometry},
  volume        = {32},
  number        = {4},
  pages         = {641--675},
  year          = {2023},
  doi           = {10.1090/jag/810}
}

@Misc{BEO23,
  author        = {Besche, Hans Ulrich and Eick, Bettina and O'Brien, Eamonn},
  title         = {SmallGrp, The GAP Small Groups Library, Version 1.5.3},
  note          = {GAP package},
  year          = {2023},
  month         = may,
  url           = {https://gap-packages.github.io/smallgrp/}
}

@InProceedings{BES-E-D21,
  author        = {Berthomieu, Jérémy and Eder, Christian and Safey El Din, Mohab},
  title         = {Msolve: A Library for Solving Polynomial Systems},
  booktitle     = {Proceedings of the 2021 on International Symposium on Symbolic and Algebraic Computation},
  series        = {ISSAC '21},
  address       = {New York, NY, USA},
  publisher     = {Association for Computing Machinery},
  pages         = {51--58},
  year          = {2021},
  doi           = {10.1145/3452143.3465545},
  location      = {Virtual Event, Russian Federation}
}

@Article{BES23,
  author        = {Backman, Spencer and Eur, Christopher and Simpson, Connor},
  title         = {Simplicial generation of Chow rings of matroids},
  journal       = {JEMS},
  fjournal      = {Journal of the European Mathematical Society},
  volume        = {26},
  number        = {11},
  pages         = {4491--4535},
  year          = {2023},
  month         = jun,
  doi           = {10.4171/jems/1350}
}

@Misc{BG24,
  author        = {Simon Brandhorst and Víctor González-Alonso},
  title         = {527 elliptic fibrations on Enriques surfaces},
  year          = {2024},
  eprint        = {2408.00306},
  archiveprefix = {arXiv},
  primaryclass  = {math.AG}
}

@Book{BGV03,
  author        = {Bueso, José Luis and Gómez-Torrecillas, José and Verschoren, Alain},
  title         = {Algorithmic methods in non-commutative algebra. {Applications} to quantum groups.},
  zbl           = {1063.16054},
  series        = {Math. Model.: Theory Appl.},
  volume        = {17},
  publisher     = {Dordrecht: Kluwer Academic Publishers},
  year          = {2003},
  fseries       = {Mathematical Modelling: Theory and Applications},
  language      = {English},
  zbmath        = {1988897}
}

@Book{BH09,
  author        = {Bruns, Winfried and Herzog, Jürgen},
  title         = {Cohen-{M}acaulay rings},
  series        = {Cambridge Studies in Advanced Mathematics},
  volume        = {39},
  note          = {2nd edition},
  publisher     = {Cambridge University Press, Cambridge},
  year          = {2009}
}

@Article{BH23,
  author        = {Brandhorst, Simon and Hofmann, Tommy},
  title         = {Finite subgroups of automorphisms of K3 surfaces},
  journal       = {Forum of Mathematics, Sigma},
  volume        = {11},
  publisher     = {Cambridge University Press, Cambridge},
  pages         = {e54 1--57},
  year          = {2023},
  doi           = {10.1017/fms.2023.50}
}

@Article{BHMPW22,
  author        = {Braden, Tom and Huh, June and Matherne, Jacob P. and Proudfoot, Nicholas and Wang, Botong},
  title         = {A semi-small decomposition of the Chow ring of a matroid},
  journal       = {Advances in Mathematics},
  volume        = {409},
  pages         = {108646},
  year          = {2022},
  month         = nov,
  doi           = {10.1016/j.aim.2022.108646}
}

@Book{BHPV-D-V04,
  author        = {Barth, Wolf P. and Hulek, Klaus and Peters, Chris A. M. and Van de Ven, Antonius},
  title         = {Compact complex surfaces},
  zbl           = {1036.14016},
  series        = {Ergeb. Math. Grenzgeb., 3. Folge},
  volume        = {4},
  publisher     = {Berlin: Springer},
  edition       = {2nd enlarged ed.},
  year          = {2004},
  doi           = {10.1007/978-3-642-57739-0},
  fseries       = {Ergebnisse der Mathematik und ihrer Grenzgebiete. 3. Folge},
  language      = {English},
  zbmath        = {2008523}
}

@Article{BJRR10,
  author        = {Blumenhagen, Ralph and Jurke, Benjamin and Rahn, Thorsten and Roschy, Helmut},
  title         = {Cohomology of line bundles: A computational algorithm},
  journal       = {Journal of Mathematical Physics},
  volume        = {51},
  number        = {10},
  publisher     = {AIP Publishing},
  pages         = {103525},
  year          = {2010},
  month         = oct,
  doi           = {10.1063/1.3501132}
}

@Misc{BJRR10*1,
  author        = {Blumenhagen, Ralph and Jurke, Benjamin and Rahn, Thorsten and Roschy, Helmut},
  title         = {cohomCalg package},
  note          = {High-performance line bundle cohomology computation based on BJRR10},
  howpublished  = {Published electronically on GitHub},
  year          = {2010},
  url           = {https://github.com/BenjaminJurke/cohomCalg}
}

@Article{BJRR12,
  author        = {Blumenhagen, Ralph and Jurke, Benjamin and Rahn, Thorsten and Roschy, Helmut},
  title         = {Cohomology of line bundles: Applications},
  journal       = {Journal of Mathematical Physics},
  volume        = {53},
  number        = {1},
  publisher     = {AIP Publishing},
  pages         = {012302},
  year          = {2012},
  month         = jan,
  doi           = {10.1063/1.3677646}
}

@Article{BJSST07,
  author        = {Bogart, T. and Jensen, A. N. and Speyer, D. and Sturmfels, B. and Thomas, R. R.},
  title         = {Computing tropical varieties},
  zbl           = {1121.14051},
  journal       = {J. Symb. Comput.},
  fjournal      = {Journal of Symbolic Computation},
  volume        = {42},
  number        = {1-2},
  pages         = {54--73},
  year          = {2007},
  doi           = {10.1016/j.jsc.2006.02.004},
  language      = {English},
  zbmath        = {5203512}
}

@Article{BKR20,
  author        = {Böhm, Janko and Keicher, Simon and Ren, Yue},
  title         = {Computing {GIT}-fans with symmetry and the {M}ori chamber decomposition of $\overline M_{0,6}$},
  journal       = {Math. Comp.},
  fjournal      = {Mathematics of Computation},
  volume        = {89},
  number        = {326},
  pages         = {3003--3021},
  year          = {2020},
  doi           = {10.1090/mcom/3546}
}

@Article{BL81,
  author        = {Billera, Louis J. and Lee, Carl W.},
  title         = {A proof of the sufficiency of {M}c{M}ullen's conditions for $f$-vectors of simplicial convex
                  polytopes},
  journal       = {J. Combin. Theory Ser. A},
  volume        = {31},
  number        = {3},
  pages         = {237--255},
  year          = {1981},
  doi           = {10.1016/0097-3165(81)90058-3}
}

@Article{BN07,
  author        = {Baker, Matthew and Norine, Serguei},
  title         = {Riemann-{R}och and {A}bel-{J}acobi theory on a finite graph},
  mrnumber      = {2355607},
  journal       = {Adv. Math.},
  fjournal      = {Advances in Mathematics},
  volume        = {215},
  number        = {2},
  pages         = {766--788},
  year          = {2007},
  doi           = {10.1016/j.aim.2007.04.012}
}

@Article{BRS23,
  author        = {Brandhorst, Simon and Rams, Sławomir and Shimada, Ichiro},
  title         = {On characteristic polynomials of automorphisms of Enriques surfaces},
  mrnumber      = {4653182},
  journal       = {Publ. Res. Inst. Math. Sci.},
  fjournal      = {Publications of the Research Institute for Mathematical Sciences},
  volume        = {59},
  number        = {3},
  pages         = {633--656},
  year          = {2023},
  doi           = {10.4171/prims/59-3-7}
}

@Article{BS09,
  author        = {Banica, Teodor and Speicher, Roland},
  title         = {Liberation of orthogonal Lie groups},
  journal       = {Advances in Mathematics},
  volume        = {222},
  number        = {4},
  pages         = {1461--1501},
  year          = {2009},
  doi           = {10.1016/j.aim.2009.06.009}
}

<<<<<<< HEAD
@Article{Bea00,
  author        = {Beauville, Arnaud},
  title         = {Symplectic singularities},
  mrnumber      = {1738060},
  journal       = {Invent. Math.},
  fjournal      = {Inventiones Mathematicae},
  volume        = {139},
  number        = {3},
  pages         = {541--549},
  year          = {2000},
  doi           = {10.1007/s002229900043},
  groups        = {Symplectic singularities}
=======
@Article{BS22,
  author        = {Brandhorst, Simon and Shimada, Ichiro},
  title         = {Automorphism groups of certain Enriques surfaces},
  mrnumber      = {4498439},
  journal       = {Found. Comput. Math.},
  fjournal      = {Foundations of Computational Mathematics. The Journal of the Society for the Foundations of
                  Computational Mathematics},
  volume        = {22},
  number        = {5},
  pages         = {1463--1512},
  year          = {2022},
  doi           = {10.1007/s10208-021-09530-y}
}

@Article{BS22*1,
  author        = {Brandhorst, Simon and Shimada, Ichiro},
  title         = {Borcherds' method for Enriques surfaces},
  mrnumber      = {4389670},
  journal       = {Michigan Math. J.},
  fjournal      = {Michigan Mathematical Journal},
  volume        = {71},
  number        = {1},
  pages         = {3--18},
  year          = {2022},
  doi           = {10.1307/mmj/20195769}
}

@Misc{BZ23,
  author        = {Brandhorst, Simon and Zach, Matthias},
  title         = {Elliptic fibrations on Vinberg's most algebraic K3 surface},
  year          = {2023},
  eprint        = {2311.11766},
  archiveprefix = {arXiv},
  primaryclass  = {math.AG}
>>>>>>> a346621d
}

@Book{Ben93,
  author        = {Benson, David J.},
  title         = {Polynomial invariants of finite groups},
  series        = {London Mathematical Society Lecture Note Series},
  volume        = {190},
  address       = {Cambridge},
  publisher     = {Cambridge University Press},
  year          = {1993},
  doi           = {10.1017/CBO9780511565809}
}

@MastersThesis{Bhm99,
  author        = {Böhm, Janko},
  title         = {Parametrisierung rationaler Kurven},
  year          = {1999},
  school        = {Universität Bayreuth},
  type          = {Diploma Thesis}
}

@PhDThesis{Bie18,
  author        = {Bies, Martin},
  title         = {Cohomologies of coherent sheaves and massless spectra in {F}-theory},
  year          = {2018},
  month         = feb,
  doi           = {10.11588/heidok.00024045},
  school        = {Heidelberg U.}
}

@Article{Bie24,
  author        = {Bies, Martin},
  title         = {Root bundles: Applications to F-theory Standard Models},
  journal       = {Proc. Symp. Pure Math.},
  volume        = {107},
  pages         = {17--44},
  year          = {2024},
  doi           = {10.1090/pspum/107},
  eprint        = {2303.08144},
  archiveprefix = {arXiv},
  primaryclass  = {hep-th}
}

@Article{Bis96,
  author        = {Bisztriczky, T.},
  title         = {On a class of generalized simplices},
  journal       = {Mathematika},
  volume        = {43},
  number        = {2},
  publisher     = {London Mathematical Society},
  pages         = {274--285},
  year          = {1996},
  doi           = {10.1112/S0025579300011773}
}

@Book{Bou02,
  author        = {Bourbaki, Nicolas},
  title         = {Lie Groups and Lie Algebras: Chapters 4--6},
  series        = {Elements of Mathematics},
  note          = {Original French edition published with the title: Éléments de Matematique, Groupes et Algèbres de
                  Lie 4, 5, e 6, 1968. Translated by Pressley},
  publisher     = {Springer},
  year          = {2002}
}

@Book{Bur11,
  author        = {Burnside, W.},
  title         = {Theory of groups of finite order},
  mrnumber      = {69818},
  note          = {2d ed},
  publisher     = {Dover Publications, Inc., New York},
  pages         = {xxiv+512},
  year          = {1911},
  doi           = {10.1017/CBO9781139237253}
}

@Book{C-MLS20,
  author        = {Cisneros Molina, Jose Luis and Le, Dung Trang and Seade, Jose},
  title         = {Handbook of Geometry and Topology of Singularities {I}},
  publisher     = {Springer-Verlag, Cham},
  pages         = {xviii+601},
  year          = {2020},
  doi           = {10.1007/978-3-030-53061-7}
}

@Book{C-MLS21,
  author        = {Cisneros Molina, Jose Luis and Le, Dung Trang and Seade, Jose},
  title         = {Handbook of Geometry and Topology of Singularities II},
  publisher     = {Springer-Verlag, Cham},
  pages         = {xii+578},
  year          = {2021},
  doi           = {10.1007/978-3-030-78024-1}
}

@Book{CCNPW85,
  author        = {Conway, J. H. and Curtis, R. T. and Norton, S. P. and Parker, R. A. and Wilson, R. A.},
  title         = {Atlas of finite groups},
  mrnumber      = {827219 (88g:20025)},
  note          = {Maximal subgroups and ordinary characters for simple groups, With computational assistance from J. G.
                  Thackray},
  address       = {Eynsham},
  publisher     = {Oxford University Press},
  pages         = {xxxiv+252},
  year          = {1985}
}

@Article{CHLLT19,
  author        = {Cvetič, Mirjam and Halverson, James and Lin, Ling and Liu, Muyang and Tian, Jiahua},
  title         = {Quadrillion $F$-Theory Compactifications with the Exact Chiral Spectrum of the Standard Model},
  journal       = {Phys. Rev. Lett.},
  volume        = {123},
  number        = {10},
  pages         = {101601},
  year          = {2019},
  doi           = {10.1103/PhysRevLett.123.101601},
  eprint        = {1903.00009},
  archiveprefix = {arXiv},
  primaryclass  = {hep-th},
  reportnumber  = {UPR-1297-T}
}

@Article{CHM98,
  author        = {Conway, John H. and Hulpke, Alexander and McKay, John},
  title         = {On transitive permutation groups},
  mrnumber      = {1635715},
  journal       = {LMS J. Comput. Math.},
  fjournal      = {LMS Journal of Computation and Mathematics},
  volume        = {1},
  pages         = {1--8},
  year          = {1998},
  doi           = {10.1112/S1461157000000115}
}

@Article{CKM97,
  author        = {Collart, S. and Kalkbrener, M. and Mall, D.},
  title         = {Converting Bases with the Gröbner Walk},
  journal       = {Journal of Symbolic Computation},
  volume        = {24},
  number        = {3},
  pages         = {465--469},
  year          = {1997},
  doi           = {10.1006/jsco.1996.0145}
}

@Book{CLO05,
  author        = {Cox, David A. and Little, John and O'Shea, Donal},
  title         = {Using Algebraic Geometry},
  series        = {Graduate Texts in Mathematics},
  volume        = {185},
  publisher     = {Springer-Verlag},
  year          = {2005},
  doi           = {10.1007/b138611}
}

@Book{CLS11,
  author        = {Cox, David A. and Little, John B. and Schenck, Henry K.},
  title         = {Toric varieties},
  mrnumber      = {2810322},
  series        = {Graduate Studies in Mathematics},
  volume        = {124},
  publisher     = {Providence, RI: American Mathematical Society (AMS)},
  pages         = {xxiv+841},
  year          = {2011},
  doi           = {10.1090/gsm/124}
}

@Article{CMS07,
  author        = {Collins, Benoît and Mingo, James A. and Śniady, Piotr and Speicher, Roland},
  title         = {Second order freeness and fluctuations of random matrices. III: Higher order freeness and free
                  cumulants},
  journal       = {Documenta Mathematica},
  volume        = {12},
  pages         = {1--70},
  year          = {2007},
  doi           = {10.4171/dm/220}
}

@Article{CMT04,
  author        = {Cohen, Arjeh M. and Murray, Scott H. and Taylor, D. E.},
  title         = {Computing in groups of Lie type},
  mrnumber      = {2047097},
  journal       = {Math. Comp.},
  fjournal      = {Mathematics of Computation},
  volume        = {73},
  number        = {247},
  pages         = {1477--1498},
  year          = {2004},
  doi           = {10.1090/S0025-5718-03-01582-5}
}

@Article{CS12,
  author        = {Collinucci, Andres and Savelli, Raffaele},
  title         = {{On Flux Quantization in F-Theory}},
  journal       = {JHEP},
  volume        = {02},
  pages         = {015},
  year          = {2012},
  doi           = {10.1007/JHEP02(2012)015},
  eprint        = {1011.6388},
  archiveprefix = {arXiv},
  primaryclass  = {hep-th},
  reportnumber  = {MAD-TH-10-09, LMU-ASC-100-10}
}

@Book{CS99,
  author        = {Conway, J. H. and Sloane, N. J. A.},
  title         = {Sphere packings, lattices and groups},
  mrnumber      = {1662447},
  series        = {Grundlehren der mathematischen Wissenschaften [Fundamental Principles of Mathematical Sciences]},
  volume        = {290},
  note          = {With additional contributions by E. Bannai, R. E. Borcherds, J. Leech, S. P. Norton, A. M. Odlyzko,
                  R. A. Parker, L. Queen and B. B. Venkov},
  publisher     = {Springer-Verlag, New York},
  edition       = {Third},
  pages         = {lxxiv+703},
  year          = {1999},
  doi           = {10.1007/978-1-4757-6568-7}
}

@Article{CSZ15,
  author        = {Ceballos, Cesar and Santos, Francisco and Ziegler, Günter M.},
  title         = {Many non-equivalent realizations of the associahedron},
  journal       = {Combinatorica},
  volume        = {35},
  number        = {5},
  publisher     = {Springer},
  pages         = {513--551},
  year          = {2015},
  doi           = {10.1007/s00493-014-2959-9}
}

@Misc{CW16,
  author        = {Cébron, Guillaume and Weber, Moritz},
  title         = {Quantum groups based on spatial partitions},
  year          = {2016},
  eprint        = {1609.02321},
  archiveprefix = {arXiv},
  primaryclass  = {math.QA}
}

@Book{Cam99,
  author        = {Cameron, Peter J.},
  title         = {Permutation groups},
  series        = {London Mathematical Society Student Texts},
  volume        = {45},
  publisher     = {Cambridge University Press, Cambridge},
  pages         = {x+220},
  year          = {1999},
  doi           = {10.1017/CBO9780511623677}
}

@InCollection{Chr91,
  author        = {Christophersen, Jan Arthur},
  title         = {On the components and discriminant of the versal base space of cyclic quotient singularities},
  booktitle     = {Singularity theory and its applications, Part {I} ({C}oventry, 1988/1989)},
  series        = {Lecture Notes in Math.},
  volume        = {1462},
  publisher     = {Springer, Berlin},
  pages         = {81--92},
  year          = {1991},
  doi           = {10.1007/BFb0086376}
}

@Book{Coh00,
  author        = {Cohen, Henri},
  title         = {Advanced topics in computational number theory},
  series        = {Graduate Texts in Mathematics},
  volume        = {193},
  publisher     = {Springer-Verlag, New York},
  pages         = {xvi+578},
  year          = {2000},
  doi           = {10.1007/978-1-4419-8489-0}
}

@Article{Coh80,
  author        = {Cohen, Arjeh M.},
  title         = {Finite quaternionic reflection groups},
  mrnumber      = {579063},
  journal       = {J. Algebra},
  fjournal      = {Journal of Algebra},
  volume        = {64},
  number        = {2},
  pages         = {293--324},
  year          = {1980},
  doi           = {10.1016/0021-8693(80)90148-9}
}

@Book{Coh93,
  author        = {Cohen, Henri},
  title         = {A course in computational algebraic number theory},
  series        = {Graduate Texts in Mathematics},
  volume        = {138},
  publisher     = {Springer-Verlag, Berlin},
  pages         = {xii+534},
  year          = {1993},
  doi           = {10.1007/978-3-662-02945-9}
}

@Article{Cor21,
  author        = {Corey, D.},
  title         = {Initial degenerations of {G}rassmannians},
  journal       = {Sel. Math. New Ser.},
  fjournal      = {Selecta Mathematica New Series},
  volume        = {27},
  number        = {57},
  year          = {2021},
  doi           = {10.1007/s00029-021-00679-6}
}

@Book{Cut04,
  author        = {Cutkosky, Steven Dale},
  title         = {Resolution of singularities},
  mrnumber      = {2058431},
  series        = {Graduate Studies in Mathematics},
  volume        = {63},
  publisher     = {American Mathematical Society, Providence, RI},
  pages         = {viii+186},
  year          = {2004},
  doi           = {10.1090/gsm/063}
}

@Misc{D-VJL24,
  author        = {Della Vecchia, Antony and Joswig, Michael and Lenzen, Fabian},
  title         = {Partial Algebraic Shifting},
  year          = {2024},
  eprint        = {2410.24044},
  archiveprefix = {arXiv},
  primaryclass  = {math.CO}
}

@InCollection{DE02,
  author        = {Decker, Wolfram and Eisenbud, David},
  title         = {Sheaf algorithms using the exterior algebra},
  booktitle     = {Computations in algebraic geometry with Macaulay 2},
  zbl           = {0994.14010},
  publisher     = {Berlin: Springer},
  pages         = {215--249},
  year          = {2002},
  doi           = {10.1007/978-3-662-04851-1_9},
  language      = {English},
  zbmath        = {1693054}
}

@Article{DES93,
  author        = {Decker, Wolfram and Ein, Lawrence and Schreyer, Frank-Olaf},
  title         = {Construction of surfaces in ${\mathbb P}^4$},
  zbl           = {0795.14019},
  journal       = {J. Algebr. Geom.},
  fjournal      = {Journal of Algebraic Geometry},
  volume        = {2},
  number        = {2},
  pages         = {185--237},
  year          = {1993},
  language      = {English},
  zbmath        = {404355}
}

@Misc{DF20,
  bibkey        = {DF20},
  author        = {De Franceschi, G.},
  title         = {Centralizers and conjugacy classes in finite classical groups},
  year          = {2020},
  eprint        = {2008.12651},
  archiveprefix = {arXiv},
  primaryclass  = {math.GR}
}

@Article{DFO13,
  author        = {Detinko, A. S. and Flannery, D. L. and O'Brien, E. A.},
  title         = {Recognizing finite matrix groups over infinite fields},
  journal       = {J. Symbolic Comput.},
  fjournal      = {Journal of Symbolic Computation},
  volume        = {50},
  pages         = {100--109},
  year          = {2013},
  doi           = {10.1016/j.jsc.2012.04.002}
}

@InCollection{DGP99,
  author        = {Decker, Wolfram and Greuel, Gert-Martin and Pfister, Gerhard},
  title         = {Primary decomposition: algorithms and comparisons},
  booktitle     = {Algorithmic algebra and number theory. Selected papers from a conference, Heidelberg, Germany,
                  October 1997},
  publisher     = {Springer, Berlin},
  pages         = {187--220},
  year          = {1999},
  doi           = {10.1007/978-3-642-59932-3}
}

@Article{DH00,
  author        = {Domokos, Mátyás and Hegedűs, Pál},
  title         = {Noether's bound for polynomial invariants of finite groups},
  mrnumber      = {1739493},
  journal       = {Arch. Math. (Basel)},
  fjournal      = {Archiv der Mathematik},
  volume        = {74},
  number        = {3},
  pages         = {161--167},
  year          = {2000},
  doi           = {10.1007/s000130050426}
}

@Article{DHS98,
  author        = {Decker, Wolfram and Heydtmann, Agnes Eileen and Schreyer, Frank-Olaf},
  title         = {Generating a {N}oetherian normalization of the invariant ring of a finite group},
  journal       = {J. Symbolic Comput.},
  fjournal      = {Journal of Symbolic Computation},
  volume        = {25},
  number        = {6},
  pages         = {727--731},
  year          = {1998},
  doi           = {10.1006/jsco.1997.0196}
}

@InCollection{DJ98,
  author        = {Decker, Wolfram and de Jong, Theo},
  title         = {Gröbner bases and invariant theory},
  booktitle     = {Gröbner bases and applications. Based on a course for young researchers, January 1998, and the
                  conference "33 years of Gröbner bases", Linz, Austria, February 2--4, 1998},
  mrnumber      = {1699814},
  series        = {London Math. Soc. Lecture Note Ser.},
  volume        = {251},
  publisher     = {Cambridge Univ. Press, Cambridge},
  pages         = {61--89},
  year          = {1998},
  doi           = {10.1017/CBO9780511565847.005}
}

@Book{DK15,
  author        = {Derksen, Harm and Kemper, Gregor},
  title         = {Computational invariant theory. With two appendices by Vladimir L. Popov, and an addendum by Norbert
                  A'Campo and Popov, 2nd enlarged edition, Invariant Theory and Algebraic Transformation Groups, VIII},
  series        = {Encyclopaedia of Mathematical Sciences},
  volume        = {130},
  publisher     = {Springer, Heidelberg},
  edition       = {enlarged},
  pages         = {xxii+366},
  year          = {2015},
  doi           = {10.1007/978-3-662-48422-7}
}

@Article{DK17,
  author        = {Donten-Bury, Maria and Keicher, Simon},
  title         = {Computing resolutions of quotient singularities},
  journal       = {J. Algebra},
  fjournal      = {Journal of Algebra},
  volume        = {472},
  pages         = {546--572},
  year          = {2017},
  doi           = {10.1016/j.jalgebra.2016.10.042}
}

@Book{DL06,
  author        = {Decker, Wolfram and Lossen, Christoph},
  title         = {Computing in algebraic geometry. A quick start using SINGULAR},
  series        = {Algorithms and Computation in Mathematics},
  volume        = {16},
  publisher     = {Springer-Verlag, Berlin; Hindustan Book Agency, New Delhi},
  pages         = {xvi+327},
  year          = {2006},
  doi           = {10.1007/3-540-28993-3}
}

@Book{DLRS10,
  bibkey        = {DLRS10},
  author        = {De Loera, Jesús A. and Rambau, Jörg and Santos, Francisco},
  title         = {Triangulations. Structures for algorithms and applications},
  zbl           = {1207.52002},
  series        = {Algorithms and Computation in Mathematics},
  volume        = {25},
  address       = {Berlin},
  publisher     = {Springer-Verlag},
  pages         = {xiv+535},
  year          = {2010},
  doi           = {10.1007/978-3-642-12971-1}
}

@Book{DP13,
  author        = {Decker, Wolfram and Pfister, Gerhard},
  title         = {A first course in computational algebraic geometry},
  series        = {African Institute of Mathematics (AIMS) Library Series},
  publisher     = {Cambridge University Press, Cambridge},
  pages         = {viii+118},
  year          = {2013},
  doi           = {10.1017/CBO9781139565769}
}

@Article{DS00,
  author        = {Decker, Wolfram and Schreyer, Frank-Olaf},
  title         = {Non-general type surfaces in ${\mathbb P}^4$: {Some} remarks on bounds and constructions},
  zbl           = {1012.14014},
  journal       = {J. Symb. Comput.},
  fjournal      = {Journal of Symbolic Computation},
  volume        = {29},
  number        = {4-5},
  pages         = {545--582},
  year          = {2000},
  doi           = {10.1006/jsco.1999.0323},
  language      = {English},
  zbmath        = {1471046}
}

@Book{DSS09,
  author        = {Drton, Mathias and Sturmfels, Bernd and Sullivant, Seth},
  title         = {Lectures on algebraic statistics},
  zbl           = {1166.13001},
  series        = {Oberwolfach Semin.},
  volume        = {39},
  publisher     = {Basel: Birkhäuser},
  year          = {2009},
  doi           = {10.1007/978-3-7643-8905-5},
  fseries       = {Oberwolfach Seminars},
  language      = {English},
  zbmath        = {5303649}
}

@Article{Dem74,
  author        = {Demazure, Michel},
  title         = {Une nouvelle formule des caractères},
  journal       = {Bull. Sci. Math. (2)},
  fjournal      = {Bulletin des Sciences Mathématiques. 2e Série},
  volume        = {98},
  number        = {3},
  pages         = {163--172},
  year          = {1974}
}

@Article{Der99,
  author        = {Derksen, Harm},
  title         = {Computation of invariants for reductive groups},
  journal       = {Adv. Math.},
  fjournal      = {Advances in Mathematics},
  volume        = {141},
  number        = {2},
  pages         = {366--384},
  year          = {1999},
  doi           = {10.1006/aima.1998.1787}
}

@Article{EFS03,
  author        = {Eisenbud, David and Fløystad, Gunnar and Schreyer, Frank-Olaf},
  title         = {Sheaf cohomology and free resolutions over exterior algebras},
  zbl           = {1063.14021},
  journal       = {Trans. Am. Math. Soc.},
  fjournal      = {Transactions of the American Mathematical Society},
  volume        = {355},
  number        = {11},
  pages         = {4397--4426},
  year          = {2003},
  doi           = {10.1090/S0002-9947-03-03291-4},
  language      = {English},
  zbmath        = {1963988}
}

@Article{EG02,
  author        = {Etingof, Pavel and Ginzburg, Victor},
  title         = {Symplectic reflection algebras, Calogero-Moser space, and deformed Harish-Chandra homomorphism},
  mrnumber      = {1881922},
  journal       = {Invent. Math.},
  fjournal      = {Inventiones Mathematicae},
  volume        = {147},
  number        = {2},
  pages         = {243--348},
  year          = {2002},
  doi           = {10.1007/s002220100171}
}

@Book{EH16,
  author        = {Eisenbud, David and Harris, Joe},
  title         = {3264 and all that. {A} second course in algebraic geometry},
  zbl           = {1341.14001},
  publisher     = {Cambridge: Cambridge University Press},
  year          = {2016},
  doi           = {10.1017/CBO9781139062046},
  language      = {English},
  zbmath        = {6562439}
}

@Article{EHU03,
  author        = {Eisenbud, David and Huneke, Craig and Ulrich, Bernd},
  title         = {What is the {Rees} algebra of a module?},
  journal       = {Proc. Am. Math. Soc.},
  fjournal      = {Proceedings of the American Mathematical Society},
  volume        = {131},
  number        = {3},
  pages         = {701--708},
  year          = {2003},
  doi           = {10.1090/S0002-9939-02-06575-9},
  language      = {English}
}

@Article{EHV92,
  author        = {Eisenbud, David and Huneke, Craig and Vasconcelos, Wolmer},
  title         = {Direct methods for primary decomposition},
  journal       = {Invent. Math.},
  fjournal      = {Inventiones Mathematicae},
  volume        = {110},
  number        = {2},
  pages         = {207--235},
  year          = {1992},
  doi           = {10.1007/BF01231331}
}

@Article{EM16,
  author        = {Eser, Zekiye Sahin and Matusevich, Laura Felicia},
  title         = {Decompositions of cellular binomial ideals},
  journal       = {J. Lond. Math. Soc. (2)},
  fjournal      = {Journal of the London Mathematical Society. Second Series},
  volume        = {94},
  number        = {2},
  pages         = {409--426},
  year          = {2016},
  doi           = {10.1112/jlms/jdw012}
}

@Article{EM19,
  author        = {Eser, Zekiye Sahin and Matusevich, Laura Felicia},
  title         = {Corrigendum: Decompositions of cellular binomial ideals: (J. Lond. Math. Soc. 94 (2016) 409--426)},
  journal       = {J. Lond. Math. Soc. (2)},
  fjournal      = {Journal of the London Mathematical Society. Second Series},
  volume        = {100},
  number        = {2},
  pages         = {717--719},
  year          = {2019},
  doi           = {10.1112/jlms.12232}
}

@Article{EMSS16,
  author        = {Eröcal, Burçin and Motsak, Oleksandr and Schreyer, Frank-Olaf and Steenpaß, Andreas},
  title         = {Refined algorithms to compute syzygies},
  zbl           = {1405.14138},
  journal       = {J. Symb. Comput.},
  fjournal      = {Journal of Symbolic Computation},
  volume        = {74},
  pages         = {308--327},
  year          = {2016},
  doi           = {10.1016/j.jsc.2015.07.004},
  language      = {English},
  zbmath        = {6517845}
}

@Article{EN62,
  author        = {Eagon, J. and Northcott, D.G.},
  title         = {Ideals defined by matrices, and a certain complex associated to them},
  journal       = {Proc. Royal Soc.},
  volume        = {269},
  pages         = {188--204},
  year          = {1962},
  doi           = {10.1098/rspa.1962.0170}
}

@Article{ES96,
  author        = {Eisenbud, David and Sturmfels, Bernd},
  title         = {Binomial ideals},
  journal       = {Duke Math. J.},
  fjournal      = {Duke Mathematical Journal},
  volume        = {84},
  number        = {1},
  pages         = {1--45},
  year          = {1996},
  doi           = {10.1215/S0012-7094-96-08401-X}
}

@Book{Eis95,
  author        = {Eisenbud, David},
  title         = {Commutative algebra. With a view toward algebraic geometry},
  zbl           = {0819.13001},
  journal       = {Grad. Texts Math.},
  fjournal      = {Graduate Texts in Mathematics},
  volume        = {150},
  publisher     = {Berlin: Springer-Verlag},
  pages         = {xvi + 785},
  year          = {1995}
}

@Book{Eis98,
  author        = {Eisenbud, David},
  title         = {Computing cohomology. A chapter in W. Vasconcelos, Computational methods in commutative algebra and
                  algebraic geometry},
  publisher     = {Berlin: Springer},
  pages         = {209--216},
  year          = {1998},
  language      = {English}
}

@Article{FGLM93,
  author        = {Faugère, J.C. and Gianni, P. and Lazard, D. and Mora, T.},
  title         = {Efficient Computation of Zero-dimensional Gröbner Bases by Change of Ordering},
  journal       = {Journal of Symbolic Computation},
  volume        = {16},
  number        = {4},
  pages         = {329--344},
  year          = {1993},
  doi           = {10.1006/jsco.1993.1051}
}

@Article{FJLT07,
  author        = {Fukuda, K. and Jensen, A. N. and Lauritzen, N. and Thomas, R.},
  title         = {The generic Gröbner walk},
  journal       = {Journal of Symbolic Computation},
  volume        = {42},
  number        = {3},
  pages         = {298--312},
  year          = {2007},
  doi           = {10.1016/j.jsc.2006.09.004}
}

@Article{FJR17,
  author        = {Fan, Huijun and Jarvis, Tyler and Ruan, Yongbin},
  title         = {A mathematical theory of the gauged linear sigma model},
  journal       = {Geometry \& Topology},
  volume        = {22},
  number        = {1},
  publisher     = {Mathematical Sciences Publishers},
  pages         = {235--303},
  year          = {2017},
  month         = oct,
  doi           = {10.2140/gt.2018.22.235}
}

@Article{FJT07,
  author        = {Fukuda, Komei and Jensen, Anders N. and Thomas, Rekha R.},
  title         = {Computing Groebner Fans},
  journal       = {Math. Comp.},
  fjournal      = {Mathematics of Computation},
  volume        = {76},
  number        = {260},
  pages         = {2189--2213},
  year          = {2007},
  doi           = {10.1090/S0025-5718-07-01986-2}
}

@InProceedings{FLINT,
  bibkey        = {FLINT},
  author        = {W. B. Hart},
  title         = {Fast Library for Number Theory: An Introduction},
  booktitle     = {Proceedings of the Third International Congress on Mathematical Software},
  series        = {ICMS'10},
  note          = {\url{https://flintlib.org}},
  address       = {Berlin, Heidelberg},
  publisher     = {Springer-Verlag},
  pages         = {88--91},
  year          = {2010},
  doi           = {10.1007/978-3-642-15582-6_18},
  location      = {Kobe, Japan},
  numpages      = {4}
}

@Article{FRS21,
  author        = {Frühbis-Krüger, Anne and Ristau, Lukas and Schober, Bernd},
  title         = {Embedded desingularization for arithmetic surfaces---toward a parallel implementation},
  mrnumber      = {4273121},
  journal       = {Math. Comp.},
  fjournal      = {Mathematics of Computation},
  volume        = {90},
  number        = {330},
  pages         = {1957--1997},
  year          = {2021},
  doi           = {10.1090/mcom/3624}
}

@Article{FY04,
  author        = {Feichtner, Eva Maria and Yuzvinsky, Sergey},
  title         = {Chow rings of toric varieties defined by atomic lattices},
  journal       = {Inventiones Mathematicae},
  volume        = {155},
  number        = {3},
  publisher     = {Springer Science and Business Media {LLC}},
  pages         = {515--536},
  year          = {2004},
  month         = mar,
  doi           = {10.1007/s00222-003-0327-2}
}

@Article{Fau99,
  author        = {Faugère, Jean-Charles},
  title         = {A new efficient algorithm for computing Gröbner bases (F4)},
  journal       = {Journal of Pure and Applied Algebra},
  volume        = {139},
  number        = {1--3},
  publisher     = {Elsevier},
  pages         = {61--88},
  year          = {1999},
  doi           = {10.1016/S0022-4049(99)00005-5},
  archiveprefix = {HAL},
  eprint        = {hal-01148855}
}

@Book{Ful69,
  author        = {Fulton, William},
  title         = {Algebraic curves. An introduction to algebraic geometry},
  series        = {Mathematics Lecture Note Series},
  note          = {Notes written with the collaboration of Richard Weiss},
  publisher     = {W. A. Benjamin, Inc., New York-Amsterdam},
  pages         = {xiii+226},
  year          = {1969}
}

@Book{Ful97,
  author        = {Fulton, William},
  title         = {Young tableaux},
  series        = {London Mathematical Society Student Texts},
  volume        = {35},
  note          = {With applications to representation theory and geometry},
  publisher     = {Cambridge University Press, Cambridge},
  pages         = {x+260},
  year          = {1997},
  doi           = {10.1017/CBO9780511626241}
}

@Book{Ful98,
  author        = {Fulton, William},
  title         = {Intersection theory},
  mrnumber      = {1644323},
  series        = {Ergebnisse der Mathematik und ihrer Grenzgebiete. 3. Folge. A Series of Modern Surveys in Mathematics
                  [Results in Mathematics and Related Areas. 3rd Series. A Series of Modern Surveys in Mathematics]},
  volume        = {2},
  publisher     = {Springer-Verlag, Berlin},
  edition       = {Second},
  pages         = {xiv+470},
  year          = {1998},
  doi           = {10.1007/978-1-4612-1700-8}
}

@Article{GH12,
  author        = {Grimm, Thomas W. and Hayashi, Hirotaka},
  title         = {F-theory fluxes, chirality and Chern-Simons theories},
  journal       = {Journal of High Energy Physics},
  volume        = {2012},
  number        = {3},
  publisher     = {Springer Science and Business Media LLC},
  year          = {2012},
  month         = mar,
  doi           = {10.1007/jhep03(2012)027}
}

@InProceedings{GHJ16,
  author        = {Gawrilow, Ewgenij and Hampe, Simon and Joswig, Michael},
  title         = {The polymake XML File Format},
  editor        = {Greuel, Gert-Martin and Koch, Thorsten and Paule, Peter and Sommese, Andrew},
  booktitle     = {Mathematical Software -- ICMS 2016},
  address       = {Cham},
  publisher     = {Springer International Publishing},
  pages         = {403--410},
  year          = {2016},
  doi           = {10.1007/978-3-319-42432-3_50}
}

@Article{GIR96,
  author        = {de Graaf, Willem A. and Ivanyos, Gábor and Rónyai, Lajos},
  title         = {Computing Cartan subalgebras of Lie algebras},
  journal       = {Appl. Algebra Eng. Commun. Comput.},
  volume        = {7},
  number        = {5},
  pages         = {339--349},
  year          = {1996},
  doi           = {10.1007/BF01293593}
}

@InCollection{GJ00,
  author        = {Gawrilow, Ewgenij and Joswig, Michael},
  title         = {polymake: a Framework for Analyzing Convex Polytopes},
  editor        = {Kalai, Gil and Ziegler, Günter M.},
  booktitle     = {Polytopes --- Combinatorics and Computation},
  note          = {\url{https://polymake.org}},
  publisher     = {Birkhäuser},
  pages         = {43--74},
  year          = {2000},
  doi           = {10.1007/978-3-0348-8438-9_2}
}

@Article{GJRW10,
  author        = {Gawrilow, Ewgenij and Joswig, Michael and Rörig, Thilo and Witte, Nikolaus},
  title         = {Drawing polytopal graphs with polymake},
  mrnumber      = {2577692 (2011c:68147)},
  journal       = {Comput. Vis. Sci.},
  fjournal      = {Computing and Visualization in Science},
  volume        = {13},
  number        = {2},
  pages         = {99--110},
  year          = {2010},
  doi           = {10.1007/s00791-009-0127-3},
  eprint        = {0711.2397}
}

@InProceedings{GK14,
  author        = {Giannakopoulos, Yiannis and Koutsoupias, Elias},
  title         = {Duality and optimality of auctions for uniform distributions},
  booktitle     = {Proceedings of the fifteenth ACM conference on Economics and computation},
  publisher     = {Association for Computing Machinery, New York},
  pages         = {259--276},
  year          = {2014},
  doi           = {10.1145/2600057.2602883}
}

@Book{GLS07,
  author        = {Greuel, G.-M. and Lossen, C. and Shustin, E.},
  title         = {Introduction to Singularities and Deformations},
  mrnumber      = {2290112},
  series        = {Springer Monographs in Mathematics},
  publisher     = {Springer-Verlag, Berlin},
  pages         = {xii+471},
  year          = {2007},
  doi           = {10.1007/3-540-28419-2}
}

@Article{GLS10,
  author        = {Greuel, Gert-Martin and Laplagne, Santiago and Seelisch, Frank},
  title         = {Normalization of rings},
  journal       = {J. Symbolic Comput.},
  fjournal      = {Journal of Symbolic Computation},
  volume        = {45},
  number        = {9},
  pages         = {887--901},
  year          = {2010},
  doi           = {10.1016/j.jsc.2010.04.002}
}

@Book{GP08,
  author        = {Greuel, Gert-Martin and Pfister, Gerhard},
  title         = {A Singular introduction to commutative algebra. With contributions by Olaf Bachmann, Christoph Lossen
                  and Hans Schönemann. 2nd extended ed.},
  note          = {With 1 CD-ROM (Windows, Macintosh and UNIX)},
  publisher     = {Springer, Berlin},
  pages         = {xx+689},
  year          = {2008},
  doi           = {10.1007/978-3-540-73542-7}
}

@Article{GS79,
  author        = {Goldfarb, Donald and Sit, William Y},
  title         = {Worst case behavior of the steepest edge simplex method},
  journal       = {Discrete Applied Mathematics},
  volume        = {1},
  number        = {4},
  publisher     = {Elsevier},
  pages         = {277--285},
  year          = {1979},
  doi           = {10.1016/0166-218X(79)90004-0}
}

@Misc{GSS22,
  author        = {Daniel R. Grayson and Alexandra Seceleanu and Michael E. Stillman},
  title         = {Computations in intersection rings of flag bundles},
  year          = {2022},
  eprint        = {1205.4190},
  archiveprefix = {arXiv},
  primaryclass  = {math.AG}
}

@InCollection{GTZ88,
  author        = {Gianni, Patrizia and Trager, Barry and Zacharias, Gail},
  title         = {Gröbner bases and primary decomposition of polynomial ideals},
  booktitle     = {Computational aspects of commutative algebra},
  journal       = {J. Symbolic Comput.},
  fjournal      = {Journal of Symbolic Computation},
  volume        = {6},
  publisher     = {Elsevier Ltd, Oxford},
  pages         = {149--167},
  year          = {1988},
  doi           = {10.1016/S0747-7171(88)80040-3}
}

@Book{GW20,
  author        = {Görtz, Ulrich and Wedhorn, Torsten},
  title         = {Algebraic Geometry I: Schemes with Examples and Exercises},
  publisher     = {Springer Spektrum},
  edition       = {2},
  year          = {2020},
  doi           = {10.1007/978-3-658-30733-2}
}

@Misc{Gat18,
  author        = {Gathmann, Andreas},
  title         = {Class notes „Plane Algebraic Curves” (SS 2018)},
  howpublished  = {Published electronically},
  year          = {2018},
  url           = {https://www.mathematik.uni-kl.de/~gathmann/en/curves.php}
}

@Article{Gat96,
  author        = {Gatermann, Karin},
  title         = {Semi-invariants, equivariants and algorithms},
  journal       = {Appl. Algebra Engrg. Comm. Comput.},
  fjournal      = {Applicable Algebra in Engineering, Communication and Computing},
  volume        = {7},
  number        = {2},
  pages         = {105--124},
  year          = {1996},
  doi           = {10.1007/BF01191379}
}

@Book{Gra00,
  author        = {de Graaf, Willem A.},
  title         = {Lie algebras: theory and algorithms},
  series        = {North-Holland Mathematical Library},
  volume        = {56},
  publisher     = {North-Holland Publishing Co., Amsterdam},
  pages         = {xii+393},
  year          = {2000},
  url           = {https://www.sciencedirect.com/bookseries/north-holland-mathematical-library/vol/56/}
}

@PhDThesis{Gro20,
  author        = {Gromada, Daniel},
  title         = {Compact matrix quantum groups and their representation categories},
  year          = {2020},
  doi           = {10.22028/D291-32389},
  type          = {doctoralthesis},
  school        = {Universität des Saarlandes}
}

@Book{Gru03,
  bibkey        = {Gru03},
  author        = {Grünbaum, Branko},
  title         = {Convex polytopes},
  series        = {Graduate Texts in Mathematics},
  volume        = {221},
  note          = {Prepared and with a preface by Volker Kaibel, Victor Klee and Günter M. Ziegler},
  address       = {New York},
  publisher     = {Springer-Verlag},
  edition       = {Second},
  pages         = {xvi+468},
  year          = {2003},
  doi           = {10.1007/978-1-4613-0019-9}
}

@Book{HEO05,
  author        = {Holt, Derek F. and Eick, Bettina and O'Brien, Eamonn A.},
  title         = {Handbook of computational group theory},
  series        = {Discrete Mathematics and its Applications (Boca Raton)},
  publisher     = {Chapman \& Hall/CRC, Boca Raton, FL},
  pages         = {xvi+514},
  year          = {2005},
  doi           = {10.1201/9781420035216}
}

@Article{HHS11,
  author        = {Hausen, Jürgen and Herppich, Elaine and Süss, Hendrik},
  title         = {Multigraded factorial rings and {F}ano varieties with torus action},
  mrnumber      = {2804508},
  journal       = {Doc. Math.},
  fjournal      = {Documenta Mathematica},
  volume        = {16},
  pages         = {71--109},
  year          = {2011}
}

@Article{HM73,
  author        = {Horrocks, G. and Mumford, D.},
  title         = {A rank 2 vector bundle on $\text{P}^4$ with 15,000 symmetries},
  zbl           = {0255.14017},
  journal       = {Topology},
  fjournal      = {Topology},
  volume        = {12},
  pages         = {63--81},
  year          = {1973},
  doi           = {10.1016/0040-9383(73)90022-0},
  language      = {English},
  zbmath        = {3402784}
}

@Book{HP89,
  author        = {Holt, Derek F. and Plesken, W.},
  title         = {Perfect groups},
  mrnumber      = {1025760},
  series        = {Oxford Mathematical Monographs},
  note          = {With an appendix by W. Hanrath, Oxford Science Publications},
  publisher     = {The Clarendon Press, Oxford University Press, New York},
  pages         = {xii+364},
  year          = {1989}
}

@Misc{HRR23,
  author        = {Hulpke, Alexander and Roney-Dougal, Colva and Russell, Christopher},
  title         = {PrimGrp, GAP Primitive Permutation Groups Library, Version 3.4.4},
  note          = {GAP package},
  year          = {2023},
  month         = feb,
  url           = {https://gap-packages.github.io/primgrp/}
}

@Article{HT17,
  author        = {Halverson, James and Tian, Jiahua},
  title         = {Cost of seven-brane gauge symmetry in a quadrillion F-theory compactifications},
  journal       = {Phys. Rev. D},
  volume        = {95},
  number        = {2},
  pages         = {026005},
  year          = {2017},
  doi           = {10.1103/PhysRevD.95.026005},
  eprint        = {1610.08864},
  archiveprefix = {arXiv},
  primaryclass  = {hep-th}
}

@Book{Har77,
  author        = {Hartshorne, Robin},
  title         = {Algebraic Geometry},
  series        = {Graduate Texts in Mathematics},
  publisher     = {Springer-Verlag, New York},
  pages         = {xvi+496},
  year          = {1977},
  doi           = {10.1007/978-1-4757-3849-0}
}

@Article{Has37,
  author        = {Hasse, H.},
  title         = {Noch eine Begründung der Theorie der höheren Differentialquotienten in einem algebraischen
                  Funktionenkörper einer Unbestimmten. (Nach einer brieflichen Mitteilung von F. K. Schmidt in Jena)},
  mrnumber      = {1581557},
  journal       = {J. Reine Angew. Math.},
  fjournal      = {Journal für die Reine und Angewandte Mathematik. [Crelle's Journal]},
  volume        = {177},
  pages         = {215--237},
  year          = {1937},
  doi           = {10.1515/crll.1937.177.215}
}

@Article{Haz12,
  author        = {Hazewinkel, Michiel},
  title         = {Hasse-Schmidt Derivations and the Hopf Algebra of Non-Commutative Symmetric Functions},
  journal       = {Axioms},
  volume        = {1},
  number        = {2},
  pages         = {149--154},
  year          = {2012},
  doi           = {10.3390/axioms1020149}
}

@Article{Hul22,
  author        = {Hulpke, Alexander},
  title         = {The perfect groups of order up to two million},
  journal       = {Math. Comp.},
  volume        = {91},
  pages         = {1007--1017},
  year          = {2022},
  doi           = {10.1090/mcom/3684}
}

@Misc{Hul23,
  author        = {Hulpke, Alexander},
  title         = {TransGrp, Transitive Groups Library, Version 3.6.5},
  note          = {GAP package},
  year          = {2023},
  month         = dec,
  url           = {https://www.math.colostate.edu/~hulpke/transgrp}
}

@Book{Hum72,
  author        = {Humphreys, James E.},
  title         = {Introduction to Lie Algebras and Representation Theory},
  series        = {Graduate Texts in Mathematics},
  volume        = {9},
  publisher     = {Springer-Verlag, New York},
  pages         = {xii+169},
  year          = {1972},
  doi           = {10.1007/978-1-4612-6398-2}
}

@Book{Hup67,
  author        = {Huppert, B.},
  title         = {Endliche Gruppen. I},
  series        = {Die Grundlehren der mathematischen Wissenschaften},
  volume        = {134},
  publisher     = {Springer-Verlag, Berlin-New York},
  pages         = {xii+793},
  year          = {1967},
  doi           = {10.1007/978-3-642-64981-3}
}

@Book{Huy16,
  author        = {Huybrechts, Daniel},
  title         = {Lectures on {K}3 surfaces},
  mrnumber      = {3586372},
  series        = {Cambridge Studies in Advanced Mathematics},
  volume        = {158},
  publisher     = {Cambridge University Press, Cambridge},
  pages         = {xi+485},
  year          = {2016},
  doi           = {10.1017/CBO9781316594193}
}

@InCollection{IR96,
  author        = {Ito, Yukari and Reid, Miles},
  title         = {The {M}c{K}ay correspondence for finite subgroups of $\mathrm{SL}(3,\mathbb C)$},
  booktitle     = {Higher-dimensional complex varieties ({T}rento, 1994)},
  publisher     = {de Gruyter},
  pages         = {221--240},
  year          = {1996},
  location      = {Berlin}
}

@Article{JKS22,
  author        = {Joswig, Michael and Klimm, Max and Spitz, Sylvain},
  title         = {Generalized permutahedra and optimal auctions},
  journal       = {SIAM Journal on Applied Algebra and Geometry},
  volume        = {6},
  number        = {4},
  publisher     = {SIAM},
  pages         = {711--739},
  year          = {2022},
  doi           = {10.1137/21M1441286}
}

@Article{JLLT22,
  author        = {Joswig, Michael and Lofano, Davide and Lutz, Frank H. and Tsuruga, Mimi},
  title         = {Frontiers of sphere recognition in practice},
  mrnumber      = {4496689},
  journal       = {J. Appl. Comput. Topol.},
  fjournal      = {Journal of Applied and Computational Topology},
  volume        = {6},
  number        = {4},
  pages         = {503--527},
  year          = {2022},
  doi           = {10.1007/s41468-022-00092-8}
}

@Book{JLPW95,
  author        = {Jansen, C. and Lux, K. and Parker, R. and Wilson, R.},
  title         = {An atlas of {B}rauer characters},
  mrnumber      = {1367961 (96k:20016)},
  series        = {London Mathematical Society Monographs. New Series},
  volume        = {11},
  note          = {Appendix 2 by T. Breuer and S. Norton, Oxford Science Publications},
  address       = {New York},
  publisher     = {The Clarendon Press Oxford University Press},
  pages         = {xviii+327},
  year          = {1995}
}

@Book{JP00,
  author        = {de Jong, Theo and Pfister, Gerhard},
  title         = {Local Analytic Geometry},
  series        = {Advanced Lectures in Mathematics},
  publisher     = {Vieweg+Teubner Verlag},
  pages         = {xi+384},
  year          = {2000},
  doi           = {10.1007/978-3-322-90159-0}
}

@Book{JT13,
  author        = {Joswig, Michael and Theobald, Thorsten},
  title         = {Polyhedral and algebraic methods in computational geometry},
  series        = {Universitext},
  note          = {Revised and updated translation of the 2008 German original},
  publisher     = {Springer, London},
  pages         = {x+250},
  year          = {2013},
  doi           = {10.1007/978-1-4471-4817-3}
}

@Article{JZ00,
  author        = {Joswig, Michael and Ziegler, Günter M.},
  title         = {Neighborly Cubical Polytopes},
  journal       = {Discrete \& Computational Geometry },
  volume        = {24},
  pages         = {325--344},
  year          = {2000},
  doi           = {10.1007/s004540010039}
}

@Article{Joh12,
  author        = {Johansson, Fredrik},
  title         = {Efficient implementation of the {H}ardy-{R}amanujan-{R}ademacher formula},
  mrnumber      = {2988821},
  journal       = {LMS J. Comput. Math.},
  fjournal      = {LMS Journal of Computation and Mathematics},
  volume        = {15},
  pages         = {341--359},
  year          = {2012},
  doi           = {10.1112/S1461157012001088}
}

@InProceedings{Jos03,
  author        = {Joswig, Michael},
  title         = {Beneath-and-Beyond Revisited},
  editor        = {Joswig, Michael and Takayama, Nobuki},
  booktitle     = {Algebra, Geometry and Software Systems},
  address       = {Berlin, Heidelberg},
  publisher     = {Springer Berlin Heidelberg},
  pages         = {1--21},
  year          = {2003},
  doi           = {10.1007/978-3-662-05148-1_1}
}

@InCollection{Jos05,
  author        = {Joswig, Michael},
  title         = {Polytope propagation on graphs},
  booktitle     = {Algebraic statistics for computational biology.},
  zbl           = {1374.60141},
  publisher     = {Cambridge: Cambridge University Press},
  pages         = {181--192},
  year          = {2005},
  doi           = {10.1017/CBO9780511610684.010},
  language      = {English},
  zbmath        = {6811701}
}

@Book{Jos21,
  author        = {Joswig, Michael},
  title         = {Essentials of tropical combinatorics},
  series        = {Graduate Studies in Mathematics},
  volume        = {219},
  address       = {Providence, RI},
  publisher     = {American Mathematical Society},
  year          = {2021},
  doi           = {10.1090/gsm/219}
}

@Article{Jow11,
  author        = {Jow, Shin-Yao},
  title         = {Cohomology of toric line bundles via simplicial Alexander duality},
  journal       = {Journal of Mathematical Physics},
  volume        = {52},
  number        = {3},
  publisher     = {AIP Publishing},
  pages         = {033506},
  year          = {2011},
  month         = mar,
  doi           = {10.1063/1.3562523}
}

@InCollection{KL91,
  author        = {Krick, Teresa and Logar, Alessandro},
  title         = {An algorithm for the computation of the radical of an ideal in the ring of polynomials},
  booktitle     = {Applied algebra, algebraic algorithms and error-correcting codes (New Orleans, LA, 1991)},
  series        = {Lecture Notes in Comput. Sci.},
  volume        = {539},
  publisher     = {Springer, Berlin},
  pages         = {195--205},
  year          = {1991},
  doi           = {10.1007/3-540-54522-0_108}
}

@InProceedings{KLT20,
  author        = {Kaluba, Marek and Lorenz, Benjamin and Timme, Sascha},
  title         = {Polymake.jl: A New Interface to polymake},
  editor        = {Bigatti, Anna Maria and Carette, Jacques and Davenport, James H. and Joswig, Michael and de Wolff,
                  Timo},
  booktitle     = {Mathematical Software -- ICMS 2020},
  address       = {Cham},
  publisher     = {Springer International Publishing},
  pages         = {377--385},
  year          = {2020},
  doi           = {10.1007/978-3-030-52200-1_37}
}

@Article{KM-POPR15,
  author        = {Klevers, Denis and Mayorga Pena, Damian Kaloni and Oehlmann, Paul-Konstantin and Piragua, Hernan and
                  Reuter, Jonas},
  title         = {F-Theory on all Toric Hypersurface Fibrations and its Higgs Branches},
  journal       = {JHEP},
  volume        = {01},
  pages         = {142},
  year          = {2015},
  doi           = {10.1007/JHEP01(2015)142},
  eprint        = {1408.4808},
  primaryclass  = {hep-th},
  reportnumber  = {UPR-1264-T, CERN-PH-TH-2014-171, Bonn-TH-2014-13}
}

@Article{KMSS11,
  author        = {Katz, Sheldon and Morrison, David R. and Schafer-Nameki, Sakura and Sully, James},
  title         = {Tate's algorithm and F-theory},
  journal       = {JHEP},
  volume        = {08},
  pages         = {094},
  year          = {2011},
  doi           = {10.1007/JHEP08(2011)094},
  eprint        = {1106.3854},
  primaryclass  = {hep-th},
  reportnumber  = {UCSB-MATH-2011-09, IPMU11-0107, NSF-KITP-11-110, KCL-MTH-11-13}
}

@Misc{KO14,
  author        = {Kelleher, Jerome and O'Sullivan, Barry},
  title         = {Generating All Partitions: A Comparison Of Two Encodings},
  year          = {2014},
  eprint        = {0909.2331},
  archiveprefix = {arXiv},
  primaryclass  = {cs.DS}
}

@Book{KR05,
  author        = {Kreuzer, Martin and Robbiano, Lorenzo},
  title         = {Computational commutative algebra. II},
  zbl           = {1090.13021},
  publisher     = {Berlin: Springer},
  pages         = {x + 586},
  year          = {2005}
}

@InCollection{KS99,
  author        = {Kemper, Gregor and Steel, Allan},
  title         = {Some algorithms in invariant theory of finite groups},
  booktitle     = {Computational methods for representations of groups and algebras ({E}ssen, 1997)},
  series        = {Progr. Math.},
  volume        = {173},
  publisher     = {Birkhäuser, Basel},
  pages         = {267--285},
  year          = {1999},
  doi           = {10.1007/978-3-0348-8716-8_17}
}

@Article{Kah10,
  author        = {Kahle, Thomas},
  title         = {Decompositions of binomial ideals},
  journal       = {Ann. Inst. Statist. Math.},
  fjournal      = {Annals of the Institute of Statistical Mathematics},
  volume        = {62},
  number        = {4},
  pages         = {727--745},
  year          = {2010},
  doi           = {10.1007/s10463-010-0290-9}
}

@InProceedings{Kal02,
  author        = {Kalai, Gil},
  title         = {Algebraic shifting},
  editor        = {Hibi, Takayuki},
  booktitle     = {Computational commutative algebra and combinatorics},
  series        = {Advanced Studies in Pure Mathematics},
  number        = {33},
  publisher     = {Mathematical Society of Japan},
  pages         = {121--163},
  year          = {2002},
  doi           = {10.2969/aspm/03310121},
  venue         = {Osaka},
  eventdate     = {1999},
  shortseries   = {Adv. Stud. Pure Math.},
  shortpublisher= {Math. Soc. Japan},
  location      = {Tokyo}
}

@Article{Kem02,
  author        = {Kemper, Gregor},
  title         = {The calculation of radical ideals in positive characteristic},
  journal       = {J. Symbolic Comput.},
  fjournal      = {Journal of Symbolic Computation},
  volume        = {34},
  number        = {3},
  pages         = {229--238},
  year          = {2002},
  doi           = {10.1006/jsco.2002.0560}
}

@Article{Kem99,
  author        = {Kemper, Gregor},
  title         = {An algorithm to calculate optimal homogeneous systems of parameters},
  journal       = {J. Symbolic Comput.},
  fjournal      = {Journal of Symbolic Computation},
  volume        = {27},
  number        = {2},
  pages         = {171--184},
  year          = {1999},
  doi           = {10.1006/jsco.1998.0247}
}

@Misc{Kin07,
  author        = {King, Simon},
  title         = {Fast computation of secondary invariants},
  year          = {2007},
  eprint        = {math/0701270},
  archiveprefix = {arXiv},
  primaryclass  = {math.AC}
}

@Article{Kin13,
  author        = {King, Simon},
  title         = {Minimal generating sets of non-modular invariant rings of finite groups},
  journal       = {J. Symb. Comput.},
  fjournal      = {Journal of Symbolic Computation},
  volume        = {48},
  publisher     = {Elsevier (Academic Press), London},
  pages         = {101--109},
  year          = {2013},
  doi           = {10.1016/j.jsc.2012.05.002}
}

@Book{Knu11,
  author        = {Knuth, Donald E.},
  title         = {The art of computer programming. {V}ol. 4{A}. {C}ombinatorial algorithms. {P}art 1},
  publisher     = {Addison-Wesley, Upper Saddle River, NJ},
  pages         = {xv+883},
  year          = {2011}
}

@Book{Knu98,
  author        = {Knuth, Donald Ervin},
  title         = {Sorting and searching},
  volume        = {3},
  publisher     = {Addison-Wesley},
  edition       = {2},
  year          = {1998},
  maintitle     = {The Art of Computer Programming},
  location      = {Boston},
  langid        = {english}
}

@Book{Kol13,
  author        = {Kollár, János},
  title         = {Singularities of the minimal model program},
  series        = {Cambridge Tracts in Mathematics},
  volume        = {200},
  note          = {With a collaboration of Sándor Kovács},
  publisher     = {Cambridge University Press},
  year          = {2013},
  doi           = {10.1017/CBO9781139547895},
  location      = {Cambridge}
}

@Book{Koz08,
  author        = {Kozlov, Dmitry},
  title         = {Combinatorial algebraic topology},
  series        = {Algorithms and Computation in Mathematics},
  volume        = {21},
  publisher     = {Springer, Berlin},
  year          = {2008},
  doi           = {10.1007/978-3-540-71962-5}
}

@Book{LN97,
  author        = {Lidl, Rudolf and Niederreiter, Harald},
  title         = {Finite fields},
  series        = {Encyclopedia of Mathematics and its Applications},
  volume        = {20},
  note          = {With a foreword by P. M. Cohn},
  publisher     = {Cambridge University Press, Cambridge},
  edition       = {Second},
  pages         = {xiv+755},
  year          = {1997}
}

@InCollection{LS03,
  author        = {Levandovskyy, Viktor and Schönemann, Hans},
  title         = {Plural -- a computer algebra system for noncommutative polynomial algebras},
  booktitle     = {Proceedings of the 2003 international symposium on symbolic and algebraic computation, ISSAC 2003,
                  Philadelphia, PA, USA, August 3--6, 2003.},
  zbl           = {1072.68681},
  publisher     = {New York, NY: ACM Press},
  pages         = {176--183},
  year          = {2003},
  language      = {English},
  zbmath        = {2151198}
}

@Article{LS13,
  author        = {Lawrie, Craig and Schäfer-Nameki, Sakura},
  title         = {The Tate Form on Steroids: Resolution and Higher Codimension Fibers},
  journal       = {JHEP},
  volume        = {04},
  pages         = {061},
  year          = {2013},
  doi           = {10.1007/JHEP04(2013)061},
  eprint        = {1212.2949},
  archiveprefix = {arXiv},
  primaryclass  = {hep-th},
  reportnumber  = {KCL-MTH-12-14}
}

@Book{LT09,
  author        = {Lehrer, Gustav I. and Taylor, Donald E.},
  title         = {Unitary reflection groups},
  series        = {Australian Mathematical Society Lecture Series},
  volume        = {20},
  publisher     = {Cambridge University Press, Cambridge},
  year          = {2009}
}

@PhDThesis{Lev05,
  author        = {Viktor Levandovskyy},
  title         = {Non-commutative Computer Algebra for polynomial algebras: Gröbner bases, applications and
                  implementation},
  year          = {2005},
  url           = {http://nbn-resolving.de/urn:nbn:de:hbz:386-kluedo-18830},
  type          = {doctoralthesis},
  school        = {Technische Universität Kaiserslautern}
}

@Book{Liu06,
  author        = {Liu, Qing},
  title         = {Algebraic geometry and arithmetic curves. Transl. by Reinie Erné},
  zbl           = {1103.14001},
  series        = {Oxf. Grad. Texts Math.},
  volume        = {6},
  publisher     = {Oxford: Oxford University Press},
  year          = {2006},
  fseries       = {Oxford Graduate Texts in Mathematics},
  language      = {English},
  zbmath        = {5048200}
}

@Book{Loo84,
  author        = {Looijenga, Eduard},
  title         = {Isolated Singular Points on Complete Intersections},
  series        = {LMS Lecture Note Series},
  volume        = {77},
  publisher     = {Cambridge University Press, Cambridge},
  pages         = {xi+200},
  year          = {1984},
  doi           = {10.1017/CBO9780511662720}
}

@Article{MM10,
  author        = {Marin, I. and Michel, J.},
  title         = {Automorphisms of complex reflection groups},
  mrnumber      = {2746138},
  journal       = {Represent. Theory},
  fjournal      = {Representation Theory. An Electronic Journal of the American Mathematical Society},
  volume        = {14},
  pages         = {747--788},
  year          = {2010},
  doi           = {10.1090/S1088-4165-2010-00380-5},
  groups        = {Reflection groups}
}

@Misc{MNP24,
  author        = {Merkwitz, Thomas and Naughton, Liam and Pfeiffer, Götz},
  title         = {TomLib, The GAP Library of Tables of Marks, Version 1.2.11},
  note          = {GAP package},
  year          = {2024},
  month         = jan,
  url           = {https://gap-packages.github.io/tomlib/}
}

@Article{MP82,
  author        = {Moody, R. V. and Patera, J.},
  title         = {Fast recursion formula for weight multiplicities},
  journal       = {Bull. Amer. Math. Soc. (N.S.)},
  fjournal      = {American Mathematical Society. Bulletin. New Series},
  volume        = {7},
  number        = {1},
  pages         = {237--242},
  year          = {1982},
  doi           = {10.1090/S0273-0979-1982-15021-2}
}

@Article{MR20,
  author        = {Markwig, Thomas and Ren, Yue},
  title         = {Computing tropical varieties over fields with valuation},
  zbl           = {1445.14085},
  journal       = {Found. Comput. Math.},
  fjournal      = {Foundations of Computational Mathematics},
  volume        = {20},
  number        = {4},
  pages         = {783--800},
  year          = {2020},
  doi           = {10.1007/s10208-019-09430-2},
  language      = {English},
  zbmath        = {7244216}
}

@Book{MS05,
  author        = {Miller, Ezra and Sturmfels, Bernd},
  title         = {Combinatorial commutative algebra},
  zbl           = {1066.13001},
  journal       = {Grad. Texts Math.},
  fjournal      = {Graduate Texts in Mathematics},
  volume        = {227},
  publisher     = {New York, NY: Springer},
  pages         = {xiv + 417},
  year          = {2005},
  doi           = {10.1007/b138602}
}

@Book{MS15,
  author        = {Maclagan, Diane and Sturmfels, Bernd},
  title         = {Introduction to tropical geometry},
  journal       = {Grad. Stud. Math.},
  fjournal      = {Graduate Studies in Mathematics},
  volume        = {161},
  publisher     = {Providence, RI: American Mathematical Society (AMS)},
  pages         = {xii + 363},
  year          = {2015},
  doi           = {10.1090/gsm/161}
}

@Book{MS21,
  author        = {Michałek, Mateusz and Sturmfels, Bernd},
  title         = {Invitation to nonlinear algebra},
  journal       = {Grad. Stud. Math.},
  fjournal      = {Graduate Studies in Mathematics},
  volume        = {211},
  publisher     = {Providence, RI: American Mathematical Society (AMS)},
  pages         = {xiii + 226},
  year          = {2021}
}

@Book{Mar18,
  author        = {Marcus, Daniel A.},
  title         = {Number fields},
  series        = {Universitext},
  note          = {Second edition of [MR0457396], With a foreword by Barry Mazur},
  publisher     = {Springer, Cham},
  pages         = {xviii+203},
  year          = {2018},
  doi           = {10.1007/978-3-319-90233-3}
}

@Article{Mer12,
  author        = {Merca, M},
  title         = {Fast algorithm for generating ascending compositions},
  journal       = {J. Math. Model. Algorithms},
  volume        = {11},
  number        = {1},
  pages         = {89--104},
  year          = {2012},
  doi           = {10.1007/s10852-011-9168-y}
}

@Article{Mic15,
  author        = {Michel, Jean},
  title         = {The development version of the \texttt{CHEVIE} package of \texttt{GAP}3},
  mrnumber      = {3343221},
  journal       = {J. Algebra},
  fjournal      = {Journal of Algebra},
  volume        = {435},
  pages         = {308--336},
  year          = {2015},
  doi           = {10.1016/j.jalgebra.2015.03.031}
}

@Article{Nik79,
  author        = {Nikulin, V. V.},
  title         = {Integer symmetric bilinear forms and some of their geometric applications},
  mrnumber      = {525944},
  journal       = {Izv. Akad. Nauk SSSR Ser. Mat.},
  fjournal      = {Izvestiya Akademii Nauk SSSR. Seriya Matematicheskaya},
  volume        = {43},
  number        = {1},
  pages         = {111--177, 238},
  year          = {1979}
}

@Misc{OEIS,
  bibkey        = {OEIS},
  author        = {{OEIS Foundation Inc.}},
  title         = {The {O}n-{L}ine {E}ncyclopedia of {I}nteger {S}equences},
  howpublished  = {Published electronically at \url{https://oeis.org}},
  year          = {2024},
  url           = {https://oeis.org}
}

@Book{OM78,
  author        = {Oda, T. and Miyake, K.},
  title         = {Lectures on Torus Embeddings and Applications},
  series        = {Lectures on mathematics and physics},
  publisher     = {Tata Institute of Fundamental Research},
  year          = {1978},
  url           = {https://mathweb.tifr.res.in/sites/default/files/publications/ln/tifr58.pdf},
  lccn          = {lc81901205}
}

@Article{OMdCS00,
  bibkey        = {OMdCS00},
  author        = {Ojeda Martínez de Castilla, Ignacio and Sánchez, Ramón Peidra},
  title         = {Cellular binomial ideals. Primary decomposition of binomial ideals},
  journal       = {J. Symbolic Comput.},
  fjournal      = {Journal of Symbolic Computation},
  volume        = {30},
  number        = {4},
  pages         = {383--400},
  year          = {2000},
  doi           = {10.1006/jsco.1999.0413}
}

@Book{Oxl11,
  author        = {Oxley, James},
  title         = {Matroid theory},
  mrnumber      = {2849819},
  series        = {Oxford Graduate Texts in Mathematics},
  volume        = {21},
  publisher     = {Oxford University Press, Oxford},
  edition       = {Second},
  pages         = {xiv+684},
  year          = {2011},
  doi           = {10.1093/acprof:oso/9780198566946.001.0001}
}

@Article{PS09,
  author        = {Postnikov, Alexander and Stanley, Richard P.},
  title         = {Chains in the {B}ruhat order},
  mrnumber      = {2475632},
  journal       = {J. Algebraic Combin.},
  volume        = {29},
  number        = {2},
  pages         = {133--174},
  year          = {2009},
  doi           = {10.1007/s10801-008-0125-4}
}

@Article{PS11,
  author        = {Pokutta, Sebastian and Schulz, Andreas S},
  title         = {Integer-empty polytopes in the 0/1-cube with maximal Gomory--Chvátal rank},
  journal       = {Operations research letters},
  volume        = {39},
  number        = {6},
  publisher     = {Elsevier},
  pages         = {457--460},
  year          = {2011},
  doi           = {10.1016/j.orl.2011.09.004}
}

@Article{PSS11,
  author        = {Pfister, Gerhard and Sadiq, Afshan and Steidel, Stefan},
  title         = {An algorithm for primary decomposition in polynomial rings over the integers},
  journal       = {Cent. Eur. J. Math.},
  fjournal      = {Central European Journal of Mathematics},
  volume        = {9},
  number        = {4},
  pages         = {897--904},
  year          = {2011},
  doi           = {10.2478/s11533-011-0037-8}
}

@Book{PZ97,
  author        = {Pohst, M. and Zassenhaus, H.},
  title         = {Algorithmic algebraic number theory},
  series        = {Encyclopedia of Mathematics and its Applications},
  volume        = {30},
  note          = {Revised reprint of the 1989 original},
  publisher     = {Cambridge University Press, Cambridge},
  pages         = {xiv+499},
  year          = {1997}
}

@Misc{Pan23,
  author        = {Pan, Eileen},
  title         = {SOTGrps, Constructing and identifying groups of small order type, Version 1.2},
  note          = {GAP package},
  year          = {2023},
  month         = jun,
  url           = {https://gap-packages.github.io/sotgrps/}
}

@MastersThesis{Peg14,
  author        = {Pegel, Christoph},
  title         = {Chow Rings of Toric Varieties},
  note          = {Refereed by Prof. Dr. Eva Maria Feichtner and Dr. Emanuele Delucchi},
  address       = {Faculty of Mathematics},
  year          = {2014},
  month         = sep,
  school        = {University of Bremen}
}

@Article{Pol56,
  bibkey        = {Pol56},
  author        = {Pólya, G.},
  title         = {On picture-writing},
  mrnumber      = {81865},
  journal       = {Amer. Math. Monthly},
  fjournal      = {American Mathematical Monthly},
  volume        = {63},
  pages         = {689--697},
  year          = {1956},
  doi           = {10.2307/2309555}
}

@PhDThesis{Pop93,
  author        = {Popescu, Sorin},
  title         = {On smooth surfaces of degree $\geq 11$ in the projective fourspace},
  year          = {1993},
  url           = {https://www.math.stonybrook.edu/~sorin/eprints/thesis.pdf},
  type          = {doctoralthesis},
  school        = {Universität des Saarlandes, Saarbrücken}
}

@Article{Pos09,
  author        = {Postnikov, Alexander},
  title         = {Permutohedra, associahedra, and beyond},
  journal       = {International Mathematics Research Notices},
  volume        = {2009},
  number        = {6},
  publisher     = {OUP},
  pages         = {1026--1106},
  year          = {2009},
  doi           = {10.1093/imrn/rnn153}
}

@Article{Pos18,
  author        = {Posur, Sebastian},
  title         = {Linear systems over localizations of rings},
  journal       = {Archiv der Mathematik},
  volume        = {111},
  pages         = {23--32},
  year          = {2018},
  doi           = {10.1007/s00013-018-1183-z}
}

@Article{RJ76,
  author        = {Riha, W. and James, K. R.},
  title         = {Algorithm 29 efficient algorithms for doubly and multiply restricted partitions},
  journal       = {Computing},
  volume        = {16},
  pages         = {163--168},
  year          = {1976},
  doi           = {10.1007/BF02241987}
}

@Article{RR10,
  author        = {Roschy, Helmut and Rahn, Thorsten},
  title         = {Cohomology of line bundles: Proof of the algorithm},
  journal       = {Journal of Mathematical Physics},
  volume        = {51},
  number        = {10},
  publisher     = {AIP Publishing},
  pages         = {103520},
  year          = {2010},
  month         = oct,
  doi           = {10.1063/1.3501135}
}

@InBook{RSS03,
  author        = {Rote, Günter and Santos, Francisco and Streinu, Ileana},
  title         = {Expansive motions and the polytope of pointed pseudo-triangulations},
  booktitle     = {Discrete and Computational Geometry},
  publisher     = {Springer},
  pages         = {699--736},
  year          = {2003},
  doi           = {10.1007/978-3-642-55566-4_33}
}

@Article{Rin13,
  author        = {Rincón, Felipe},
  title         = {Computing tropical linear spaces},
  zbl           = {1319.14060},
  journal       = {J. Symb. Comput.},
  fjournal      = {Journal of Symbolic Computation},
  volume        = {51},
  pages         = {86--98},
  year          = {2013},
  doi           = {10.1016/j.jsc.2012.03.008},
  language      = {English},
  zbmath        = {6143064}
}

@Book{SS03,
  author        = {Semple, Charles and Steel, Mike},
  title         = {Phylogenetics},
  series        = {Oxf. Lect. Ser. Math. Appl.},
  volume        = {24},
  publisher     = {Oxford University Press},
  year          = {2003},
  doi           = {10.1093/oso/9780198509424.001.0001},
  fseries       = {Oxford Lecture Series in Mathematics and its Applications}
}

@Article{SS12,
  author        = {Savage, Carla D. and Schuster, Michael J.},
  title         = {Ehrhart series of lecture hall polytopes and Eulerian polynomials for inversion sequences},
  journal       = {Journal of Combinatorial Theory, Series A},
  volume        = {119},
  number        = {4},
  publisher     = {Elsevier},
  pages         = {850--870},
  year          = {2012},
  doi           = {10.1016/j.jcta.2011.12.005}
}

<<<<<<< HEAD
@Article{ST54,
  author        = {Shephard, G. C. and Todd, J. A.},
  title         = {Finite unitary reflection groups},
  mrnumber      = {59914},
  journal       = {Canad. J. Math.},
  fjournal      = {Canadian Journal of Mathematics. Journal Canadien de Mathématiques},
  volume        = {6},
  pages         = {274--304},
  year          = {1954},
  doi           = {10.4153/cjm-1954-028-3}
=======
@Book{SS19,
  author        = {Schütt, Matthias and Shioda, Tetsuji},
  title         = {Mordell-Weil lattices},
  mrnumber      = {3970314},
  series        = {Ergebnisse der Mathematik und ihrer Grenzgebiete. 3. Folge. A Series of Modern Surveys in Mathematics
                  [Results in Mathematics and Related Areas. 3rd Series. A Series of Modern Surveys in Mathematics]},
  volume        = {70},
  publisher     = {Springer, Singapore},
  pages         = {xvi+431},
  year          = {2019},
  doi           = {10.1007/978-981-32-9301-4}
>>>>>>> a346621d
}

@Article{SV-D-V87,
  author        = {Sommese, Andrew John and Van de Ven, A.},
  title         = {On the adjunction mapping},
  zbl           = {0655.14001},
  journal       = {Math. Ann.},
  fjournal      = {Mathematische Annalen},
  volume        = {278},
  pages         = {593--603},
  year          = {1987},
  doi           = {10.1007/BF01458083},
  language      = {English},
  zbmath        = {4069055}
}

@Article{SY96,
  author        = {Shimoyama, Takeshi and Yokoyama, Kazuhiro},
  title         = {Localization and primary decomposition of polynomial ideals},
  journal       = {J. Symbolic Comput.},
  fjournal      = {Journal of Symbolic Computation},
  volume        = {22},
  number        = {3},
  pages         = {247--277},
  year          = {1996},
  doi           = {10.1006/jsco.1996.0052}
}

@Article{Sau14,
  author        = {Saunders, Neil},
  title         = {Minimal faithful permutation degrees for irreducible Coxeter groups and binary polyhedral groups},
  journal       = {J. Group Theory},
  fjournal      = {Journal of Group Theory},
  volume        = {17},
  number        = {5},
  pages         = {805--832},
  year          = {2014},
  doi           = {10.1515/jgt-2014-0012}
}

@PhDThesis{Sch23,
  author        = {Schmitt, Johannes},
  title         = {On $\mathbb Q$-factorial terminalizations of symplectic linear quotient singularities},
  year          = {2023},
  school        = {RPTU Kaiserslautern-Landau}
}

@Book{Sch86,
  author        = {Schrijver, Alexander},
  title         = {Theory of linear and integer programming},
  series        = {Wiley-Interscience Series in Discrete Mathematics},
  note          = {A Wiley-Interscience Publication},
  publisher     = {John Wiley \& Sons, Ltd., Chichester},
  year          = {1986}
}

@PhDThesis{Sch95,
  author        = {Schuchert, Peter},
  title         = {Matroid-Polytope und Einbettungen kombinatorischer Mannigfaltigkeiten},
  year          = {1995},
  school        = {TU Darmstadt}
}

@Book{Ser03,
  author        = {Seress, Ákos},
  title         = {Permutation group algorithms},
  mrnumber      = {1970241},
  series        = {Cambridge Tracts in Mathematics},
  volume        = {152},
  publisher     = {Cambridge University Press, Cambridge},
  pages         = {x+264},
  year          = {2003},
  doi           = {10.1017/CBO9780511546549}
}

@Article{Sez02,
  author        = {Sezer, Müfit},
  title         = {Sharpening the generalized {N}oether bound in the invariant theory of finite groups},
  mrnumber      = {1933869},
  journal       = {J. Algebra},
  fjournal      = {Journal of Algebra},
  volume        = {254},
  number        = {2},
  pages         = {252--263},
  year          = {2002},
  doi           = {10.1016/S0021-8693(02)00018-2}
}

@Article{Shi15,
  author        = {Shimada, Ichiro},
  title         = {An algorithm to compute automorphism groups of $K3$ surfaces and an application to singular $K3$
                  surfaces},
  mrnumber      = {3456710},
  journal       = {Int. Math. Res. Not. IMRN},
  fjournal      = {International Mathematics Research Notices. IMRN},
  number        = {22},
  pages         = {11961--12014},
  year          = {2015},
  doi           = {10.1093/imrn/rnv006}
}

@Article{Shi18,
  author        = {Shimada, Ichiro},
  title         = {Connected Components of the Moduli of Elliptic $K3$ Surfaces},
  journal       = {Michigan Mathematical Journal},
  volume        = {67},
  number        = {3},
  publisher     = {University of Michigan, Department of Mathematics},
  pages         = {511 -- 559},
  year          = {2018},
  doi           = {10.1307/mmj/1528941621}
}

@Article{Sta79,
  author        = {Stanley, Richard P.},
  title         = {Invariants of finite groups and their applications to combinatorics},
  journal       = {Bull. Amer. Math. Soc. (N.S.)},
  fjournal      = {American Mathematical Society. Bulletin. New Series},
  volume        = {1},
  number        = {3},
  pages         = {475--511},
  year          = {1979},
  doi           = {10.1090/S0273-0979-1979-14597-X}
}

@Misc{Stacks,
  bibkey        = {Stacks},
  author        = {{The Stacks Project Authors}},
  title         = {Stacks Project},
  howpublished  = {Published electronically},
  url           = {https://stacks.math.columbia.edu/}
}

@InCollection{Ste01,
  author        = {Stembridge, John R.},
  title         = {Computational aspects of root systems, {C}oxeter groups, and {W}eyl characters},
  booktitle     = {Interaction of combinatorics and representation theory},
  series        = {MSJ Memoirs},
  volume        = {11},
  publisher     = {The Mathematical Society of Japan},
  pages         = {1--38},
  year          = {2001},
  doi           = {10.2969/msjmemoirs/01101C010}
}

@InCollection{Ste91,
  author        = {Stevens, Jan},
  title         = {On the versal deformation of cyclic quotient singularities},
  booktitle     = {Singularity theory and its applications, {P}art {I} ({C}oventry, 1988/1989)},
  series        = {Lecture Notes in Math.},
  volume        = {1462},
  publisher     = {Springer, Berlin},
  pages         = {302--319},
  year          = {1991},
  doi           = {10.1007/BFb0086390}
}

@Book{Stu93,
  author        = {Sturmfels, Bernd},
  title         = {Algorithms in invariant theory},
  series        = {Texts and Monographs in Symbolic Computation},
  publisher     = {Springer-Verlag, Vienna},
  pages         = {vi+197},
  year          = {1993},
  doi           = {10.1007/978-3-7091-4368-1}
}

@Book{Sul18,
  author        = {Sullivant, Seth},
  title         = {Algebraic statistics},
  zbl           = {1408.62004},
  series        = {Grad. Stud. Math.},
  volume        = {194},
  publisher     = {Providence, RI: American Mathematical Society (AMS)},
  year          = {2018},
  doi           = {10.1090/gsm/194},
  fseries       = {Graduate Studies in Mathematics},
  language      = {English},
  zbmath        = {6991879}
}

@Article{Sym11,
  author        = {Symonds, Peter},
  title         = {On the {C}astelnuovo-{M}umford regularity of rings of polynomial invariants},
  journal       = {Ann. of Math. (2)},
  fjournal      = {Annals of Mathematics. Second Series},
  volume        = {174},
  number        = {1},
  pages         = {499--517},
  year          = {2011},
  doi           = {10.4007/annals.2011.174.1.14}
}

@Article{TW18,
  author        = {Tarrago, Pierre and Weber, Moritz},
  title         = {The classification of tensor categories of two-colored noncrossing partitions},
  journal       = {Journal of Combinatorial Theory, Series A},
  volume        = {154},
  pages         = {464--506},
  year          = {2018},
  doi           = {10.1016/j.jcta.2017.09.003}
}

@Article{Tay87,
  author        = {Taylor, D. E.},
  title         = {Pairs of Generators for Matrix Groups. I},
  journal       = {The Cayley Bulletin},
  volume        = {3},
  pages         = {76--85},
  year          = {1987},
  eprint        = {2201.09155},
  primaryclass  = {math.GR}
}

@Article{Tra00,
  author        = {Tran, Quoc-Nam},
  title         = {A Fast Algorithm for Gröbner Basis Conversion and its Applications},
  journal       = {Journal of Symbolic Computation},
  volume        = {30},
  number        = {4},
  pages         = {451--467},
  year          = {2000},
  doi           = {10.1006/jsco.1999.0416}
}

@Article{Tra04,
  author        = {Tran, Quoc-Nam},
  title         = {Efficient Groebner walk conversion for implicitization of geometric objects},
  journal       = {Computer Aided Geometric Design},
  volume        = {21},
  number        = {9},
  pages         = {837--857},
  year          = {2004},
  doi           = {10.1016/j.cagd.2004.07.001}
}

@Article{Tur18,
  author        = {Turkalj, I.},
  title         = {Reflective Lorentzian lattices of signature (5, 1)},
  journal       = {Journal of Algebra},
  volume        = {513},
  pages         = {516--544},
  year          = {2018},
  doi           = {10.1016/j.algebra.2018.06.013}
}

@Article{V-LV-L85,
  author        = {Vera López, Antonio and Vera López, Juan},
  title         = {Classification of finite groups according to the number of conjugacy classes},
  mrnumber      = {804489},
  journal       = {Israel J. Math.},
  fjournal      = {Israel Journal of Mathematics},
  volume        = {51},
  number        = {4},
  pages         = {305--338},
  year          = {1985},
  doi           = {10.1007/BF02764723}
}

@Article{V-LV-L86,
  author        = {Vera López, Antonio and Vera López, Juan},
  title         = {Classification of finite groups according to the number of conjugacy classes. {II}},
  mrnumber      = {880291},
  journal       = {Israel J. Math.},
  fjournal      = {Israel Journal of Mathematics},
  volume        = {56},
  number        = {2},
  pages         = {188--221},
  year          = {1986},
  doi           = {10.1007/BF02766124}
}

@Misc{VE22,
  author        = {Vaughan-Lee, Michael and Eick, Bettina},
  title         = {SglPPow, Database of groups of prime-power order for some prime-powers, Version 2.3},
  note          = {GAP package},
  year          = {2022},
  month         = nov,
  url           = {https://gap-packages.github.io/sglppow/}
}

@Article{VS07,
  author        = {Vera-López, A. and Sangroniz, Josu},
  title         = {The finite groups with thirteen and fourteen conjugacy classes},
  mrnumber      = {2308490},
  journal       = {Math. Nachr.},
  fjournal      = {Mathematische Nachrichten},
  volume        = {280},
  number        = {5-6},
  pages         = {676--694},
  year          = {2007},
  doi           = {10.1002/mana.200410508}
}

@InCollection{Vin75,
  author        = {Vinberg, E. B.},
  title         = {Some arithmetical discrete groups in Lobacevsky spaces},
  booktitle     = {Discrete subgroups of Lie groups and applications to moduli (Internat. Colloq., Bombay, 1973)},
  series        = {Tata Inst. Fundam. Res. Stud. Math.},
  volume        = {No. 7},
  publisher     = {Published for the Tata Institute of Fundamental Research, Bombay by Oxford University Press, Bombay},
  pages         = {323--348},
  year          = {1975}
}

@MastersThesis{Vol23,
  author        = {Volz, Sebastian},
  title         = {Design and implementation of efficient algorithms for operations on partitions of sets},
  year          = {2023},
  school        = {Universität des Saarlandes},
  type          = {Bachelor's Thesis}
}

@Book{Was08,
  author        = {Washington, Lawrence C.},
  title         = {Elliptic curves},
  series        = {Discrete Mathematics and its Applications (Boca Raton)},
  note          = {Number theory and cryptography},
  publisher     = {Chapman \& Hall/CRC, Boca Raton, FL},
  edition       = {Second},
  pages         = {xviii+513},
  year          = {2008},
  doi           = {10.1201/9781420071474}
}

@Article{Wei10,
  author        = {Weigand, Timo},
  title         = {Lectures on F-theory compactifications and model building},
  editor        = {Walcher, J.},
  journal       = {Class. Quant. Grav.},
  volume        = {27},
  pages         = {214004},
  year          = {2010},
  doi           = {10.1088/0264-9381/27/21/214004},
  eprint        = {1009.3497},
  primaryclass  = {hep-th}
}

@Article{Wei18,
  author        = {Weigand, Timo},
  title         = {TASI Lectures on F-theory},
  journal       = {PoS},
  volume        = {TASI2017},
  pages         = {016},
  year          = {2018},
  eprint        = {1806.01854},
  primaryclass  = {hep-th},
  reportnumber  = {CERN-TH-2018-126}
}

@Article{Wil13,
  author        = {Wilson, James B.},
  title         = {Optimal algorithms of Gram-Schmidt type},
  journal       = {Linear Algebra Appl.},
  fjournal      = {Linear Algebra and its Applications},
  volume        = {438},
  number        = {12},
  pages         = {4573--4583},
  year          = {2013},
  doi           = {10.1016/j.laa.2013.02.026}
}

@Article{Wit88,
  author        = {Witten, Edward},
  title         = {Topological Sigma Models},
  journal       = {Commun. Math. Phys.},
  volume        = {118},
  pages         = {411},
  year          = {1988},
  doi           = {10.1007/BF01466725},
  reportnumber  = {IASSNS-HEP-88/7}
}

@Article{Wit97,
  author        = {Witten, Edward},
  title         = {On flux quantization in M theory and the effective action},
  journal       = {J. Geom. Phys.},
  volume        = {22},
  pages         = {1--13},
  year          = {1997},
  doi           = {10.1016/S0393-0440(96)00042-3},
  eprint        = {hep-th/9609122},
  archiveprefix = {arXiv},
  reportnumber  = {IASSNS-HEP-96-96}
}

@Article{Yam18,
  author        = {Yamagishi, Ryo},
  title         = {On smoothness of minimal models of quotient singularities by finite subgroups of
                  $\mathrm{SL}_n(\mathbb C)$},
  journal       = {Glasg. Math. J.},
  fjournal      = {Glasgow Mathematical Journal},
  volume        = {60},
  number        = {3},
  pages         = {603--634},
  year          = {2018}
}

@Article{ZS98,
  author        = {Zoghbi, A. and Stojmenovic, I.},
  title         = {Fast algorithms for generating integer partitions},
  journal       = {Int. J. Comput. Math.},
  volume        = {70},
  number        = {2},
  pages         = {319--332},
  year          = {1998},
  doi           = {10.1080/00207169808804755}
}

@Book{Zie95,
  author        = {Ziegler, Günter M.},
  title         = {Lectures on polytopes},
  series        = {Graduate Texts in Mathematics},
  volume        = {152},
  publisher     = {Springer-Verlag, New York},
  pages         = {x+370},
  year          = {1995},
  doi           = {10.1007/978-1-4613-8431-1}
}<|MERGE_RESOLUTION|>--- conflicted
+++ resolved
@@ -414,7 +414,6 @@
   doi           = {10.1016/j.aim.2009.06.009}
 }
 
-<<<<<<< HEAD
 @Article{Bea00,
   author        = {Beauville, Arnaud},
   title         = {Symplectic singularities},
@@ -427,7 +426,8 @@
   year          = {2000},
   doi           = {10.1007/s002229900043},
   groups        = {Symplectic singularities}
-=======
+}
+
 @Article{BS22,
   author        = {Brandhorst, Simon and Shimada, Ichiro},
   title         = {Automorphism groups of certain Enriques surfaces},
@@ -462,7 +462,6 @@
   eprint        = {2311.11766},
   archiveprefix = {arXiv},
   primaryclass  = {math.AG}
->>>>>>> a346621d
 }
 
 @Book{Ben93,
@@ -2423,7 +2422,6 @@
   doi           = {10.1016/j.jcta.2011.12.005}
 }
 
-<<<<<<< HEAD
 @Article{ST54,
   author        = {Shephard, G. C. and Todd, J. A.},
   title         = {Finite unitary reflection groups},
@@ -2434,7 +2432,8 @@
   pages         = {274--304},
   year          = {1954},
   doi           = {10.4153/cjm-1954-028-3}
-=======
+}
+
 @Book{SS19,
   author        = {Schütt, Matthias and Shioda, Tetsuji},
   title         = {Mordell-Weil lattices},
@@ -2446,7 +2445,6 @@
   pages         = {xvi+431},
   year          = {2019},
   doi           = {10.1007/978-981-32-9301-4}
->>>>>>> a346621d
 }
 
 @Article{SV-D-V87,
