
@Article{AHK18,
  author        = {Adiprasito, Karim and Huh, June and Katz, Eric},
  title         = {Hodge theory for combinatorial geometries},
  mrnumber      = {3862944},
  journal       = {Ann. of Math. (2)},
  fjournal      = {Annals of Mathematics. Second Series},
  volume        = {188},
  number        = {2},
  pages         = {381--452},
  year          = {2018},
  doi           = {10.4007/annals.2018.188.2.1}
}

@Book{AL94,
  author        = {Adams, William W. and Loustaunau, Philippe},
  title         = {An Introduction to Gröbner Bases},
  series        = {Graduate studies in mathematics},
  publisher     = {American Mathematical Society},
  year          = {1994},
  doi           = {10.1090/gsm/003},
  url           = {https://doi.org/10.1090/gsm/003}
}

@Article{BDEPS04,
  author        = {Berry, Neil and Dubickas, Art\={u}ras and Elkies, Noam D.
                  and Poonen, Bjorn and Smyth, Chris},
  title         = {The conjugate dimension of algebraic numbers},
  journal       = {Q. J. Math.},
  fjournal      = {The Quarterly Journal of Mathematics},
  volume        = {55},
  number        = {3},
  pages         = {237--252},
  year          = {2004},
  doi           = {10.1093/qjmath/55.3.237},
  url           = {https://doi.org/10.1093/qjmath/55.3.237}
}

@InCollection{BDLP17,
  author        = {Böhm, Janko and Decker, Wolfram and Laplagne, Santiago
                  and Pfister, Gerhard},
  title         = {Local to global algorithms for the Gorenstein adjoint
                  ideal of a curve},
  booktitle     = {Algorithmic and experimental methods in algebra, geometry,
                  and number theory},
  publisher     = {Springer, Cham},
  pages         = {51--96},
  year          = {2017},
  doi           = {10.1007/978-3-319-70566-8_3},
  url           = {https://doi.org/10.1007/978-3-319-70566-8_3}
}

@InProceedings{BDLP19,
  author        = {Böhm, Janko and Decker, Wolfram and Laplagne, Santiago
                  and Pfister, Gerhard},
  title         = {Computing integral bases via localization and Hensel
                  lifting},
  booktitle     = {MEGA 2019 - International Conference on Effective Methods
                  in Algebraic Geometry},
  address       = {Madrid, Spain},
  year          = {2019},
  url           = {https://hal.inria.fr/hal-02912148},
  pdf           = {https://hal.inria.fr/hal-02912148/file/07.pdf}
}

@Article{BDLPSS13,
  author        = {Janko Böhm and Wolfram Decker and Santiago Laplagne and
                  Gerhard Pfister and Andreas Steenpaß and Stefan Steidel},
  title         = {Parallel algorithms for normalization},
  journal       = {Journal of Symbolic Computation},
  volume        = {51},
  note          = {Effective Methods in Algebraic Geometry},
  pages         = {99-114},
  year          = {2013},
  doi           = {10.1016/j.jsc.2012.07.002},
  url           = {https://www.sciencedirect.com/science/article/pii/S0747717112001186}
}

@InProceedings{BES-E-D21,
  author        = {Berthomieu, J\'{e}r\'{e}my and Eder, Christian and Safey
                  El Din, Mohab},
  title         = {Msolve: A Library for Solving Polynomial Systems},
  booktitle     = {Proceedings of the 2021 on International Symposium on
                  Symbolic and Algebraic Computation},
  series        = {ISSAC '21},
  address       = {New York, NY, USA},
  publisher     = {Association for Computing Machinery},
  pages         = {51-–58},
  year          = {2021},
  doi           = {10.1145/3452143.3465545},
  url           = {https://doi.org/10.1145/3452143.3465545},
  location      = {Virtual Event, Russian Federation}
}

@Misc{BES19,
  author        = {Backman, Spencer and Eur, Christopher and Simpson,
                  Connor},
  title         = {Simplicial generation of Chow rings of matroids},
  publisher     = {arXiv},
  year          = {2019},
  doi           = {10.48550/ARXIV.1905.07114},
  url           = {https://arxiv.org/abs/1905.07114}
}

@Book{BGV03,
  author        = {Bueso, Jos\'{e} and G\'{o}mez-Torrecillas, Jos\'{e} and
                  Verschoren, Alain},
  title         = {Algorithmic methods in non-commutative algebra.
                  {Applications} to quantum groups.},
  zbl           = {1063.16054},
  series        = {Math. Model.: Theory Appl.},
  volume        = {17},
  publisher     = {Dordrecht: Kluwer Academic Publishers},
  year          = {2003},
  fseries       = {Mathematical Modelling: Theory and Applications},
  language      = {English},
  zbmath        = {1988897}
}

@Book{BH09,
  author        = {Bruns, Winfried and Herzog, Jürgen},
  title         = {Cohen-{M}acaulay rings},
  series        = {Cambridge Studies in Advanced Mathematics},
  volume        = {39},
  note          = {2nd edition},
  publisher     = {Cambridge University Press, Cambridge},
  year          = {2009}
}

@Misc{BHMPW20,
  author        = {Braden, Tom and Huh, June and Matherne, Jacob P. and
                  Proudfoot, Nicholas and Wang, Botong},
  title         = {A semi-small decomposition of the Chow ring of a matroid},
  publisher     = {arXiv},
  year          = {2020},
  doi           = {10.48550/ARXIV.2002.03341},
  url           = {https://arxiv.org/abs/2002.03341}
}

@Article{BJRR10,
  author        = {Blumenhagen, Ralph and Jurke, Benjamin and Rahn, Thorsten
                  and Roschy, Helmut},
  title         = {Cohomology of line bundles: A computational algorithm},
  journal       = {Journal of Mathematical Physics},
  volume        = {51},
  number        = {10},
  publisher     = {AIP Publishing},
  pages         = {103525},
  year          = {2010},
  month         = {Oct},
  doi           = {10.1063/1.3501132},
  url           = {https://doi.org/10.1063/1.3501132}
}

@Article{BJRR12,
  author        = {Blumenhagen, Ralph and Jurke, Benjamin and Rahn, Thorsten
                  and Roschy, Helmut},
  title         = {Cohomology of line bundles: Applications},
  journal       = {Journal of Mathematical Physics},
  volume        = {53},
  number        = {1},
  publisher     = {AIP Publishing},
  pages         = {012302},
  year          = {2012},
  month         = {Jan},
  doi           = {10.1063/1.3677646},
  url           = {https://doi.org/10.1063/1.3677646}
}

@Article{BKR20,
  author        = {Böhm, Janko and Keicher, Simon and Ren, Yue},
  title         = {Computing {GIT}-fans with symmetry and the {M}ori chamber
                  decomposition of {$\overline{M}_{0,6}$}},
  journal       = {Math. Comp.},
  fjournal      = {Mathematics of Computation},
  volume        = {89},
  number        = {326},
  pages         = {3003--3021},
  year          = {2020},
  doi           = {10.1090/mcom/3546},
  url           = {https://doi.org/10.1090/mcom/3546}
}

@Article{BN07,
  author        = {Baker, Matthew and Norine, Serguei},
  title         = {Riemann-{R}och and {A}bel-{J}acobi theory on a finite
                  graph},
  mrnumber      = {2355607},
  journal       = {Adv. Math.},
  fjournal      = {Advances in Mathematics},
  volume        = {215},
  number        = {2},
  pages         = {766--788},
  year          = {2007},
  doi           = {10.1016/j.aim.2007.04.012},
  url           = {https://doi.org/10.1016/j.aim.2007.04.012}
}

@MastersThesis{Bhm99,
  author        = {Böhm, Janko},
  title         = {Parametrisierung rationaler Kurven},
  year          = {1999},
  school        = {Universität Bayreuth},
  type          = {Diploma Thesis}
}

@PhDThesis{Bie18,
  author        = {Bies, Martin},
  title         = {Cohomologies of coherent sheaves and massless spectra in
                  F-theory},
  year          = {2018},
  month         = {2},
  doi           = {10.11588/heidok.00024045},
  url           = {https://doi.org/10.11588/heidok.00024045},
  school        = {Heidelberg U.}
}

@Book{CCNPW85,
  author        = {Conway, J. H. and Curtis, R. T. and Norton, S. P. and
                  Parker, R. A. and Wilson, R. A.},
  title         = {Atlas of finite groups},
  mrnumber      = {827219 (88g:20025)},
  note          = {Maximal subgroups and ordinary characters for simple
                  groups, With computational assistance from J. G. Thackray},
  address       = {Eynsham},
  publisher     = {Oxford University Press},
  pages         = {xxxiv+252},
  year          = {1985}
}

@Article{CHM98,
  author        = {Conway, John H. and Hulpke, Alexander and McKay, John},
  title         = {On transitive permutation groups},
  mrnumber      = {1635715},
  journal       = {LMS J. Comput. Math.},
  fjournal      = {LMS Journal of Computation and Mathematics},
  volume        = {1},
  pages         = {1--8},
  year          = {1998},
  doi           = {10.1112/S1461157000000115},
  url           = {https://doi.org/10.1112/S1461157000000115}
}

@Book{CLS11,
  author        = {Cox, David A. and Little, John B. and Schenck, Henry K.},
  title         = {Toric varieties},
  mrnumber      = {2810322},
  series        = {Graduate Studies in Mathematics},
  volume        = {124},
  publisher     = {Providence, RI: American Mathematical Society (AMS)},
  pages         = {xxiv+841},
  year          = {2011},
  doi           = {10.1090/gsm/124},
  url           = {https://doi.org/10.1090/gsm/124}
}

@Book{Cam99,
  author        = {Cameron, Peter J.},
  title         = {Permutation groups},
  series        = {London Mathematical Society Student Texts},
  volume        = {45},
  publisher     = {Cambridge University Press, Cambridge},
  pages         = {x+220},
  year          = {1999},
  doi           = {10.1017/CBO9780511623677},
  url           = {https://doi.org/10.1017/CBO9780511623677}
}

@InCollection{Chr91,
  author        = {Christophersen, Jan Arthur},
  title         = {On the components and discriminant of the versal base
                  space of cyclic quotient singularities},
  booktitle     = {Singularity theory and its applications, Part {I}
                  ({C}oventry, 1988/1989)},
  series        = {Lecture Notes in Math.},
  volume        = {1462},
  publisher     = {Springer, Berlin},
  pages         = {81--92},
  year          = {1991},
  doi           = {10.1007/BFb0086376},
  url           = {https://doi.org/10.1007/BFb0086376}
}

@Book{Coh00,
  author        = {Cohen, Henri},
  title         = {Advanced topics in computational number theory},
  series        = {Graduate Texts in Mathematics},
  volume        = {193},
  publisher     = {Springer-Verlag, New York},
  pages         = {xvi+578},
  year          = {2000},
  doi           = {10.1007/978-1-4419-8489-0},
  url           = {https://doi.org/10.1007/978-1-4419-8489-0}
}

@Book{Coh93,
  author        = {Cohen, Henri},
  title         = {A course in computational algebraic number theory},
  series        = {Graduate Texts in Mathematics},
  volume        = {138},
  publisher     = {Springer-Verlag, Berlin},
  pages         = {xii+534},
  year          = {1993},
  doi           = {10.1007/978-3-662-02945-9},
  url           = {https://doi.org/10.1007/978-3-662-02945-9}
}

@Misc{DF20,
  bibkey        = {{DF20}},
  author        = {De Franceschi, G.},
  title         = {Centralizers and conjugacy classes in finite classical
                  groups},
  year          = 2020,
  doi           = {10.48550/ARXIV.2008.12651},
  url           = {https://arxiv.org/abs/2008.12651}
}

@Article{DFO13,
  author        = {Detinko, A. S. and Flannery, D. L. and O'Brien, E. A.},
  title         = {Recognizing finite matrix groups over infinite fields},
  journal       = {J. Symbolic Comput.},
  fjournal      = {Journal of Symbolic Computation},
  volume        = {50},
  pages         = {100--109},
  year          = {2013},
  doi           = {10.1016/j.jsc.2012.04.002},
  url           = {https://doi.org/10.1016/j.jsc.2012.04.002}
}

@InCollection{DGP99,
  author        = {Decker, Wolfram and Greuel, Gert-Martin and Pfister,
                  Gerhard},
  title         = {Primary decomposition: algorithms and comparisons},
  booktitle     = {Algorithmic algebra and number theory. Selected papers
                  from a conference, Heidelberg, Germany, October 1997},
  publisher     = {Springer, Berlin},
  pages         = {187--220},
  year          = {1999},
  doi           = {10.1007/978-3-642-59932-3},
  url           = {https://doi.org/10.1007/978-3-642-59932-3}
}

@Article{DH00,
  author        = {Domokos, M\'{a}ty\'{a}s and Heged\H{u}s, P\'{a}l},
  title         = {Noether's bound for polynomial invariants of finite
                  groups},
  mrnumber      = {1739493},
  journal       = {Arch. Math. (Basel)},
  fjournal      = {Archiv der Mathematik},
  volume        = {74},
  number        = {3},
  pages         = {161--167},
  year          = {2000},
  doi           = {10.1007/s000130050426},
  url           = {https://doi.org/10.1007/s000130050426}
}

@Article{DHS98,
  author        = {Decker, Wolfram and Heydtmann, Agnes Eileen and Schreyer,
                  Frank-Olaf},
  title         = {Generating a {N}oetherian normalization of the invariant
                  ring of a finite group},
  journal       = {J. Symbolic Comput.},
  fjournal      = {Journal of Symbolic Computation},
  volume        = {25},
  number        = {6},
  pages         = {727--731},
  year          = {1998},
  doi           = {10.1006/jsco.1997.0196},
  url           = {https://doi.org/10.1006/jsco.1997.0196}
}

@InCollection{DJ98,
  author        = {Decker, Wolfram and de Jong, Theo},
  title         = {Gröbner bases and invariant theory},
  booktitle     = {Gröbner bases and applications. Based on a course for
                  young researchers, January 1998, and the conference "33
                  years of Gröbner bases", Linz, Austria, February 2--4,
                  1998},
  mrnumber      = {1699814},
  series        = {London Math. Soc. Lecture Note Ser.},
  volume        = {251},
  publisher     = {Cambridge Univ. Press, Cambridge},
  pages         = {61--89},
  year          = {1998},
  doi           = {10.1017/CBO9780511565847.005},
  url           = {https://doi.org/10.1017/CBO9780511565847.005}
}

@Book{DK15,
  author        = {Derksen, Harm and Kemper, Gregor},
  title         = {Computational invariant theory. With two appendices by
                  Vladimir L. Popov, and an addendum by Norbert A'Campo and
                  Popov, 2nd enlarged edition, Invariant Theory and Algebraic
                  Transformation Groups, VIII},
  series        = {Encyclopaedia of Mathematical Sciences},
  volume        = {130},
  publisher     = {Springer, Heidelberg},
  edition       = {enlarged},
  pages         = {xxii+366},
  year          = {2015},
  doi           = {10.1007/978-3-662-48422-7},
  url           = {https://doi.org/10.1007/978-3-662-48422-7}
}

@Book{DL06,
  author        = {Decker, Wolfram and Lossen, Christoph},
  title         = {Computing in algebraic geometry. A quick start using
                  SINGULAR},
  series        = {Algorithms and Computation in Mathematics},
  volume        = {16},
  publisher     = {Springer-Verlag, Berlin; Hindustan Book Agency, New
                  Delhi},
  pages         = {xvi+327},
  year          = {2006},
  doi           = {10.1007/3-540-28993-3},
  url           = {https://doi.org/10.1007/3-540-28993-3}
}

@Book{DLRS10,
  bibkey        = {DLRS10},
  author        = {De Loera, Jesús A. and Rambau, Jörg and Santos,
                  Francisco},
  title         = {Triangulations. Structures for algorithms and
                  applications},
  zbl           = {1207.52002},
  series        = {Algorithms and Computation in Mathematics},
  volume        = {25},
  address       = {Berlin},
  publisher     = {Springer-Verlag},
  pages         = {xiv+535},
  year          = {2010},
  doi           = {10.1007/978-3-642-12971-1}
}

@Book{DP13,
  author        = {Decker, Wolfram and Pfister, Gerhard},
  title         = {A first course in computational algebraic geometry},
  series        = {African Institute of Mathematics (AIMS) Library Series},
  publisher     = {Cambridge University Press, Cambridge},
  pages         = {viii+118},
  year          = {2013},
  doi           = {10.1017/CBO9781139565769},
  url           = {https://doi.org/10.1017/CBO9781139565769}
}

@Article{Der99,
  author        = {Derksen, Harm},
  title         = {Computation of invariants for reductive groups},
  journal       = {Adv. Math.},
  fjournal      = {Advances in Mathematics},
  volume        = {141},
  number        = {2},
  pages         = {366--384},
  year          = {1999},
  doi           = {10.1006/aima.1998.1787}
}

@Article{EHV92,
  author        = {Eisenbud, David and Huneke, Craig and Vasconcelos,
                  Wolmer},
  title         = {Direct methods for primary decomposition},
  journal       = {Invent. Math.},
  fjournal      = {Inventiones Mathematicae},
  volume        = {110},
  number        = {2},
  pages         = {207--235},
  year          = {1992},
  doi           = {10.1007/BF01231331},
  url           = {https://doi.org/10.1007/BF01231331}
}

@Article{EM16,
  author        = {Eser, Zekiye Sahin and Matusevich, Laura Felicia},
  title         = {Decompositions of cellular binomial ideals},
  journal       = {J. Lond. Math. Soc. (2)},
  fjournal      = {Journal of the London Mathematical Society. Second
                  Series},
  volume        = {94},
  number        = {2},
  pages         = {409--426},
  year          = {2016},
  doi           = {10.1112/jlms/jdw012},
  url           = {https://doi.org/10.1112/jlms/jdw012}
}

@Article{EM19,
  author        = {Eser, Zekiye Sahin and Matusevich, Laura Felicia},
  title         = {Corrigendum: Decompositions of cellular binomial ideals:
                  (J. Lond. Math. Soc. 94 (2016) 409--426)},
  journal       = {J. Lond. Math. Soc. (2)},
  fjournal      = {Journal of the London Mathematical Society. Second
                  Series},
  volume        = {100},
  number        = {2},
  pages         = {717--719},
  year          = {2019},
  doi           = {10.1112/jlms.12232},
  url           = {https://doi.org/10.1112/jlms.12232}
}

@Article{ES96,
  author        = {Eisenbud, David and Sturmfels, Bernd},
  title         = {Binomial ideals},
  journal       = {Duke Math. J.},
  fjournal      = {Duke Mathematical Journal},
  volume        = {84},
  number        = {1},
  pages         = {1--45},
  year          = {1996},
  doi           = {10.1215/S0012-7094-96-08401-X},
  url           = {https://doi.org/10.1215/S0012-7094-96-08401-X}
}

@Book{Eis95,
  author        = {David {Eisenbud}},
  title         = {{Commutative algebra. With a view toward algebraic
                  geometry}},
  zbl           = {0819.13001},
  journal       = {{Grad. Texts Math.}},
  fjournal      = {{Graduate Texts in Mathematics}},
  volume        = {150},
  publisher     = {Berlin: Springer-Verlag},
  pages         = {xvi + 785},
  year          = {1995}
}

@Article{FJR17,
  author        = {Fan, Huijun and Jarvis, Tyler and Ruan, Yongbin},
  title         = {A mathematical theory of the gauged linear sigma model},
  journal       = {Geometry & Topology},
  volume        = {22},
  number        = {1},
  publisher     = {Mathematical Sciences Publishers},
  pages         = {235–303},
  year          = {2017},
  month         = {Oct},
  doi           = {10.2140/gt.2018.22.235},
  url           = {https://doi.org/10.2140/gt.2018.22.235}
}

@Article{Fau99,
  author        = {Faugère, Jean-Charles},
  title         = {A new efficient algorithm for computing Gröbner bases
                  (F4)},
  journal       = {Journal of Pure and Applied Algebra},
  volume        = {139},
  number        = {1--3},
  publisher     = {Elsevier},
  pages         = {61--88},
  year          = {1999},
  doi           = {10.1016/S0022-4049(99)00005-5},
  url           = {https://hal.archives-ouvertes.fr/hal-01148855}
}

@Book{Ful69,
  author        = {Fulton, William},
  title         = {Algebraic curves. An introduction to algebraic geometry},
  series        = {Mathematics Lecture Note Series},
  note          = {Notes written with the collaboration of Richard Weiss},
  publisher     = {W. A. Benjamin, Inc., New York-Amsterdam},
  pages         = {xiii+226},
  year          = {1969}
}

@InProceedings{GHJ16,
  author        = {Gawrilow, Ewgenij and Hampe, Simon and Joswig, Michael},
  title         = {The polymake XML File Format},
  editor        = {Greuel, Gert-Martin and Koch, Thorsten and Paule, Peter
                  and Sommese, Andrew},
  booktitle     = {Mathematical Software -- ICMS 2016},
  address       = {Cham},
  publisher     = {Springer International Publishing},
  pages         = {403--410},
  year          = {2016}
}

@InCollection{GJ00,
  author        = {Gawrilow, Ewgenij and Joswig, Michael},
  title         = {polymake: a Framework for Analyzing Convex Polytopes},
  editor        = {Kalai, Gil and Ziegler, Günter M.},
  booktitle     = {Polytopes --- Combinatorics and Computation},
  note          = {https://polymake.org},
  publisher     = {Birkhäuser},
  pages         = {43--74},
  year          = {2000},
  url           = {https://doi.org/10.1007/978-3-0348-8438-9_2}
}

@Book{GLS07,
  author        = {Greuel, G.-M. and Lossen, C. and Shustin, E.},
  title         = {Introduction to Singularities and Deformations},
  mrnumber      = {2290112},
  series        = {Springer Monographs in Mathematics},
  publisher     = {Springer-Verlag, Berlin},
  pages         = {xii+471},
  year          = {2007},
  doi           = {10.1007/3-540-28419-2}
}

@Article{GLS10,
  author        = {Greuel, Gert-Martin and Laplagne, Santiago and Seelisch,
                  Frank},
  title         = {Normalization of rings},
  journal       = {J. Symbolic Comput.},
  fjournal      = {Journal of Symbolic Computation},
  volume        = {45},
  number        = {9},
  pages         = {887--901},
  year          = {2010},
  doi           = {10.1016/j.jsc.2010.04.002},
  url           = {https://doi.org/10.1016/j.jsc.2010.04.002}
}

@Book{GP08,
  author        = {Greuel, Gert-Martin and Pfister, Gerhard},
  title         = {A Singular introduction to commutative algebra. With
                  contributions by Olaf Bachmann, Christoph Lossen and Hans
                  Schönemann. 2nd extended ed.},
  note          = {With 1 CD-ROM (Windows, Macintosh and UNIX)},
  publisher     = {Springer, Berlin},
  pages         = {xx+689},
  year          = {2008},
  doi           = {10.1007/978-3-540-73542-7},
  url           = {https://doi.org/10.1007/978-3-540-73542-7}
}

@InCollection{GTZ88,
  author        = {Gianni, Patrizia and Trager, Barry and Zacharias, Gail},
  title         = {Gröbner bases and primary decomposition of polynomial
                  ideals},
  booktitle     = {Computational aspects of commutative algebra},
  journal       = {J. Symbolic Comput.},
  fjournal      = {Journal of Symbolic Computation},
  volume        = {6},
  publisher     = {Elsevier Ltd, Oxford},
  pages         = {149--167},
  year          = {1988},
  doi           = {10.1016/S0747-7171(88)80040-3},
  url           = {https://doi.org/10.1016/S0747-7171(88)80040-3}
}

@Misc{Gat18,
  author        = {Gathmann, Andreas},
  title         = {Class notes „Plane Algebraic Curves” (SS 2018)},
  year          = 2018,
  url           = {https://www.mathematik.uni-kl.de/~gathmann/en/curves.php}
}

@Book{HEO05,
  author        = {Holt, Derek F. and Eick, Bettina and O'Brien, Eamonn A.},
  title         = {Handbook of computational group theory},
  series        = {Discrete Mathematics and its Applications (Boca Raton)},
  publisher     = {Chapman & Hall/CRC, Boca Raton, FL},
  pages         = {xvi+514},
  year          = {2005},
  doi           = {10.1201/9781420035216},
  url           = {https://doi.org/10.1201/9781420035216}
}

@Book{HP89,
  author        = {Holt, Derek F. and Plesken, W.},
  title         = {Perfect groups},
  mrnumber      = {1025760},
  series        = {Oxford Mathematical Monographs},
  note          = {With an appendix by W. Hanrath, Oxford Science
                  Publications},
  publisher     = {The Clarendon Press, Oxford University Press, New York},
  pages         = {xii+364},
  year          = {1989}
}

@Book{Har77,
  author        = {Hartshorne, Robin},
  title         = {Algebraic Geometry},
  series        = {Graduate Texts in Mathematics},
  publisher     = {Springer-Verlag, New York},
  pages         = {xvi+496},
  year          = {1977},
  doi           = {10.1007/978-1-4757-3849-0},
  url           = {https://doi.org/10.1007/978-1-4757-3849-0}
}

@Book{Hup67,
  author        = {Huppert, B.},
  title         = {Endliche Gruppen. I},
  series        = {Die Grundlehren der mathematischen Wissenschaften},
  volume        = {134},
  publisher     = {Springer-Verlag, Berlin-New York},
  pages         = {xii+793},
  year          = {1967},
  doi           = {10.1007/978-3-642-64981-3},
  url           = {https://doi.org/10.1007/978-3-642-64981-3}
}

@Book{JLPW95,
  author        = {Jansen, C. and Lux, K. and Parker, R. and Wilson, R.},
  title         = {An atlas of {B}rauer characters},
  mrnumber      = {1367961 (96k:20016)},
  series        = {London Mathematical Society Monographs. New Series},
  volume        = {11},
  note          = {Appendix 2 by T. Breuer and S. Norton, Oxford Science
                  Publications},
  address       = {New York},
  publisher     = {The Clarendon Press Oxford University Press},
  pages         = {xviii+327},
  year          = {1995}
}

@Book{JP00,
  author        = {de Jong, Theo and Pfister, Gerhard},
  title         = {Local Analytic Geometry},
  series        = {Advanced Lectures in Mathematics},
  publisher     = {Vieweg+Teubner Verlag},
  pages         = {xi+384},
  year          = {2000},
  doi           = {10.1007/978-3-322-90159-0},
  url           = {https://doi.org/10.1007/978-3-322-90159-0}
}

@Book{JT13,
  author        = {Joswig, Michael and Theobald, Thorsten},
  title         = {Polyhedral and algebraic methods in computational
                  geometry},
  series        = {Universitext},
  note          = {Revised and updated translation of the 2008 German
                  original},
  publisher     = {Springer, London},
  pages         = {x+250},
  year          = {2013},
  doi           = {10.1007/978-1-4471-4817-3},
  url           = {https://doi.org/10.1007/978-1-4471-4817-3}
}

@Book{Jos21,
  author        = {Joswig, Michael},
  title         = {Essentials of tropical combinatorics},
  series        = {Graduate Studies in Mathematics},
  volume        = {219},
  address       = {Providence, RI},
  publisher     = {American Mathematical Society},
  year          = {2021}
}

@Article{Jow11,
  author        = {Jow, Shin-Yao},
  title         = {Cohomology of toric line bundles via simplicial Alexander
                  duality},
  journal       = {Journal of Mathematical Physics},
  volume        = {52},
  number        = {3},
  publisher     = {AIP Publishing},
  pages         = {033506},
  year          = {2011},
  month         = {Mar},
  doi           = {10.1063/1.3562523},
  url           = {https://doi.org/10.1063/1.3562523}
}

@InCollection{KL91,
  author        = {Krick, Teresa and Logar, Alessandro},
  title         = {An algorithm for the computation of the radical of an
                  ideal in the ring of polynomials},
  booktitle     = {Applied algebra, algebraic algorithms and error-correcting
                  codes (New Orleans, LA, 1991)},
  series        = {Lecture Notes in Comput. Sci.},
  volume        = {539},
  publisher     = {Springer, Berlin},
  pages         = {195--205},
  year          = {1991},
  doi           = {10.1007/3-540-54522-0_108},
  url           = {https://doi.org/10.1007/3-540-54522-0_108}
}

@InProceedings{KLT20,
  author        = {Kaluba, Marek and Lorenz, Benjamin and Timme, Sascha},
  title         = {Polymake.jl: A New Interface to polymake},
  editor        = {Bigatti, Anna Maria and Carette, Jacques and Davenport,
                  James H. and Joswig, Michael and de Wolff, Timo},
  booktitle     = {Mathematical Software -- ICMS 2020},
  address       = {Cham},
  publisher     = {Springer International Publishing},
  pages         = {377--385},
  year          = {2020},
  doi           = {10.1007/978-3-030-52200-1_37},
  url           = {https://doi.org/10.1007/978-3-030-52200-1_37}
}

@Book{KR05,
  author        = {Kreuzer, Martin and Robbiano, Lorenzo},
  title         = {Computational commutative algebra. II},
  zbl           = {1090.13021},
  publisher     = {Berlin: Springer},
  pages         = {x + 586},
  year          = {2005}
}

@InCollection{KS99,
  author        = {Kemper, Gregor and Steel, Allan},
  title         = {Some algorithms in invariant theory of finite groups},
  booktitle     = {Computational methods for representations of groups and
                  algebras ({E}ssen, 1997)},
  series        = {Progr. Math.},
  volume        = {173},
  publisher     = {Birkhäuser, Basel},
  pages         = {267--285},
  year          = {1999}
}

@Article{Kah10,
  author        = {Kahle, Thomas},
  title         = {Decompositions of binomial ideals},
  journal       = {Ann. Inst. Statist. Math.},
  fjournal      = {Annals of the Institute of Statistical Mathematics},
  volume        = {62},
  number        = {4},
  pages         = {727--745},
  year          = {2010},
  doi           = {10.1007/s10463-010-0290-9},
  url           = {https://doi.org/10.1007/s10463-010-0290-9}
}

@Article{Kem02,
  author        = {Kemper, Gregor},
  title         = {The calculation of radical ideals in positive
                  characteristic},
  journal       = {J. Symbolic Comput.},
  fjournal      = {Journal of Symbolic Computation},
  volume        = {34},
  number        = {3},
  pages         = {229--238},
  year          = {2002},
  doi           = {10.1006/jsco.2002.0560},
  url           = {https://doi.org/10.1006/jsco.2002.0560}
}

@Article{Kem99,
  author        = {Kemper, Gregor},
  title         = {An algorithm to calculate optimal homogeneous systems of
                  parameters},
  journal       = {J. Symbolic Comput.},
  fjournal      = {Journal of Symbolic Computation},
  volume        = {27},
  number        = {2},
  pages         = {171--184},
  year          = {1999},
  doi           = {10.1006/jsco.1998.0247},
  url           = {https://doi.org/10.1006/jsco.1998.0247}
}

@Misc{Kin07,
  author        = {King, Simon},
  title         = {Fast computation of secondary invariants},
  howpublished  = {arXiv:math/0701270},
  year          = {2007},
  doi           = {10.48550/arXiv.math/0701270}
}

@Article{Kin13,
  author        = {King, Simon},
  title         = {Minimal generating sets of non-modular invariant rings of
                  finite groups},
  journal       = {J. Symb. Comput.},
  fjournal      = {Journal of Symbolic Computation},
  volume        = {48},
  publisher     = {Elsevier (Academic Press), London},
  pages         = {101--109},
  year          = {2013},
  doi           = {10.1016/j.jsc.2012.05.002}
}

@Book{Knu11,
  author        = {Knuth, Donald E.},
  title         = {The art of computer programming. {V}ol. 4{A}.
                  {C}ombinatorial algorithms. {P}art 1},
  publisher     = {Addison-Wesley, Upper Saddle River, NJ},
  pages         = {xv+883},
  year          = {2011}
}

@Book{Koz08,
  author        = {Kozlov, Dmitry},
  title         = {Combinatorial algebraic topology},
  series        = {Algorithms and Computation in Mathematics},
  volume        = {21},
  publisher     = {Springer, Berlin},
  year          = {2008},
  doi           = {10.1007/978-3-540-71962-5},
  url           = {https://doi.org/10.1007/978-3-540-71962-5}
}

@Book{LN97,
  author        = {Lidl, Rudolf and Niederreiter, Harald},
  title         = {Finite fields},
  series        = {Encyclopedia of Mathematics and its Applications},
  volume        = {20},
  note          = {With a foreword by P. M. Cohn},
  publisher     = {Cambridge University Press, Cambridge},
  edition       = {Second},
  pages         = {xiv+755},
  year          = {1997}
}

@InCollection{LS03,
  author        = {Levandovskyy, Viktor and Schönemann, Hans},
  title         = {Plural -- a computer algebra system for noncommutative
                  polynomial algebras},
  booktitle     = {Proceedings of the 2003 international symposium on
                  symbolic and algebraic computation, ISSAC 2003,
                  Philadelphia, PA, USA, August 3--6, 2003.},
  zbl           = {1072.68681},
  publisher     = {New York, NY: ACM Press},
  pages         = {176--183},
  year          = {2003},
  language      = {English},
  zbmath        = {2151198}
}

<<<<<<< HEAD
=======
@PhDThesis{Lev05,
  author        = {Viktor Levandovskyy},
  title         = {Non-commutative Computer Algebra for polynomial algebras:
                  Gr{\"o}bner bases, applications and implementation},
  year          = {2005},
  url           = {http://nbn-resolving.de/urn:nbn:de:hbz:386-kluedo-18830},
  type          = {doctoralthesis},
  school        = {Technische Universit{\"a}t Kaiserslautern}
}

>>>>>>> a6955acc
@Book{MS05,
  author        = {Miller, Ezra and Sturmfels, Bernd},
  title         = {Combinatorial commutative algebra},
  zbl           = {1066.13001},
  journal       = {Grad. Texts Math.},
  fjournal      = {Graduate Texts in Mathematics},
  volume        = {227},
  publisher     = {New York, NY: Springer},
  pages         = {xiv + 417},
  year          = {2005},
  doi           = {10.1007/b138602}
}

@Book{MS15,
  author        = {Diane {Maclagan} and Bernd {Sturmfels}},
  title         = {{Introduction to tropical geometry}},
  journal       = {{Grad. Stud. Math.}},
  fjournal      = {{Graduate Studies in Mathematics}},
  volume        = {161},
  publisher     = {Providence, RI: American Mathematical Society (AMS)},
  pages         = {xii + 363},
  year          = {2015}
}

@Book{Mar18,
  author        = {Marcus, Daniel A.},
  title         = {Number fields},
  series        = {Universitext},
  note          = {Second edition of [ MR0457396], With a foreword by Barry
                  Mazur},
  publisher     = {Springer, Cham},
  pages         = {xviii+203},
  year          = {2018},
  doi           = {10.1007/978-3-319-90233-3},
  url           = {https://doi.org/10.1007/978-3-319-90233-3}
}

@Article{OMdCS00,
  bibkey        = {{OMdCS00}},
  author        = {Ojeda Martínez de Castilla, Ignacio and Sánchez, Ramón
                  Peidra},
  title         = {Cellular binomial ideals. Primary decomposition of
                  binomial ideals},
  journal       = {J. Symbolic Comput.},
  fjournal      = {Journal of Symbolic Computation},
  volume        = {30},
  number        = {4},
  pages         = {383--400},
  year          = {2000},
  doi           = {10.1006/jsco.1999.0413},
  url           = {https://doi.org/10.1006/jsco.1999.0413}
}

@Book{Oxl11,
  author        = {Oxley, James},
  title         = {Matroid theory},
  mrnumber      = {2849819},
  series        = {Oxford Graduate Texts in Mathematics},
  volume        = {21},
  publisher     = {Oxford University Press, Oxford},
  edition       = {Second},
  pages         = {xiv+684},
  year          = {2011},
  doi           = {10.1093/acprof:oso/9780198566946.001.0001}
}

@Article{PSS11,
  author        = {Pfister, Gerhard and Sadiq, Afshan and Steidel, Stefan},
  title         = {An algorithm for primary decomposition in polynomial rings
                  over the integers},
  journal       = {Cent. Eur. J. Math.},
  fjournal      = {Central European Journal of Mathematics},
  volume        = {9},
  number        = {4},
  pages         = {897--904},
  year          = {2011},
  doi           = {10.2478/s11533-011-0037-8},
  url           = {https://doi.org/10.2478/s11533-011-0037-8}
}

@Book{PZ97,
  author        = {Pohst, M. and Zassenhaus, H.},
  title         = {Algorithmic algebraic number theory},
  series        = {Encyclopedia of Mathematics and its Applications},
  volume        = {30},
  note          = {Revised reprint of the 1989 original},
  publisher     = {Cambridge University Press, Cambridge},
  pages         = {xiv+499},
  year          = {1997}
}

@Article{Pos18,
  author        = {Posur, Sebastian},
  title         = {Linear systems over localizations of rings},
  journal       = {Archiv der Mathematik},
  volume        = {111},
  pages         = {23--32},
  year          = {2018},
  doi           = {10.1007/s00013-018-1183-z}
}

@Article{RR10,
  author        = {Roschy, Helmut and Rahn, Thorsten},
  title         = {Cohomology of line bundles: Proof of the algorithm},
  journal       = {Journal of Mathematical Physics},
  volume        = {51},
  number        = {10},
  publisher     = {AIP Publishing},
  pages         = {103520},
  year          = {2010},
  month         = {Oct},
  doi           = {10.1063/1.3501135},
  url           = {https://doi.org/10.1063/1.3501135}
}

@Article{SY96,
  author        = {Shimoyama, Takeshi and Yokoyama, Kazuhiro},
  title         = {Localization and primary decomposition of polynomial
                  ideals},
  journal       = {J. Symbolic Comput.},
  fjournal      = {Journal of Symbolic Computation},
  volume        = {22},
  number        = {3},
  pages         = {247--277},
  year          = {1996},
  doi           = {10.1006/jsco.1996.0052},
  url           = {https://doi.org/10.1006/jsco.1996.0052}
}

@Article{Sez02,
  author        = {Sezer, M\"{u}fit},
  title         = {Sharpening the generalized {N}oether bound in the
                  invariant theory of finite groups},
  mrnumber      = {1933869},
  journal       = {J. Algebra},
  fjournal      = {Journal of Algebra},
  volume        = {254},
  number        = {2},
  pages         = {252--263},
  year          = {2002},
  doi           = {10.1016/S0021-8693(02)00018-2},
  url           = {https://doi.org/10.1016/S0021-8693(02)00018-2}
}

@Article{Shi18,
  author        = {Ichiro Shimada},
  title         = {{Connected Components of the Moduli of Elliptic $K3$
                  Surfaces}},
  journal       = {Michigan Mathematical Journal},
  volume        = {67},
  number        = {3},
  publisher     = {University of Michigan, Department of Mathematics},
  pages         = {511 -- 559},
  year          = {2018},
  doi           = {10.1307/mmj/1528941621},
  url           = {https://doi.org/10.1307/mmj/1528941621}
}

@InCollection{Ste91,
  author        = {Stevens, Jan},
  title         = {On the versal deformation of cyclic quotient
                  singularities},
  booktitle     = {Singularity theory and its applications, {P}art {I}
                  ({C}oventry, 1988/1989)},
  series        = {Lecture Notes in Math.},
  volume        = {1462},
  publisher     = {Springer, Berlin},
  pages         = {302--319},
  year          = {1991},
  doi           = {10.1007/BFb0086390},
  url           = {https://doi.org/10.1007/BFb0086390}
}

@Book{Stu93,
  author        = {Sturmfels, Bernd},
  title         = {Algorithms in invariant theory},
  series        = {Texts and Monographs in Symbolic Computation},
  publisher     = {Springer-Verlag, Vienna},
  pages         = {vi+197},
  year          = {1993},
  doi           = {10.1007/978-3-7091-4368-1},
  url           = {https://doi.org/10.1007/978-3-7091-4368-1}
}

@Article{Sym11,
  author        = {Symonds, Peter},
  title         = {On the {C}astelnuovo-{M}umford regularity of rings of
                  polynomial invariants},
  journal       = {Ann. of Math. (2)},
  fjournal      = {Annals of Mathematics. Second Series},
  volume        = {174},
  number        = {1},
  pages         = {499--517},
  year          = {2011},
  doi           = {10.4007/annals.2011.174.1.14}
}

@Article{Tay87,
  author        = {Taylor, D. E.},
  title         = {Pairs of Generators for Matrix Groups. I},
  journal       = {The Cayley Bulletin},
  volume        = {3},
  pages         = {76--85},
  year          = {1987},
  url           = {https://arxiv.org/abs/2201.09155}
}

@Misc{WWTSPNNLBA,
  bibkey        = {WWTSPNNLBA},
  author        = {Wilson, R. A. and Walsh, P. and Tripp, J. and Suleiman, I.
                  and Parker, R. A. and Norton, S. P. and Nickerson, S. and
                  Linton, S. and Bray, J. and Abbott, R.},
  title         = {ATLAS of Finite Group Representations},
  url           = {http://atlas.math.rwth-aachen.de/Atlas/v3}
}

@Book{Was08,
  author        = {Washington, Lawrence C.},
  title         = {Elliptic curves},
  series        = {Discrete Mathematics and its Applications (Boca Raton)},
  note          = {Number theory and cryptography},
  publisher     = {Chapman & Hall/CRC, Boca Raton, FL},
  edition       = {Second},
  pages         = {xviii+513},
  year          = {2008},
  doi           = {10.1201/9781420071474},
  url           = {https://doi.org/10.1201/9781420071474}
}

@Article{Wil13,
  author        = {Wilson, James B.},
  title         = {Optimal algorithms of Gram-Schmidt type},
  journal       = {Linear Algebra Appl.},
  fjournal      = {Linear Algebra and its Applications},
  volume        = {438},
  number        = {12},
  pages         = {4573--4583},
  year          = {2013},
  doi           = {10.1016/j.laa.2013.02.026},
  url           = {https://doi.org/10.1016/j.laa.2013.02.026}
}

@Article{Wit88,
  author        = {Witten, Edward},
  title         = {Topological Sigma Models},
  journal       = {Commun. Math. Phys.},
  volume        = {118},
  pages         = {411},
  year          = {1988},
  doi           = {10.1007/BF01466725},
  reportnumber  = {IASSNS-HEP-88/7}
}

@Book{Zie95,
  author        = {Ziegler, Günter M.},
  title         = {Lectures on polytopes},
  series        = {Graduate Texts in Mathematics},
  volume        = {152},
  publisher     = {Springer-Verlag, New York},
  pages         = {x+370},
  year          = {1995},
  doi           = {10.1007/978-1-4613-8431-1},
  url           = {https://doi.org/10.1007/978-1-4613-8431-1}
}

@Misc{cohomCalg:Implementation,
  bibkey        = {cohomCalg:Implementation},
  title         = {cohomCalg package},
  note          = {High-performance line bundle cohomology computation based
                  on \cite{BJRR10}},
  year          = {2010},
  url           = {https://github.com/BenjaminJurke/cohomCalg}
}<|MERGE_RESOLUTION|>--- conflicted
+++ resolved
@@ -916,8 +916,6 @@
   zbmath        = {2151198}
 }
 
-<<<<<<< HEAD
-=======
 @PhDThesis{Lev05,
   author        = {Viktor Levandovskyy},
   title         = {Non-commutative Computer Algebra for polynomial algebras:
@@ -928,7 +926,6 @@
   school        = {Technische Universit{\"a}t Kaiserslautern}
 }
 
->>>>>>> a6955acc
 @Book{MS05,
   author        = {Miller, Ezra and Sturmfels, Bernd},
   title         = {Combinatorial commutative algebra},
