--- conflicted
+++ resolved
@@ -1158,7 +1158,6 @@
                   on \cite{BJRR10}},
   year          = {2010},
   url           = {https://github.com/BenjaminJurke/cohomCalg}
-<<<<<<< HEAD
 }
 
 @Article{Pos18,
@@ -1176,7 +1175,4 @@
   title		= { {A} {S}ingular {I}ntroduction to {C}ommutative {A}lgebra },
   year		= { 2008 },
   publisher	= { Springer }
-}
-=======
-}
->>>>>>> 9c511344
+}