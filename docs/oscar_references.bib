
@Article{AG10,
  author        = {Arzhantsev, Ivan V. and Ga\v{i}fullin, Sergei A.},
  title         = {Cox rings, semigroups, and automorphisms of affine
                  varieties},
  journal       = {Mat. Sb.},
  fjournal      = {Matematicheski\v{i} Sbornik},
  volume        = {201},
  number        = {1},
  pages         = {3--24},
  year          = {2010}
}

@Article{AHK18,
  author        = {Adiprasito, Karim and Huh, June and Katz, Eric},
  title         = {Hodge theory for combinatorial geometries},
  mrnumber      = {3862944},
  journal       = {Ann. of Math. (2)},
  fjournal      = {Annals of Mathematics. Second Series},
  volume        = {188},
  number        = {2},
  pages         = {381--452},
  year          = {2018},
  doi           = {10.4007/annals.2018.188.2.1}
}

@Book{AL94,
  author        = {Adams, William W. and Loustaunau, Philippe},
  title         = {An Introduction to Gröbner Bases},
  series        = {Graduate studies in mathematics},
  publisher     = {American Mathematical Society},
  year          = {1994},
  doi           = {10.1090/gsm/003},
  url           = {https://doi.org/10.1090/gsm/003}
}

@Article{BDEPS04,
  author        = {Berry, Neil and Dubickas, Art\={u}ras and Elkies, Noam D.
                  and Poonen, Bjorn and Smyth, Chris},
  title         = {The conjugate dimension of algebraic numbers},
  journal       = {Q. J. Math.},
  fjournal      = {The Quarterly Journal of Mathematics},
  volume        = {55},
  number        = {3},
  pages         = {237--252},
  year          = {2004},
  doi           = {10.1093/qjmath/55.3.237},
  url           = {https://doi.org/10.1093/qjmath/55.3.237}
}

@InCollection{BDLP17,
  author        = {Böhm, Janko and Decker, Wolfram and Laplagne, Santiago
                  and Pfister, Gerhard},
  title         = {Local to global algorithms for the Gorenstein adjoint
                  ideal of a curve},
  booktitle     = {Algorithmic and experimental methods in algebra, geometry,
                  and number theory},
  publisher     = {Springer, Cham},
  pages         = {51--96},
  year          = {2017},
  doi           = {10.1007/978-3-319-70566-8_3},
  url           = {https://doi.org/10.1007/978-3-319-70566-8_3}
}

@InProceedings{BDLP19,
  author        = {Böhm, Janko and Decker, Wolfram and Laplagne, Santiago
                  and Pfister, Gerhard},
  title         = {Computing integral bases via localization and Hensel
                  lifting},
  booktitle     = {MEGA 2019 - International Conference on Effective Methods
                  in Algebraic Geometry},
  address       = {Madrid, Spain},
  year          = {2019},
  url           = {https://hal.inria.fr/hal-02912148},
  pdf           = {https://hal.inria.fr/hal-02912148/file/07.pdf}
}

@Article{BDLPSS13,
  author        = {Janko Böhm and Wolfram Decker and Santiago Laplagne and
                  Gerhard Pfister and Andreas Steenpaß and Stefan Steidel},
  title         = {Parallel algorithms for normalization},
  journal       = {Journal of Symbolic Computation},
  volume        = {51},
  note          = {Effective Methods in Algebraic Geometry},
  pages         = {99-114},
  year          = {2013},
  doi           = {10.1016/j.jsc.2012.07.002},
  url           = {https://www.sciencedirect.com/science/article/pii/S0747717112001186}
}

@InProceedings{BES-E-D21,
  author        = {Berthomieu, J\'{e}r\'{e}my and Eder, Christian and Safey
                  El Din, Mohab},
  title         = {Msolve: A Library for Solving Polynomial Systems},
  booktitle     = {Proceedings of the 2021 on International Symposium on
                  Symbolic and Algebraic Computation},
  series        = {ISSAC '21},
  address       = {New York, NY, USA},
  publisher     = {Association for Computing Machinery},
  pages         = {51-–58},
  year          = {2021},
  doi           = {10.1145/3452143.3465545},
  url           = {https://doi.org/10.1145/3452143.3465545},
  location      = {Virtual Event, Russian Federation}
}

@Misc{BES19,
  author        = {Backman, Spencer and Eur, Christopher and Simpson,
                  Connor},
  title         = {Simplicial generation of Chow rings of matroids},
  publisher     = {arXiv},
  year          = {2019},
  doi           = {10.48550/ARXIV.1905.07114},
  url           = {https://arxiv.org/abs/1905.07114}
}

@Book{BGV03,
  author        = {Bueso, Jos\'{e} and G\'{o}mez-Torrecillas, Jos\'{e} and
                  Verschoren, Alain},
  title         = {Algorithmic methods in non-commutative algebra.
                  {Applications} to quantum groups.},
  zbl           = {1063.16054},
  series        = {Math. Model.: Theory Appl.},
  volume        = {17},
  publisher     = {Dordrecht: Kluwer Academic Publishers},
  year          = {2003},
  fseries       = {Mathematical Modelling: Theory and Applications},
  language      = {English},
  zbmath        = {1988897}
}

@Book{BH09,
  author        = {Bruns, Winfried and Herzog, Jürgen},
  title         = {Cohen-{M}acaulay rings},
  series        = {Cambridge Studies in Advanced Mathematics},
  volume        = {39},
  note          = {2nd edition},
  publisher     = {Cambridge University Press, Cambridge},
  year          = {2009}
}

@Misc{BHMPW20,
  author        = {Braden, Tom and Huh, June and Matherne, Jacob P. and
                  Proudfoot, Nicholas and Wang, Botong},
  title         = {A semi-small decomposition of the Chow ring of a matroid},
  publisher     = {arXiv},
  year          = {2020},
  doi           = {10.48550/ARXIV.2002.03341},
  url           = {https://arxiv.org/abs/2002.03341}
}

@Article{BJRR10,
  author        = {Blumenhagen, Ralph and Jurke, Benjamin and Rahn, Thorsten
                  and Roschy, Helmut},
  title         = {Cohomology of line bundles: A computational algorithm},
  journal       = {Journal of Mathematical Physics},
  volume        = {51},
  number        = {10},
  publisher     = {AIP Publishing},
  pages         = {103525},
  year          = {2010},
  month         = {Oct},
  doi           = {10.1063/1.3501132},
  url           = {https://doi.org/10.1063/1.3501132}
}

@Article{BJRR12,
  author        = {Blumenhagen, Ralph and Jurke, Benjamin and Rahn, Thorsten
                  and Roschy, Helmut},
  title         = {Cohomology of line bundles: Applications},
  journal       = {Journal of Mathematical Physics},
  volume        = {53},
  number        = {1},
  publisher     = {AIP Publishing},
  pages         = {012302},
  year          = {2012},
  month         = {Jan},
  doi           = {10.1063/1.3677646},
  url           = {https://doi.org/10.1063/1.3677646}
}

@Article{BKR20,
  author        = {Böhm, Janko and Keicher, Simon and Ren, Yue},
  title         = {Computing {GIT}-fans with symmetry and the {M}ori chamber
                  decomposition of {$\overline{M}_{0,6}$}},
  journal       = {Math. Comp.},
  fjournal      = {Mathematics of Computation},
  volume        = {89},
  number        = {326},
  pages         = {3003--3021},
  year          = {2020},
  doi           = {10.1090/mcom/3546},
  url           = {https://doi.org/10.1090/mcom/3546}
}

@Article{BN07,
  author        = {Baker, Matthew and Norine, Serguei},
  title         = {Riemann-{R}och and {A}bel-{J}acobi theory on a finite
                  graph},
  mrnumber      = {2355607},
  journal       = {Adv. Math.},
  fjournal      = {Advances in Mathematics},
  volume        = {215},
  number        = {2},
  pages         = {766--788},
  year          = {2007},
  doi           = {10.1016/j.aim.2007.04.012},
  url           = {https://doi.org/10.1016/j.aim.2007.04.012}
}

@MastersThesis{Bhm99,
  author        = {Böhm, Janko},
  title         = {Parametrisierung rationaler Kurven},
  year          = {1999},
  school        = {Universität Bayreuth},
  type          = {Diploma Thesis}
}

@PhDThesis{Bie18,
  author        = {Bies, Martin},
  title         = {Cohomologies of coherent sheaves and massless spectra in
                  F-theory},
  year          = {2018},
  month         = {2},
  doi           = {10.11588/heidok.00024045},
  url           = {https://doi.org/10.11588/heidok.00024045},
  school        = {Heidelberg U.}
}

@Book{C-MLS20,
  author        = {Cisneros Molina, Jose Luis and Le, Dung Trang and Seade,
                  Jose},
  title         = {Handbook of Geometry and Topology of Singularities I},
  publisher     = {Springer-Verlag, Cham},
  pages         = {xviii+601},
  year          = {2020},
  doi           = {10.1007/978-3-030-53061-7},
  url           = {https://doi.org/10.1007/978-3-030-53061-7}
}

@Book{C-MLS21,
  author        = {Cisneros Molina, Jose Luis and Le, Dung Trang and Seade,
                  Jose},
  title         = {Handbook of Geometry and Topology of Singularities II},
  publisher     = {Springer-Verlag, Cham},
  pages         = {xii+578},
  year          = {2021},
  doi           = {10.1007/978-3-030-78024-1},
  url           = {https://doi.org/10.1007/978-3-030-78024-1}
}

@Book{CCNPW85,
  author        = {Conway, J. H. and Curtis, R. T. and Norton, S. P. and
                  Parker, R. A. and Wilson, R. A.},
  title         = {Atlas of finite groups},
  mrnumber      = {827219 (88g:20025)},
  note          = {Maximal subgroups and ordinary characters for simple
                  groups, With computational assistance from J. G. Thackray},
  address       = {Eynsham},
  publisher     = {Oxford University Press},
  pages         = {xxxiv+252},
  year          = {1985}
}

@Article{CHM98,
  author        = {Conway, John H. and Hulpke, Alexander and McKay, John},
  title         = {On transitive permutation groups},
  mrnumber      = {1635715},
  journal       = {LMS J. Comput. Math.},
  fjournal      = {LMS Journal of Computation and Mathematics},
  volume        = {1},
  pages         = {1--8},
  year          = {1998},
  doi           = {10.1112/S1461157000000115},
  url           = {https://doi.org/10.1112/S1461157000000115}
}

@Book{CLS11,
  author        = {Cox, David A. and Little, John B. and Schenck, Henry K.},
  title         = {Toric varieties},
  mrnumber      = {2810322},
  series        = {Graduate Studies in Mathematics},
  volume        = {124},
  publisher     = {Providence, RI: American Mathematical Society (AMS)},
  pages         = {xxiv+841},
  year          = {2011},
  doi           = {10.1090/gsm/124},
  url           = {https://doi.org/10.1090/gsm/124}
}

@Book{CS99,
  author        = {Conway, J. H. and Sloane, N. J. A.},
  title         = {Sphere packings, lattices and groups},
  mrnumber      = {1662447},
  series        = {Grundlehren der mathematischen Wissenschaften [Fundamental
                  Principles of Mathematical Sciences]},
  volume        = {290},
  note          = {With additional contributions by E. Bannai, R. E.
                  Borcherds, J. Leech, S. P. Norton, A. M. Odlyzko, R. A.
                  Parker, L. Queen and B. B. Venkov},
  publisher     = {Springer-Verlag, New York},
  edition       = {Third},
  pages         = {lxxiv+703},
  year          = {1999},
  doi           = {10.1007/978-1-4757-6568-7},
  url           = {https://doi.org/10.1007/978-1-4757-6568-7}
}

@Book{Cam99,
  author        = {Cameron, Peter J.},
  title         = {Permutation groups},
  series        = {London Mathematical Society Student Texts},
  volume        = {45},
  publisher     = {Cambridge University Press, Cambridge},
  pages         = {x+220},
  year          = {1999},
  doi           = {10.1017/CBO9780511623677},
  url           = {https://doi.org/10.1017/CBO9780511623677}
}

@InCollection{Chr91,
  author        = {Christophersen, Jan Arthur},
  title         = {On the components and discriminant of the versal base
                  space of cyclic quotient singularities},
  booktitle     = {Singularity theory and its applications, Part {I}
                  ({C}oventry, 1988/1989)},
  series        = {Lecture Notes in Math.},
  volume        = {1462},
  publisher     = {Springer, Berlin},
  pages         = {81--92},
  year          = {1991},
  doi           = {10.1007/BFb0086376},
  url           = {https://doi.org/10.1007/BFb0086376}
}

@Book{Coh00,
  author        = {Cohen, Henri},
  title         = {Advanced topics in computational number theory},
  series        = {Graduate Texts in Mathematics},
  volume        = {193},
  publisher     = {Springer-Verlag, New York},
  pages         = {xvi+578},
  year          = {2000},
  doi           = {10.1007/978-1-4419-8489-0},
  url           = {https://doi.org/10.1007/978-1-4419-8489-0}
}

@Book{Coh93,
  author        = {Cohen, Henri},
  title         = {A course in computational algebraic number theory},
  series        = {Graduate Texts in Mathematics},
  volume        = {138},
  publisher     = {Springer-Verlag, Berlin},
  pages         = {xii+534},
  year          = {1993},
  doi           = {10.1007/978-3-662-02945-9},
  url           = {https://doi.org/10.1007/978-3-662-02945-9}
}

@Article{Cor21,
  author        = {Corey, D.},
  title         = {Initial degenerations of {G}rassmannians},
  journal       = {Sel. Math. New Ser.},
  fjournal      = {Selecta Mathematica New Series},
  volume        = {27},
  number        = {57},
  year          = {2021},
  doi           = {10.1007/s00029-021-00679-6},
  url           = {https://doi.org/10.1007/s00029-021-00679-6}
}

@Misc{DF20,
  bibkey        = {{DF20}},
  author        = {De Franceschi, G.},
  title         = {Centralizers and conjugacy classes in finite classical
                  groups},
  year          = 2020,
  doi           = {10.48550/ARXIV.2008.12651},
  url           = {https://arxiv.org/abs/2008.12651}
}

@Article{DFO13,
  author        = {Detinko, A. S. and Flannery, D. L. and O'Brien, E. A.},
  title         = {Recognizing finite matrix groups over infinite fields},
  journal       = {J. Symbolic Comput.},
  fjournal      = {Journal of Symbolic Computation},
  volume        = {50},
  pages         = {100--109},
  year          = {2013},
  doi           = {10.1016/j.jsc.2012.04.002},
  url           = {https://doi.org/10.1016/j.jsc.2012.04.002}
}

@InCollection{DGP99,
  author        = {Decker, Wolfram and Greuel, Gert-Martin and Pfister,
                  Gerhard},
  title         = {Primary decomposition: algorithms and comparisons},
  booktitle     = {Algorithmic algebra and number theory. Selected papers
                  from a conference, Heidelberg, Germany, October 1997},
  publisher     = {Springer, Berlin},
  pages         = {187--220},
  year          = {1999},
  doi           = {10.1007/978-3-642-59932-3},
  url           = {https://doi.org/10.1007/978-3-642-59932-3}
}

@Article{DH00,
  author        = {Domokos, M\'{a}ty\'{a}s and Heged\H{u}s, P\'{a}l},
  title         = {Noether's bound for polynomial invariants of finite
                  groups},
  mrnumber      = {1739493},
  journal       = {Arch. Math. (Basel)},
  fjournal      = {Archiv der Mathematik},
  volume        = {74},
  number        = {3},
  pages         = {161--167},
  year          = {2000},
  doi           = {10.1007/s000130050426},
  url           = {https://doi.org/10.1007/s000130050426}
}

@Article{DHS98,
  author        = {Decker, Wolfram and Heydtmann, Agnes Eileen and Schreyer,
                  Frank-Olaf},
  title         = {Generating a {N}oetherian normalization of the invariant
                  ring of a finite group},
  journal       = {J. Symbolic Comput.},
  fjournal      = {Journal of Symbolic Computation},
  volume        = {25},
  number        = {6},
  pages         = {727--731},
  year          = {1998},
  doi           = {10.1006/jsco.1997.0196},
  url           = {https://doi.org/10.1006/jsco.1997.0196}
}

@InCollection{DJ98,
  author        = {Decker, Wolfram and de Jong, Theo},
  title         = {Gröbner bases and invariant theory},
  booktitle     = {Gröbner bases and applications. Based on a course for
                  young researchers, January 1998, and the conference "33
                  years of Gröbner bases", Linz, Austria, February 2--4,
                  1998},
  mrnumber      = {1699814},
  series        = {London Math. Soc. Lecture Note Ser.},
  volume        = {251},
  publisher     = {Cambridge Univ. Press, Cambridge},
  pages         = {61--89},
  year          = {1998},
  doi           = {10.1017/CBO9780511565847.005},
  url           = {https://doi.org/10.1017/CBO9780511565847.005}
}

@Book{DK15,
  author        = {Derksen, Harm and Kemper, Gregor},
  title         = {Computational invariant theory. With two appendices by
                  Vladimir L. Popov, and an addendum by Norbert A'Campo and
                  Popov, 2nd enlarged edition, Invariant Theory and Algebraic
                  Transformation Groups, VIII},
  series        = {Encyclopaedia of Mathematical Sciences},
  volume        = {130},
  publisher     = {Springer, Heidelberg},
  edition       = {enlarged},
  pages         = {xxii+366},
  year          = {2015},
  doi           = {10.1007/978-3-662-48422-7},
  url           = {https://doi.org/10.1007/978-3-662-48422-7}
}

@Article{DK17,
  author        = {Donten-Bury, Maria and Keicher, Simon},
  title         = {Computing resolutions of quotient singularities},
  journal       = {J. Algebra},
  fjournal      = {Journal of Algebra},
  volume        = {472},
  pages         = {546--572},
  year          = {2017}
}

@Book{DL06,
  author        = {Decker, Wolfram and Lossen, Christoph},
  title         = {Computing in algebraic geometry. A quick start using
                  SINGULAR},
  series        = {Algorithms and Computation in Mathematics},
  volume        = {16},
  publisher     = {Springer-Verlag, Berlin; Hindustan Book Agency, New
                  Delhi},
  pages         = {xvi+327},
  year          = {2006},
  doi           = {10.1007/3-540-28993-3},
  url           = {https://doi.org/10.1007/3-540-28993-3}
}

@Book{DLRS10,
  bibkey        = {DLRS10},
  author        = {De Loera, Jesús A. and Rambau, Jörg and Santos,
                  Francisco},
  title         = {Triangulations. Structures for algorithms and
                  applications},
  zbl           = {1207.52002},
  series        = {Algorithms and Computation in Mathematics},
  volume        = {25},
  address       = {Berlin},
  publisher     = {Springer-Verlag},
  pages         = {xiv+535},
  year          = {2010},
  doi           = {10.1007/978-3-642-12971-1}
}

@Book{DP13,
  author        = {Decker, Wolfram and Pfister, Gerhard},
  title         = {A first course in computational algebraic geometry},
  series        = {African Institute of Mathematics (AIMS) Library Series},
  publisher     = {Cambridge University Press, Cambridge},
  pages         = {viii+118},
  year          = {2013},
  doi           = {10.1017/CBO9781139565769},
  url           = {https://doi.org/10.1017/CBO9781139565769}
}

@Article{Der99,
  author        = {Derksen, Harm},
  title         = {Computation of invariants for reductive groups},
  journal       = {Adv. Math.},
  fjournal      = {Advances in Mathematics},
  volume        = {141},
  number        = {2},
  pages         = {366--384},
  year          = {1999},
  doi           = {10.1006/aima.1998.1787}
}

@Article{EHU03,
  author        = {Eisenbud, David and Huneke, Craig and Ulrich, Bernd},
  title         = {What is the {Rees} algebra of a module?},
  journal       = {Proc. Am. Math. Soc.},
  fjournal      = {Proceedings of the American Mathematical Society},
  volume        = {131},
  number        = {3},
  pages         = {701--708},
  year          = {2003},
  doi           = {10.1090/S0002-9939-02-06575-9},
  language      = {English}
}

@Article{EHV92,
  author        = {Eisenbud, David and Huneke, Craig and Vasconcelos,
                  Wolmer},
  title         = {Direct methods for primary decomposition},
  journal       = {Invent. Math.},
  fjournal      = {Inventiones Mathematicae},
  volume        = {110},
  number        = {2},
  pages         = {207--235},
  year          = {1992},
  doi           = {10.1007/BF01231331},
  url           = {https://doi.org/10.1007/BF01231331}
}

@Article{EM16,
  author        = {Eser, Zekiye Sahin and Matusevich, Laura Felicia},
  title         = {Decompositions of cellular binomial ideals},
  journal       = {J. Lond. Math. Soc. (2)},
  fjournal      = {Journal of the London Mathematical Society. Second
                  Series},
  volume        = {94},
  number        = {2},
  pages         = {409--426},
  year          = {2016},
  doi           = {10.1112/jlms/jdw012},
  url           = {https://doi.org/10.1112/jlms/jdw012}
}

@Article{EM19,
  author        = {Eser, Zekiye Sahin and Matusevich, Laura Felicia},
  title         = {Corrigendum: Decompositions of cellular binomial ideals:
                  (J. Lond. Math. Soc. 94 (2016) 409--426)},
  journal       = {J. Lond. Math. Soc. (2)},
  fjournal      = {Journal of the London Mathematical Society. Second
                  Series},
  volume        = {100},
  number        = {2},
  pages         = {717--719},
  year          = {2019},
  doi           = {10.1112/jlms.12232},
  url           = {https://doi.org/10.1112/jlms.12232}
}

@Article{ES96,
  author        = {Eisenbud, David and Sturmfels, Bernd},
  title         = {Binomial ideals},
  journal       = {Duke Math. J.},
  fjournal      = {Duke Mathematical Journal},
  volume        = {84},
  number        = {1},
  pages         = {1--45},
  year          = {1996},
  doi           = {10.1215/S0012-7094-96-08401-X},
  url           = {https://doi.org/10.1215/S0012-7094-96-08401-X}
}

@Book{Eis95,
  author        = {David {Eisenbud}},
  title         = {{Commutative algebra. With a view toward algebraic
                  geometry}},
  zbl           = {0819.13001},
  journal       = {{Grad. Texts Math.}},
  fjournal      = {{Graduate Texts in Mathematics}},
  volume        = {150},
  publisher     = {Berlin: Springer-Verlag},
  pages         = {xvi + 785},
  year          = {1995}
}

@Article{FGLM93,
  author        = {J.C. Faugère and P. Gianni and D. Lazard and T. Mora},
  title         = {Efficient Computation of Zero-dimensional Gröbner Bases
                  by Change of Ordering},
  journal       = {Journal of Symbolic Computation},
  volume        = {16},
  number        = {4},
  pages         = {329-344},
  year          = {1993},
  doi           = {https://doi.org/10.1006/jsco.1993.1051},
  url           = {https://www.sciencedirect.com/science/article/pii/S0747717183710515}
}

@Article{FJR17,
  author        = {Fan, Huijun and Jarvis, Tyler and Ruan, Yongbin},
  title         = {A mathematical theory of the gauged linear sigma model},
  journal       = {Geometry & Topology},
  volume        = {22},
  number        = {1},
  publisher     = {Mathematical Sciences Publishers},
  pages         = {235–303},
  year          = {2017},
  month         = {Oct},
  doi           = {10.2140/gt.2018.22.235},
  url           = {https://doi.org/10.2140/gt.2018.22.235}
}

@Article{FY04,
  author        = {Eva Maria Feichtner and Sergey Yuzvinsky},
  title         = {Chow rings of toric varieties defined by atomic lattices},
  journal       = {Inventiones Mathematicae},
  volume        = {155},
  number        = {3},
  publisher     = {Springer Science and Business Media {LLC}},
  pages         = {515--536},
  year          = 2004,
  month         = {mar},
  doi           = {10.1007/s00222-003-0327-2},
  url           = {https://doi.org/10.1007%2Fs00222-003-0327-2}
}

@Article{Fau99,
  author        = {Faugère, Jean-Charles},
  title         = {A new efficient algorithm for computing Gröbner bases
                  (F4)},
  journal       = {Journal of Pure and Applied Algebra},
  volume        = {139},
  number        = {1--3},
  publisher     = {Elsevier},
  pages         = {61--88},
  year          = {1999},
  doi           = {10.1016/S0022-4049(99)00005-5},
  url           = {https://hal.archives-ouvertes.fr/hal-01148855}
}

@Book{Ful69,
  author        = {Fulton, William},
  title         = {Algebraic curves. An introduction to algebraic geometry},
  series        = {Mathematics Lecture Note Series},
  note          = {Notes written with the collaboration of Richard Weiss},
  publisher     = {W. A. Benjamin, Inc., New York-Amsterdam},
  pages         = {xiii+226},
  year          = {1969}
}

@InProceedings{GHJ16,
  author        = {Gawrilow, Ewgenij and Hampe, Simon and Joswig, Michael},
  title         = {The polymake XML File Format},
  editor        = {Greuel, Gert-Martin and Koch, Thorsten and Paule, Peter
                  and Sommese, Andrew},
  booktitle     = {Mathematical Software -- ICMS 2016},
  address       = {Cham},
  publisher     = {Springer International Publishing},
  pages         = {403--410},
  year          = {2016}
}

@InCollection{GJ00,
  author        = {Gawrilow, Ewgenij and Joswig, Michael},
  title         = {polymake: a Framework for Analyzing Convex Polytopes},
  editor        = {Kalai, Gil and Ziegler, Günter M.},
  booktitle     = {Polytopes --- Combinatorics and Computation},
  note          = {https://polymake.org},
  publisher     = {Birkhäuser},
  pages         = {43--74},
  year          = {2000},
  url           = {https://doi.org/10.1007/978-3-0348-8438-9_2}
}

@Article{GJRW10,
  author        = {Gawrilow, Ewgenij and Joswig, Michael and Rörig, Thilo
                  and Witte, Nikolaus},
  title         = {Drawing polytopal graphs with polymake},
  mrnumber      = {2577692 (2011c:68147)},
  journal       = {Comput. Vis. Sci.},
  fjournal      = {Computing and Visualization in Science},
  volume        = {13},
  number        = {2},
  pages         = {99--110},
  year          = {2010},
  doi           = {10.1007/s00791-009-0127-3},
  url           = {http://dx.doi.org/10.1007/s00791-009-0127-3},
  arxiv         = {0711.2397}
}

@Book{GLS07,
  author        = {Greuel, G.-M. and Lossen, C. and Shustin, E.},
  title         = {Introduction to Singularities and Deformations},
  mrnumber      = {2290112},
  series        = {Springer Monographs in Mathematics},
  publisher     = {Springer-Verlag, Berlin},
  pages         = {xii+471},
  year          = {2007},
  doi           = {10.1007/3-540-28419-2}
}

@Article{GLS10,
  author        = {Greuel, Gert-Martin and Laplagne, Santiago and Seelisch,
                  Frank},
  title         = {Normalization of rings},
  journal       = {J. Symbolic Comput.},
  fjournal      = {Journal of Symbolic Computation},
  volume        = {45},
  number        = {9},
  pages         = {887--901},
  year          = {2010},
  doi           = {10.1016/j.jsc.2010.04.002},
  url           = {https://doi.org/10.1016/j.jsc.2010.04.002}
}

@Book{GP08,
  author        = {Greuel, Gert-Martin and Pfister, Gerhard},
  title         = {A Singular introduction to commutative algebra. With
                  contributions by Olaf Bachmann, Christoph Lossen and Hans
                  Schönemann. 2nd extended ed.},
  note          = {With 1 CD-ROM (Windows, Macintosh and UNIX)},
  publisher     = {Springer, Berlin},
  pages         = {xx+689},
  year          = {2008},
  doi           = {10.1007/978-3-540-73542-7},
  url           = {https://doi.org/10.1007/978-3-540-73542-7}
}

@InCollection{GTZ88,
  author        = {Gianni, Patrizia and Trager, Barry and Zacharias, Gail},
  title         = {Gröbner bases and primary decomposition of polynomial
                  ideals},
  booktitle     = {Computational aspects of commutative algebra},
  journal       = {J. Symbolic Comput.},
  fjournal      = {Journal of Symbolic Computation},
  volume        = {6},
  publisher     = {Elsevier Ltd, Oxford},
  pages         = {149--167},
  year          = {1988},
  doi           = {10.1016/S0747-7171(88)80040-3},
  url           = {https://doi.org/10.1016/S0747-7171(88)80040-3}
}

@Misc{Gat18,
  author        = {Gathmann, Andreas},
  title         = {Class notes „Plane Algebraic Curves” (SS 2018)},
  year          = 2018,
  url           = {https://www.mathematik.uni-kl.de/~gathmann/en/curves.php}
}

@Article{Gat96,
  author        = {Gatermann, Karin},
  title         = {Semi-invariants, equivariants and algorithms},
  journal       = {Appl. Algebra Engrg. Comm. Comput.},
  fjournal      = {Applicable Algebra in Engineering, Communication and
                  Computing},
  volume        = {7},
  number        = {2},
  pages         = {105--124},
  year          = {1996},
  url           = {https://doi.org/10.1007/BF01191379}
}

@Book{HEO05,
  author        = {Holt, Derek F. and Eick, Bettina and O'Brien, Eamonn A.},
  title         = {Handbook of computational group theory},
  series        = {Discrete Mathematics and its Applications (Boca Raton)},
  publisher     = {Chapman & Hall/CRC, Boca Raton, FL},
  pages         = {xvi+514},
  year          = {2005},
  doi           = {10.1201/9781420035216},
  url           = {https://doi.org/10.1201/9781420035216}
}

@Book{HP89,
  author        = {Holt, Derek F. and Plesken, W.},
  title         = {Perfect groups},
  mrnumber      = {1025760},
  series        = {Oxford Mathematical Monographs},
  note          = {With an appendix by W. Hanrath, Oxford Science
                  Publications},
  publisher     = {The Clarendon Press, Oxford University Press, New York},
  pages         = {xii+364},
  year          = {1989}
}

@Book{Har77,
  author        = {Hartshorne, Robin},
  title         = {Algebraic Geometry},
  series        = {Graduate Texts in Mathematics},
  publisher     = {Springer-Verlag, New York},
  pages         = {xvi+496},
  year          = {1977},
  doi           = {10.1007/978-1-4757-3849-0},
  url           = {https://doi.org/10.1007/978-1-4757-3849-0}
}

@Book{Hup67,
  author        = {Huppert, B.},
  title         = {Endliche Gruppen. I},
  series        = {Die Grundlehren der mathematischen Wissenschaften},
  volume        = {134},
  publisher     = {Springer-Verlag, Berlin-New York},
  pages         = {xii+793},
  year          = {1967},
  doi           = {10.1007/978-3-642-64981-3},
  url           = {https://doi.org/10.1007/978-3-642-64981-3}
}

@Book{Huy16,
  author        = {Huybrechts, Daniel},
  title         = {Lectures on {K}3 surfaces},
  mrnumber      = {3586372},
  series        = {Cambridge Studies in Advanced Mathematics},
  volume        = {158},
  publisher     = {Cambridge University Press, Cambridge},
  pages         = {xi+485},
  year          = {2016},
  doi           = {10.1017/CBO9781316594193},
  url           = {https://doi.org/10.1017/CBO9781316594193}
}

@InCollection{IR96,
  author        = {Ito, Yukari and Reid, Miles},
  title         = {The {M}c{K}ay correspondence for finite subgroups of
                  {\(\SL(3,\C)\)}},
  booktitle     = {Higher-dimensional complex varieties ({T}rento, 1994)},
  publisher     = {de Gruyter},
  pages         = {221-240},
  year          = {1996},
  location      = {Berlin}
}

@Book{JLPW95,
  author        = {Jansen, C. and Lux, K. and Parker, R. and Wilson, R.},
  title         = {An atlas of {B}rauer characters},
  mrnumber      = {1367961 (96k:20016)},
  series        = {London Mathematical Society Monographs. New Series},
  volume        = {11},
  note          = {Appendix 2 by T. Breuer and S. Norton, Oxford Science
                  Publications},
  address       = {New York},
  publisher     = {The Clarendon Press Oxford University Press},
  pages         = {xviii+327},
  year          = {1995}
}

@Book{JP00,
  author        = {de Jong, Theo and Pfister, Gerhard},
  title         = {Local Analytic Geometry},
  series        = {Advanced Lectures in Mathematics},
  publisher     = {Vieweg+Teubner Verlag},
  pages         = {xi+384},
  year          = {2000},
  doi           = {10.1007/978-3-322-90159-0},
  url           = {https://doi.org/10.1007/978-3-322-90159-0}
}

@Book{JT13,
  author        = {Joswig, Michael and Theobald, Thorsten},
  title         = {Polyhedral and algebraic methods in computational
                  geometry},
  series        = {Universitext},
  note          = {Revised and updated translation of the 2008 German
                  original},
  publisher     = {Springer, London},
  pages         = {x+250},
  year          = {2013},
  doi           = {10.1007/978-1-4471-4817-3},
  url           = {https://doi.org/10.1007/978-1-4471-4817-3}
}

@Book{Jos21,
  author        = {Joswig, Michael},
  title         = {Essentials of tropical combinatorics},
  series        = {Graduate Studies in Mathematics},
  volume        = {219},
  address       = {Providence, RI},
  publisher     = {American Mathematical Society},
  year          = {2021}
}

@Article{Jow11,
  author        = {Jow, Shin-Yao},
  title         = {Cohomology of toric line bundles via simplicial Alexander
                  duality},
  journal       = {Journal of Mathematical Physics},
  volume        = {52},
  number        = {3},
  publisher     = {AIP Publishing},
  pages         = {033506},
  year          = {2011},
  month         = {Mar},
  doi           = {10.1063/1.3562523},
  url           = {https://doi.org/10.1063/1.3562523}
}

@InCollection{KL91,
  author        = {Krick, Teresa and Logar, Alessandro},
  title         = {An algorithm for the computation of the radical of an
                  ideal in the ring of polynomials},
  booktitle     = {Applied algebra, algebraic algorithms and error-correcting
                  codes (New Orleans, LA, 1991)},
  series        = {Lecture Notes in Comput. Sci.},
  volume        = {539},
  publisher     = {Springer, Berlin},
  pages         = {195--205},
  year          = {1991},
  doi           = {10.1007/3-540-54522-0_108},
  url           = {https://doi.org/10.1007/3-540-54522-0_108}
}

@InProceedings{KLT20,
  author        = {Kaluba, Marek and Lorenz, Benjamin and Timme, Sascha},
  title         = {Polymake.jl: A New Interface to polymake},
  editor        = {Bigatti, Anna Maria and Carette, Jacques and Davenport,
                  James H. and Joswig, Michael and de Wolff, Timo},
  booktitle     = {Mathematical Software -- ICMS 2020},
  address       = {Cham},
  publisher     = {Springer International Publishing},
  pages         = {377--385},
  year          = {2020},
  doi           = {10.1007/978-3-030-52200-1_37},
  url           = {https://doi.org/10.1007/978-3-030-52200-1_37}
}

@Misc{KO14,
  author        = {Kelleher, J. and O'Sullivan, B.},
  title         = {Generating All Partitions: A Comparison Of Two Encodings},
  year          = {2014},
  url           = {https://arxiv.org/abs/0909.2331}
}

@Book{KR05,
  author        = {Kreuzer, Martin and Robbiano, Lorenzo},
  title         = {Computational commutative algebra. II},
  zbl           = {1090.13021},
  publisher     = {Berlin: Springer},
  pages         = {x + 586},
  year          = {2005}
}

@InCollection{KS99,
  author        = {Kemper, Gregor and Steel, Allan},
  title         = {Some algorithms in invariant theory of finite groups},
  booktitle     = {Computational methods for representations of groups and
                  algebras ({E}ssen, 1997)},
  series        = {Progr. Math.},
  volume        = {173},
  publisher     = {Birkhäuser, Basel},
  pages         = {267--285},
  year          = {1999}
}

@Article{Kah10,
  author        = {Kahle, Thomas},
  title         = {Decompositions of binomial ideals},
  journal       = {Ann. Inst. Statist. Math.},
  fjournal      = {Annals of the Institute of Statistical Mathematics},
  volume        = {62},
  number        = {4},
  pages         = {727--745},
  year          = {2010},
  doi           = {10.1007/s10463-010-0290-9},
  url           = {https://doi.org/10.1007/s10463-010-0290-9}
}

@Article{Kem02,
  author        = {Kemper, Gregor},
  title         = {The calculation of radical ideals in positive
                  characteristic},
  journal       = {J. Symbolic Comput.},
  fjournal      = {Journal of Symbolic Computation},
  volume        = {34},
  number        = {3},
  pages         = {229--238},
  year          = {2002},
  doi           = {10.1006/jsco.2002.0560},
  url           = {https://doi.org/10.1006/jsco.2002.0560}
}

@Article{Kem99,
  author        = {Kemper, Gregor},
  title         = {An algorithm to calculate optimal homogeneous systems of
                  parameters},
  journal       = {J. Symbolic Comput.},
  fjournal      = {Journal of Symbolic Computation},
  volume        = {27},
  number        = {2},
  pages         = {171--184},
  year          = {1999},
  doi           = {10.1006/jsco.1998.0247},
  url           = {https://doi.org/10.1006/jsco.1998.0247}
}

@Misc{Kin07,
  author        = {King, Simon},
  title         = {Fast computation of secondary invariants},
  howpublished  = {arXiv:math/0701270},
  year          = {2007},
  doi           = {10.48550/arXiv.math/0701270}
}

@Article{Kin13,
  author        = {King, Simon},
  title         = {Minimal generating sets of non-modular invariant rings of
                  finite groups},
  journal       = {J. Symb. Comput.},
  fjournal      = {Journal of Symbolic Computation},
  volume        = {48},
  publisher     = {Elsevier (Academic Press), London},
  pages         = {101--109},
  year          = {2013},
  doi           = {10.1016/j.jsc.2012.05.002}
}

@Book{Knu11,
  author        = {Knuth, Donald E.},
  title         = {The art of computer programming. {V}ol. 4{A}.
                  {C}ombinatorial algorithms. {P}art 1},
  publisher     = {Addison-Wesley, Upper Saddle River, NJ},
  pages         = {xv+883},
  year          = {2011}
}

@Book{Kol13,
  author        = {Koll\'{a}r, J\'{a}nos},
  title         = {Singularities of the minimal model program},
  series        = {Cambridge Tracts in Mathematics},
  volume        = {200},
  note          = {With a collaboration of S\'{a}ndor Kov\'{a}cs},
  publisher     = {Cambridge University Press},
  year          = {2013},
  location      = {Cambridge}
}

@Book{Koz08,
  author        = {Kozlov, Dmitry},
  title         = {Combinatorial algebraic topology},
  series        = {Algorithms and Computation in Mathematics},
  volume        = {21},
  publisher     = {Springer, Berlin},
  year          = {2008},
  doi           = {10.1007/978-3-540-71962-5},
  url           = {https://doi.org/10.1007/978-3-540-71962-5}
}

@Book{LN97,
  author        = {Lidl, Rudolf and Niederreiter, Harald},
  title         = {Finite fields},
  series        = {Encyclopedia of Mathematics and its Applications},
  volume        = {20},
  note          = {With a foreword by P. M. Cohn},
  publisher     = {Cambridge University Press, Cambridge},
  edition       = {Second},
  pages         = {xiv+755},
  year          = {1997}
}

@InCollection{LS03,
  author        = {Levandovskyy, Viktor and Schönemann, Hans},
  title         = {Plural -- a computer algebra system for noncommutative
                  polynomial algebras},
  booktitle     = {Proceedings of the 2003 international symposium on
                  symbolic and algebraic computation, ISSAC 2003,
                  Philadelphia, PA, USA, August 3--6, 2003.},
  zbl           = {1072.68681},
  publisher     = {New York, NY: ACM Press},
  pages         = {176--183},
  year          = {2003},
  language      = {English},
  zbmath        = {2151198}
}

@PhDThesis{Lev05,
  author        = {Viktor Levandovskyy},
  title         = {Non-commutative Computer Algebra for polynomial algebras:
                  Gr{\"o}bner bases, applications and implementation},
  year          = {2005},
  url           = {http://nbn-resolving.de/urn:nbn:de:hbz:386-kluedo-18830},
  type          = {doctoralthesis},
  school        = {Technische Universit{\"a}t Kaiserslautern}
}

@Book{Loo84,
  author        = {Looijenga, Eduard},
  title         = {Isolated Singular Points on Complete Intersections},
  series        = {LMS Lecture Note Series},
  volume        = {77},
  publisher     = {Cambridge University Press, Cambridge},
  pages         = {xi+200},
  year          = {1984}
}

@Book{MS05,
  author        = {Miller, Ezra and Sturmfels, Bernd},
  title         = {Combinatorial commutative algebra},
  zbl           = {1066.13001},
  journal       = {Grad. Texts Math.},
  fjournal      = {Graduate Texts in Mathematics},
  volume        = {227},
  publisher     = {New York, NY: Springer},
  pages         = {xiv + 417},
  year          = {2005},
  doi           = {10.1007/b138602}
}

@Book{MS15,
  author        = {Diane {Maclagan} and Bernd {Sturmfels}},
  title         = {{Introduction to tropical geometry}},
  journal       = {{Grad. Stud. Math.}},
  fjournal      = {{Graduate Studies in Mathematics}},
  volume        = {161},
  publisher     = {Providence, RI: American Mathematical Society (AMS)},
  pages         = {xii + 363},
  year          = {2015}
}

@Book{Mar18,
  author        = {Marcus, Daniel A.},
  title         = {Number fields},
  series        = {Universitext},
  note          = {Second edition of [ MR0457396], With a foreword by Barry
                  Mazur},
  publisher     = {Springer, Cham},
  pages         = {xviii+203},
  year          = {2018},
  doi           = {10.1007/978-3-319-90233-3},
  url           = {https://doi.org/10.1007/978-3-319-90233-3}
}

@Article{Mer12,
  author        = {Merca, M},
  title         = {Fast algorithm for generating ascending compositions},
  journal       = {J. Math. Model. Algorithms},
  volume        = {11},
  number        = {(1)},
  pages         = {89--104},
  year          = {2012},
  url           = {https://doi.org/10.1007/s10852-011-9168-y}
}

@Article{Nik79,
  author        = {Nikulin, V. V.},
  title         = {Integer symmetric bilinear forms and some of their
                  geometric applications},
  mrnumber      = {525944},
  journal       = {Izv. Akad. Nauk SSSR Ser. Mat.},
  fjournal      = {Izvestiya Akademii Nauk SSSR. Seriya Matematicheskaya},
  volume        = {43},
  number        = {1},
  pages         = {111--177, 238},
  year          = {1979}
}

@Article{OMdCS00,
  bibkey        = {{OMdCS00}},
  author        = {Ojeda Martínez de Castilla, Ignacio and Sánchez, Ramón
                  Peidra},
  title         = {Cellular binomial ideals. Primary decomposition of
                  binomial ideals},
  journal       = {J. Symbolic Comput.},
  fjournal      = {Journal of Symbolic Computation},
  volume        = {30},
  number        = {4},
  pages         = {383--400},
  year          = {2000},
  doi           = {10.1006/jsco.1999.0413},
  url           = {https://doi.org/10.1006/jsco.1999.0413}
}

@Book{Oxl11,
  author        = {Oxley, James},
  title         = {Matroid theory},
  mrnumber      = {2849819},
  series        = {Oxford Graduate Texts in Mathematics},
  volume        = {21},
  publisher     = {Oxford University Press, Oxford},
  edition       = {Second},
  pages         = {xiv+684},
  year          = {2011},
  doi           = {10.1093/acprof:oso/9780198566946.001.0001}
}

@Article{PSS11,
  author        = {Pfister, Gerhard and Sadiq, Afshan and Steidel, Stefan},
  title         = {An algorithm for primary decomposition in polynomial rings
                  over the integers},
  journal       = {Cent. Eur. J. Math.},
  fjournal      = {Central European Journal of Mathematics},
  volume        = {9},
  number        = {4},
  pages         = {897--904},
  year          = {2011},
  doi           = {10.2478/s11533-011-0037-8},
  url           = {https://doi.org/10.2478/s11533-011-0037-8}
}

@Book{PZ97,
  author        = {Pohst, M. and Zassenhaus, H.},
  title         = {Algorithmic algebraic number theory},
  series        = {Encyclopedia of Mathematics and its Applications},
  volume        = {30},
  note          = {Revised reprint of the 1989 original},
  publisher     = {Cambridge University Press, Cambridge},
  pages         = {xiv+499},
  year          = {1997}
}

@MastersThesis{Peg14,
  author        = {Christoph Pegel},
  title         = {Chow Rings of Toric Varieties},
  note          = {Refereed by Prof. Dr. Eva Maria Feichtner and Dr. Emanuele
                  Delucchi},
  address       = {Faculty of Mathematics},
  year          = 2014,
  month         = 9,
  school        = {University of Bremen}
}

@Article{Pos18,
  author        = {Posur, Sebastian},
  title         = {Linear systems over localizations of rings},
  journal       = {Archiv der Mathematik},
  volume        = {111},
  pages         = {23--32},
  year          = {2018},
  doi           = {10.1007/s00013-018-1183-z}
}

@Article{RJ76,
  author        = {Riha, W. and James, K. R.},
  title         = {Algorithm 29 efficient algorithms for doubly and multiply
                  restricted partitions},
  journal       = {Computing},
  volume        = {16},
  pages         = {163--168},
  year          = {1976},
  url           = {https://link.springer.com/article/10.1007/BF02241987}
}

@Article{RR10,
  author        = {Roschy, Helmut and Rahn, Thorsten},
  title         = {Cohomology of line bundles: Proof of the algorithm},
  journal       = {Journal of Mathematical Physics},
  volume        = {51},
  number        = {10},
  publisher     = {AIP Publishing},
  pages         = {103520},
  year          = {2010},
  month         = {Oct},
  doi           = {10.1063/1.3501135},
  url           = {https://doi.org/10.1063/1.3501135}
}

@Article{SY96,
  author        = {Shimoyama, Takeshi and Yokoyama, Kazuhiro},
  title         = {Localization and primary decomposition of polynomial
                  ideals},
  journal       = {J. Symbolic Comput.},
  fjournal      = {Journal of Symbolic Computation},
  volume        = {22},
  number        = {3},
  pages         = {247--277},
  year          = {1996},
  doi           = {10.1006/jsco.1996.0052},
  url           = {https://doi.org/10.1006/jsco.1996.0052}
}

@PhDThesis{Sch23,
  author        = {Schmitt, Johannes},
  title         = {Birational geometry and representation theory of some
                  symplectic linear quotient singularities},
  year          = {2023},
  school        = {RPTU Kaiserslautern-Landau}
}

@Book{Ser03,
  author        = {Seress, \'{A}kos},
  title         = {Permutation group algorithms},
  mrnumber      = {1970241},
  series        = {Cambridge Tracts in Mathematics},
  volume        = {152},
  publisher     = {Cambridge University Press, Cambridge},
  pages         = {x+264},
  year          = {2003},
  doi           = {10.1017/CBO9780511546549},
  url           = {https://doi.org/10.1017/CBO9780511546549}
}

@Article{Sez02,
  author        = {Sezer, M\"{u}fit},
  title         = {Sharpening the generalized {N}oether bound in the
                  invariant theory of finite groups},
  mrnumber      = {1933869},
  journal       = {J. Algebra},
  fjournal      = {Journal of Algebra},
  volume        = {254},
  number        = {2},
  pages         = {252--263},
  year          = {2002},
  doi           = {10.1016/S0021-8693(02)00018-2},
  url           = {https://doi.org/10.1016/S0021-8693(02)00018-2}
}

@Article{Shi15,
  author        = {Shimada, Ichiro},
  title         = {An algorithm to compute automorphism groups of {$K3$}
                  surfaces and an application to singular {$K3$} surfaces},
  mrnumber      = {3456710},
  journal       = {Int. Math. Res. Not. IMRN},
  fjournal      = {International Mathematics Research Notices. IMRN},
  number        = {22},
  pages         = {11961--12014},
  year          = {2015},
  doi           = {10.1093/imrn/rnv006},
  url           = {https://doi.org/10.1093/imrn/rnv006}
}

@Article{Shi18,
  author        = {Ichiro Shimada},
  title         = {{Connected Components of the Moduli of Elliptic $K3$
                  Surfaces}},
  journal       = {Michigan Mathematical Journal},
  volume        = {67},
  number        = {3},
  publisher     = {University of Michigan, Department of Mathematics},
  pages         = {511 -- 559},
  year          = {2018},
  doi           = {10.1307/mmj/1528941621},
  url           = {https://doi.org/10.1307/mmj/1528941621}
}

@Article{Sta79,
  author        = {Stanley, Richard P.},
  title         = {Invariants of finite groups and their applications to
                  combinatorics},
  journal       = {Bull. Amer. Math. Soc. (N.S.)},
  fjournal      = {American Mathematical Society. Bulletin. New Series},
  volume        = {1},
  number        = {3},
  pages         = {475--511},
  year          = {1979}
}

@InCollection{Ste91,
  author        = {Stevens, Jan},
  title         = {On the versal deformation of cyclic quotient
                  singularities},
  booktitle     = {Singularity theory and its applications, {P}art {I}
                  ({C}oventry, 1988/1989)},
  series        = {Lecture Notes in Math.},
  volume        = {1462},
  publisher     = {Springer, Berlin},
  pages         = {302--319},
  year          = {1991},
  doi           = {10.1007/BFb0086390},
  url           = {https://doi.org/10.1007/BFb0086390}
}

@Book{Stu93,
  author        = {Sturmfels, Bernd},
  title         = {Algorithms in invariant theory},
  series        = {Texts and Monographs in Symbolic Computation},
  publisher     = {Springer-Verlag, Vienna},
  pages         = {vi+197},
  year          = {1993},
  doi           = {10.1007/978-3-7091-4368-1},
  url           = {https://doi.org/10.1007/978-3-7091-4368-1}
}

@Article{Sym11,
  author        = {Symonds, Peter},
  title         = {On the {C}astelnuovo-{M}umford regularity of rings of
                  polynomial invariants},
  journal       = {Ann. of Math. (2)},
  fjournal      = {Annals of Mathematics. Second Series},
  volume        = {174},
  number        = {1},
  pages         = {499--517},
  year          = {2011},
  doi           = {10.4007/annals.2011.174.1.14}
}

@Article{Tay87,
  author        = {Taylor, D. E.},
  title         = {Pairs of Generators for Matrix Groups. I},
  journal       = {The Cayley Bulletin},
  volume        = {3},
  pages         = {76--85},
  year          = {1987},
  url           = {https://arxiv.org/abs/2201.09155}
}

@Misc{WWTSPNNLBA,
  bibkey        = {WWTSPNNLBA},
  author        = {Wilson, R. A. and Walsh, P. and Tripp, J. and Suleiman, I.
                  and Parker, R. A. and Norton, S. P. and Nickerson, S. and
                  Linton, S. and Bray, J. and Abbott, R.},
  title         = {ATLAS of Finite Group Representations},
  url           = {http://atlas.math.rwth-aachen.de/Atlas/v3}
}

@Book{Was08,
  author        = {Washington, Lawrence C.},
  title         = {Elliptic curves},
  series        = {Discrete Mathematics and its Applications (Boca Raton)},
  note          = {Number theory and cryptography},
  publisher     = {Chapman & Hall/CRC, Boca Raton, FL},
  edition       = {Second},
  pages         = {xviii+513},
  year          = {2008},
  doi           = {10.1201/9781420071474},
  url           = {https://doi.org/10.1201/9781420071474}
}

@Article{Wil13,
  author        = {Wilson, James B.},
  title         = {Optimal algorithms of Gram-Schmidt type},
  journal       = {Linear Algebra Appl.},
  fjournal      = {Linear Algebra and its Applications},
  volume        = {438},
  number        = {12},
  pages         = {4573--4583},
  year          = {2013},
  doi           = {10.1016/j.laa.2013.02.026},
  url           = {https://doi.org/10.1016/j.laa.2013.02.026}
}

@Article{Wit88,
  author        = {Witten, Edward},
  title         = {Topological Sigma Models},
  journal       = {Commun. Math. Phys.},
  volume        = {118},
  pages         = {411},
  year          = {1988},
  doi           = {10.1007/BF01466725},
  reportnumber  = {IASSNS-HEP-88/7}
}

<<<<<<< HEAD
@Article{Yam18,
  author        = {Yamagishi, Ryo},
  title         = {On smoothness of minimal models of quotient singularities
                  by finite subgroups of {\(\SL_n(\mathbb C)\)}},
  journal       = {Glasg. Math. J.},
  fjournal      = {Glasgow Mathematical Journal},
  volume        = {60},
  number        = {3},
  pages         = {603--634},
  year          = {2018}
=======
@Article{ZS98,
  author        = {Zoghbi, A. and Stojmenovic, I.},
  title         = {Fast algorithms for generating integer partitions},
  journal       = {Int. J. Comput. Math.},
  volume        = {70},
  number        = {(2)},
  pages         = {319--332},
  year          = {1998},
  url           = {https://doi.org/10.1080/00207169808804755}
>>>>>>> b36cc894
}

@Book{Zie95,
  author        = {Ziegler, Günter M.},
  title         = {Lectures on polytopes},
  series        = {Graduate Texts in Mathematics},
  volume        = {152},
  publisher     = {Springer-Verlag, New York},
  pages         = {x+370},
  year          = {1995},
  doi           = {10.1007/978-1-4613-8431-1},
  url           = {https://doi.org/10.1007/978-1-4613-8431-1}
}

@Misc{cohomCalg:Implementation,
  bibkey        = {cohomCalg:Implementation},
  title         = {cohomCalg package},
  note          = {High-performance line bundle cohomology computation based
                  on BJRR10},
  year          = {2010},
  url           = {https://github.com/BenjaminJurke/cohomCalg}
}<|MERGE_RESOLUTION|>--- conflicted
+++ resolved
@@ -1467,7 +1467,6 @@
   reportnumber  = {IASSNS-HEP-88/7}
 }
 
-<<<<<<< HEAD
 @Article{Yam18,
   author        = {Yamagishi, Ryo},
   title         = {On smoothness of minimal models of quotient singularities
@@ -1478,7 +1477,8 @@
   number        = {3},
   pages         = {603--634},
   year          = {2018}
-=======
+}
+
 @Article{ZS98,
   author        = {Zoghbi, A. and Stojmenovic, I.},
   title         = {Fast algorithms for generating integer partitions},
@@ -1488,7 +1488,6 @@
   pages         = {319--332},
   year          = {1998},
   url           = {https://doi.org/10.1080/00207169808804755}
->>>>>>> b36cc894
 }
 
 @Book{Zie95,
