--- conflicted
+++ resolved
@@ -1266,7 +1266,6 @@
   school        = {University of Bremen}
 }
 
-<<<<<<< HEAD
 @Article{Pol56,
   author        = {P\'{o}lya, G.},
   title         = {On picture-writing},
@@ -1278,7 +1277,7 @@
   year          = {1956},
   doi           = {10.2307/2309555},
   url           = {https://doi.org/10.2307/2309555}
-=======
+
 @PhDThesis{Pop93,
   author        = {Sorin Popescu},
   title         = {On smooth surfaces of degree $\geq 11$ in the projective fourspace},
@@ -1286,7 +1285,6 @@
   url           = {https://www.math.stonybrook.edu/~sorin/eprints/thesis.pdf},
   type          = {doctoralthesis},
   school        = {Universität des Saarlandes, Saarbr\"{u}cken}
->>>>>>> d175e648
 }
 
 @Article{Pos18,
