--- conflicted
+++ resolved
@@ -683,21 +683,12 @@
   doi           = {10.1090/gsm/063}
 }
 
-<<<<<<< HEAD
 @Article{D-VJL24,
-=======
-@Misc{D-VJL24,
->>>>>>> 484fcd61
   author        = {Della Vecchia, Antony and Joswig, Michael and Lenzen, Fabian},
   title         = {Partial Algebraic Shifting},
   year          = {2024},
   eprint        = {2410.24044},
-<<<<<<< HEAD
   archiveprefix = {arXiv}
-=======
-  archiveprefix = {arXiv},
-  primaryclass  = {math.CO}
->>>>>>> 484fcd61
 }
 
 @InCollection{DE02,
