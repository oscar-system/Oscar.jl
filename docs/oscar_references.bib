
@Article{ABGJ18,
  author        = {Allamigeon, Xavier and Benchimol, Pascal and Gaubert, Stéphane and Joswig, Michael},
  title         = {Log-barrier interior point methods are not strongly polynomial},
  journal       = {SIAM Journal on Applied Algebra and Geometry},
  volume        = {2},
  number        = {1},
  publisher     = {SIAM},
  pages         = {140--178},
  year          = {2018},
  doi           = {10.1137/17M1142132}
}

@Article{ABS97,
  author        = {Avis, David and Bremner, David and Seidel, Raimund},
  title         = {How good are convex hull algorithms?},
  mrnumber      = {1447243},
  journal       = {Comput. Geom.},
  fjournal      = {Computational Geometry. Theory and Applications},
  volume        = {7},
  number        = {5-6},
  note          = {11th ACM Symposium on Computational Geometry (Vancouver, BC, 1995)},
  pages         = {265--301},
  year          = {1997},
  doi           = {10.1016/S0925-7721(96)00023-5}
}

@Article{AG10,
  author        = {Arzhantsev, Ivan V. and Gaĭfullin, Sergey A.},
  title         = {Cox rings, semigroups, and automorphisms of affine varieties},
  journal       = {Mat. Sb.},
  fjournal      = {Matematicheskiĭ Sbornik},
  volume        = {201},
  number        = {1},
  pages         = {3--24},
  year          = {2010},
  doi           = {10.1070/SM2010v201n01ABEH004063}
}

@InProceedings{AGK96,
  author        = {Amrhein, Beatrice and Gloor, Oliver and Küchlin, Wolfgang},
  title         = {Walking faster},
  booktitle     = {Design and Implementation of Symbolic Computation Systems},
  series        = {DISCO 1996},
  address       = {Heidelberg, Germany},
  publisher     = {Springer Berlin, Heidelberg},
  pages         = {150--161},
  year          = {1996},
  doi           = {10.1007/3-540-61697-7_14},
  location      = {Karlsruhe, Germany}
}

@Article{AGK97,
  author        = {Amrhein, Beatrice and Gloor, Oliver and Küchlin, Wolfgang},
  title         = {On the walk},
  journal       = {Theoretical Computer Science},
  volume        = {187},
  number        = {1},
  pages         = {179--202},
  year          = {1997},
  doi           = {10.1016/s0304-3975(97)00064-9}
}

@Article{AHK18,
  author        = {Adiprasito, Karim and Huh, June and Katz, Eric},
  title         = {Hodge theory for combinatorial geometries},
  mrnumber      = {3862944},
  journal       = {Ann. of Math. (2)},
  fjournal      = {Annals of Mathematics. Second Series},
  volume        = {188},
  number        = {2},
  pages         = {381--452},
  year          = {2018},
  doi           = {10.4007/annals.2018.188.2.1}
}

@Book{AL94,
  author        = {Adams, William W. and Loustaunau, Philippe},
  title         = {An Introduction to Gröbner Bases},
  series        = {Graduate studies in mathematics},
  publisher     = {American Mathematical Society},
  year          = {1994},
  doi           = {10.1090/gsm/003}
}

@Misc{ATLAS,
  bibkey        = {ATLAS},
  author        = {Wilson, R. A. and Walsh, P. and Tripp, J. and Suleiman, I. and Parker, R. A. and Norton, S. P. and
                  Nickerson, S. and Linton, S. and Bray, J. and Abbott, R.},
  title         = {ATLAS of Finite Group Representations},
  howpublished  = {Published electronically},
  url           = {http://atlas.math.rwth-aachen.de/Atlas/v3}
}

@Article{AZ99,
  author        = {Amenta, Nina and Ziegler, Gunter M},
  title         = {Deformed products and maximal shadows of polytopes},
  journal       = {Contemporary Mathematics},
  volume        = {223},
  publisher     = {Providence, RI: American Mathematical Society},
  pages         = {57--90},
  year          = {1999},
  url           = {https://citeseerx.ist.psu.edu/document?repid=rep1&type=pdf&doi=6eaea4b5c868c84295a0977ed9fce92d7c960a39}
}

@Article{BBS02,
  author        = {Bayer, M. and Bruening, A. and Stewart, J.},
  title         = {A Combinatorial Study of Multiplexes and Ordinary Polytopes},
  journal       = {Discrete \& Computational Geometry},
  volume        = {27},
  pages         = {49--63},
  year          = {2002},
  doi           = {10.1007/s00454-001-0051-x}
}

@Article{BCL21,
  author        = {Bies, Martin and Cvetič, Mirjam and Liu, Muyang},
  title         = {Statistics of limit root bundles relevant for exact matter spectra of F-theory MSSMs},
  journal       = {Phys. Rev. D},
  volume        = {104},
  publisher     = {American Physical Society},
  pages         = {L061903},
  year          = {2021},
  month         = sep,
  doi           = {10.1103/PhysRevD.104.L061903},
  issue         = {6},
  numpages      = {8}
}

@Article{BDEPS04,
  author        = {Berry, Neil and Dubickas, Artūras and Elkies, Noam D. and Poonen, Bjorn and Smyth, Chris},
  title         = {The conjugate dimension of algebraic numbers},
  journal       = {Q. J. Math.},
  fjournal      = {The Quarterly Journal of Mathematics},
  volume        = {55},
  number        = {3},
  pages         = {237--252},
  year          = {2004},
  doi           = {10.1093/qjmath/55.3.237}
}

@InCollection{BDLP17,
  author        = {Böhm, Janko and Decker, Wolfram and Laplagne, Santiago and Pfister, Gerhard},
  title         = {Local to global algorithms for the Gorenstein adjoint ideal of a curve},
  booktitle     = {Algorithmic and experimental methods in algebra, geometry, and number theory},
  publisher     = {Springer, Cham},
  pages         = {51--96},
  year          = {2017},
  doi           = {10.1007/978-3-319-70566-8_3}
}

@InProceedings{BDLP19,
  author        = {Böhm, Janko and Decker, Wolfram and Laplagne, Santiago and Pfister, Gerhard},
  title         = {Computing integral bases via localization and Hensel lifting},
  booktitle     = {MEGA 2019 - International Conference on Effective Methods in Algebraic Geometry},
  address       = {Madrid, Spain},
  year          = {2019},
  doi           = {10.1016/j.jsc.2020.07.007},
  archiveprefix = {HAL},
  eprint        = {hal-02912148}
}

@Article{BDLPSS13,
  author        = {Böhm, Janko and Decker, Wolfram and Laplagne, Santiago and Pfister, Gerhard and Steenpaß, Andreas
                  and Steidel, Stefan},
  title         = {Parallel algorithms for normalization},
  journal       = {Journal of Symbolic Computation},
  volume        = {51},
  note          = {Effective Methods in Algebraic Geometry},
  pages         = {99--114},
  year          = {2013},
  doi           = {10.1016/j.jsc.2012.07.002}
}

@Article{BE23,
  author        = {Brandhorst, Simon and Elkies, Noam D.},
  title         = {Equations for a K3 Lehmer map},
  mrnumber      = {4652575},
  journal       = {J. Algebraic Geom.},
  fjournal      = {Journal of Algebraic Geometry},
  volume        = {32},
  number        = {4},
  pages         = {641--675},
  year          = {2023},
  doi           = {10.1090/jag/810}
}

@Misc{BEO23,
  author        = {Besche, Hans Ulrich and Eick, Bettina and O'Brien, Eamonn},
  title         = {SmallGrp, The GAP Small Groups Library, Version 1.5.3},
  note          = {GAP package},
  year          = {2023},
  month         = may,
  url           = {https://gap-packages.github.io/smallgrp/}
}

@InProceedings{BES-E-D21,
  author        = {Berthomieu, Jérémy and Eder, Christian and Safey El Din, Mohab},
  title         = {Msolve: A Library for Solving Polynomial Systems},
  booktitle     = {Proceedings of the 2021 on International Symposium on Symbolic and Algebraic Computation},
  series        = {ISSAC '21},
  address       = {New York, NY, USA},
  publisher     = {Association for Computing Machinery},
  pages         = {51--58},
  year          = {2021},
  doi           = {10.1145/3452143.3465545},
  location      = {Virtual Event, Russian Federation}
}

@Article{BES23,
  author        = {Backman, Spencer and Eur, Christopher and Simpson, Connor},
  title         = {Simplicial generation of Chow rings of matroids},
  journal       = {JEMS},
  fjournal      = {Journal of the European Mathematical Society},
  volume        = {26},
  number        = {11},
  pages         = {4491--4535},
  year          = {2023},
  month         = jun,
  doi           = {10.4171/jems/1350}
}

@Misc{BG24,
  author        = {Simon Brandhorst and Víctor González-Alonso},
  title         = {527 elliptic fibrations on Enriques surfaces},
  year          = {2024},
  eprint        = {2408.00306},
  archiveprefix = {arXiv},
  primaryclass  = {math.AG}
}

@Book{BGV03,
  author        = {Bueso, José Luis and Gómez-Torrecillas, José and Verschoren, Alain},
  title         = {Algorithmic methods in non-commutative algebra. {Applications} to quantum groups.},
  zbl           = {1063.16054},
  series        = {Math. Model.: Theory Appl.},
  volume        = {17},
  publisher     = {Dordrecht: Kluwer Academic Publishers},
  year          = {2003},
  fseries       = {Mathematical Modelling: Theory and Applications},
  language      = {English},
  zbmath        = {1988897}
}

@Book{BH09,
  author        = {Bruns, Winfried and Herzog, Jürgen},
  title         = {Cohen-{M}acaulay rings},
  series        = {Cambridge Studies in Advanced Mathematics},
  volume        = {39},
  note          = {2nd edition},
  publisher     = {Cambridge University Press, Cambridge},
  year          = {2009}
}

@Article{BH23,
  author        = {Brandhorst, Simon and Hofmann, Tommy},
  title         = {Finite subgroups of automorphisms of K3 surfaces},
  journal       = {Forum of Mathematics, Sigma},
  volume        = {11},
  publisher     = {Cambridge University Press, Cambridge},
  pages         = {e54 1--57},
  year          = {2023},
  doi           = {10.1017/fms.2023.50}
}

@Article{BHMPW22,
  author        = {Braden, Tom and Huh, June and Matherne, Jacob P. and Proudfoot, Nicholas and Wang, Botong},
  title         = {A semi-small decomposition of the Chow ring of a matroid},
  journal       = {Advances in Mathematics},
  volume        = {409},
  pages         = {108646},
  year          = {2022},
  month         = nov,
  doi           = {10.1016/j.aim.2022.108646}
}

@Book{BHPV-D-V04,
  author        = {Barth, Wolf P. and Hulek, Klaus and Peters, Chris A. M. and Van de Ven, Antonius},
  title         = {Compact complex surfaces},
  zbl           = {1036.14016},
  series        = {Ergeb. Math. Grenzgeb., 3. Folge},
  volume        = {4},
  publisher     = {Berlin: Springer},
  edition       = {2nd enlarged ed.},
  year          = {2004},
  doi           = {10.1007/978-3-642-57739-0},
  fseries       = {Ergebnisse der Mathematik und ihrer Grenzgebiete. 3. Folge},
  language      = {English},
  zbmath        = {2008523}
}

@Article{BJRR10,
  author        = {Blumenhagen, Ralph and Jurke, Benjamin and Rahn, Thorsten and Roschy, Helmut},
  title         = {Cohomology of line bundles: A computational algorithm},
  journal       = {Journal of Mathematical Physics},
  volume        = {51},
  number        = {10},
  publisher     = {AIP Publishing},
  pages         = {103525},
  year          = {2010},
  month         = oct,
  doi           = {10.1063/1.3501132}
}

@Misc{BJRR10*1,
  author        = {Blumenhagen, Ralph and Jurke, Benjamin and Rahn, Thorsten and Roschy, Helmut},
  title         = {cohomCalg package},
  note          = {High-performance line bundle cohomology computation based on BJRR10},
  howpublished  = {Published electronically on GitHub},
  year          = {2010},
  url           = {https://github.com/BenjaminJurke/cohomCalg}
}

@Article{BJRR12,
  author        = {Blumenhagen, Ralph and Jurke, Benjamin and Rahn, Thorsten and Roschy, Helmut},
  title         = {Cohomology of line bundles: Applications},
  journal       = {Journal of Mathematical Physics},
  volume        = {53},
  number        = {1},
  publisher     = {AIP Publishing},
  pages         = {012302},
  year          = {2012},
  month         = jan,
  doi           = {10.1063/1.3677646}
}

@Article{BJSST07,
  author        = {Bogart, T. and Jensen, A. N. and Speyer, D. and Sturmfels, B. and Thomas, R. R.},
  title         = {Computing tropical varieties},
  zbl           = {1121.14051},
  journal       = {J. Symb. Comput.},
  fjournal      = {Journal of Symbolic Computation},
  volume        = {42},
  number        = {1-2},
  pages         = {54--73},
  year          = {2007},
  doi           = {10.1016/j.jsc.2006.02.004},
  language      = {English},
  zbmath        = {5203512}
}

@Article{BKR20,
  author        = {Böhm, Janko and Keicher, Simon and Ren, Yue},
  title         = {Computing {GIT}-fans with symmetry and the {M}ori chamber decomposition of $\overline M_{0,6}$},
  journal       = {Math. Comp.},
  fjournal      = {Mathematics of Computation},
  volume        = {89},
  number        = {326},
  pages         = {3003--3021},
  year          = {2020},
  doi           = {10.1090/mcom/3546}
}

@Article{BL81,
  author        = {Billera, Louis J. and Lee, Carl W.},
  title         = {A proof of the sufficiency of {M}c{M}ullen's conditions for $f$-vectors of simplicial convex
                  polytopes},
  journal       = {J. Combin. Theory Ser. A},
  volume        = {31},
  number        = {3},
  pages         = {237--255},
  year          = {1981},
  doi           = {10.1016/0097-3165(81)90058-3}
}

@Article{BN07,
  author        = {Baker, Matthew and Norine, Serguei},
  title         = {Riemann-{R}och and {A}bel-{J}acobi theory on a finite graph},
  mrnumber      = {2355607},
  journal       = {Adv. Math.},
  fjournal      = {Advances in Mathematics},
  volume        = {215},
  number        = {2},
  pages         = {766--788},
  year          = {2007},
  doi           = {10.1016/j.aim.2007.04.012}
}

@Article{BRS23,
  author        = {Brandhorst, Simon and Rams, Sławomir and Shimada, Ichiro},
  title         = {On characteristic polynomials of automorphisms of Enriques surfaces},
  mrnumber      = {4653182},
  journal       = {Publ. Res. Inst. Math. Sci.},
  fjournal      = {Publications of the Research Institute for Mathematical Sciences},
  volume        = {59},
  number        = {3},
  pages         = {633--656},
  year          = {2023},
  doi           = {10.4171/prims/59-3-7}
}

@Article{BS09,
  author        = {Banica, Teodor and Speicher, Roland},
  title         = {Liberation of orthogonal Lie groups},
  journal       = {Advances in Mathematics},
  volume        = {222},
  number        = {4},
  pages         = {1461--1501},
  year          = {2009},
  doi           = {10.1016/j.aim.2009.06.009}
}

@Article{BS22,
  author        = {Brandhorst, Simon and Shimada, Ichiro},
  title         = {Automorphism groups of certain Enriques surfaces},
  mrnumber      = {4498439},
  journal       = {Found. Comput. Math.},
  fjournal      = {Foundations of Computational Mathematics. The Journal of the Society for the Foundations of
                  Computational Mathematics},
  volume        = {22},
  number        = {5},
  pages         = {1463--1512},
  year          = {2022},
  doi           = {10.1007/s10208-021-09530-y}
}

@Article{BS22*1,
  author        = {Brandhorst, Simon and Shimada, Ichiro},
  title         = {Borcherds' method for Enriques surfaces},
  mrnumber      = {4389670},
  journal       = {Michigan Math. J.},
  fjournal      = {Michigan Mathematical Journal},
  volume        = {71},
  number        = {1},
  pages         = {3--18},
  year          = {2022},
  doi           = {10.1307/mmj/20195769}
}

@Misc{BZ23,
  author        = {Brandhorst, Simon and Zach, Matthias},
  title         = {Elliptic fibrations on Vinberg's most algebraic K3 surface},
  year          = {2023},
  eprint        = {2311.11766},
  archiveprefix = {arXiv},
  primaryclass  = {math.AG}
}

@Book{Ben93,
  author        = {Benson, David J.},
  title         = {Polynomial invariants of finite groups},
  series        = {London Mathematical Society Lecture Note Series},
  volume        = {190},
  address       = {Cambridge},
  publisher     = {Cambridge University Press},
  year          = {1993},
  doi           = {10.1017/CBO9780511565809}
}

@MastersThesis{Bhm99,
  author        = {Böhm, Janko},
  title         = {Parametrisierung rationaler Kurven},
  year          = {1999},
  school        = {Universität Bayreuth},
  type          = {Diploma Thesis}
}

@PhDThesis{Bie18,
  author        = {Bies, Martin},
  title         = {Cohomologies of coherent sheaves and massless spectra in {F}-theory},
  year          = {2018},
  month         = feb,
  doi           = {10.11588/heidok.00024045},
  school        = {Heidelberg U.}
}

@Article{Bie24,
  author        = {Bies, Martin},
  title         = {Root bundles: Applications to F-theory Standard Models},
  journal       = {Proc. Symp. Pure Math.},
  volume        = {107},
  pages         = {17--44},
  year          = {2024},
  doi           = {10.1090/pspum/107},
  eprint        = {2303.08144},
  archiveprefix = {arXiv},
  primaryclass  = {hep-th}
}

@Article{Bis96,
  author        = {Bisztriczky, T.},
  title         = {On a class of generalized simplices},
  journal       = {Mathematika},
  volume        = {43},
  number        = {2},
  publisher     = {London Mathematical Society},
  pages         = {274--285},
  year          = {1996},
  doi           = {10.1112/S0025579300011773}
}

@Book{Bou02,
  author        = {Bourbaki, Nicolas},
  title         = {Lie Groups and Lie Algebras: Chapters 4--6},
  series        = {Elements of Mathematics},
  note          = {Original French edition published with the title: Éléments de Matematique, Groupes et Algèbres de
                  Lie 4, 5, e 6, 1968. Translated by Pressley},
  publisher     = {Springer},
  year          = {2002}
}

@Book{Bur11,
  author        = {Burnside, W.},
  title         = {Theory of groups of finite order},
  mrnumber      = {69818},
  note          = {2d ed},
  publisher     = {Dover Publications, Inc., New York},
  pages         = {xxiv+512},
  year          = {1911},
  doi           = {10.1017/CBO9781139237253}
}

@Book{C-MLS20,
  author        = {Cisneros Molina, Jose Luis and Le, Dung Trang and Seade, Jose},
  title         = {Handbook of Geometry and Topology of Singularities {I}},
  publisher     = {Springer-Verlag, Cham},
  pages         = {xviii+601},
  year          = {2020},
  doi           = {10.1007/978-3-030-53061-7}
}

@Book{C-MLS21,
  author        = {Cisneros Molina, Jose Luis and Le, Dung Trang and Seade, Jose},
  title         = {Handbook of Geometry and Topology of Singularities II},
  publisher     = {Springer-Verlag, Cham},
  pages         = {xii+578},
  year          = {2021},
  doi           = {10.1007/978-3-030-78024-1}
}

@Book{CCNPW85,
  author        = {Conway, J. H. and Curtis, R. T. and Norton, S. P. and Parker, R. A. and Wilson, R. A.},
  title         = {Atlas of finite groups},
  mrnumber      = {827219 (88g:20025)},
  note          = {Maximal subgroups and ordinary characters for simple groups, With computational assistance from J. G.
                  Thackray},
  address       = {Eynsham},
  publisher     = {Oxford University Press},
  pages         = {xxxiv+252},
  year          = {1985}
}

@Article{CHLLT19,
  author        = {Cvetič, Mirjam and Halverson, James and Lin, Ling and Liu, Muyang and Tian, Jiahua},
  title         = {Quadrillion $F$-Theory Compactifications with the Exact Chiral Spectrum of the Standard Model},
  journal       = {Phys. Rev. Lett.},
  volume        = {123},
  number        = {10},
  pages         = {101601},
  year          = {2019},
  doi           = {10.1103/PhysRevLett.123.101601},
  eprint        = {1903.00009},
  archiveprefix = {arXiv},
  primaryclass  = {hep-th},
  reportnumber  = {UPR-1297-T}
}

@Article{CHM98,
  author        = {Conway, John H. and Hulpke, Alexander and McKay, John},
  title         = {On transitive permutation groups},
  mrnumber      = {1635715},
  journal       = {LMS J. Comput. Math.},
  fjournal      = {LMS Journal of Computation and Mathematics},
  volume        = {1},
  pages         = {1--8},
  year          = {1998},
  doi           = {10.1112/S1461157000000115}
}

@Article{CKM97,
  author        = {Collart, S. and Kalkbrener, M. and Mall, D.},
  title         = {Converting Bases with the Gröbner Walk},
  journal       = {Journal of Symbolic Computation},
  volume        = {24},
  number        = {3},
  pages         = {465--469},
  year          = {1997},
  doi           = {10.1006/jsco.1996.0145}
}

@Book{CLO05,
  author        = {Cox, David A. and Little, John and O'Shea, Donal},
  title         = {Using Algebraic Geometry},
  series        = {Graduate Texts in Mathematics},
  volume        = {185},
  publisher     = {Springer-Verlag},
  year          = {2005},
  doi           = {10.1007/b138611}
}

@Book{CLS11,
  author        = {Cox, David A. and Little, John B. and Schenck, Henry K.},
  title         = {Toric varieties},
  mrnumber      = {2810322},
  series        = {Graduate Studies in Mathematics},
  volume        = {124},
  publisher     = {Providence, RI: American Mathematical Society (AMS)},
  pages         = {xxiv+841},
  year          = {2011},
  doi           = {10.1090/gsm/124}
}

@Article{CMS07,
  author        = {Collins, Benoît and Mingo, James A. and Śniady, Piotr and Speicher, Roland},
  title         = {Second order freeness and fluctuations of random matrices. III: Higher order freeness and free
                  cumulants},
  journal       = {Documenta Mathematica},
  volume        = {12},
  pages         = {1--70},
  year          = {2007},
  doi           = {10.4171/dm/220}
}

@Article{CMT04,
  author        = {Cohen, Arjeh M. and Murray, Scott H. and Taylor, D. E.},
  title         = {Computing in groups of Lie type},
  mrnumber      = {2047097},
  journal       = {Math. Comp.},
  fjournal      = {Mathematics of Computation},
  volume        = {73},
  number        = {247},
  pages         = {1477--1498},
  year          = {2004},
  doi           = {10.1090/S0025-5718-03-01582-5}
}

@Article{CS12,
  author        = {Collinucci, Andres and Savelli, Raffaele},
  title         = {{On Flux Quantization in F-Theory}},
  journal       = {JHEP},
  volume        = {02},
  pages         = {015},
  year          = {2012},
  doi           = {10.1007/JHEP02(2012)015},
  eprint        = {1011.6388},
  archiveprefix = {arXiv},
  primaryclass  = {hep-th},
  reportnumber  = {MAD-TH-10-09, LMU-ASC-100-10}
}

@Book{CS99,
  author        = {Conway, J. H. and Sloane, N. J. A.},
  title         = {Sphere packings, lattices and groups},
  mrnumber      = {1662447},
  series        = {Grundlehren der mathematischen Wissenschaften [Fundamental Principles of Mathematical Sciences]},
  volume        = {290},
  note          = {With additional contributions by E. Bannai, R. E. Borcherds, J. Leech, S. P. Norton, A. M. Odlyzko,
                  R. A. Parker, L. Queen and B. B. Venkov},
  publisher     = {Springer-Verlag, New York},
  edition       = {Third},
  pages         = {lxxiv+703},
  year          = {1999},
  doi           = {10.1007/978-1-4757-6568-7}
}

@Article{CSZ15,
  author        = {Ceballos, Cesar and Santos, Francisco and Ziegler, Günter M.},
  title         = {Many non-equivalent realizations of the associahedron},
  journal       = {Combinatorica},
  volume        = {35},
  number        = {5},
  publisher     = {Springer},
  pages         = {513--551},
  year          = {2015},
  doi           = {10.1007/s00493-014-2959-9}
}

@Misc{CW16,
  author        = {Cébron, Guillaume and Weber, Moritz},
  title         = {Quantum groups based on spatial partitions},
  year          = {2016},
  eprint        = {1609.02321},
  archiveprefix = {arXiv},
  primaryclass  = {math.QA}
}

@Book{Cam99,
  author        = {Cameron, Peter J.},
  title         = {Permutation groups},
  series        = {London Mathematical Society Student Texts},
  volume        = {45},
  publisher     = {Cambridge University Press, Cambridge},
  pages         = {x+220},
  year          = {1999},
  doi           = {10.1017/CBO9780511623677}
}

@InCollection{Chr91,
  author        = {Christophersen, Jan Arthur},
  title         = {On the components and discriminant of the versal base space of cyclic quotient singularities},
  booktitle     = {Singularity theory and its applications, Part {I} ({C}oventry, 1988/1989)},
  series        = {Lecture Notes in Math.},
  volume        = {1462},
  publisher     = {Springer, Berlin},
  pages         = {81--92},
  year          = {1991},
  doi           = {10.1007/BFb0086376}
}

@Book{Coh00,
  author        = {Cohen, Henri},
  title         = {Advanced topics in computational number theory},
  series        = {Graduate Texts in Mathematics},
  volume        = {193},
  publisher     = {Springer-Verlag, New York},
  pages         = {xvi+578},
  year          = {2000},
  doi           = {10.1007/978-1-4419-8489-0}
}

@Book{Coh93,
  author        = {Cohen, Henri},
  title         = {A course in computational algebraic number theory},
  series        = {Graduate Texts in Mathematics},
  volume        = {138},
  publisher     = {Springer-Verlag, Berlin},
  pages         = {xii+534},
  year          = {1993},
  doi           = {10.1007/978-3-662-02945-9}
}

@Article{Cor21,
  author        = {Corey, D.},
  title         = {Initial degenerations of {G}rassmannians},
  journal       = {Sel. Math. New Ser.},
  fjournal      = {Selecta Mathematica New Series},
  volume        = {27},
  number        = {57},
  year          = {2021},
  doi           = {10.1007/s00029-021-00679-6}
}

@Book{Cut04,
  author        = {Cutkosky, Steven Dale},
  title         = {Resolution of singularities},
  mrnumber      = {2058431},
  series        = {Graduate Studies in Mathematics},
  volume        = {63},
  publisher     = {American Mathematical Society, Providence, RI},
  pages         = {viii+186},
  year          = {2004},
  doi           = {10.1090/gsm/063}
}

@Misc{D-VJL24,
  author        = {Della Vecchia, Antony and Joswig, Michael and Lenzen, Fabian},
  title         = {Partial Algebraic Shifting},
  year          = {2024},
  eprint        = {2410.24044},
  archiveprefix = {arXiv},
  primaryclass  = {math.CO}
}

@InCollection{DE02,
  author        = {Decker, Wolfram and Eisenbud, David},
  title         = {Sheaf algorithms using the exterior algebra},
  booktitle     = {Computations in algebraic geometry with Macaulay 2},
  zbl           = {0994.14010},
  publisher     = {Berlin: Springer},
  pages         = {215--249},
  year          = {2002},
  doi           = {10.1007/978-3-662-04851-1_9},
  language      = {English},
  zbmath        = {1693054}
}

@Article{DES93,
  author        = {Decker, Wolfram and Ein, Lawrence and Schreyer, Frank-Olaf},
  title         = {Construction of surfaces in ${\mathbb P}^4$},
  zbl           = {0795.14019},
  journal       = {J. Algebr. Geom.},
  fjournal      = {Journal of Algebraic Geometry},
  volume        = {2},
  number        = {2},
  pages         = {185--237},
  year          = {1993},
  language      = {English},
  zbmath        = {404355}
}

@Misc{DF20,
  bibkey        = {DF20},
  author        = {De Franceschi, G.},
  title         = {Centralizers and conjugacy classes in finite classical groups},
  year          = {2020},
  eprint        = {2008.12651},
  archiveprefix = {arXiv},
  primaryclass  = {math.GR}
}

@Article{DFO13,
  author        = {Detinko, A. S. and Flannery, D. L. and O'Brien, E. A.},
  title         = {Recognizing finite matrix groups over infinite fields},
  journal       = {J. Symbolic Comput.},
  fjournal      = {Journal of Symbolic Computation},
  volume        = {50},
  pages         = {100--109},
  year          = {2013},
  doi           = {10.1016/j.jsc.2012.04.002}
}

@InCollection{DGP99,
  author        = {Decker, Wolfram and Greuel, Gert-Martin and Pfister, Gerhard},
  title         = {Primary decomposition: algorithms and comparisons},
  booktitle     = {Algorithmic algebra and number theory. Selected papers from a conference, Heidelberg, Germany,
                  October 1997},
  publisher     = {Springer, Berlin},
  pages         = {187--220},
  year          = {1999},
  doi           = {10.1007/978-3-642-59932-3}
}

@Article{DH00,
  author        = {Domokos, Mátyás and Hegedűs, Pál},
  title         = {Noether's bound for polynomial invariants of finite groups},
  mrnumber      = {1739493},
  journal       = {Arch. Math. (Basel)},
  fjournal      = {Archiv der Mathematik},
  volume        = {74},
  number        = {3},
  pages         = {161--167},
  year          = {2000},
  doi           = {10.1007/s000130050426}
}

@Article{DHS98,
  author        = {Decker, Wolfram and Heydtmann, Agnes Eileen and Schreyer, Frank-Olaf},
  title         = {Generating a {N}oetherian normalization of the invariant ring of a finite group},
  journal       = {J. Symbolic Comput.},
  fjournal      = {Journal of Symbolic Computation},
  volume        = {25},
  number        = {6},
  pages         = {727--731},
  year          = {1998},
  doi           = {10.1006/jsco.1997.0196}
}

@InCollection{DJ98,
  author        = {Decker, Wolfram and de Jong, Theo},
  title         = {Gröbner bases and invariant theory},
  booktitle     = {Gröbner bases and applications. Based on a course for young researchers, January 1998, and the
                  conference "33 years of Gröbner bases", Linz, Austria, February 2--4, 1998},
  mrnumber      = {1699814},
  series        = {London Math. Soc. Lecture Note Ser.},
  volume        = {251},
  publisher     = {Cambridge Univ. Press, Cambridge},
  pages         = {61--89},
  year          = {1998},
  doi           = {10.1017/CBO9780511565847.005}
}

@Book{DK15,
  author        = {Derksen, Harm and Kemper, Gregor},
  title         = {Computational invariant theory. With two appendices by Vladimir L. Popov, and an addendum by Norbert
                  A'Campo and Popov, 2nd enlarged edition, Invariant Theory and Algebraic Transformation Groups, VIII},
  series        = {Encyclopaedia of Mathematical Sciences},
  volume        = {130},
  publisher     = {Springer, Heidelberg},
  edition       = {enlarged},
  pages         = {xxii+366},
  year          = {2015},
  doi           = {10.1007/978-3-662-48422-7}
}

@Article{DK17,
  author        = {Donten-Bury, Maria and Keicher, Simon},
  title         = {Computing resolutions of quotient singularities},
  journal       = {J. Algebra},
  fjournal      = {Journal of Algebra},
  volume        = {472},
  pages         = {546--572},
  year          = {2017},
  doi           = {10.1016/j.jalgebra.2016.10.042}
}

@Book{DL06,
  author        = {Decker, Wolfram and Lossen, Christoph},
  title         = {Computing in algebraic geometry. A quick start using SINGULAR},
  series        = {Algorithms and Computation in Mathematics},
  volume        = {16},
  publisher     = {Springer-Verlag, Berlin; Hindustan Book Agency, New Delhi},
  pages         = {xvi+327},
  year          = {2006},
  doi           = {10.1007/3-540-28993-3}
}

@Book{DLRS10,
  bibkey        = {DLRS10},
  author        = {De Loera, Jesús A. and Rambau, Jörg and Santos, Francisco},
  title         = {Triangulations. Structures for algorithms and applications},
  zbl           = {1207.52002},
  series        = {Algorithms and Computation in Mathematics},
  volume        = {25},
  address       = {Berlin},
  publisher     = {Springer-Verlag},
  pages         = {xiv+535},
  year          = {2010},
  doi           = {10.1007/978-3-642-12971-1}
}

@Book{DP13,
  author        = {Decker, Wolfram and Pfister, Gerhard},
  title         = {A first course in computational algebraic geometry},
  series        = {African Institute of Mathematics (AIMS) Library Series},
  publisher     = {Cambridge University Press, Cambridge},
  pages         = {viii+118},
  year          = {2013},
  doi           = {10.1017/CBO9781139565769}
}

@Article{DS00,
  author        = {Decker, Wolfram and Schreyer, Frank-Olaf},
  title         = {Non-general type surfaces in ${\mathbb P}^4$: {Some} remarks on bounds and constructions},
  zbl           = {1012.14014},
  journal       = {J. Symb. Comput.},
  fjournal      = {Journal of Symbolic Computation},
  volume        = {29},
  number        = {4-5},
  pages         = {545--582},
  year          = {2000},
  doi           = {10.1006/jsco.1999.0323},
  language      = {English},
  zbmath        = {1471046}
}

@Book{DSS09,
  author        = {Drton, Mathias and Sturmfels, Bernd and Sullivant, Seth},
  title         = {Lectures on algebraic statistics},
  zbl           = {1166.13001},
  series        = {Oberwolfach Semin.},
  volume        = {39},
<<<<<<< HEAD
  publisher     = {Basel: Birkh{\"a}user},
  year          = {2009},
=======
  publisher     = {Basel: Birkhäuser},
  year          = {2009},
  doi           = {10.1007/978-3-7643-8905-5},
>>>>>>> 8fc7969f
  fseries       = {Oberwolfach Seminars},
  language      = {English},
  zbmath        = {5303649}
}

@Article{Der99,
  author        = {Derksen, Harm},
  title         = {Computation of invariants for reductive groups},
  journal       = {Adv. Math.},
  fjournal      = {Advances in Mathematics},
  volume        = {141},
  number        = {2},
  pages         = {366--384},
  year          = {1999},
  doi           = {10.1006/aima.1998.1787}
}

@Article{EFS03,
  author        = {Eisenbud, David and Fløystad, Gunnar and Schreyer, Frank-Olaf},
  title         = {Sheaf cohomology and free resolutions over exterior algebras},
  zbl           = {1063.14021},
  journal       = {Trans. Am. Math. Soc.},
  fjournal      = {Transactions of the American Mathematical Society},
  volume        = {355},
  number        = {11},
  pages         = {4397--4426},
  year          = {2003},
  doi           = {10.1090/S0002-9947-03-03291-4},
  language      = {English},
  zbmath        = {1963988}
}

@Book{EH16,
  author        = {Eisenbud, David and Harris, Joe},
  title         = {3264 and all that. {A} second course in algebraic geometry},
  zbl           = {1341.14001},
  publisher     = {Cambridge: Cambridge University Press},
  year          = {2016},
  doi           = {10.1017/CBO9781139062046},
  language      = {English},
  zbmath        = {6562439}
}

@Article{EHU03,
  author        = {Eisenbud, David and Huneke, Craig and Ulrich, Bernd},
  title         = {What is the {Rees} algebra of a module?},
  journal       = {Proc. Am. Math. Soc.},
  fjournal      = {Proceedings of the American Mathematical Society},
  volume        = {131},
  number        = {3},
  pages         = {701--708},
  year          = {2003},
  doi           = {10.1090/S0002-9939-02-06575-9},
  language      = {English}
}

@Article{EHV92,
  author        = {Eisenbud, David and Huneke, Craig and Vasconcelos, Wolmer},
  title         = {Direct methods for primary decomposition},
  journal       = {Invent. Math.},
  fjournal      = {Inventiones Mathematicae},
  volume        = {110},
  number        = {2},
  pages         = {207--235},
  year          = {1992},
  doi           = {10.1007/BF01231331}
}

@Article{EM16,
  author        = {Eser, Zekiye Sahin and Matusevich, Laura Felicia},
  title         = {Decompositions of cellular binomial ideals},
  journal       = {J. Lond. Math. Soc. (2)},
  fjournal      = {Journal of the London Mathematical Society. Second Series},
  volume        = {94},
  number        = {2},
  pages         = {409--426},
  year          = {2016},
  doi           = {10.1112/jlms/jdw012}
}

@Article{EM19,
  author        = {Eser, Zekiye Sahin and Matusevich, Laura Felicia},
  title         = {Corrigendum: Decompositions of cellular binomial ideals: (J. Lond. Math. Soc. 94 (2016) 409--426)},
  journal       = {J. Lond. Math. Soc. (2)},
  fjournal      = {Journal of the London Mathematical Society. Second Series},
  volume        = {100},
  number        = {2},
  pages         = {717--719},
  year          = {2019},
  doi           = {10.1112/jlms.12232}
}

@Article{EMSS16,
  author        = {Eröcal, Burçin and Motsak, Oleksandr and Schreyer, Frank-Olaf and Steenpaß, Andreas},
  title         = {Refined algorithms to compute syzygies},
  zbl           = {1405.14138},
  journal       = {J. Symb. Comput.},
  fjournal      = {Journal of Symbolic Computation},
  volume        = {74},
  pages         = {308--327},
  year          = {2016},
  doi           = {10.1016/j.jsc.2015.07.004},
  language      = {English},
  zbmath        = {6517845}
}

@Article{EN62,
  author        = {Eagon, J. and Northcott, D.G.},
  title         = {Ideals defined by matrices, and a certain complex associated to them},
  journal       = {Proc. Royal Soc.},
  volume        = {269},
  pages         = {188--204},
  year          = {1962},
  doi           = {10.1098/rspa.1962.0170}
}

@Article{ES96,
  author        = {Eisenbud, David and Sturmfels, Bernd},
  title         = {Binomial ideals},
  journal       = {Duke Math. J.},
  fjournal      = {Duke Mathematical Journal},
  volume        = {84},
  number        = {1},
  pages         = {1--45},
  year          = {1996},
  doi           = {10.1215/S0012-7094-96-08401-X}
}

@Book{Eis95,
  author        = {Eisenbud, David},
  title         = {Commutative algebra. With a view toward algebraic geometry},
  zbl           = {0819.13001},
  journal       = {Grad. Texts Math.},
  fjournal      = {Graduate Texts in Mathematics},
  volume        = {150},
  publisher     = {Berlin: Springer-Verlag},
  pages         = {xvi + 785},
  year          = {1995}
}

@Book{Eis98,
  author        = {Eisenbud, David},
  title         = {Computing cohomology. A chapter in W. Vasconcelos, Computational methods in commutative algebra and
                  algebraic geometry},
  publisher     = {Berlin: Springer},
  pages         = {209--216},
  year          = {1998},
  language      = {English}
}

@Article{FGLM93,
  author        = {Faugère, J.C. and Gianni, P. and Lazard, D. and Mora, T.},
  title         = {Efficient Computation of Zero-dimensional Gröbner Bases by Change of Ordering},
  journal       = {Journal of Symbolic Computation},
  volume        = {16},
  number        = {4},
  pages         = {329--344},
  year          = {1993},
  doi           = {10.1006/jsco.1993.1051}
}

@Article{FJLT07,
  author        = {Fukuda, K. and Jensen, A. N. and Lauritzen, N. and Thomas, R.},
  title         = {The generic Gröbner walk},
  journal       = {Journal of Symbolic Computation},
  volume        = {42},
  number        = {3},
  pages         = {298--312},
  year          = {2007},
  doi           = {10.1016/j.jsc.2006.09.004}
}

@Article{FJR17,
  author        = {Fan, Huijun and Jarvis, Tyler and Ruan, Yongbin},
  title         = {A mathematical theory of the gauged linear sigma model},
  journal       = {Geometry \& Topology},
  volume        = {22},
  number        = {1},
  publisher     = {Mathematical Sciences Publishers},
  pages         = {235--303},
  year          = {2017},
  month         = oct,
  doi           = {10.2140/gt.2018.22.235}
}

@Article{FJT07,
  author        = {Fukuda, Komei and Jensen, Anders N. and Thomas, Rekha R.},
  title         = {Computing Groebner Fans},
  journal       = {Math. Comp.},
  fjournal      = {Mathematics of Computation},
  volume        = {76},
  number        = {260},
  pages         = {2189--2213},
  year          = {2007},
  doi           = {10.1090/S0025-5718-07-01986-2}
}

@InProceedings{FLINT,
  bibkey        = {FLINT},
  author        = {W. B. Hart},
  title         = {Fast Library for Number Theory: An Introduction},
  booktitle     = {Proceedings of the Third International Congress on Mathematical Software},
  series        = {ICMS'10},
  note          = {\url{https://flintlib.org}},
  address       = {Berlin, Heidelberg},
  publisher     = {Springer-Verlag},
  pages         = {88--91},
  year          = {2010},
  doi           = {10.1007/978-3-642-15582-6_18},
  location      = {Kobe, Japan},
  numpages      = {4}
}

@Article{FRS21,
  author        = {Frühbis-Krüger, Anne and Ristau, Lukas and Schober, Bernd},
  title         = {Embedded desingularization for arithmetic surfaces---toward a parallel implementation},
  mrnumber      = {4273121},
  journal       = {Math. Comp.},
  fjournal      = {Mathematics of Computation},
  volume        = {90},
  number        = {330},
  pages         = {1957--1997},
  year          = {2021},
  doi           = {10.1090/mcom/3624}
}

@Article{FY04,
  author        = {Feichtner, Eva Maria and Yuzvinsky, Sergey},
  title         = {Chow rings of toric varieties defined by atomic lattices},
  journal       = {Inventiones Mathematicae},
  volume        = {155},
  number        = {3},
  publisher     = {Springer Science and Business Media {LLC}},
  pages         = {515--536},
  year          = {2004},
  month         = mar,
  doi           = {10.1007/s00222-003-0327-2}
}

@Article{Fau99,
  author        = {Faugère, Jean-Charles},
  title         = {A new efficient algorithm for computing Gröbner bases (F4)},
  journal       = {Journal of Pure and Applied Algebra},
  volume        = {139},
  number        = {1--3},
  publisher     = {Elsevier},
  pages         = {61--88},
  year          = {1999},
  doi           = {10.1016/S0022-4049(99)00005-5},
  archiveprefix = {HAL},
  eprint        = {hal-01148855}
}

@Book{Ful69,
  author        = {Fulton, William},
  title         = {Algebraic curves. An introduction to algebraic geometry},
  series        = {Mathematics Lecture Note Series},
  note          = {Notes written with the collaboration of Richard Weiss},
  publisher     = {W. A. Benjamin, Inc., New York-Amsterdam},
  pages         = {xiii+226},
  year          = {1969}
}

@Book{Ful97,
  author        = {Fulton, William},
  title         = {Young tableaux},
  series        = {London Mathematical Society Student Texts},
  volume        = {35},
  note          = {With applications to representation theory and geometry},
  publisher     = {Cambridge University Press, Cambridge},
  pages         = {x+260},
  year          = {1997},
  doi           = {10.1017/CBO9780511626241}
}

@Book{Ful98,
  author        = {Fulton, William},
  title         = {Intersection theory},
  mrnumber      = {1644323},
  series        = {Ergebnisse der Mathematik und ihrer Grenzgebiete. 3. Folge. A Series of Modern Surveys in Mathematics
                  [Results in Mathematics and Related Areas. 3rd Series. A Series of Modern Surveys in Mathematics]},
  volume        = {2},
  publisher     = {Springer-Verlag, Berlin},
  edition       = {Second},
  pages         = {xiv+470},
  year          = {1998},
  doi           = {10.1007/978-1-4612-1700-8}
}

@Article{GH12,
  author        = {Grimm, Thomas W. and Hayashi, Hirotaka},
  title         = {F-theory fluxes, chirality and Chern-Simons theories},
  journal       = {Journal of High Energy Physics},
  volume        = {2012},
  number        = {3},
  publisher     = {Springer Science and Business Media LLC},
  year          = {2012},
  month         = mar,
  doi           = {10.1007/jhep03(2012)027}
}

@InProceedings{GHJ16,
  author        = {Gawrilow, Ewgenij and Hampe, Simon and Joswig, Michael},
  title         = {The polymake XML File Format},
  editor        = {Greuel, Gert-Martin and Koch, Thorsten and Paule, Peter and Sommese, Andrew},
  booktitle     = {Mathematical Software -- ICMS 2016},
  address       = {Cham},
  publisher     = {Springer International Publishing},
  pages         = {403--410},
  year          = {2016},
  doi           = {10.1007/978-3-319-42432-3_50}
}

@Article{GIR96,
  author        = {de Graaf, Willem A. and Ivanyos, Gábor and Rónyai, Lajos},
  title         = {Computing Cartan subalgebras of Lie algebras},
  journal       = {Appl. Algebra Eng. Commun. Comput.},
  volume        = {7},
  number        = {5},
  pages         = {339--349},
  year          = {1996},
  doi           = {10.1007/BF01293593}
}

@InCollection{GJ00,
  author        = {Gawrilow, Ewgenij and Joswig, Michael},
  title         = {polymake: a Framework for Analyzing Convex Polytopes},
  editor        = {Kalai, Gil and Ziegler, Günter M.},
  booktitle     = {Polytopes --- Combinatorics and Computation},
  note          = {\url{https://polymake.org}},
  publisher     = {Birkhäuser},
  pages         = {43--74},
  year          = {2000},
  doi           = {10.1007/978-3-0348-8438-9_2}
}

@Article{GJRW10,
  author        = {Gawrilow, Ewgenij and Joswig, Michael and Rörig, Thilo and Witte, Nikolaus},
  title         = {Drawing polytopal graphs with polymake},
  mrnumber      = {2577692 (2011c:68147)},
  journal       = {Comput. Vis. Sci.},
  fjournal      = {Computing and Visualization in Science},
  volume        = {13},
  number        = {2},
  pages         = {99--110},
  year          = {2010},
  doi           = {10.1007/s00791-009-0127-3},
  eprint        = {0711.2397}
}

@InProceedings{GK14,
  author        = {Giannakopoulos, Yiannis and Koutsoupias, Elias},
  title         = {Duality and optimality of auctions for uniform distributions},
  booktitle     = {Proceedings of the fifteenth ACM conference on Economics and computation},
  publisher     = {Association for Computing Machinery, New York},
  pages         = {259--276},
  year          = {2014},
  doi           = {10.1145/2600057.2602883}
}

@Book{GLS07,
  author        = {Greuel, G.-M. and Lossen, C. and Shustin, E.},
  title         = {Introduction to Singularities and Deformations},
  mrnumber      = {2290112},
  series        = {Springer Monographs in Mathematics},
  publisher     = {Springer-Verlag, Berlin},
  pages         = {xii+471},
  year          = {2007},
  doi           = {10.1007/3-540-28419-2}
}

@Article{GLS10,
  author        = {Greuel, Gert-Martin and Laplagne, Santiago and Seelisch, Frank},
  title         = {Normalization of rings},
  journal       = {J. Symbolic Comput.},
  fjournal      = {Journal of Symbolic Computation},
  volume        = {45},
  number        = {9},
  pages         = {887--901},
  year          = {2010},
  doi           = {10.1016/j.jsc.2010.04.002}
}

@Book{GP08,
  author        = {Greuel, Gert-Martin and Pfister, Gerhard},
  title         = {A Singular introduction to commutative algebra. With contributions by Olaf Bachmann, Christoph Lossen
                  and Hans Schönemann. 2nd extended ed.},
  note          = {With 1 CD-ROM (Windows, Macintosh and UNIX)},
  publisher     = {Springer, Berlin},
  pages         = {xx+689},
  year          = {2008},
  doi           = {10.1007/978-3-540-73542-7}
}

@Article{GS79,
  author        = {Goldfarb, Donald and Sit, William Y},
  title         = {Worst case behavior of the steepest edge simplex method},
  journal       = {Discrete Applied Mathematics},
  volume        = {1},
  number        = {4},
  publisher     = {Elsevier},
  pages         = {277--285},
  year          = {1979},
  doi           = {10.1016/0166-218X(79)90004-0}
}

@Misc{GSS22,
  author        = {Daniel R. Grayson and Alexandra Seceleanu and Michael E. Stillman},
  title         = {Computations in intersection rings of flag bundles},
  year          = {2022},
  eprint        = {1205.4190},
  archiveprefix = {arXiv},
  primaryclass  = {math.AG}
}

@InCollection{GTZ88,
  author        = {Gianni, Patrizia and Trager, Barry and Zacharias, Gail},
  title         = {Gröbner bases and primary decomposition of polynomial ideals},
  booktitle     = {Computational aspects of commutative algebra},
  journal       = {J. Symbolic Comput.},
  fjournal      = {Journal of Symbolic Computation},
  volume        = {6},
  publisher     = {Elsevier Ltd, Oxford},
  pages         = {149--167},
  year          = {1988},
  doi           = {10.1016/S0747-7171(88)80040-3}
}

@Book{GW20,
  author        = {Görtz, Ulrich and Wedhorn, Torsten},
  title         = {Algebraic Geometry I: Schemes with Examples and Exercises},
  publisher     = {Springer Spektrum},
  edition       = {2},
  year          = {2020},
  doi           = {10.1007/978-3-658-30733-2}
}

@Misc{Gat18,
  author        = {Gathmann, Andreas},
  title         = {Class notes „Plane Algebraic Curves” (SS 2018)},
  howpublished  = {Published electronically},
  year          = {2018},
  url           = {https://www.mathematik.uni-kl.de/~gathmann/en/curves.php}
}

@Article{Gat96,
  author        = {Gatermann, Karin},
  title         = {Semi-invariants, equivariants and algorithms},
  journal       = {Appl. Algebra Engrg. Comm. Comput.},
  fjournal      = {Applicable Algebra in Engineering, Communication and Computing},
  volume        = {7},
  number        = {2},
  pages         = {105--124},
  year          = {1996},
  doi           = {10.1007/BF01191379}
}

@Book{Gra00,
  author        = {de Graaf, Willem A.},
  title         = {Lie algebras: theory and algorithms},
  series        = {North-Holland Mathematical Library},
  volume        = {56},
  publisher     = {North-Holland Publishing Co., Amsterdam},
  pages         = {xii+393},
  year          = {2000},
  url           = {https://www.sciencedirect.com/bookseries/north-holland-mathematical-library/vol/56/}
}

@PhDThesis{Gro20,
  author        = {Gromada, Daniel},
  title         = {Compact matrix quantum groups and their representation categories},
  year          = {2020},
  doi           = {10.22028/D291-32389},
  type          = {doctoralthesis},
  school        = {Universität des Saarlandes}
}

@Book{Gru03,
  bibkey        = {Gru03},
  author        = {Grünbaum, Branko},
  title         = {Convex polytopes},
  series        = {Graduate Texts in Mathematics},
  volume        = {221},
  note          = {Prepared and with a preface by Volker Kaibel, Victor Klee and Günter M. Ziegler},
  address       = {New York},
  publisher     = {Springer-Verlag},
  edition       = {Second},
  pages         = {xvi+468},
  year          = {2003},
  doi           = {10.1007/978-1-4613-0019-9}
}

@Book{HEO05,
  author        = {Holt, Derek F. and Eick, Bettina and O'Brien, Eamonn A.},
  title         = {Handbook of computational group theory},
  series        = {Discrete Mathematics and its Applications (Boca Raton)},
  publisher     = {Chapman \& Hall/CRC, Boca Raton, FL},
  pages         = {xvi+514},
  year          = {2005},
  doi           = {10.1201/9781420035216}
}

@Article{HHS11,
  author        = {Hausen, Jürgen and Herppich, Elaine and Süss, Hendrik},
  title         = {Multigraded factorial rings and {F}ano varieties with torus action},
  mrnumber      = {2804508},
  journal       = {Doc. Math.},
  fjournal      = {Documenta Mathematica},
  volume        = {16},
  pages         = {71--109},
  year          = {2011}
}

@Article{HM73,
  author        = {Horrocks, G. and Mumford, D.},
  title         = {A rank 2 vector bundle on $\text{P}^4$ with 15,000 symmetries},
  zbl           = {0255.14017},
  journal       = {Topology},
  fjournal      = {Topology},
  volume        = {12},
  pages         = {63--81},
  year          = {1973},
  doi           = {10.1016/0040-9383(73)90022-0},
  language      = {English},
  zbmath        = {3402784}
}

@Book{HP89,
  author        = {Holt, Derek F. and Plesken, W.},
  title         = {Perfect groups},
  mrnumber      = {1025760},
  series        = {Oxford Mathematical Monographs},
  note          = {With an appendix by W. Hanrath, Oxford Science Publications},
  publisher     = {The Clarendon Press, Oxford University Press, New York},
  pages         = {xii+364},
  year          = {1989}
}

@Misc{HRR23,
  author        = {Hulpke, Alexander and Roney-Dougal, Colva and Russell, Christopher},
  title         = {PrimGrp, GAP Primitive Permutation Groups Library, Version 3.4.4},
  note          = {GAP package},
  year          = {2023},
  month         = feb,
  url           = {https://gap-packages.github.io/primgrp/}
}

@Article{HT17,
  author        = {Halverson, James and Tian, Jiahua},
  title         = {Cost of seven-brane gauge symmetry in a quadrillion F-theory compactifications},
  journal       = {Phys. Rev. D},
  volume        = {95},
  number        = {2},
  pages         = {026005},
  year          = {2017},
  doi           = {10.1103/PhysRevD.95.026005},
  eprint        = {1610.08864},
  archiveprefix = {arXiv},
  primaryclass  = {hep-th}
}

@Book{Har77,
  author        = {Hartshorne, Robin},
  title         = {Algebraic Geometry},
  series        = {Graduate Texts in Mathematics},
  publisher     = {Springer-Verlag, New York},
  pages         = {xvi+496},
  year          = {1977},
  doi           = {10.1007/978-1-4757-3849-0}
}

@Article{Has37,
  author        = {Hasse, H.},
  title         = {Noch eine Begründung der Theorie der höheren Differentialquotienten in einem algebraischen
                  Funktionenkörper einer Unbestimmten. (Nach einer brieflichen Mitteilung von F. K. Schmidt in Jena)},
  mrnumber      = {1581557},
  journal       = {J. Reine Angew. Math.},
  fjournal      = {Journal für die Reine und Angewandte Mathematik. [Crelle's Journal]},
  volume        = {177},
  pages         = {215--237},
  year          = {1937},
  doi           = {10.1515/crll.1937.177.215}
}

@Article{Haz12,
  author        = {Hazewinkel, Michiel},
  title         = {Hasse-Schmidt Derivations and the Hopf Algebra of Non-Commutative Symmetric Functions},
  journal       = {Axioms},
  volume        = {1},
  number        = {2},
  pages         = {149--154},
  year          = {2012},
  doi           = {10.3390/axioms1020149}
}

@Article{Hul22,
  author        = {Hulpke, Alexander},
  title         = {The perfect groups of order up to two million},
  journal       = {Math. Comp.},
  volume        = {91},
  pages         = {1007--1017},
  year          = {2022},
  doi           = {10.1090/mcom/3684}
}

@Misc{Hul23,
  author        = {Hulpke, Alexander},
  title         = {TransGrp, Transitive Groups Library, Version 3.6.5},
  note          = {GAP package},
  year          = {2023},
  month         = dec,
  url           = {https://www.math.colostate.edu/~hulpke/transgrp}
}

@Book{Hum72,
  author        = {Humphreys, James E.},
  title         = {Introduction to Lie Algebras and Representation Theory},
  series        = {Graduate Texts in Mathematics},
  volume        = {9},
  publisher     = {Springer-Verlag, New York},
  pages         = {xii+169},
  year          = {1972},
  doi           = {10.1007/978-1-4612-6398-2}
}

@Book{Hup67,
  author        = {Huppert, B.},
  title         = {Endliche Gruppen. I},
  series        = {Die Grundlehren der mathematischen Wissenschaften},
  volume        = {134},
  publisher     = {Springer-Verlag, Berlin-New York},
  pages         = {xii+793},
  year          = {1967},
  doi           = {10.1007/978-3-642-64981-3}
}

@Book{Huy16,
  author        = {Huybrechts, Daniel},
  title         = {Lectures on {K}3 surfaces},
  mrnumber      = {3586372},
  series        = {Cambridge Studies in Advanced Mathematics},
  volume        = {158},
  publisher     = {Cambridge University Press, Cambridge},
  pages         = {xi+485},
  year          = {2016},
  doi           = {10.1017/CBO9781316594193}
}

@InCollection{IR96,
  author        = {Ito, Yukari and Reid, Miles},
  title         = {The {M}c{K}ay correspondence for finite subgroups of $\mathrm{SL}(3,\mathbb C)$},
  booktitle     = {Higher-dimensional complex varieties ({T}rento, 1994)},
  publisher     = {de Gruyter},
  pages         = {221--240},
  year          = {1996},
  location      = {Berlin}
}

@Article{JKS22,
  author        = {Joswig, Michael and Klimm, Max and Spitz, Sylvain},
  title         = {Generalized permutahedra and optimal auctions},
  journal       = {SIAM Journal on Applied Algebra and Geometry},
  volume        = {6},
  number        = {4},
  publisher     = {SIAM},
  pages         = {711--739},
  year          = {2022},
  doi           = {10.1137/21M1441286}
}

@Article{JLLT22,
  author        = {Joswig, Michael and Lofano, Davide and Lutz, Frank H. and Tsuruga, Mimi},
  title         = {Frontiers of sphere recognition in practice},
  mrnumber      = {4496689},
  journal       = {J. Appl. Comput. Topol.},
  fjournal      = {Journal of Applied and Computational Topology},
  volume        = {6},
  number        = {4},
  pages         = {503--527},
  year          = {2022},
  doi           = {10.1007/s41468-022-00092-8}
}

@Book{JLPW95,
  author        = {Jansen, C. and Lux, K. and Parker, R. and Wilson, R.},
  title         = {An atlas of {B}rauer characters},
  mrnumber      = {1367961 (96k:20016)},
  series        = {London Mathematical Society Monographs. New Series},
  volume        = {11},
  note          = {Appendix 2 by T. Breuer and S. Norton, Oxford Science Publications},
  address       = {New York},
  publisher     = {The Clarendon Press Oxford University Press},
  pages         = {xviii+327},
  year          = {1995}
}

@Book{JP00,
  author        = {de Jong, Theo and Pfister, Gerhard},
  title         = {Local Analytic Geometry},
  series        = {Advanced Lectures in Mathematics},
  publisher     = {Vieweg+Teubner Verlag},
  pages         = {xi+384},
  year          = {2000},
  doi           = {10.1007/978-3-322-90159-0}
}

@Book{JT13,
  author        = {Joswig, Michael and Theobald, Thorsten},
  title         = {Polyhedral and algebraic methods in computational geometry},
  series        = {Universitext},
  note          = {Revised and updated translation of the 2008 German original},
  publisher     = {Springer, London},
  pages         = {x+250},
  year          = {2013},
  doi           = {10.1007/978-1-4471-4817-3}
}

@Article{JZ00,
  author        = {Joswig, Michael and Ziegler, Günter M.},
  title         = {Neighborly Cubical Polytopes},
  journal       = {Discrete \& Computational Geometry },
  volume        = {24},
  pages         = {325--344},
  year          = {2000},
  doi           = {10.1007/s004540010039}
}

@Article{Joh12,
  author        = {Johansson, Fredrik},
  title         = {Efficient implementation of the {H}ardy-{R}amanujan-{R}ademacher formula},
  mrnumber      = {2988821},
  journal       = {LMS J. Comput. Math.},
  fjournal      = {LMS Journal of Computation and Mathematics},
  volume        = {15},
  pages         = {341--359},
  year          = {2012},
  doi           = {10.1112/S1461157012001088}
}

@InProceedings{Jos03,
  author        = {Joswig, Michael},
  title         = {Beneath-and-Beyond Revisited},
  editor        = {Joswig, Michael and Takayama, Nobuki},
  booktitle     = {Algebra, Geometry and Software Systems},
  address       = {Berlin, Heidelberg},
  publisher     = {Springer Berlin Heidelberg},
  pages         = {1--21},
  year          = {2003},
  doi           = {10.1007/978-3-662-05148-1_1}
}

@InCollection{Jos05,
  author        = {Joswig, Michael},
  title         = {Polytope propagation on graphs},
  booktitle     = {Algebraic statistics for computational biology.},
  zbl           = {1374.60141},
  publisher     = {Cambridge: Cambridge University Press},
  pages         = {181--192},
  year          = {2005},
  doi           = {10.1017/CBO9780511610684.010},
  language      = {English},
  zbmath        = {6811701}
}

@Book{Jos21,
  author        = {Joswig, Michael},
  title         = {Essentials of tropical combinatorics},
  series        = {Graduate Studies in Mathematics},
  volume        = {219},
  address       = {Providence, RI},
  publisher     = {American Mathematical Society},
  year          = {2021},
  doi           = {10.1090/gsm/219}
}

@Article{Jow11,
  author        = {Jow, Shin-Yao},
  title         = {Cohomology of toric line bundles via simplicial Alexander duality},
  journal       = {Journal of Mathematical Physics},
  volume        = {52},
  number        = {3},
  publisher     = {AIP Publishing},
  pages         = {033506},
  year          = {2011},
  month         = mar,
  doi           = {10.1063/1.3562523}
}

@InCollection{KL91,
  author        = {Krick, Teresa and Logar, Alessandro},
  title         = {An algorithm for the computation of the radical of an ideal in the ring of polynomials},
  booktitle     = {Applied algebra, algebraic algorithms and error-correcting codes (New Orleans, LA, 1991)},
  series        = {Lecture Notes in Comput. Sci.},
  volume        = {539},
  publisher     = {Springer, Berlin},
  pages         = {195--205},
  year          = {1991},
  doi           = {10.1007/3-540-54522-0_108}
}

@InProceedings{KLT20,
  author        = {Kaluba, Marek and Lorenz, Benjamin and Timme, Sascha},
  title         = {Polymake.jl: A New Interface to polymake},
  editor        = {Bigatti, Anna Maria and Carette, Jacques and Davenport, James H. and Joswig, Michael and de Wolff,
                  Timo},
  booktitle     = {Mathematical Software -- ICMS 2020},
  address       = {Cham},
  publisher     = {Springer International Publishing},
  pages         = {377--385},
  year          = {2020},
  doi           = {10.1007/978-3-030-52200-1_37}
}

@Article{KM-POPR15,
  author        = {Klevers, Denis and Mayorga Pena, Damian Kaloni and Oehlmann, Paul-Konstantin and Piragua, Hernan and
                  Reuter, Jonas},
  title         = {F-Theory on all Toric Hypersurface Fibrations and its Higgs Branches},
  journal       = {JHEP},
  volume        = {01},
  pages         = {142},
  year          = {2015},
  doi           = {10.1007/JHEP01(2015)142},
  eprint        = {1408.4808},
  primaryclass  = {hep-th},
  reportnumber  = {UPR-1264-T, CERN-PH-TH-2014-171, Bonn-TH-2014-13}
}

@Article{KMSS11,
  author        = {Katz, Sheldon and Morrison, David R. and Schafer-Nameki, Sakura and Sully, James},
  title         = {Tate's algorithm and F-theory},
  journal       = {JHEP},
  volume        = {08},
  pages         = {094},
  year          = {2011},
  doi           = {10.1007/JHEP08(2011)094},
  eprint        = {1106.3854},
  primaryclass  = {hep-th},
  reportnumber  = {UCSB-MATH-2011-09, IPMU11-0107, NSF-KITP-11-110, KCL-MTH-11-13}
}

@Misc{KO14,
  author        = {Kelleher, Jerome and O'Sullivan, Barry},
  title         = {Generating All Partitions: A Comparison Of Two Encodings},
  year          = {2014},
  eprint        = {0909.2331},
  archiveprefix = {arXiv},
  primaryclass  = {cs.DS}
}

@Book{KR05,
  author        = {Kreuzer, Martin and Robbiano, Lorenzo},
  title         = {Computational commutative algebra. II},
  zbl           = {1090.13021},
  publisher     = {Berlin: Springer},
  pages         = {x + 586},
  year          = {2005}
}

@InCollection{KS99,
  author        = {Kemper, Gregor and Steel, Allan},
  title         = {Some algorithms in invariant theory of finite groups},
  booktitle     = {Computational methods for representations of groups and algebras ({E}ssen, 1997)},
  series        = {Progr. Math.},
  volume        = {173},
  publisher     = {Birkhäuser, Basel},
  pages         = {267--285},
  year          = {1999},
  doi           = {10.1007/978-3-0348-8716-8_17}
}

@Article{Kah10,
  author        = {Kahle, Thomas},
  title         = {Decompositions of binomial ideals},
  journal       = {Ann. Inst. Statist. Math.},
  fjournal      = {Annals of the Institute of Statistical Mathematics},
  volume        = {62},
  number        = {4},
  pages         = {727--745},
  year          = {2010},
  doi           = {10.1007/s10463-010-0290-9}
}

@InProceedings{Kal02,
  author        = {Kalai, Gil},
  title         = {Algebraic shifting},
  editor        = {Hibi, Takayuki},
  booktitle     = {Computational commutative algebra and combinatorics},
  series        = {Advanced Studies in Pure Mathematics},
  number        = {33},
  publisher     = {Mathematical Society of Japan},
  pages         = {121--163},
  year          = {2002},
  doi           = {10.2969/aspm/03310121},
  venue         = {Osaka},
  eventdate     = {1999},
  shortseries   = {Adv. Stud. Pure Math.},
  shortpublisher= {Math. Soc. Japan},
  location      = {Tokyo}
}

@Article{Kem02,
  author        = {Kemper, Gregor},
  title         = {The calculation of radical ideals in positive characteristic},
  journal       = {J. Symbolic Comput.},
  fjournal      = {Journal of Symbolic Computation},
  volume        = {34},
  number        = {3},
  pages         = {229--238},
  year          = {2002},
  doi           = {10.1006/jsco.2002.0560}
}

@Article{Kem99,
  author        = {Kemper, Gregor},
  title         = {An algorithm to calculate optimal homogeneous systems of parameters},
  journal       = {J. Symbolic Comput.},
  fjournal      = {Journal of Symbolic Computation},
  volume        = {27},
  number        = {2},
  pages         = {171--184},
  year          = {1999},
  doi           = {10.1006/jsco.1998.0247}
}

@Misc{Kin07,
  author        = {King, Simon},
  title         = {Fast computation of secondary invariants},
  year          = {2007},
  eprint        = {math/0701270},
  archiveprefix = {arXiv},
  primaryclass  = {math.AC}
}

@Article{Kin13,
  author        = {King, Simon},
  title         = {Minimal generating sets of non-modular invariant rings of finite groups},
  journal       = {J. Symb. Comput.},
  fjournal      = {Journal of Symbolic Computation},
  volume        = {48},
  publisher     = {Elsevier (Academic Press), London},
  pages         = {101--109},
  year          = {2013},
  doi           = {10.1016/j.jsc.2012.05.002}
}

@Book{Knu11,
  author        = {Knuth, Donald E.},
  title         = {The art of computer programming. {V}ol. 4{A}. {C}ombinatorial algorithms. {P}art 1},
  publisher     = {Addison-Wesley, Upper Saddle River, NJ},
  pages         = {xv+883},
  year          = {2011}
}

@Book{Knu98,
  author        = {Knuth, Donald Ervin},
  title         = {Sorting and searching},
  volume        = {3},
  publisher     = {Addison-Wesley},
  edition       = {2},
  year          = {1998},
  maintitle     = {The Art of Computer Programming},
  location      = {Boston},
  langid        = {english}
}

@Book{Kol13,
  author        = {Kollár, János},
  title         = {Singularities of the minimal model program},
  series        = {Cambridge Tracts in Mathematics},
  volume        = {200},
  note          = {With a collaboration of Sándor Kovács},
  publisher     = {Cambridge University Press},
  year          = {2013},
  doi           = {10.1017/CBO9781139547895},
  location      = {Cambridge}
}

@Book{Koz08,
  author        = {Kozlov, Dmitry},
  title         = {Combinatorial algebraic topology},
  series        = {Algorithms and Computation in Mathematics},
  volume        = {21},
  publisher     = {Springer, Berlin},
  year          = {2008},
  doi           = {10.1007/978-3-540-71962-5}
}

@Book{LN97,
  author        = {Lidl, Rudolf and Niederreiter, Harald},
  title         = {Finite fields},
  series        = {Encyclopedia of Mathematics and its Applications},
  volume        = {20},
  note          = {With a foreword by P. M. Cohn},
  publisher     = {Cambridge University Press, Cambridge},
  edition       = {Second},
  pages         = {xiv+755},
  year          = {1997}
}

@InCollection{LS03,
  author        = {Levandovskyy, Viktor and Schönemann, Hans},
  title         = {Plural -- a computer algebra system for noncommutative polynomial algebras},
  booktitle     = {Proceedings of the 2003 international symposium on symbolic and algebraic computation, ISSAC 2003,
                  Philadelphia, PA, USA, August 3--6, 2003.},
  zbl           = {1072.68681},
  publisher     = {New York, NY: ACM Press},
  pages         = {176--183},
  year          = {2003},
  language      = {English},
  zbmath        = {2151198}
}

@Article{LS13,
  author        = {Lawrie, Craig and Schäfer-Nameki, Sakura},
  title         = {The Tate Form on Steroids: Resolution and Higher Codimension Fibers},
  journal       = {JHEP},
  volume        = {04},
  pages         = {061},
  year          = {2013},
  doi           = {10.1007/JHEP04(2013)061},
  eprint        = {1212.2949},
  archiveprefix = {arXiv},
  primaryclass  = {hep-th},
  reportnumber  = {KCL-MTH-12-14}
}

@PhDThesis{Lev05,
  author        = {Viktor Levandovskyy},
  title         = {Non-commutative Computer Algebra for polynomial algebras: Gröbner bases, applications and
                  implementation},
  year          = {2005},
  url           = {http://nbn-resolving.de/urn:nbn:de:hbz:386-kluedo-18830},
  type          = {doctoralthesis},
  school        = {Technische Universität Kaiserslautern}
}

@Book{Liu06,
  author        = {Liu, Qing},
  title         = {Algebraic geometry and arithmetic curves. Transl. by Reinie Erné},
  zbl           = {1103.14001},
  series        = {Oxf. Grad. Texts Math.},
  volume        = {6},
  publisher     = {Oxford: Oxford University Press},
  year          = {2006},
  fseries       = {Oxford Graduate Texts in Mathematics},
  language      = {English},
  zbmath        = {5048200}
}

@Book{Loo84,
  author        = {Looijenga, Eduard},
  title         = {Isolated Singular Points on Complete Intersections},
  series        = {LMS Lecture Note Series},
  volume        = {77},
  publisher     = {Cambridge University Press, Cambridge},
  pages         = {xi+200},
  year          = {1984},
  doi           = {10.1017/CBO9780511662720}
}

@Misc{MNP24,
  author        = {Merkwitz, Thomas and Naughton, Liam and Pfeiffer, Götz},
  title         = {TomLib, The GAP Library of Tables of Marks, Version 1.2.11},
  note          = {GAP package},
  year          = {2024},
  month         = jan,
  url           = {https://gap-packages.github.io/tomlib/}
}

@Article{MP82,
  author        = {Moody, R. V. and Patera, J.},
  title         = {Fast recursion formula for weight multiplicities},
  journal       = {Bull. Amer. Math. Soc. (N.S.)},
  fjournal      = {American Mathematical Society. Bulletin. New Series},
  volume        = {7},
  number        = {1},
  pages         = {237--242},
  year          = {1982},
  doi           = {10.1090/S0273-0979-1982-15021-2}
}

@Article{MR20,
  author        = {Markwig, Thomas and Ren, Yue},
  title         = {Computing tropical varieties over fields with valuation},
  zbl           = {1445.14085},
  journal       = {Found. Comput. Math.},
  fjournal      = {Foundations of Computational Mathematics},
  volume        = {20},
  number        = {4},
  pages         = {783--800},
  year          = {2020},
  doi           = {10.1007/s10208-019-09430-2},
  language      = {English},
  zbmath        = {7244216}
}

@Book{MS05,
  author        = {Miller, Ezra and Sturmfels, Bernd},
  title         = {Combinatorial commutative algebra},
  zbl           = {1066.13001},
  journal       = {Grad. Texts Math.},
  fjournal      = {Graduate Texts in Mathematics},
  volume        = {227},
  publisher     = {New York, NY: Springer},
  pages         = {xiv + 417},
  year          = {2005},
  doi           = {10.1007/b138602}
}

@Book{MS15,
  author        = {Maclagan, Diane and Sturmfels, Bernd},
  title         = {Introduction to tropical geometry},
  journal       = {Grad. Stud. Math.},
  fjournal      = {Graduate Studies in Mathematics},
  volume        = {161},
  publisher     = {Providence, RI: American Mathematical Society (AMS)},
  pages         = {xii + 363},
  year          = {2015},
  doi           = {10.1090/gsm/161}
}

@Book{MS21,
  author        = {Michałek, Mateusz and Sturmfels, Bernd},
  title         = {Invitation to nonlinear algebra},
  journal       = {Grad. Stud. Math.},
  fjournal      = {Graduate Studies in Mathematics},
  volume        = {211},
  publisher     = {Providence, RI: American Mathematical Society (AMS)},
  pages         = {xiii + 226},
  year          = {2021}
}

@Book{Mar18,
  author        = {Marcus, Daniel A.},
  title         = {Number fields},
  series        = {Universitext},
  note          = {Second edition of [MR0457396], With a foreword by Barry Mazur},
  publisher     = {Springer, Cham},
  pages         = {xviii+203},
  year          = {2018},
  doi           = {10.1007/978-3-319-90233-3}
}

@Article{Nik79,
  author        = {Nikulin, V. V.},
  title         = {Integer symmetric bilinear forms and some of their geometric applications},
  mrnumber      = {525944},
  journal       = {Izv. Akad. Nauk SSSR Ser. Mat.},
  fjournal      = {Izvestiya Akademii Nauk SSSR. Seriya Matematicheskaya},
  volume        = {43},
  number        = {1},
  pages         = {111--177, 238},
  year          = {1979}
}

@Misc{OEIS,
  bibkey        = {OEIS},
  author        = {{OEIS Foundation Inc.}},
  title         = {The {O}n-{L}ine {E}ncyclopedia of {I}nteger {S}equences},
  howpublished  = {Published electronically at \url{https://oeis.org}},
  year          = {2024},
  url           = {https://oeis.org}
}

@Book{OM78,
  author        = {Oda, T. and Miyake, K.},
  title         = {Lectures on Torus Embeddings and Applications},
  series        = {Lectures on mathematics and physics},
  publisher     = {Tata Institute of Fundamental Research},
  year          = {1978},
  url           = {https://mathweb.tifr.res.in/sites/default/files/publications/ln/tifr58.pdf},
  lccn          = {lc81901205}
}

@Article{OMdCS00,
  bibkey        = {OMdCS00},
  author        = {Ojeda Martínez de Castilla, Ignacio and Sánchez, Ramón Peidra},
  title         = {Cellular binomial ideals. Primary decomposition of binomial ideals},
  journal       = {J. Symbolic Comput.},
  fjournal      = {Journal of Symbolic Computation},
  volume        = {30},
  number        = {4},
  pages         = {383--400},
  year          = {2000},
  doi           = {10.1006/jsco.1999.0413}
}

@Book{Oxl11,
  author        = {Oxley, James},
  title         = {Matroid theory},
  mrnumber      = {2849819},
  series        = {Oxford Graduate Texts in Mathematics},
  volume        = {21},
  publisher     = {Oxford University Press, Oxford},
  edition       = {Second},
  pages         = {xiv+684},
  year          = {2011},
  doi           = {10.1093/acprof:oso/9780198566946.001.0001}
}

@Article{PS09,
  author        = {Postnikov, Alexander and Stanley, Richard P.},
  title         = {Chains in the {B}ruhat order},
  mrnumber      = {2475632},
  journal       = {J. Algebraic Combin.},
  volume        = {29},
  number        = {2},
  pages         = {133--174},
  year          = {2009},
  doi           = {10.1007/s10801-008-0125-4}
}

@Article{PS11,
  author        = {Pokutta, Sebastian and Schulz, Andreas S},
  title         = {Integer-empty polytopes in the 0/1-cube with maximal Gomory--Chvátal rank},
  journal       = {Operations research letters},
  volume        = {39},
  number        = {6},
  publisher     = {Elsevier},
  pages         = {457--460},
  year          = {2011},
  doi           = {10.1016/j.orl.2011.09.004}
}

@Article{PSS11,
  author        = {Pfister, Gerhard and Sadiq, Afshan and Steidel, Stefan},
  title         = {An algorithm for primary decomposition in polynomial rings over the integers},
  journal       = {Cent. Eur. J. Math.},
  fjournal      = {Central European Journal of Mathematics},
  volume        = {9},
  number        = {4},
  pages         = {897--904},
  year          = {2011},
  doi           = {10.2478/s11533-011-0037-8}
}

@Book{PZ97,
  author        = {Pohst, M. and Zassenhaus, H.},
  title         = {Algorithmic algebraic number theory},
  series        = {Encyclopedia of Mathematics and its Applications},
  volume        = {30},
  note          = {Revised reprint of the 1989 original},
  publisher     = {Cambridge University Press, Cambridge},
  pages         = {xiv+499},
  year          = {1997}
}

@Misc{Pan23,
  author        = {Pan, Eileen},
  title         = {SOTGrps, Constructing and identifying groups of small order type, Version 1.2},
  note          = {GAP package},
  year          = {2023},
  month         = jun,
  url           = {https://gap-packages.github.io/sotgrps/}
}

@MastersThesis{Peg14,
  author        = {Pegel, Christoph},
  title         = {Chow Rings of Toric Varieties},
  note          = {Refereed by Prof. Dr. Eva Maria Feichtner and Dr. Emanuele Delucchi},
  address       = {Faculty of Mathematics},
  year          = {2014},
  month         = sep,
  school        = {University of Bremen}
}

@Article{Pol56,
  bibkey        = {Pol56},
  author        = {Pólya, G.},
  title         = {On picture-writing},
  mrnumber      = {81865},
  journal       = {Amer. Math. Monthly},
  fjournal      = {American Mathematical Monthly},
  volume        = {63},
  pages         = {689--697},
  year          = {1956},
  doi           = {10.2307/2309555}
}

@PhDThesis{Pop93,
  author        = {Popescu, Sorin},
  title         = {On smooth surfaces of degree $\geq 11$ in the projective fourspace},
  year          = {1993},
  url           = {https://www.math.stonybrook.edu/~sorin/eprints/thesis.pdf},
  type          = {doctoralthesis},
  school        = {Universität des Saarlandes, Saarbrücken}
}

@Article{Pos09,
  author        = {Postnikov, Alexander},
  title         = {Permutohedra, associahedra, and beyond},
  journal       = {International Mathematics Research Notices},
  volume        = {2009},
  number        = {6},
  publisher     = {OUP},
  pages         = {1026--1106},
  year          = {2009},
  doi           = {10.1093/imrn/rnn153}
}

@Article{Pos18,
  author        = {Posur, Sebastian},
  title         = {Linear systems over localizations of rings},
  journal       = {Archiv der Mathematik},
  volume        = {111},
  pages         = {23--32},
  year          = {2018},
  doi           = {10.1007/s00013-018-1183-z}
}

@Article{RJ76,
  author        = {Riha, W. and James, K. R.},
  title         = {Algorithm 29 efficient algorithms for doubly and multiply restricted partitions},
  journal       = {Computing},
  volume        = {16},
  pages         = {163--168},
  year          = {1976},
  doi           = {10.1007/BF02241987}
}

@Article{RR10,
  author        = {Roschy, Helmut and Rahn, Thorsten},
  title         = {Cohomology of line bundles: Proof of the algorithm},
  journal       = {Journal of Mathematical Physics},
  volume        = {51},
  number        = {10},
  publisher     = {AIP Publishing},
  pages         = {103520},
  year          = {2010},
  month         = oct,
  doi           = {10.1063/1.3501135}
}

@InBook{RSS03,
  author        = {Rote, Günter and Santos, Francisco and Streinu, Ileana},
  title         = {Expansive motions and the polytope of pointed pseudo-triangulations},
  booktitle     = {Discrete and Computational Geometry},
  publisher     = {Springer},
  pages         = {699--736},
  year          = {2003},
  doi           = {10.1007/978-3-642-55566-4_33}
}

@Article{Rin13,
  author        = {Rincón, Felipe},
  title         = {Computing tropical linear spaces},
  zbl           = {1319.14060},
  journal       = {J. Symb. Comput.},
  fjournal      = {Journal of Symbolic Computation},
  volume        = {51},
  pages         = {86--98},
  year          = {2013},
  doi           = {10.1016/j.jsc.2012.03.008},
  language      = {English},
  zbmath        = {6143064}
}

@Book{SS03,
  author        = {Semple, Charles and Steel, Mike},
  title         = {Phylogenetics},
  series        = {Oxf. Lect. Ser. Math. Appl.},
  volume        = {24},
  publisher     = {Oxford University Press},
  year          = {2003},
  doi           = {10.1093/oso/9780198509424.001.0001},
  fseries       = {Oxford Lecture Series in Mathematics and its Applications}
}

@Article{SS12,
  author        = {Savage, Carla D. and Schuster, Michael J.},
  title         = {Ehrhart series of lecture hall polytopes and Eulerian polynomials for inversion sequences},
  journal       = {Journal of Combinatorial Theory, Series A},
  volume        = {119},
  number        = {4},
  publisher     = {Elsevier},
  pages         = {850--870},
  year          = {2012},
  doi           = {10.1016/j.jcta.2011.12.005}
}

@Book{SS19,
  author        = {Schütt, Matthias and Shioda, Tetsuji},
  title         = {Mordell-Weil lattices},
  mrnumber      = {3970314},
  series        = {Ergebnisse der Mathematik und ihrer Grenzgebiete. 3. Folge. A Series of Modern Surveys in Mathematics
                  [Results in Mathematics and Related Areas. 3rd Series. A Series of Modern Surveys in Mathematics]},
  volume        = {70},
  publisher     = {Springer, Singapore},
  pages         = {xvi+431},
  year          = {2019},
  doi           = {10.1007/978-981-32-9301-4}
}

@Article{SV-D-V87,
  author        = {Sommese, Andrew John and Van de Ven, A.},
  title         = {On the adjunction mapping},
  zbl           = {0655.14001},
  journal       = {Math. Ann.},
  fjournal      = {Mathematische Annalen},
  volume        = {278},
  pages         = {593--603},
  year          = {1987},
  doi           = {10.1007/BF01458083},
  language      = {English},
  zbmath        = {4069055}
}

@Article{SY96,
  author        = {Shimoyama, Takeshi and Yokoyama, Kazuhiro},
  title         = {Localization and primary decomposition of polynomial ideals},
  journal       = {J. Symbolic Comput.},
  fjournal      = {Journal of Symbolic Computation},
  volume        = {22},
  number        = {3},
  pages         = {247--277},
  year          = {1996},
  doi           = {10.1006/jsco.1996.0052}
}

@Article{Sau14,
  author        = {Saunders, Neil},
  title         = {Minimal faithful permutation degrees for irreducible Coxeter groups and binary polyhedral groups},
  journal       = {J. Group Theory},
  fjournal      = {Journal of Group Theory},
  volume        = {17},
  number        = {5},
  pages         = {805--832},
  year          = {2014},
  doi           = {10.1515/jgt-2014-0012}
}

@PhDThesis{Sch23,
  author        = {Schmitt, Johannes},
  title         = {On $\mathbb Q$-factorial terminalizations of symplectic linear quotient singularities},
  year          = {2023},
  school        = {RPTU Kaiserslautern-Landau}
}

@Book{Sch86,
  author        = {Schrijver, Alexander},
  title         = {Theory of linear and integer programming},
  series        = {Wiley-Interscience Series in Discrete Mathematics},
  note          = {A Wiley-Interscience Publication},
  publisher     = {John Wiley \& Sons, Ltd., Chichester},
  year          = {1986}
}

@PhDThesis{Sch95,
  author        = {Schuchert, Peter},
  title         = {Matroid-Polytope und Einbettungen kombinatorischer Mannigfaltigkeiten},
  year          = {1995},
  school        = {TU Darmstadt}
}

@Book{Ser03,
  author        = {Seress, Ákos},
  title         = {Permutation group algorithms},
  mrnumber      = {1970241},
  series        = {Cambridge Tracts in Mathematics},
  volume        = {152},
  publisher     = {Cambridge University Press, Cambridge},
  pages         = {x+264},
  year          = {2003},
  doi           = {10.1017/CBO9780511546549}
}

@Article{Sez02,
  author        = {Sezer, Müfit},
  title         = {Sharpening the generalized {N}oether bound in the invariant theory of finite groups},
  mrnumber      = {1933869},
  journal       = {J. Algebra},
  fjournal      = {Journal of Algebra},
  volume        = {254},
  number        = {2},
  pages         = {252--263},
  year          = {2002},
  doi           = {10.1016/S0021-8693(02)00018-2}
}

@Article{Shi15,
  author        = {Shimada, Ichiro},
  title         = {An algorithm to compute automorphism groups of $K3$ surfaces and an application to singular $K3$
                  surfaces},
  mrnumber      = {3456710},
  journal       = {Int. Math. Res. Not. IMRN},
  fjournal      = {International Mathematics Research Notices. IMRN},
  number        = {22},
  pages         = {11961--12014},
  year          = {2015},
  doi           = {10.1093/imrn/rnv006}
}

@Article{Shi18,
  author        = {Shimada, Ichiro},
  title         = {Connected Components of the Moduli of Elliptic $K3$ Surfaces},
  journal       = {Michigan Mathematical Journal},
  volume        = {67},
  number        = {3},
  publisher     = {University of Michigan, Department of Mathematics},
  pages         = {511 -- 559},
  year          = {2018},
  doi           = {10.1307/mmj/1528941621}
}

@Article{Sta79,
  author        = {Stanley, Richard P.},
  title         = {Invariants of finite groups and their applications to combinatorics},
  journal       = {Bull. Amer. Math. Soc. (N.S.)},
  fjournal      = {American Mathematical Society. Bulletin. New Series},
  volume        = {1},
  number        = {3},
  pages         = {475--511},
  year          = {1979},
  doi           = {10.1090/S0273-0979-1979-14597-X}
}

@Misc{Stacks,
  bibkey        = {Stacks},
  author        = {{The Stacks Project Authors}},
  title         = {Stacks Project},
  howpublished  = {Published electronically},
  url           = {https://stacks.math.columbia.edu/}
}

@InCollection{Ste01,
  author        = {Stembridge, John R.},
  title         = {Computational aspects of root systems, {C}oxeter groups, and {W}eyl characters},
  booktitle     = {Interaction of combinatorics and representation theory},
  series        = {MSJ Memoirs},
  volume        = {11},
  publisher     = {The Mathematical Society of Japan},
  pages         = {1--38},
  year          = {2001},
  doi           = {10.2969/msjmemoirs/01101C010}
}

@InCollection{Ste91,
  author        = {Stevens, Jan},
  title         = {On the versal deformation of cyclic quotient singularities},
  booktitle     = {Singularity theory and its applications, {P}art {I} ({C}oventry, 1988/1989)},
  series        = {Lecture Notes in Math.},
  volume        = {1462},
  publisher     = {Springer, Berlin},
  pages         = {302--319},
  year          = {1991},
  doi           = {10.1007/BFb0086390}
}

@Book{Stu93,
  author        = {Sturmfels, Bernd},
  title         = {Algorithms in invariant theory},
  series        = {Texts and Monographs in Symbolic Computation},
  publisher     = {Springer-Verlag, Vienna},
  pages         = {vi+197},
  year          = {1993},
  doi           = {10.1007/978-3-7091-4368-1}
}

@Book{Sul18,
  author        = {Sullivant, Seth},
  title         = {Algebraic statistics},
  zbl           = {1408.62004},
  series        = {Grad. Stud. Math.},
  volume        = {194},
  publisher     = {Providence, RI: American Mathematical Society (AMS)},
  year          = {2018},
  doi           = {10.1090/gsm/194},
  fseries       = {Graduate Studies in Mathematics},
  language      = {English},
  zbmath        = {6991879}
}

@Article{Sym11,
  author        = {Symonds, Peter},
  title         = {On the {C}astelnuovo-{M}umford regularity of rings of polynomial invariants},
  journal       = {Ann. of Math. (2)},
  fjournal      = {Annals of Mathematics. Second Series},
  volume        = {174},
  number        = {1},
  pages         = {499--517},
  year          = {2011},
  doi           = {10.4007/annals.2011.174.1.14}
}

@Article{TW18,
  author        = {Tarrago, Pierre and Weber, Moritz},
  title         = {The classification of tensor categories of two-colored noncrossing partitions},
  journal       = {Journal of Combinatorial Theory, Series A},
  volume        = {154},
  pages         = {464--506},
  year          = {2018},
  doi           = {10.1016/j.jcta.2017.09.003}
}

@Article{Tay87,
  author        = {Taylor, D. E.},
  title         = {Pairs of Generators for Matrix Groups. I},
  journal       = {The Cayley Bulletin},
  volume        = {3},
  pages         = {76--85},
  year          = {1987},
  eprint        = {2201.09155},
  primaryclass  = {math.GR}
}

@Article{Tra00,
  author        = {Tran, Quoc-Nam},
  title         = {A Fast Algorithm for Gröbner Basis Conversion and its Applications},
  journal       = {Journal of Symbolic Computation},
  volume        = {30},
  number        = {4},
  pages         = {451--467},
  year          = {2000},
  doi           = {10.1006/jsco.1999.0416}
}

@Article{Tra04,
  author        = {Tran, Quoc-Nam},
  title         = {Efficient Groebner walk conversion for implicitization of geometric objects},
  journal       = {Computer Aided Geometric Design},
  volume        = {21},
  number        = {9},
  pages         = {837--857},
  year          = {2004},
  doi           = {10.1016/j.cagd.2004.07.001}
}

@Article{Tur18,
  author        = {Turkalj, I.},
  title         = {Reflective Lorentzian lattices of signature (5, 1)},
  journal       = {Journal of Algebra},
  volume        = {513},
  pages         = {516--544},
  year          = {2018},
  doi           = {10.1016/j.algebra.2018.06.013}
}

@Article{V-LV-L85,
  author        = {Vera López, Antonio and Vera López, Juan},
  title         = {Classification of finite groups according to the number of conjugacy classes},
  mrnumber      = {804489},
  journal       = {Israel J. Math.},
  fjournal      = {Israel Journal of Mathematics},
  volume        = {51},
  number        = {4},
  pages         = {305--338},
  year          = {1985},
  doi           = {10.1007/BF02764723}
}

@Article{V-LV-L86,
  author        = {Vera López, Antonio and Vera López, Juan},
  title         = {Classification of finite groups according to the number of conjugacy classes. {II}},
  mrnumber      = {880291},
  journal       = {Israel J. Math.},
  fjournal      = {Israel Journal of Mathematics},
  volume        = {56},
  number        = {2},
  pages         = {188--221},
  year          = {1986},
  doi           = {10.1007/BF02766124}
}

@Misc{VE22,
  author        = {Vaughan-Lee, Michael and Eick, Bettina},
  title         = {SglPPow, Database of groups of prime-power order for some prime-powers, Version 2.3},
  note          = {GAP package},
  year          = {2022},
  month         = nov,
  url           = {https://gap-packages.github.io/sglppow/}
}

@Article{VS07,
  author        = {Vera-López, A. and Sangroniz, Josu},
  title         = {The finite groups with thirteen and fourteen conjugacy classes},
  mrnumber      = {2308490},
  journal       = {Math. Nachr.},
  fjournal      = {Mathematische Nachrichten},
  volume        = {280},
  number        = {5-6},
  pages         = {676--694},
  year          = {2007},
  doi           = {10.1002/mana.200410508}
}

@InCollection{Vin75,
  author        = {Vinberg, E. B.},
  title         = {Some arithmetical discrete groups in Lobacevsky spaces},
  booktitle     = {Discrete subgroups of Lie groups and applications to moduli (Internat. Colloq., Bombay, 1973)},
  series        = {Tata Inst. Fundam. Res. Stud. Math.},
  volume        = {No. 7},
  publisher     = {Published for the Tata Institute of Fundamental Research, Bombay by Oxford University Press, Bombay},
  pages         = {323--348},
  year          = {1975}
}

@MastersThesis{Vol23,
  author        = {Volz, Sebastian},
  title         = {Design and implementation of efficient algorithms for operations on partitions of sets},
  year          = {2023},
  school        = {Universität des Saarlandes},
  type          = {Bachelor's Thesis}
}

@Book{Was08,
  author        = {Washington, Lawrence C.},
  title         = {Elliptic curves},
  series        = {Discrete Mathematics and its Applications (Boca Raton)},
  note          = {Number theory and cryptography},
  publisher     = {Chapman \& Hall/CRC, Boca Raton, FL},
  edition       = {Second},
  pages         = {xviii+513},
  year          = {2008},
  doi           = {10.1201/9781420071474}
}

@Article{Wei10,
  author        = {Weigand, Timo},
  title         = {Lectures on F-theory compactifications and model building},
  editor        = {Walcher, J.},
  journal       = {Class. Quant. Grav.},
  volume        = {27},
  pages         = {214004},
  year          = {2010},
  doi           = {10.1088/0264-9381/27/21/214004},
  eprint        = {1009.3497},
  primaryclass  = {hep-th}
}

@Article{Wei18,
  author        = {Weigand, Timo},
  title         = {TASI Lectures on F-theory},
  journal       = {PoS},
  volume        = {TASI2017},
  pages         = {016},
  year          = {2018},
  eprint        = {1806.01854},
  primaryclass  = {hep-th},
  reportnumber  = {CERN-TH-2018-126}
}

@Article{Wil13,
  author        = {Wilson, James B.},
  title         = {Optimal algorithms of Gram-Schmidt type},
  journal       = {Linear Algebra Appl.},
  fjournal      = {Linear Algebra and its Applications},
  volume        = {438},
  number        = {12},
  pages         = {4573--4583},
  year          = {2013},
  doi           = {10.1016/j.laa.2013.02.026}
}

@Article{Wit88,
  author        = {Witten, Edward},
  title         = {Topological Sigma Models},
  journal       = {Commun. Math. Phys.},
  volume        = {118},
  pages         = {411},
  year          = {1988},
  doi           = {10.1007/BF01466725},
  reportnumber  = {IASSNS-HEP-88/7}
}

@Article{Wit97,
  author        = {Witten, Edward},
  title         = {On flux quantization in M theory and the effective action},
  journal       = {J. Geom. Phys.},
  volume        = {22},
  pages         = {1--13},
  year          = {1997},
  doi           = {10.1016/S0393-0440(96)00042-3},
  eprint        = {hep-th/9609122},
  archiveprefix = {arXiv},
  reportnumber  = {IASSNS-HEP-96-96}
}

@Article{Yam18,
  author        = {Yamagishi, Ryo},
  title         = {On smoothness of minimal models of quotient singularities by finite subgroups of
                  $\mathrm{SL}_n(\mathbb C)$},
  journal       = {Glasg. Math. J.},
  fjournal      = {Glasgow Mathematical Journal},
  volume        = {60},
  number        = {3},
  pages         = {603--634},
  year          = {2018}
}

@Article{ZS98,
  author        = {Zoghbi, A. and Stojmenovic, I.},
  title         = {Fast algorithms for generating integer partitions},
  journal       = {Int. J. Comput. Math.},
  volume        = {70},
  number        = {2},
  pages         = {319--332},
  year          = {1998},
  doi           = {10.1080/00207169808804755}
}

@Book{Zie95,
  author        = {Ziegler, Günter M.},
  title         = {Lectures on polytopes},
  series        = {Graduate Texts in Mathematics},
  volume        = {152},
  publisher     = {Springer-Verlag, New York},
  pages         = {x+370},
  year          = {1995},
  doi           = {10.1007/978-1-4613-8431-1}
}<|MERGE_RESOLUTION|>--- conflicted
+++ resolved
@@ -929,14 +929,9 @@
   zbl           = {1166.13001},
   series        = {Oberwolfach Semin.},
   volume        = {39},
-<<<<<<< HEAD
-  publisher     = {Basel: Birkh{\"a}user},
-  year          = {2009},
-=======
   publisher     = {Basel: Birkhäuser},
   year          = {2009},
   doi           = {10.1007/978-3-7643-8905-5},
->>>>>>> 8fc7969f
   fseries       = {Oberwolfach Seminars},
   language      = {English},
   zbmath        = {5303649}
