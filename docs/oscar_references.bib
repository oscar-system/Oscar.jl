
@Article{AHK18,
  author        = {Adiprasito, Karim and Huh, June and Katz, Eric},
  title         = {Hodge theory for combinatorial geometries},
  mrnumber      = {3862944},
  journal       = {Ann. of Math. (2)},
  fjournal      = {Annals of Mathematics. Second Series},
  volume        = {188},
  number        = {2},
  pages         = {381--452},
  year          = {2018},
  doi           = {10.4007/annals.2018.188.2.1}
}

@Book{AL94,
  author        = {Adams, William W. and Loustaunau, Philippe},
  title         = {An Introduction to Gröbner Bases},
  series        = {Graduate studies in mathematics},
  publisher     = {American Mathematical Society},
  year          = {1994},
  doi           = {10.1090/gsm/003},
  url           = {https://doi.org/10.1090/gsm/003}
}

@Article{BDEPS04,
  author        = {Berry, Neil and Dubickas, Art\={u}ras and Elkies, Noam D.
                  and Poonen, Bjorn and Smyth, Chris},
  title         = {The conjugate dimension of algebraic numbers},
  journal       = {Q. J. Math.},
  fjournal      = {The Quarterly Journal of Mathematics},
  volume        = {55},
  number        = {3},
  pages         = {237--252},
  year          = {2004},
  doi           = {10.1093/qjmath/55.3.237},
  url           = {https://doi.org/10.1093/qjmath/55.3.237}
}

@InCollection{BDLP17,
  author        = {Böhm, Janko and Decker, Wolfram and Laplagne, Santiago
                  and Pfister, Gerhard},
  title         = {Local to global algorithms for the Gorenstein adjoint
                  ideal of a curve},
  booktitle     = {Algorithmic and experimental methods in algebra, geometry,
                  and number theory},
  publisher     = {Springer, Cham},
  pages         = {51--96},
  year          = {2017},
  doi           = {10.1007/978-3-319-70566-8_3},
  url           = {https://doi.org/10.1007/978-3-319-70566-8_3}
}

@InProceedings{BDLP19,
  author        = {Böhm, Janko and Decker, Wolfram and Laplagne, Santiago
                  and Pfister, Gerhard},
  title         = {Computing integral bases via localization and Hensel
                  lifting},
  booktitle     = {MEGA 2019 - International Conference on Effective Methods
                  in Algebraic Geometry},
  address       = {Madrid, Spain},
  year          = {2019},
  url           = {https://hal.inria.fr/hal-02912148},
  pdf           = {https://hal.inria.fr/hal-02912148/file/07.pdf}
}

@InProceedings{BES-E-D21,
  author        = {Berthomieu, J\'{e}r\'{e}my and Eder, Christian and Safey
                  El Din, Mohab},
  title         = {Msolve: A Library for Solving Polynomial Systems},
  booktitle     = {Proceedings of the 2021 on International Symposium on
                  Symbolic and Algebraic Computation},
  series        = {ISSAC '21},
  address       = {New York, NY, USA},
  publisher     = {Association for Computing Machinery},
  pages         = {51-–58},
  year          = {2021},
  doi           = {10.1145/3452143.3465545},
  url           = {https://doi.org/10.1145/3452143.3465545},
  location      = {Virtual Event, Russian Federation}
}

@Misc{BES19,
  author        = {Backman, Spencer and Eur, Christopher and Simpson,
                  Connor},
  title         = {Simplicial generation of Chow rings of matroids},
  publisher     = {arXiv},
  year          = {2019},
  doi           = {10.48550/ARXIV.1905.07114},
  url           = {https://arxiv.org/abs/1905.07114}
}

@Book{BH09,
  author        = {Bruns, Winfried and Herzog, Jürgen},
  title         = {Cohen-{M}acaulay rings},
  series        = {Cambridge Studies in Advanced Mathematics},
  volume        = {39},
  note          = {2nd edition},
  publisher     = {Cambridge University Press, Cambridge},
  year          = {2009}
}

@Misc{BHMPW20,
  author        = {Braden, Tom and Huh, June and Matherne, Jacob P. and
                  Proudfoot, Nicholas and Wang, Botong},
  title         = {A semi-small decomposition of the Chow ring of a matroid},
  publisher     = {arXiv},
  year          = {2020},
  doi           = {10.48550/ARXIV.2002.03341},
  url           = {https://arxiv.org/abs/2002.03341}
}

@Article{BJRR10,
  author        = {Blumenhagen, Ralph and Jurke, Benjamin and Rahn, Thorsten
                  and Roschy, Helmut},
  title         = {Cohomology of line bundles: A computational algorithm},
  journal       = {Journal of Mathematical Physics},
  volume        = {51},
  number        = {10},
  publisher     = {AIP Publishing},
  pages         = {103525},
  year          = {2010},
  month         = {Oct},
  doi           = {10.1063/1.3501132},
  url           = {https://doi.org/10.1063/1.3501132}
}

@Article{BJRR12,
  author        = {Blumenhagen, Ralph and Jurke, Benjamin and Rahn, Thorsten
                  and Roschy, Helmut},
  title         = {Cohomology of line bundles: Applications},
  journal       = {Journal of Mathematical Physics},
  volume        = {53},
  number        = {1},
  publisher     = {AIP Publishing},
  pages         = {012302},
  year          = {2012},
  month         = {Jan},
  doi           = {10.1063/1.3677646},
  url           = {https://doi.org/10.1063/1.3677646}
}

@Article{BKR20,
  author        = {Böhm, Janko and Keicher, Simon and Ren, Yue},
  title         = {Computing {GIT}-fans with symmetry and the {M}ori chamber
                  decomposition of {$\overline{M}_{0,6}$}},
  journal       = {Math. Comp.},
  fjournal      = {Mathematics of Computation},
  volume        = {89},
  number        = {326},
  pages         = {3003--3021},
  year          = {2020},
  doi           = {10.1090/mcom/3546},
  url           = {https://doi.org/10.1090/mcom/3546}
}

@Article{BN07,
  author        = {Baker, Matthew and Norine, Serguei},
  title         = {Riemann-{R}och and {A}bel-{J}acobi theory on a finite
                  graph},
  mrnumber      = {2355607},
  journal       = {Adv. Math.},
  fjournal      = {Advances in Mathematics},
  volume        = {215},
  number        = {2},
  pages         = {766--788},
  year          = {2007},
  doi           = {10.1016/j.aim.2007.04.012},
  url           = {https://doi.org/10.1016/j.aim.2007.04.012}
}

@MastersThesis{Bhm99,
  author        = {Böhm, Janko},
  title         = {Parametrisierung rationaler Kurven},
  year          = {1999},
  school        = {Universität Bayreuth},
  type          = {Diploma Thesis}
}

@PhDThesis{Bie18,
  author        = {Bies, Martin},
  title         = {Cohomologies of coherent sheaves and massless spectra in
                  F-theory},
  year          = {2018},
  month         = {2},
  doi           = {10.11588/heidok.00024045},
  url           = {https://doi.org/10.11588/heidok.00024045},
  school        = {Heidelberg U.}
}

@Book{CCNPW85,
  author        = {Conway, J. H. and Curtis, R. T. and Norton, S. P. and
                  Parker, R. A. and Wilson, R. A.},
  title         = {Atlas of finite groups},
  mrnumber      = {827219 (88g:20025)},
  note          = {Maximal subgroups and ordinary characters for simple
                  groups, With computational assistance from J. G. Thackray},
  address       = {Eynsham},
  publisher     = {Oxford University Press},
  pages         = {xxxiv+252},
  year          = {1985}
}

@Article{CHM98,
  author        = {Conway, John H. and Hulpke, Alexander and McKay, John},
  title         = {On transitive permutation groups},
  mrnumber      = {1635715},
  journal       = {LMS J. Comput. Math.},
  fjournal      = {LMS Journal of Computation and Mathematics},
  volume        = {1},
  pages         = {1--8},
  year          = {1998},
  doi           = {10.1112/S1461157000000115},
  url           = {https://doi.org/10.1112/S1461157000000115}
}

@Book{CLS11,
  author        = {Cox, David A. and Little, John B. and Schenck, Henry K.},
  title         = {Toric varieties},
  mrnumber      = {2810322},
  series        = {Graduate Studies in Mathematics},
  volume        = {124},
  publisher     = {Providence, RI: American Mathematical Society (AMS)},
  pages         = {xxiv+841},
  year          = {2011},
  doi           = {10.1090/gsm/124},
  url           = {https://doi.org/10.1090/gsm/124}
}

@Book{Cam99,
  author        = {Cameron, Peter J.},
  title         = {Permutation groups},
  series        = {London Mathematical Society Student Texts},
  volume        = {45},
  publisher     = {Cambridge University Press, Cambridge},
  pages         = {x+220},
  year          = {1999},
  doi           = {10.1017/CBO9780511623677},
  url           = {https://doi.org/10.1017/CBO9780511623677}
}

@InCollection{Chr91,
  author        = {Christophersen, Jan Arthur},
  title         = {On the components and discriminant of the versal base
                  space of cyclic quotient singularities},
  booktitle     = {Singularity theory and its applications, Part {I}
                  ({C}oventry, 1988/1989)},
  series        = {Lecture Notes in Math.},
  volume        = {1462},
  publisher     = {Springer, Berlin},
  pages         = {81--92},
  year          = {1991},
  doi           = {10.1007/BFb0086376},
  url           = {https://doi.org/10.1007/BFb0086376}
}

@Book{Coh00,
  author        = {Cohen, Henri},
  title         = {Advanced topics in computational number theory},
  series        = {Graduate Texts in Mathematics},
  volume        = {193},
  publisher     = {Springer-Verlag, New York},
  pages         = {xvi+578},
  year          = {2000},
  doi           = {10.1007/978-1-4419-8489-0},
  url           = {https://doi.org/10.1007/978-1-4419-8489-0}
}

@Book{Coh93,
  author        = {Cohen, Henri},
  title         = {A course in computational algebraic number theory},
  series        = {Graduate Texts in Mathematics},
  volume        = {138},
  publisher     = {Springer-Verlag, Berlin},
  pages         = {xii+534},
  year          = {1993},
  doi           = {10.1007/978-3-662-02945-9},
  url           = {https://doi.org/10.1007/978-3-662-02945-9}
}

@Misc{DF20,
  bibkey        = {{DF20}},
  author        = {De Franceschi, G.},
  title         = {Centralizers and conjugacy classes in finite classical
                  groups},
  year          = 2020,
  doi           = {10.48550/ARXIV.2008.12651},
  url           = {https://arxiv.org/abs/2008.12651}
}

@Article{DFO13,
  author        = {Detinko, A. S. and Flannery, D. L. and O'Brien, E. A.},
  title         = {Recognizing finite matrix groups over infinite fields},
  journal       = {J. Symbolic Comput.},
  fjournal      = {Journal of Symbolic Computation},
  volume        = {50},
  pages         = {100--109},
  year          = {2013},
  doi           = {10.1016/j.jsc.2012.04.002},
  url           = {https://doi.org/10.1016/j.jsc.2012.04.002}
}

@InCollection{DGP99,
  author        = {Decker, Wolfram and Greuel, Gert-Martin and Pfister,
                  Gerhard},
  title         = {Primary decomposition: algorithms and comparisons},
  booktitle     = {Algorithmic algebra and number theory. Selected papers
                  from a conference, Heidelberg, Germany, October 1997},
  publisher     = {Springer, Berlin},
  pages         = {187--220},
  year          = {1999},
  doi           = {10.1007/978-3-642-59932-3},
  url           = {https://doi.org/10.1007/978-3-642-59932-3}
}

@Article{DHS98,
  author        = {Decker, Wolfram and Heydtmann, Agnes Eileen and Schreyer,
                  Frank-Olaf},
  title         = {Generating a {N}oetherian normalization of the invariant
                  ring of a finite group},
  journal       = {J. Symbolic Comput.},
  fjournal      = {Journal of Symbolic Computation},
  volume        = {25},
  number        = {6},
  pages         = {727--731},
  year          = {1998},
  doi           = {10.1006/jsco.1997.0196},
  url           = {https://doi.org/10.1006/jsco.1997.0196}
}

@InCollection{DJ98,
  author        = {Decker, Wolfram and de Jong, Theo},
  title         = {Gröbner bases and invariant theory},
  booktitle     = {Gröbner bases and applications. Based on a course for
                  young researchers, January 1998, and the conference "33
                  years of Gröbner bases", Linz, Austria, February 2--4,
                  1998},
  mrnumber      = {1699814},
  series        = {London Math. Soc. Lecture Note Ser.},
  volume        = {251},
  publisher     = {Cambridge Univ. Press, Cambridge},
  pages         = {61--89},
  year          = {1998},
  doi           = {10.1017/CBO9780511565847.005},
  url           = {https://doi.org/10.1017/CBO9780511565847.005}
}

@Book{DK15,
  author        = {Derksen, Harm and Kemper, Gregor},
  title         = {Computational invariant theory. With two appendices by
                  Vladimir L. Popov, and an addendum by Norbert A'Campo and
                  Popov, 2nd enlarged edition, Invariant Theory and Algebraic
                  Transformation Groups, VIII},
  series        = {Encyclopaedia of Mathematical Sciences},
  volume        = {130},
  publisher     = {Springer, Heidelberg},
  edition       = {enlarged},
  pages         = {xxii+366},
  year          = {2015},
  doi           = {10.1007/978-3-662-48422-7},
  url           = {https://doi.org/10.1007/978-3-662-48422-7}
}

@Book{DL06,
  author        = {Decker, Wolfram and Lossen, Christoph},
  title         = {Computing in algebraic geometry. A quick start using
                  SINGULAR},
  series        = {Algorithms and Computation in Mathematics},
  volume        = {16},
  publisher     = {Springer-Verlag, Berlin; Hindustan Book Agency, New
                  Delhi},
  pages         = {xvi+327},
  year          = {2006},
  doi           = {10.1007/3-540-28993-3},
  url           = {https://doi.org/10.1007/3-540-28993-3}
}

@Book{DLRS10,
  bibkey        = {DLRS10},
  author        = {De Loera, Jesús A. and Rambau, Jörg and Santos,
                  Francisco},
  title         = {Triangulations. Structures for algorithms and
                  applications},
  zbl           = {1207.52002},
  series        = {Algorithms and Computation in Mathematics},
  volume        = {25},
  address       = {Berlin},
  publisher     = {Springer-Verlag},
  pages         = {xiv+535},
  year          = {2010},
  doi           = {10.1007/978-3-642-12971-1}
}

@Book{DP13,
  author        = {Decker, Wolfram and Pfister, Gerhard},
  title         = {A first course in computational algebraic geometry},
  series        = {African Institute of Mathematics (AIMS) Library Series},
  publisher     = {Cambridge University Press, Cambridge},
  pages         = {viii+118},
  year          = {2013},
  doi           = {10.1017/CBO9781139565769},
  url           = {https://doi.org/10.1017/CBO9781139565769}
}

@Article{Der99,
  author        = {Derksen, Harm},
  title         = {Computation of invariants for reductive groups},
  journal       = {Adv. Math.},
  fjournal      = {Advances in Mathematics},
  volume        = {141},
  number        = {2},
  pages         = {366--384},
  year          = {1999},
  doi           = {10.1006/aima.1998.1787}
}

@Article{EHV92,
  author        = {Eisenbud, David and Huneke, Craig and Vasconcelos,
                  Wolmer},
  title         = {Direct methods for primary decomposition},
  journal       = {Invent. Math.},
  fjournal      = {Inventiones Mathematicae},
  volume        = {110},
  number        = {2},
  pages         = {207--235},
  year          = {1992},
  doi           = {10.1007/BF01231331},
  url           = {https://doi.org/10.1007/BF01231331}
}

@Article{EM16,
  author        = {Eser, Zekiye Sahin and Matusevich, Laura Felicia},
  title         = {Decompositions of cellular binomial ideals},
  journal       = {J. Lond. Math. Soc. (2)},
  fjournal      = {Journal of the London Mathematical Society. Second
                  Series},
  volume        = {94},
  number        = {2},
  pages         = {409--426},
  year          = {2016},
  doi           = {10.1112/jlms/jdw012},
  url           = {https://doi.org/10.1112/jlms/jdw012}
}

@Article{EM19,
  author        = {Eser, Zekiye Sahin and Matusevich, Laura Felicia},
  title         = {Corrigendum: Decompositions of cellular binomial ideals:
                  (J. Lond. Math. Soc. 94 (2016) 409--426)},
  journal       = {J. Lond. Math. Soc. (2)},
  fjournal      = {Journal of the London Mathematical Society. Second
                  Series},
  volume        = {100},
  number        = {2},
  pages         = {717--719},
  year          = {2019},
  doi           = {10.1112/jlms.12232},
  url           = {https://doi.org/10.1112/jlms.12232}
}

@Article{ES96,
  author        = {Eisenbud, David and Sturmfels, Bernd},
  title         = {Binomial ideals},
  journal       = {Duke Math. J.},
  fjournal      = {Duke Mathematical Journal},
  volume        = {84},
  number        = {1},
  pages         = {1--45},
  year          = {1996},
  doi           = {10.1215/S0012-7094-96-08401-X},
  url           = {https://doi.org/10.1215/S0012-7094-96-08401-X}
}

@Book{Eis95,
  author        = {David {Eisenbud}},
  title         = {{Commutative algebra. With a view toward algebraic
                  geometry}},
  zbl           = {0819.13001},
  journal       = {{Grad. Texts Math.}},
  fjournal      = {{Graduate Texts in Mathematics}},
  volume        = {150},
  publisher     = {Berlin: Springer-Verlag},
  pages         = {xvi + 785},
  year          = {1995}
}

@Article{FJR17,
  author        = {Fan, Huijun and Jarvis, Tyler and Ruan, Yongbin},
  title         = {A mathematical theory of the gauged linear sigma model},
  journal       = {Geometry & Topology},
  volume        = {22},
  number        = {1},
  publisher     = {Mathematical Sciences Publishers},
  pages         = {235–303},
  year          = {2017},
  month         = {Oct},
  doi           = {10.2140/gt.2018.22.235},
  url           = {https://doi.org/10.2140/gt.2018.22.235}
}

@Article{Fau99,
  author        = {Faugère, Jean-Charles},
  title         = {A new efficient algorithm for computing Gröbner bases
                  (F4)},
  journal       = {Journal of Pure and Applied Algebra},
  volume        = {139},
  number        = {1--3},
  publisher     = {Elsevier},
  pages         = {61--88},
  year          = {1999},
  doi           = {10.1016/S0022-4049(99)00005-5},
  url           = {https://hal.archives-ouvertes.fr/hal-01148855}
}

@Book{Ful69,
  author        = {Fulton, William},
  title         = {Algebraic curves. An introduction to algebraic geometry},
  series        = {Mathematics Lecture Note Series},
  note          = {Notes written with the collaboration of Richard Weiss},
  publisher     = {W. A. Benjamin, Inc., New York-Amsterdam},
  pages         = {xiii+226},
  year          = {1969}
}

@InProceedings{GHJ16,
  author        = {Gawrilow, Ewgenij and Hampe, Simon and Joswig, Michael},
  title         = {The polymake XML File Format},
  editor        = {Greuel, Gert-Martin and Koch, Thorsten and Paule, Peter
                  and Sommese, Andrew},
  booktitle     = {Mathematical Software -- ICMS 2016},
  address       = {Cham},
  publisher     = {Springer International Publishing},
  pages         = {403--410},
  year          = {2016}
}

@InCollection{GJ00,
  author        = {Gawrilow, Ewgenij and Joswig, Michael},
  title         = {polymake: a Framework for Analyzing Convex Polytopes},
  editor        = {Kalai, Gil and Ziegler, Günter M.},
  booktitle     = {Polytopes --- Combinatorics and Computation},
  note          = {https://polymake.org},
  publisher     = {Birkhäuser},
  pages         = {43--74},
  year          = {2000},
  url           = {https://doi.org/10.1007/978-3-0348-8438-9_2}
}

@Book{GLS07,
  author        = {Greuel, G.-M. and Lossen, C. and Shustin, E.},
  title         = {Introduction to Singularities and Deformations},
  mrnumber      = {2290112},
  series        = {Springer Monographs in Mathematics},
  publisher     = {Springer-Verlag, Berlin},
  pages         = {xii+471},
  year          = {2007},
  doi           = {10.1007/3-540-28419-2}
}

@Article{GLS10,
  author        = {Greuel, Gert-Martin and Laplagne, Santiago and Seelisch,
                  Frank},
  title         = {Normalization of rings},
  journal       = {J. Symbolic Comput.},
  fjournal      = {Journal of Symbolic Computation},
  volume        = {45},
  number        = {9},
  pages         = {887--901},
  year          = {2010},
  doi           = {10.1016/j.jsc.2010.04.002},
  url           = {https://doi.org/10.1016/j.jsc.2010.04.002}
}

@Book{GP08,
  author        = {Greuel, Gert-Martin and Pfister, Gerhard},
  title         = {A Singular introduction to commutative algebra. With
                  contributions by Olaf Bachmann, Christoph Lossen and Hans
                  Schönemann. 2nd extended ed.},
  note          = {With 1 CD-ROM (Windows, Macintosh and UNIX)},
  publisher     = {Springer, Berlin},
  pages         = {xx+689},
  year          = {2008},
  doi           = {10.1007/978-3-540-73542-7},
  url           = {https://doi.org/10.1007/978-3-540-73542-7}
}

@InCollection{GTZ88,
  author        = {Gianni, Patrizia and Trager, Barry and Zacharias, Gail},
  title         = {Gröbner bases and primary decomposition of polynomial
                  ideals},
  booktitle     = {Computational aspects of commutative algebra},
  journal       = {J. Symbolic Comput.},
  fjournal      = {Journal of Symbolic Computation},
  volume        = {6},
  publisher     = {Elsevier Ltd, Oxford},
  pages         = {149--167},
  year          = {1988},
  doi           = {10.1016/S0747-7171(88)80040-3},
  url           = {https://doi.org/10.1016/S0747-7171(88)80040-3}
}

@Misc{Gat18,
  author        = {Gathmann, Andreas},
  title         = {Class notes „Plane Algebraic Curves” (SS 2018)},
  year          = 2018,
  url           = {https://www.mathematik.uni-kl.de/~gathmann/en/curves.php}
}

@Book{HEO05,
  author        = {Holt, Derek F. and Eick, Bettina and O'Brien, Eamonn A.},
  title         = {Handbook of computational group theory},
  series        = {Discrete Mathematics and its Applications (Boca Raton)},
  publisher     = {Chapman & Hall/CRC, Boca Raton, FL},
  pages         = {xvi+514},
  year          = {2005},
  doi           = {10.1201/9781420035216},
  url           = {https://doi.org/10.1201/9781420035216}
}

@Book{HP89,
  author        = {Holt, Derek F. and Plesken, W.},
  title         = {Perfect groups},
  mrnumber      = {1025760},
  series        = {Oxford Mathematical Monographs},
  note          = {With an appendix by W. Hanrath, Oxford Science
                  Publications},
  publisher     = {The Clarendon Press, Oxford University Press, New York},
  pages         = {xii+364},
  year          = {1989}
}

@Book{Har77,
  author        = {Hartshorne, Robin},
  title         = {Algebraic Geometry},
  series        = {Graduate Texts in Mathematics},
  publisher     = {Springer-Verlag, New York},
  pages         = {xvi+496},
  year          = {1977},
  doi           = {10.1007/978-1-4757-3849-0},
  url           = {https://doi.org/10.1007/978-1-4757-3849-0}
}

@Book{Hup67,
  author        = {Huppert, B.},
  title         = {Endliche Gruppen. I},
  series        = {Die Grundlehren der mathematischen Wissenschaften},
  volume        = {134},
  publisher     = {Springer-Verlag, Berlin-New York},
  pages         = {xii+793},
  year          = {1967},
  doi           = {10.1007/978-3-642-64981-3},
  url           = {https://doi.org/10.1007/978-3-642-64981-3}
}

@Book{JLPW95,
  author        = {Jansen, C. and Lux, K. and Parker, R. and Wilson, R.},
  title         = {An atlas of {B}rauer characters},
  mrnumber      = {1367961 (96k:20016)},
  series        = {London Mathematical Society Monographs. New Series},
  volume        = {11},
  note          = {Appendix 2 by T. Breuer and S. Norton, Oxford Science
                  Publications},
  address       = {New York},
  publisher     = {The Clarendon Press Oxford University Press},
  pages         = {xviii+327},
  year          = {1995}
}

@Book{JP00,
  author        = {de Jong, Theo and Pfister, Gerhard},
  title         = {Local Analytic Geometry},
  series        = {Advanced Lectures in Mathematics},
  publisher     = {Vieweg+Teubner Verlag},
  pages         = {xi+384},
  year          = {2000},
  doi           = {10.1007/978-3-322-90159-0},
  url           = {https://doi.org/10.1007/978-3-322-90159-0}
}

@Book{JT13,
  author        = {Joswig, Michael and Theobald, Thorsten},
  title         = {Polyhedral and algebraic methods in computational
                  geometry},
  series        = {Universitext},
  note          = {Revised and updated translation of the 2008 German
                  original},
  publisher     = {Springer, London},
  pages         = {x+250},
  year          = {2013},
  doi           = {10.1007/978-1-4471-4817-3},
  url           = {https://doi.org/10.1007/978-1-4471-4817-3}
}

@Book{Jos21,
  author        = {Joswig, Michael},
  title         = {Essentials of tropical combinatorics},
  series        = {Graduate Studies in Mathematics},
  volume        = {219},
  address       = {Providence, RI},
  publisher     = {American Mathematical Society},
  year          = {2021}
}

@Article{Jow11,
  author        = {Jow, Shin-Yao},
  title         = {Cohomology of toric line bundles via simplicial Alexander
                  duality},
  journal       = {Journal of Mathematical Physics},
  volume        = {52},
  number        = {3},
  publisher     = {AIP Publishing},
  pages         = {033506},
  year          = {2011},
  month         = {Mar},
  doi           = {10.1063/1.3562523},
  url           = {https://doi.org/10.1063/1.3562523}
}

@InCollection{KL91,
  author        = {Krick, Teresa and Logar, Alessandro},
  title         = {An algorithm for the computation of the radical of an
                  ideal in the ring of polynomials},
  booktitle     = {Applied algebra, algebraic algorithms and error-correcting
                  codes (New Orleans, LA, 1991)},
  series        = {Lecture Notes in Comput. Sci.},
  volume        = {539},
  publisher     = {Springer, Berlin},
  pages         = {195--205},
  year          = {1991},
  doi           = {10.1007/3-540-54522-0_108},
  url           = {https://doi.org/10.1007/3-540-54522-0_108}
}

@InProceedings{KLT20,
  author        = {Kaluba, Marek and Lorenz, Benjamin and Timme, Sascha},
  title         = {Polymake.jl: A New Interface to polymake},
  editor        = {Bigatti, Anna Maria and Carette, Jacques and Davenport,
                  James H. and Joswig, Michael and de Wolff, Timo},
  booktitle     = {Mathematical Software -- ICMS 2020},
  address       = {Cham},
  publisher     = {Springer International Publishing},
  pages         = {377--385},
  year          = {2020},
  doi           = {10.1007/978-3-030-52200-1_37},
  url           = {https://doi.org/10.1007/978-3-030-52200-1_37}
}

@Book{KR05,
  author        = {Kreuzer, Martin and Robbiano, Lorenzo},
  title         = {Computational commutative algebra. II},
  zbl           = {1090.13021},
  publisher     = {Berlin: Springer},
  pages         = {x + 586},
  year          = {2005}
}

@InCollection{KS99,
  author        = {Kemper, Gregor and Steel, Allan},
  title         = {Some algorithms in invariant theory of finite groups},
  booktitle     = {Computational methods for representations of groups and
                  algebras ({E}ssen, 1997)},
  series        = {Progr. Math.},
  volume        = {173},
  publisher     = {Birkhäuser, Basel},
  pages         = {267--285},
  year          = {1999}
}

@Article{Kah10,
  author        = {Kahle, Thomas},
  title         = {Decompositions of binomial ideals},
  journal       = {Ann. Inst. Statist. Math.},
  fjournal      = {Annals of the Institute of Statistical Mathematics},
  volume        = {62},
  number        = {4},
  pages         = {727--745},
  year          = {2010},
  doi           = {10.1007/s10463-010-0290-9},
  url           = {https://doi.org/10.1007/s10463-010-0290-9}
}

@Article{Kem02,
  author        = {Kemper, Gregor},
  title         = {The calculation of radical ideals in positive
                  characteristic},
  journal       = {J. Symbolic Comput.},
  fjournal      = {Journal of Symbolic Computation},
  volume        = {34},
  number        = {3},
  pages         = {229--238},
  year          = {2002},
  doi           = {10.1006/jsco.2002.0560},
  url           = {https://doi.org/10.1006/jsco.2002.0560}
}

@Article{Kem99,
  author        = {Kemper, Gregor},
  title         = {An algorithm to calculate optimal homogeneous systems of
                  parameters},
  journal       = {J. Symbolic Comput.},
  fjournal      = {Journal of Symbolic Computation},
  volume        = {27},
  number        = {2},
  pages         = {171--184},
  year          = {1999},
  doi           = {10.1006/jsco.1998.0247},
  url           = {https://doi.org/10.1006/jsco.1998.0247}
}

@Article{Kin13,
  author        = {King, Simon},
  title         = {Minimal generating sets of non-modular invariant rings of
                  finite groups},
  journal       = {J. Symb. Comput.},
  fjournal      = {Journal of Symbolic Computation},
  volume        = {48},
  publisher     = {Elsevier (Academic Press), London},
  pages         = {101--109},
  year          = {2013},
  doi           = {10.1016/j.jsc.2012.05.002}
}

@Book{Knu11,
  author        = {Knuth, Donald E.},
  title         = {The art of computer programming. {V}ol. 4{A}.
                  {C}ombinatorial algorithms. {P}art 1},
  publisher     = {Addison-Wesley, Upper Saddle River, NJ},
  pages         = {xv+883},
  year          = {2011}
}

@Book{Koz08,
  author        = {Kozlov, Dmitry},
  title         = {Combinatorial algebraic topology},
  series        = {Algorithms and Computation in Mathematics},
  volume        = {21},
  publisher     = {Springer, Berlin},
  year          = {2008},
  doi           = {10.1007/978-3-540-71962-5},
  url           = {https://doi.org/10.1007/978-3-540-71962-5}
}

@Book{LN97,
  author        = {Lidl, Rudolf and Niederreiter, Harald},
  title         = {Finite fields},
  series        = {Encyclopedia of Mathematics and its Applications},
  volume        = {20},
  note          = {With a foreword by P. M. Cohn},
  publisher     = {Cambridge University Press, Cambridge},
  edition       = {Second},
  pages         = {xiv+755},
  year          = {1997}
}

@Book{MS05,
  author        = {Miller, Ezra and Sturmfels, Bernd},
  title         = {Combinatorial commutative algebra},
  zbl           = {1066.13001},
  journal       = {Grad. Texts Math.},
  fjournal      = {Graduate Texts in Mathematics},
  volume        = {227},
  publisher     = {New York, NY: Springer},
  pages         = {xiv + 417},
  year          = {2005},
  doi           = {10.1007/b138602}
}

@Book{MS15,
  author        = {Diane {Maclagan} and Bernd {Sturmfels}},
  title         = {{Introduction to tropical geometry}},
  journal       = {{Grad. Stud. Math.}},
  fjournal      = {{Graduate Studies in Mathematics}},
  volume        = {161},
  publisher     = {Providence, RI: American Mathematical Society (AMS)},
  pages         = {xii + 363},
  year          = {2015}
}

@Book{Mar18,
  author        = {Marcus, Daniel A.},
  title         = {Number fields},
  series        = {Universitext},
  note          = {Second edition of [ MR0457396], With a foreword by Barry
                  Mazur},
  publisher     = {Springer, Cham},
  pages         = {xviii+203},
  year          = {2018},
  doi           = {10.1007/978-3-319-90233-3},
  url           = {https://doi.org/10.1007/978-3-319-90233-3}
}

@Article{OMdCS00,
  bibkey        = {{OMdCS00}},
  author        = {Ojeda Martínez de Castilla, Ignacio and Sánchez, Ramón
                  Peidra},
  title         = {Cellular binomial ideals. Primary decomposition of
                  binomial ideals},
  journal       = {J. Symbolic Comput.},
  fjournal      = {Journal of Symbolic Computation},
  volume        = {30},
  number        = {4},
  pages         = {383--400},
  year          = {2000},
  doi           = {10.1006/jsco.1999.0413},
  url           = {https://doi.org/10.1006/jsco.1999.0413}
}

@Book{Oxl11,
  author        = {Oxley, James},
  title         = {Matroid theory},
  mrnumber      = {2849819},
  series        = {Oxford Graduate Texts in Mathematics},
  volume        = {21},
  publisher     = {Oxford University Press, Oxford},
  edition       = {Second},
  pages         = {xiv+684},
  year          = {2011},
  doi           = {10.1093/acprof:oso/9780198566946.001.0001}
}

@Article{PSS11,
  author        = {Pfister, Gerhard and Sadiq, Afshan and Steidel, Stefan},
  title         = {An algorithm for primary decomposition in polynomial rings
                  over the integers},
  journal       = {Cent. Eur. J. Math.},
  fjournal      = {Central European Journal of Mathematics},
  volume        = {9},
  number        = {4},
  pages         = {897--904},
  year          = {2011},
  doi           = {10.2478/s11533-011-0037-8},
  url           = {https://doi.org/10.2478/s11533-011-0037-8}
}

@Book{PZ97,
  author        = {Pohst, M. and Zassenhaus, H.},
  title         = {Algorithmic algebraic number theory},
  series        = {Encyclopedia of Mathematics and its Applications},
  volume        = {30},
  note          = {Revised reprint of the 1989 original},
  publisher     = {Cambridge University Press, Cambridge},
  pages         = {xiv+499},
  year          = {1997}
}

@Article{RR10,
  author        = {Roschy, Helmut and Rahn, Thorsten},
  title         = {Cohomology of line bundles: Proof of the algorithm},
  journal       = {Journal of Mathematical Physics},
  volume        = {51},
  number        = {10},
  publisher     = {AIP Publishing},
  pages         = {103520},
  year          = {2010},
  month         = {Oct},
  doi           = {10.1063/1.3501135},
  url           = {https://doi.org/10.1063/1.3501135}
}

@Article{SY96,
  author        = {Shimoyama, Takeshi and Yokoyama, Kazuhiro},
  title         = {Localization and primary decomposition of polynomial
                  ideals},
  journal       = {J. Symbolic Comput.},
  fjournal      = {Journal of Symbolic Computation},
  volume        = {22},
  number        = {3},
  pages         = {247--277},
  year          = {1996},
  doi           = {10.1006/jsco.1996.0052},
  url           = {https://doi.org/10.1006/jsco.1996.0052}
}

@Article{Shi18,
  author        = {Ichiro Shimada},
  title         = {{Connected Components of the Moduli of Elliptic $K3$
                  Surfaces}},
  journal       = {Michigan Mathematical Journal},
  volume        = {67},
  number        = {3},
  publisher     = {University of Michigan, Department of Mathematics},
  pages         = {511 -- 559},
  year          = {2018},
  doi           = {10.1307/mmj/1528941621},
  url           = {https://doi.org/10.1307/mmj/1528941621}
}

@InCollection{Ste91,
  author        = {Stevens, Jan},
  title         = {On the versal deformation of cyclic quotient
                  singularities},
  booktitle     = {Singularity theory and its applications, {P}art {I}
                  ({C}oventry, 1988/1989)},
  series        = {Lecture Notes in Math.},
  volume        = {1462},
  publisher     = {Springer, Berlin},
  pages         = {302--319},
  year          = {1991},
  doi           = {10.1007/BFb0086390},
  url           = {https://doi.org/10.1007/BFb0086390}
}

@Book{Stu93,
  author        = {Sturmfels, Bernd},
  title         = {Algorithms in invariant theory},
  series        = {Texts and Monographs in Symbolic Computation},
  publisher     = {Springer-Verlag, Vienna},
  pages         = {vi+197},
  year          = {1993},
  doi           = {10.1007/978-3-7091-4368-1},
  url           = {https://doi.org/10.1007/978-3-7091-4368-1}
}

@Article{Tay87,
  author        = {Taylor, D. E.},
  title         = {Pairs of Generators for Matrix Groups. I},
  journal       = {The Cayley Bulletin},
  volume        = {3},
  pages         = {76--85},
  year          = {1987},
  url           = {https://arxiv.org/abs/2201.09155}
}

@Misc{WWTSPNNLBA,
  bibkey        = {WWTSPNNLBA},
  author        = {Wilson, R. A. and Walsh, P. and Tripp, J. and Suleiman, I.
                  and Parker, R. A. and Norton, S. P. and Nickerson, S. and
                  Linton, S. and Bray, J. and Abbott, R.},
  title         = {ATLAS of Finite Group Representations},
  url           = {http://atlas.math.rwth-aachen.de/Atlas/v3}
}

@Book{Was08,
  author        = {Washington, Lawrence C.},
  title         = {Elliptic curves},
  series        = {Discrete Mathematics and its Applications (Boca Raton)},
  note          = {Number theory and cryptography},
  publisher     = {Chapman & Hall/CRC, Boca Raton, FL},
  edition       = {Second},
  pages         = {xviii+513},
  year          = {2008},
  doi           = {10.1201/9781420071474},
  url           = {https://doi.org/10.1201/9781420071474}
}

@Article{Wil13,
  author        = {Wilson, James B.},
  title         = {Optimal algorithms of Gram-Schmidt type},
  journal       = {Linear Algebra Appl.},
  fjournal      = {Linear Algebra and its Applications},
  volume        = {438},
  number        = {12},
  pages         = {4573--4583},
  year          = {2013},
  doi           = {10.1016/j.laa.2013.02.026},
  url           = {https://doi.org/10.1016/j.laa.2013.02.026}
}

@Article{Wit88,
  author        = {Witten, Edward},
  title         = {Topological Sigma Models},
  journal       = {Commun. Math. Phys.},
  volume        = {118},
  pages         = {411},
  year          = {1988},
  doi           = {10.1007/BF01466725},
  reportnumber  = {IASSNS-HEP-88/7}
}

@Book{Zie95,
  author        = {Ziegler, Günter M.},
  title         = {Lectures on polytopes},
  series        = {Graduate Texts in Mathematics},
  volume        = {152},
  publisher     = {Springer-Verlag, New York},
  pages         = {x+370},
  year          = {1995},
  doi           = {10.1007/978-1-4613-8431-1},
  url           = {https://doi.org/10.1007/978-1-4613-8431-1}
}

@Misc{cohomCalg:Implementation,
  bibkey        = {cohomCalg:Implementation},
  title         = {cohomCalg package},
  note          = {High-performance line bundle cohomology computation based
                  on \cite{BJRR10}},
<<<<<<< HEAD
  year          = {2010}
}

@Article{Pos18,
  author        = {Posur, Sebastian},
  title         = {Linear systems over localizations of rings},
  doi           = {10.1007/s00013-018-1183-z},
  journal       = {Archiv der Mathematik},
  volume        = {111},
  pages         = {23 -- 32},
  year          = {2018}
=======
  year          = {2010},
  url           = {https://github.com/BenjaminJurke/cohomCalg}
>>>>>>> 3f03a32c
}<|MERGE_RESOLUTION|>--- conflicted
+++ resolved
@@ -1082,8 +1082,8 @@
   title         = {cohomCalg package},
   note          = {High-performance line bundle cohomology computation based
                   on \cite{BJRR10}},
-<<<<<<< HEAD
-  year          = {2010}
+  year          = {2010},
+  url           = {https://github.com/BenjaminJurke/cohomCalg}
 }
 
 @Article{Pos18,
@@ -1094,8 +1094,4 @@
   volume        = {111},
   pages         = {23 -- 32},
   year          = {2018}
-=======
-  year          = {2010},
-  url           = {https://github.com/BenjaminJurke/cohomCalg}
->>>>>>> 3f03a32c
 }