module BasisLieHighestWeight
export basisLieHighestWeight2
export is_fundamental

using Polymake
using Distributed
using Markdown
#using CUDA
#using CuArrays

include("./NewMonomial.jl")

#include("./VectorSpaceBases.jl") #--- bekommt gerade noch ZZ, Short und TVEC aus VectorSpaceBases

fromGap = Oscar.GAP.gap_to_julia

<<<<<<< HEAD
Markdown.@doc doc"""
basisLieHighestWeight2(t, n, hw; ops, known_monomials, monomial_order, cache_size, parallel:Bool, return_no_minkowski:.Bool, return_ops::Bool) -> Int, Int

Compute a monomial basis for the highest weight module with highest weight ``hw`` (in terms of the fundamental weights), for a simple Lie algebra of type ``t`` and rank ``n``.

# Examples
```jldoctest
julia> basisLieHighestWeight2
output
```
"""

=======
@doc Markdown.doc"""
    basisLieHighestWeight2(t, n, hw; ops = "regular", known_monomials = [], monomial_order = "GRevLex", cache_size::Int = 1000000, parallel::Bool = false, return_no_minkowski::Bool = false, return_ops::Bool = false)
>>>>>>> 0089ae0e

Compute a monomial basis for the highest weight module with highest weight
``hw`` (in terms of the fundamental weights), for a simple Lie algebra of type
``t`` and rank ``n``.

# Parameters
- `t`: Explain
- `n`: Explain
- `hw`: Explain

# Examples
```jldoctest
julia> 1+1
2
```
"""
function basisLieHighestWeight2(t, n, hw; ops = "regular", known_monomials = [], monomial_order = "GRevLex", cache_size::Int = 1000000, parallel::Bool = false, return_no_minkowski::Bool = false, return_ops::Bool = false)
    # The function precomputes objects that are independent of the highest weight and can be used in all recursion steps. Then it starts the recursion and returns the result.

    # initialization
    L, CH = lieAlgebra(t, n) # L Lie Algebra of Type t,n and CH Chevalleybasis of L
    ops = get_ops(t, n, ops, L, CH) # operators that are represented by our monomials. x_i is connected to ops[i]
    wts = weightsForOperators(L, CH[3], ops) # weights of the operators
    wts = (v->Int.(v)).(wts)
    wts_eps = [w_to_eps(t, n, w) for w in wts] # this is another way of representing the weights and equivalent to wts, but some functionality is easier with those.
    calc_hw = Dict{Vector{Int}, Set{Vector{Int}}}([0 for i=1:n] => Set([[0 for i=1:n]]))
    no_minkowski = Set() # we save all highest weights, for which the Minkowski-sum did not suffice to gain all monomials

    # start recursion over hw
    res = compute_monomials(t, n, L, hw, ops, wts, wts_eps, monomial_order, calc_hw, cache_size, parallel, no_minkowski)
    
    # output
    if return_no_minkowski && return_ops
        return res, no_minkowski, ops
    elseif return_no_minkowski
        return res, no_minkowski
    elseif return_ops
        return res, ops
    else
        return res
    end
end

function sub_simple_refl(word, L, n)
    """
    substitute simple reflections (i,i+1), saved in dec by i, with E_{i,i+1}  
    """
    R = GAP.Globals.RootSystem(L)
    CG = fromGap(GAP.Globals.CanonicalGenerators(R)[1], recursive = false)
    ops = GAP.Obj([CG[i] for i in word], recursive = false)
    return ops
end

function get_ops(t,n, ops, L, CH)
    """
    handles user input for ops
    "regular" for all operators
    "longest-word" for random longest-word in Weyl-group
    ops::Vector{Int} for explicit longest-word
    """
    # create standard ops
    if ops == "regular" # use ops as specified by GAP
        ops = CH[1]
        return ops
    #elseif ops == "longest-word" # choose a random longest word. Created by extending by random not leftdescending reflections until total length is reached
    #    ops = longest_weyl_word(t,n)
    #    ops = sub_simple_refl(ops, L, n)
    #    return ops
    end

    # use user defined ops
    # wrong input
    if !(typeof(ops) == Vector{Int})
        println("ops needs to  of type Vector{Int}")
        return -1
    end
    if !(all([(1 <= i <= n) for i in ops]))
        println("all values of ops need to between 1 and the rank of the lie algebra.")
    end
    # If one of the conditions is met, the algorithms works for sure. Otherwise a warning is printed (and can be ignored).
    #if  !(is_longest_weyl_word(t, n, ops)) && !(Set(ops) == [i for i=1:n])
    #    println("WARNING: ops may be incorrect input.")
    #end
    ops = sub_simple_refl(ops, L, n)
    return ops
end

function compute_monomials(t, n, L, hw, ops, wts, wts_eps, monomial_order, calc_hw, cache_size::Int, parallel::Bool, no_minkowski)
    """
    This function calculates the monomial basis M_{hw} recursively. The recursion saves all computed results in calc_hw and we first check, if we already
    encountered this highest weight in a prior step. If this is not the case, we need to perform computations. The recursion works by using the
    Minkowski-sum. If M_{hw} is the desired set of monomials (identified by the exponents as lattice points), it is know that for lambda_1 + lambda_2 = hw
    we have M_{lambda_1} + M_{lambda_2} subseteq M_{hw}. The complexity grows exponentially in the size of hw. Therefore, it is very helpful to obtain
    a part of M_{hw} by going through all partitions of hw and using the Minkowski-property. The base cases of the recursion are the fundamental weights
    hw = [0, ..., 1, ..., 0]. In this case, or if the Minkowski-property did not find enough monomials, we need to perform the computations "by hand".
    """
    #println("compute_monomials: ", t, n, L, hw, ops, wts, wts_eps, monomial_order, calc_hw)
    # simple cases
    if haskey(calc_hw, hw) # we already computed the result in a prior recursion step
        return calc_hw[hw]
    elseif hw == [0 for i=1:n] # we mathematically know the solution
        return Set([0 for i=1:n])
    end
    
    # calculation required
    gapDim = GAP.Globals.DimensionOfHighestWeightModule(L, GAP.Obj(hw)) # number of monomials that we need to find, i.e. |M_{hw}|.
    # fundamental weights
    if is_fundamental(hw) # if hw is a fundamental weight, no partition into smaller summands is possible. This is the basecase of the recursion.
        push!(no_minkowski, hw)
        set_mon = add_by_hand(t, n, L, hw, ops, wts, wts_eps, monomial_order, gapDim, Set(), cache_size, parallel)
        push!(calc_hw, hw => set_mon)
        return set_mon
    else
        # use Minkowski-Sum for recursion
        set_mon = Set()
        i = 0
        sub_weights = compute_sub_weights(hw)
        l = length(sub_weights)
        # go through partitions lambda_1 + lambda_2 = hw until we have monomials enough monomials or used all partitions
        while length(set_mon) < gapDim && i < l 
            i += 1
            lambda_1 = sub_weights[i]
            lambda_2 = hw .- lambda_1
            mon_lambda_1 = compute_monomials(t, n, L, lambda_1, ops, wts, wts_eps, monomial_order, calc_hw, cache_size, parallel, no_minkowski)
            mon_lambda_2 = compute_monomials(t, n, L, lambda_2, ops, wts, wts_eps, monomial_order, calc_hw, cache_size, parallel, no_minkowski)
            mon_sum = Set([p .+ q for p in mon_lambda_1 for q in mon_lambda_2]) # Minkowski-sum: M_{lambda_1} + M_{lambda_2} subseteq M_{hw}
            union!(set_mon, mon_sum)
        end
        # check if we found enough monomials
        if length(set_mon) < gapDim
            push!(no_minkowski, hw)
            set_mon = add_by_hand(t, n, L, hw, ops, wts, wts_eps, monomial_order, gapDim, set_mon, cache_size, parallel)
        end
        push!(calc_hw, hw => set_mon)
        return set_mon
    end
end

function is_fundamental(hw)
    """
    returns true if hw is fundamental weight, i.e. hw = [0, ..., 1, ..., 0] (or hw = [0, ..., 0])
    """
    one = false
    for i in hw
        if i > 0
            if one || i > 1
                return false
            else 
                one = true
            end
        end
    end
    return true
end

function order_sub_weights(hw, sub_weights)
    """
    sort weights incrasing by their 2-norm
    """
    sort!(sub_weights, by=x->sum((x).^2))
end

function compute_sub_weights(hw)
    """
    returns list of weights w != 0 with 0 <= w <= hw elementwise
    """
    sub_weights = []
    foreach(Iterators.product((0:x for x in hw)...)) do i
        push!(sub_weights, [i...])
    end
    popfirst!(sub_weights) # [0, ..., 0]
    pop!(sub_weights) # hw
    order_sub_weights(hw, sub_weights)
    return sub_weights
end

function add_known_monomials!(weightspace, set_mon_in_weightspace, m, wts, mats, calc_monomials, space, e, cache_size)
    #println("add_known_monomials: ", weightspace, set_mon_in_weightspace, m, wts, mats, calc_monomials, space, e)
    #println("")
    """
    By using the Minkowski-sum, we know that all monomials in set_mon_in_weightspace are in our basis. Since we want to extend the weightspacse with
    missing monomials, we go need to calculate and add the vector of each monomial to our basis.
    """
    weight = weightspace[1]
    for mon in set_mon_in_weightspace[weight]
        #vec, wt = calc_new_mon!(mon, m, wts, mats, calc_monomials, space, e, cache_size)
        d = sz(mats[1])
        v0 = sparse_matrix(ZZ, []) # starting vector v
        vec = calc_vec(v0, mon, mats)
        wt = calc_wt(mon, wts)  
        #println("vec:" , vec)
        #println("wt: ", wt)
        if !haskey(space, wt)
            space[wt] = nullSpace()
        end
        addAndReduce!(space[wt], vec)
    end
    GC.gc()
end

function add_new_monomials!(t, n, mats, wts, monomial_order, weightspace, wts_eps, set_mon_in_weightspace, calc_monomials, space, e, cache_size, set_mon, m)
    """
    If a weightspace is missing monomials, we need to calculate them by trial and error. We would like to go through all monomials in the order monomial_order
    and calculate the corresponding vector. If it extends the basis, we add it to the result and else we try the next one. We know, that all monomials that work
    lie in the weyl-polytope. Therefore, we only inspect the monomials that lie both in the weyl-polytope and the weightspace. Since the weyl-polytope is bounded
    these are finitely many, we can sort them and then go trough them, until we found enough. 
    """
    #println("add_new_monomials: ", weightspace, set_mon_in_weightspace, m, wts, mats, calc_monomials, space, e)
    #println("")
    #println("memory: ", Int(Base.Sys.free_memory()) / 2^20)
    weight = weightspace[1]
    dim_weightspace = weightspace[2]
    
    # get monomials from weyl-polytope that are in the weightspace
    poss_mon_in_weightspace = get_monomials_of_weightspace(wts_eps, w_to_eps(t, n, weight), t)
    lt_function = lt_monomial_order(monomial_order)
    poss_mon_in_weightspace = sort(poss_mon_in_weightspace, lt=lt_function)
    
    # check which monomials should get added to the basis
    i=0
    if weight == 0 # check if [0 0 ... 0] already in basis
        i += 1
    end
    number_mon_in_weightspace = length(set_mon_in_weightspace[weight])
    # go through possible monomials one by one and check if it extends the basis
    while number_mon_in_weightspace < dim_weightspace
        i += 1

        # get a new mon
        if t in ["A", "G"] # necessary because of the structure of get_monomials_of_weightspace_An
            mon = convert(Vector{Int64}, poss_mon_in_weightspace[i][2:end])
        else
            mon = convert(Vector{Int64}, poss_mon_in_weightspace[i])
        end
        if mon in set_mon
            continue
        end

        # calculate the vector and check if it extends the basis
        #vec, _ = calc_new_mon!(mon, m, wts, mats, calc_monomials, space, e, cache_size)
        d = sz(mats[1])
        v0 = sparse_row(ZZ, [(1,1)]) # starting vector v
        vec = calc_vec(v0, mon, mats)
        #println("vec:" , vec)
        if !haskey(space, weight)
            space[weight] = nullSpace()
        end
        vec_red = addAndReduce!(space[weight], vec)
        if isempty(vec_red) # v0 == 0
            continue
        end

        # save monom
        number_mon_in_weightspace += 1
        push!(set_mon, mon)
    end

    # Weirdly, removing this causes memory problems. The lines should not be necessary since the objects are not referenced
    # and the garbage collector should run automatically. If I find out what causes this, it will be removed.
    weight = 0
    dim_weightspace = 0
    lt_function = 0
    number_mon_in_weightspace = 0
    poss_mon_in_weightspace = 0
    GC.gc()
end


function add_by_hand(t, n, L, hw, ops, wts, wts_eps, monomial_order, gapDim, set_mon, cache_size::Int, parallel::Bool)
    """
    This function calculates the missing monomials by going through each non full weightspace and adding possible monomials
    manually by computing their corresponding vectors and checking if they enlargen the basis.
    """
    #println("add_by_hand: ", t, n, L, hw, ops, wts, wts_eps, monomial_order, gapDim, set_mon)
    #println("")
    #println("")
    #println("add_by_hand: ", hw)
    # initialization
    mats = tensorMatricesForOperators(L, hw, ops) # matrices g_i for (g_1^a_1 * ... * g_k^a_k)*v
    m = length(mats)
    e = [(1:m .== i) for i in 1:m] # e_i
    space = Dict(0*wts[1] => nullSpace()) # span of basis vectors to keep track of the basis
    d = sz(mats[1])
    v0 = sparse_row(ZZ, [(1,1)])  # starting vector v
    calc_monomials = Dict{Vector{Int}, Tuple{TVec, Vector{Int}}}([0 for i in 1:m] => (v0, 0 * wts[1])) # saves the calculated vectors to decrease necessary matrix multiplicatons
    push!(set_mon, [0 for i in 1:m])
    weightspaces = get_dim_weightspace(t,n, L, hw) # required monomials of each weightspace

    # sort the monomials from the minkowski-sum by their weightspaces
    set_mon_in_weightspace = Dict{Vector{Int}, Set{Vector{Int}}}()
    for (weight, _) in weightspaces
        set_mon_in_weightspace[weight] = Set()
    end
    for mon in set_mon
        weight = calc_wt(mon, wts)
        push!(set_mon_in_weightspace[weight], mon)
    end

    # only inspect weightspaces with missing monomials
    full_weightspaces = zeros(Bool, length(weightspaces))
    for i=1:length(weightspaces)
        full_weightspaces[i] = (length(set_mon_in_weightspace[weightspaces[i][1]]) == weightspaces[i][2])
    end
    deleteat!(weightspaces, full_weightspaces)
    weightsapces = full_weightspaces
    

    # use parallel computations if parallel=true. The weightspaces could be calculated completely indepent. We just save
    # the computed monomials.
    # insert known monomials into basis
    if parallel
        @distributed for weightspace in weightspaces
            add_known_monomials!(weightspace, set_mon_in_weightspace, m, wts, mats, calc_monomials, space, e, cache_size)
        end
    else
        for weightspace in weightspaces
            #println("known memory: ", Int(Base.Sys.free_memory()) / 2^20)
            #println("size space: ", Int(Base.summarysize(space)) / 2^20)
            #println("size calc_monomials: ", Int(Base.summarysize(calc_monomials)) / 2^20)
            add_known_monomials!(weightspace, set_mon_in_weightspace, m, wts, mats, calc_monomials, space, e, cache_size)
            if Int(Base.Sys.free_memory()) / 2^20 < 100
                println("-----------------KNOWN------------------------") 
            end
        end 
    end

    # calculate new monomials
    if parallel
        @distributed for weightspace in weightspaces
            add_new_monomials!(t, n, mats, wts, monomial_order, weightspace, wts_eps, set_mon_in_weightspace, calc_monomials, space, e, cache_size, set_mon, m)
        end 
    else
        for weightspace in weightspaces
            #println("varinfo: ", InteractiveUtils.varinfo(MB3))
            #println("new memory: ", Int(Base.Sys.free_memory()) / 2^20)
            #println("size space: ", Int(Base.summarysize(space)) / 2^20)
            #println("size calc_monomials: ", Int(Base.summarysize(calc_monomials)) / 2^20)
            add_new_monomials!(t, n, mats, wts, monomial_order, weightspace, wts_eps, set_mon_in_weightspace, calc_monomials, space, e, cache_size, set_mon, m)
            if Int(Base.Sys.free_memory()) / 2^20 < 100
                println("-----------------NEW------------------------")
            end
        end
    end
    #println("calc_monomials: ", length(calc_monomials))
    return set_mon
end

function get_dim_weightspace(t, n, L, hw)
    """
    calculates matrix, first row weights, second row dimension of corresponding weightspace
    GAP computes the dimension for all positive weights. The dimension is constant on orbits of the weylgroup,
    and we can therefore calculate the dimension of each weightspace
    """
    # calculate dimension for dominant weights with GAP
    R = GAP.Globals.RootSystem(L)
    W = fromGap(GAP.Globals.DominantCharacter(R, GAP.Obj(hw)))
    dominant_weights = W[1]
    dominant_weights_dim = W[2]
    dim_weightspace = []

    # calculate dimension for the rest by checking which positive weights lies in the orbit.
    for i=1:length(dominant_weights)
        orbit_weights = orbit_weylgroup(t,n, dominant_weights[i])
        dim = dominant_weights_dim[i]
        for weight in eachrow(orbit_weights)
            append!(dim_weightspace, [[hw-eps_to_w(t,n,weight), dim]])
        end
    end
    return dim_weightspace
end



end<|MERGE_RESOLUTION|>--- conflicted
+++ resolved
@@ -14,23 +14,8 @@
 
 fromGap = Oscar.GAP.gap_to_julia
 
-<<<<<<< HEAD
-Markdown.@doc doc"""
-basisLieHighestWeight2(t, n, hw; ops, known_monomials, monomial_order, cache_size, parallel:Bool, return_no_minkowski:.Bool, return_ops::Bool) -> Int, Int
-
-Compute a monomial basis for the highest weight module with highest weight ``hw`` (in terms of the fundamental weights), for a simple Lie algebra of type ``t`` and rank ``n``.
-
-# Examples
-```jldoctest
-julia> basisLieHighestWeight2
-output
-```
-"""
-
-=======
 @doc Markdown.doc"""
     basisLieHighestWeight2(t, n, hw; ops = "regular", known_monomials = [], monomial_order = "GRevLex", cache_size::Int = 1000000, parallel::Bool = false, return_no_minkowski::Bool = false, return_ops::Bool = false)
->>>>>>> 0089ae0e
 
 Compute a monomial basis for the highest weight module with highest weight
 ``hw`` (in terms of the fundamental weights), for a simple Lie algebra of type
@@ -218,7 +203,7 @@
     for mon in set_mon_in_weightspace[weight]
         #vec, wt = calc_new_mon!(mon, m, wts, mats, calc_monomials, space, e, cache_size)
         d = sz(mats[1])
-        v0 = sparse_matrix(ZZ, []) # starting vector v
+        v0 = sparse_row(ZZ, [(1,1)]) # starting vector v
         vec = calc_vec(v0, mon, mats)
         wt = calc_wt(mon, wts)  
         #println("vec:" , vec)
@@ -351,9 +336,6 @@
             #println("size space: ", Int(Base.summarysize(space)) / 2^20)
             #println("size calc_monomials: ", Int(Base.summarysize(calc_monomials)) / 2^20)
             add_known_monomials!(weightspace, set_mon_in_weightspace, m, wts, mats, calc_monomials, space, e, cache_size)
-            if Int(Base.Sys.free_memory()) / 2^20 < 100
-                println("-----------------KNOWN------------------------") 
-            end
         end 
     end
 
@@ -369,9 +351,6 @@
             #println("size space: ", Int(Base.summarysize(space)) / 2^20)
             #println("size calc_monomials: ", Int(Base.summarysize(calc_monomials)) / 2^20)
             add_new_monomials!(t, n, mats, wts, monomial_order, weightspace, wts_eps, set_mon_in_weightspace, calc_monomials, space, e, cache_size, set_mon, m)
-            if Int(Base.Sys.free_memory()) / 2^20 < 100
-                println("-----------------NEW------------------------")
-            end
         end
     end
     #println("calc_monomials: ", length(calc_monomials))
