###############################################################################
#
#  Computations of the finite quotients E_0/E^i: subsection 6.8. of [BH23]
#  ============================================================================
#
#  The 5 following functions are an import of identical functions written by
#  Tommy Hofmann on Magma.
#
###############################################################################

# Split case

function _get_quotient_split(P::Hecke.RelNumFieldOrderIdeal, i::Int)
  OE = order(P)
  E = nf(OE)
  Eabs, EabstoE = absolute_simple_field(E)

  Pabs = EabstoE\P
  OEabs = order(Pabs)
  RPabs, mRPabs = quo(OEabs, Pabs^i)
  URPabs, mURPabs = unit_group(RPabs)

  function dlog(x::Hecke.RelSimpleNumFieldElem)
    @hassert :ZZLatWithIsom 1 parent(x) == E
    d = denominator(x, OE)
    xabs = d*(EabstoE\(x))
    dabs = copy(d)
    F = prime_decomposition(OEabs, minimum(Pabs))
    for PP in F
      @hassert :ZZLatWithIsom 1 valuation(EabstoE\(x), PP[1]) >= 0
      api = anti_uniformizer(PP[1])
      exp = valuation(OEabs(d), PP[1])
      dabs *= api^exp
      xabs *= api^exp
    end

    xabs_image = mURPabs\mRPabs(OEabs(xabs))
    dabs_image = mURPabs\mRPabs(OEabs(dabs))

    ret = xabs_image - dabs_image

    return ret
  end

  function exp(k::FinGenAbGroupElem)
    @hassert :ZZLatWithIsom 1 parent(k) === URPabs
    x = EabstoE(Eabs(mRPabs\mURPabs(k)))
    @hassert :ZZLatWithIsom 1 dlog(x) == k
    return x
  end

  return URPabs, exp, dlog
end

# Inert case

function _get_quotient_inert(P::Hecke.RelNumFieldOrderIdeal, i::Int)
  OE = order(P)
  OK = base_ring(OE)
  E = nf(OE)
  K = base_field(E)
  p = minimum(P)

  Eabs, EabstoE = absolute_simple_field(E)
  Pabs = EabstoE\P
  OEabs = order(Pabs)
  Rp, mRp = quo(OK, p^i)
  URp, mURp = unit_group(Rp)

  RPabs, mRPabs = quo(OEabs, Pabs^i)
  URPabs, mURPabs = unit_group(RPabs)
  f = hom(URPabs, URp, elem_type(URp)[mURp\(mRp(OK(norm(EabstoE(elem_in_nf(mRPabs\(mURPabs(x)))))))) for x in gens(URPabs)])

  K, mK = kernel(f)

  S, mS = snf(K)

  function exp(k::FinGenAbGroupElem)
    @hassert :ZZLatWithIsom 1 parent(k) === S
    return EabstoE(elem_in_nf(mRPabs\(mURPabs(mK(mS(k))))))
  end

  function dlog(x::Hecke.RelSimpleNumFieldElem)
    @hassert :ZZLatWithIsom 1 parent(x) === E
    d = denominator(x, OE)
    xabs = EabstoE\(d*x)
    dabs = copy(d)
    F = prime_decomposition(OEabs, minimum(Pabs))
    for PP in F
      @hassert :ZZLatWithIsom 1 valuation(EabstoE\(x), PP[1]) >= 0
      api = anti_uniformizer(PP[1])
      exp = valuation(OEabs(d), PP[1])
      dabs *= api^exp
      xabs *= api^exp
    end

    xabs_image = mURPabs\(mRPabs(OEabs(xabs)))
    dabs_image = mURPabs\(mRPabs(OEabs(dabs)))

    ret = mS\(mK\(xabs_image - dabs_image))

    return ret
  end

  return S, exp, dlog
end

# Ramified case

function _get_quotient_ramified(P::Hecke.RelNumFieldOrderIdeal, i::Int)
  OE = order(P)
  E = nf(OE)
  p = minimum(P)
  e = valuation(different(OE), P)

  if i < e
    S = abelian_group()
    return S, x -> one(E), x -> id(S)
  end

  t = e-1

  psi(x) = t + 2*(x-t)

  pi = uniformizer(P)

  jj = t+1//2
  while ceil(psi(jj)) != i
    jj += 1//2
  end
  j = Int(ceil(jj))

  Eabs, EabstoE = absolute_simple_field(E)
  OK = order(p)
  Rp, mRp = quo(OK, p^j)
  URp, mURp = unit_group(Rp)

  Pabs = EabstoE\P
  OEabs = order(Pabs)
  RPabs, mRPabs = quo(OEabs, Pabs^i)
  URPabs, mURPabs = unit_group(RPabs)

  f = hom(URPabs, URp, elem_type(URp)[mURp\(mRp(OK(norm(EabstoE(elem_in_nf(mRPabs\(mURPabs(x)))))))) for x in gens(URPabs)])

  K, mK = kernel(f)

  S, mS = snf(K)

  function exp(k::FinGenAbGroupElem)
    @hassert :ZZLatWithIsom 1 parent(k) === S
    return EabstoE(elem_in_nf(mRPabs\(mURPabs(mK(mS(k))))))
  end

  function dlog(x::Hecke.RelSimpleNumFieldElem)
    @hassert :ZZLatWithIsom 1 parent(x) === E
    d = denominator(x, OE)
    xabs = EabstoE\(d*x)
    dabs = copy(d)
    F = prime_decomposition(OEabs, minimum(EabstoE\P))
    for PP in F
      @hassert :ZZLatWithIsom 1 valuation(EabstoE\(x), PP[1]) >= 0
      api = anti_uniformizer(PP[1])
      exp = valuation(OEabs(d), PP[1])
      dabs *= api^exp
      xabs *= api^exp
    end

    xabs_image = mURPabs\(mRPabs(OEabs(xabs)))
    dabs_image = mURPabs\(mRPabs(OEabs(dabs)))

    ret = mS\(mK\ (xabs_image - dabs_image))
    return ret
  end

  return S, exp, dlog
end

# We obtain the quotient here: we first check what the ramification type of p
# in O is to distribute to the appropriate function above.

function _get_quotient(O::Hecke.RelNumFieldOrder, p::Hecke.AbsSimpleNumFieldOrderIdeal, i::Int)
  @hassert :ZZLatWithIsom 1 is_prime(p)
  @hassert :ZZLatWithIsom 1 is_maximal(order(p))
  @hassert :ZZLatWithIsom 1 order(p) === base_ring(O)
  E = nf(O)
  F = prime_decomposition(O, p)
  P = F[1][1]
  if i == 0
    A = abelian_group()
    function dlog_0(x::Hecke.RelSimpleNumFieldElem); return id(A); end;
    function dexp_0(x::FinGenAbGroupElem); return one(E); end;
    return A, dexp_0, dlog_0, P
  end
  if length(F) == 2
    S, dexp, dlog = _get_quotient_split(P, i)
  elseif F[1][2] == 1
    S, dexp, dlog = _get_quotient_inert(P, i)
  else
    S, dexp, dlog = _get_quotient_ramified(P, i)
  end
  return S, dexp, dlog, P
end

# This is the product quotient from Remark 6.16 in BH23, the finite
# abelian group where one do the local determinants computations
# for the hermitian version of Miranda-Morrison theory

function _get_product_quotient(E::Hecke.RelSimpleNumField, Fac::Vector{Tuple{AbsSimpleNumFieldOrderIdeal, Int}})
  OE = maximal_order(E)
  groups = FinGenAbGroup[]
  exps = Function[]
  dlogs = Function[]
  Ps = Hecke.ideal_type(OE)[]

  if length(Fac) == 0
    A = abelian_group()
    function dlog_0(x::Vector{<:Hecke.RelSimpleNumFieldElem}); return id(A); end;
    function exp_0(x::FinGenAbGroupElem); return one(E); end;
    return A, dlog_0, exp_0
  end

  for i in 1:length(Fac)
    p, e = Fac[i]
    KK, f, g, P = _get_quotient(OE, p, e)
    push!(groups, KK)
    push!(exps, f)
    push!(dlogs, g)
    push!(Ps, P)
  end

  G, proj, inj = biproduct(groups...)

  function dlog(x::Vector{<:Hecke.RelSimpleNumFieldElem})
    if length(x) == 1
      return sum(inj[i](dlogs[i](x[1])) for i in 1:length(Fac)) 
    else
      @hassert :ZZLatWithIsom 1 length(x) == length(Fac)
      return sum(inj[i](dlogs[i](x[i])) for i in 1:length(Fac))
    end
  end

  function exp(x::FinGenAbGroupElem)
    v = elem_type(E)[exps[i](proj[i](x)) for i in 1:length(Fac)]
    @hassert :ZZLatWithIsom 1 dlog(v) == x
    return v
  end

  @v_do :ZZLatWithIsom 1 for i in 1:10
      a = rand(G)
      @hassert :ZZLatWithIsom 1 dlog(exp(a)) == a
    end

  return G, dlog, exp
end

###############################################################################
#
#  Local determinants morphism, alias \delta in BH23
#
###############################################################################

# We collect all the prime ideals p for which the local quotient
# (D^{-1}L^#/L)_p is not unimodular.
#
# According to [BH23], the quotient D^{-1}L^#/L is unimodular at p
# if and only if 
#  - either L is unimodular at p, and D and p are coprime
#  - or L is P^{-a}-modular where P is largest prime ideal
#    over p fixed the canonical involution, and a is the valuation of D at P. 

function _elementary_divisors(L::HermLat, D::Hecke.RelNumFieldOrderIdeal)
  Ps = collect(keys(factor(D)))
  primess = AbsSimpleNumFieldOrderIdeal[]
  for P in Ps
    p = minimum(P)
    ok, a = is_modular(L, p)
    ok && a == -valuation(D, P) && continue
    push!(primess, p)
  end
  minPs = minimum.(Ps)
  for p in primes(genus(L))
    ((p in primess) || (p in minPs)) && continue
    push!(primess, p)
  end
  return primess
end

# We compute here the map delta from Theorem 6.15 of BH23. Its kernel is
# precisely the image of the map O(L, f) \to O(D_L, D_f).
#
# This map is defined on the centralizer O(D_L, D_f) of D_f in O(D_L). For
# each generator g, we find a good enough approximation on the ambient space
# of L restricting g, which we transport by the trace construction on the
# hermitian structure of (L, f), and we create a better approximation of the new
# isometry of D^{-1}L^#/L on the hermitian ambient space of L, up to the
# valuation given by Theorem 6.25 in BH23.
#
# This better approximation is obtained by applying successive hermitian hensel
# lifting as described in Algorithm 8 of BH23.
#
# Once this new approximation obtained, we compute its determinant which we map
# in the big product quotient constructed according to BH23, Section 6.
#
# The major part of the following algorithm follows the implementation of a
# similar function on Magma by Tommy Hofmann. Only the last loop about
# determinants approximations is new in this code.

function _local_determinants_morphism(Lf::ZZLatWithIsom)
  @hassert :ZZLatWithIsom 1 is_of_hermitian_type(Lf)

  # We want to compute the image of the centralizer as a subgroup of OqL. For
  # this, if Lf is not full, we need to consider an isomorphic pair Lf2 of full
  # rank and then transport the generators along an appropriate map.
  qL, fqL = discriminant_group(Lf)
  OqL = orthogonal_group(qL)
  if rank(Lf) != degree(Lf)
    Lf2 = integer_lattice_with_isometry(integer_lattice(gram = gram_matrix(Lf)), isometry(Lf); ambient_representation = false, check = false)
    qL2, fqL2 = discriminant_group(Lf2)
    OqL2 = orthogonal_group(qL2)
    ok, phi12 = is_isometric_with_isometry(qL, qL2)
    @hassert :ZZLatWithIsom 1 ok
    ok, g0 = is_conjugate_with_data(OqL, OqL(compose(phi12, compose(hom(fqL2), inv(phi12))); check = false), fqL)
    @hassert :ZZLatWithIsom 1 ok
    phi12 = compose(hom(inv(OqL(g0))), phi12)
    @hassert :ZZLatWithIsom 1 matrix(compose(hom(fqL), phi12)) == matrix(compose(phi12, hom(fqL2)))
    @hassert :ZZLatWithIsom 1 is_isometry(phi12)
  else
    Lf2 = Lf
    qL2, fqL2, OqL2 = qL, fqL, OqL
    phi12 = id_hom(qL)
  end

  # Since any isometry of L centralizing f induces an isometry of qL centralising
  # fqL, G is the group where we want to compute the image of O(L, f). This
  # group G corresponds to U(D_L) in the notation of BH23.
  G2, _ = centralizer(OqL2, fqL2)
  gensG2 = gens(G2)
  gensG = elem_type(OqL)[OqL(compose(phi12, compose(hom(g), inv(phi12))); check = false) for g in gensG2]
  G, GinOqL = sub(OqL, gensG)
  @hassert :ZZLatWithIsom 1 fqL in G
  GtoG2 = hom(G, G2, gensG, gensG2; check = false)
  @hassert :ZZLatWithIsom 1 GtoG2(fqL) == fqL2

  # This is the associated hermitian O_E-lattice to (L, f): we want to make qL
  # (aka D_L) correspond to the quotient D^{-1}H^#/H by the trace construction,
  # where D is the absolute different of the base algebra of H (a cyclotomic
  # field).
  H = hermitian_structure(Lf2)

  E = base_field(H)
  OE = maximal_order(E)
  DKQ = different(base_ring(OE))*OE
  DEK = different(OE)
  DEQ = DEK*DKQ

  H2 = inv(DEQ)*dual(H)
  @hassert :ZZLatWithIsom 1 is_sublattice(H2, H) # This should be true since the lattice in Lf is integral

  # This is the map used for the trace construction: it is stored on Lf when we
  # have constructed H. We need this map because it sets the rule of the
  # transfer between the quadratic world in which we study (L, f) and the
  # hermitian world in which H lives. In particular, the trace lattice of H2
  # with respect to res will be exactly the dual of L.
  res = get_attribute(Lf2, :transfer_data)
  # We want only the prime ideal in O_K which divides the quotient H2/H. For
  # this, we collect all the primes dividing DEQ or for which H is not locally
  # unimodular. Then, we check for which prime ideals p, the local quotient
  # (H2/H)_p is non trivial.
  S = _elementary_divisors(H, DEQ)

  N = norm(H)

  # We want to produce the product of the F(H)/F^#(L). For
  # this, we create the map between the alternative products R/F^#(L) \to R/F(L)
  # whose kernel is exactly what we want. Here R is just a big enough group.
  # Note that here the products can be constructed since there are only finitely
  # many primes in both cases for which the local quotients are non-trivial.

  Fsharpdata = Tuple{AbsSimpleNumFieldOrderIdeal, Int}[]
  for p in S
    lp = prime_decomposition(OE, p)
    P = lp[1][1]
    n = valuation(N*OE, P)
    a = valuation(DEQ, P)
    push!(Fsharpdata, (p, n+a))
  end

  RmodFsharp, Fsharplog, Fsharpexp = _get_product_quotient(E, Fsharpdata)

  # Here thanks to results due to M. Kirschmer, some of the p's used for the
  # previous product of quotients might produce trivial factors. We can detect
  # them and this is the goal of the `_is_special` routine. For those particular
  # prime, we use the trivial group as factor
  #
  # Note: we do not remove the factor to be able to map the corresponding the
  # factors between the two products we construct. We do this componentwise to
  # avoid computing unnecessary crt. This will hold for the rest of the code, we
  # for those particular objects, the `dlog` maps take vectors, corresponding to
  # finite adeles.
<<<<<<< HEAD

  list_ker = eltype(S)[]
  Fdata = Tuple{NfOrdIdl, Int}[]
  for _i in 1:length(S)
    p = S[_i]
=======
  Fdata = Tuple{AbsSimpleNumFieldOrderIdeal, Int}[]
  for p in S
>>>>>>> 070219e8
    if !_is_special(H, p)
      push!(Fdata, (p, 0))
      if Fsharpdata[_i][2] == 0
        push!(list_ker, p)
      end
    else
      lp = prime_decomposition(OE, p)
      P = lp[1][1]
      e = valuation(DEK, P)
      push!(Fdata, (p, e))
      if Fsharpdata[_i][2] == e
        push!(list_ker, p)
      end
    end
  end

  RmodF, Flog, _ = _get_product_quotient(E, Fdata)

  A = elem_type(RmodF)[Flog(Fsharpexp(g)) for g in gens(RmodFsharp)]
  f = hom(RmodFsharp, RmodF, A; check = false)
  FmodFsharp, j = kernel(f)

  # Now according to Theorem 6.15 of BH23, it remains to quotient out the image
  # of the units in E of norm 1.
  Eabs, EabstoE = absolute_simple_field(E)
  OEabs = maximal_order(Eabs)
  UOEabs, mUOEabs = unit_group(OEabs)
  OK = base_ring(OE)
  UOK, mUOK = unit_group(OK)

  fU = hom(UOEabs, UOK, elem_type(UOK)[mUOK\norm(OE(mUOK(m))) for m in gens(UOK)]; check = false)
  KU, jU = kernel(fU)

  gene_norm_one = elem_type(E)[EabstoE(Eabs(mUOEabs(jU(k)))) for k in gens(KU)]

  # Now according to Theorem 6.15 of BH23, it remains to quotient out
  FOEmodFsharp, m = sub(RmodFsharp, elem_type(RmodFsharp)[Fsharplog(typeof(x)[x for i in 1:length(S)]) for x in gene_norm_one])

  I = intersect(FOEmodFsharp, FmodFsharp)
  # Q is where the determinant of our lifts to good precision will live. So
  # we just need to create the map from G to Q.
  Q, mQ = quo(FmodFsharp, I)

  SQ, SQtoQ = snf(Q)

  function dlog(x::Vector)
    @hassert :ZZLatWithIsom 1 length(x) == length(Fsharpdata)
    return SQtoQ\(mQ(j\(Fsharplog(x))))
  end

  imgs = elem_type(SQ)[]
  # For each of our matrices in gene_herm, we do successive P-adic liftings in
  # order to approximate an isometry of D^{-1}H^#, up to a certain precision
  # (given by Theorem 6.25 in BH23). We do this for all the primes we have to
  # consider up to now, and then map the corresponding determinant adeles inside
  # Q. Since our matrices were approximate lifts of the generators of G, we can
  # create the map we wanted from those data.
  for g in gensG2
    ds = elem_type(E)[]
    for p in S
      if p in list_ker
        push!(ds, one(E))
      else
        lp = prime_decomposition(OE, p)
        P = lp[1][1]
        k = valuation(N, p)
        a = valuation(DEQ, P)
        e = valuation(DEK, P)
        g_approx = _approximate_isometry(H, H2, g, P, e, a, k, res)
        push!(ds, det(g_approx))
      end
    end
    push!(imgs, dlog(ds))
  end

  GSQ, SQtoGSQ, _ = Oscar._isomorphic_gap_group(SQ)
  f2 = hom(G2, GSQ, gensG2, SQtoGSQ.(imgs); check = false)
  f = compose(GtoG2, f2)

  @hassert :ZZLatWithIsom 1 isone(f(fqL))
  return f, GinOqL # Needs the second map to map the kernel of f into OqL
end

# We check whether for the prime ideal p E_O(L_p) != F(L_p).
#
# There exists some prime ideals p which are elementary divisors for the
# quotients D^{-1}L^#/L and, according to Kir16b, for which the above quotient
# can still be trivial. We call special those which do not satisfy this second
# property: considering them, we can actually reduce the size of the finite
# abelian group in which we will perform our local approximate determinants
# computations.
#
# This function is an import of a function written by Markus Kirschmer in the
# Magma package about hermitian lattices.

function _is_special(L::HermLat, p::AbsSimpleNumFieldOrderIdeal)
  OE = base_ring(L)
  E = nf(OE)
  lp = prime_decomposition(OE, p)
  if lp[1][2] != 2 || !iseven(rank(L))
    return false
  end
  _, R, S = jordan_decomposition(L, p)
  R = Int[nrows(m) for m in R]
  for r in R
    if r != 2
      return false
    end
  end
  P = lp[1][1]
  e = valuation(different(OE), P)
  for i in 1:length(S)
    if !iseven(e- S[i])
      return false
    end
  end
  u = elem_in_nf(uniformizer(P))
  s = involution(L)
  su = s(u)
  H = block_diagonal_matrix(dense_matrix_type(E)[matrix(E, 2, 2, [0 u^(S[i]); su^(S[i]) 0]) for i in 1:length(S)])
  return is_locally_isometric(L, hermitian_lattice(E; gram = H), p)
end

###############################################################################
#
#  Local hermitian lifting - path to algorithm 8 of BH23
#
###############################################################################

Oscar.canonical_unit(x::AbsSimpleNumFieldOrderQuoRingElem) = one(parent(x))

# Once we have fixed good local basis matrices if D^{-1}H^# and H, at the prime
# ideal p below P, we transfer any g\in O(D_L, D_f) via the trace construction
# (fixed by res). The new map we obtain should be a local invertible map with
# integer (for the given local field at p) entries which defines an isometry of
# D^{-1}H^# modulo H.

function _transfer_discriminant_isometry(res::AbstractSpaceRes,
                                         g::AutomorphismGroupElem{TorQuadModule},
                                         Bp::T,
                                         P::Hecke.RelNumFieldOrderIdeal,
                                         BHp::T) where T <: MatrixElem{Hecke.RelSimpleNumFieldElem{AbsSimpleNumFieldElem}}
  E = base_ring(codomain(res))
  Eabs, EabstoE = absolute_simple_field(E)
  Pabs = EabstoE\P
  OEabs = order(Pabs)
  q = domain(g)
  @hassert :ZZLatWithIsom 1 ambient_space(cover(q)) === domain(res)

  # B2 will be a local basis at p of the image of D^{-1}H^# under the induced
  # action of g via res.
  B2 = zero(Bp)
  for i in 1:nrows(Bp)
    B2[i, :] = res(lift(g(q(res\(vec(collect(Bp[i, :])))))))
  end

  # Here BHp is the inverse of a local basis matrix of H at p. Since we look for
  # F such that F*Bp == B2 mod inv(BHp), we then transform the problem into
  # finding a matrix F such that F*newBp == newB2 mod O_p. Then to ensure that F
  # has integral coefficients, we multiplying newBp and newB2 by a big enough
  # integer d so that they are both integral (all their entries are in OEabs,
  # after passing to an absolute simple extension), we keep track of the
  # P-valuation i of d, and we then map everything in OEabs/Pabs^i. There, there
  # should be a modular solution KQ such that KQ*BpQ == B2Q. We lift this matrix
  # in OEabs and map it back to OE.
  Bpabs = map_entries(a -> EabstoE\a, Bp*BHp)
  B2abs = map_entries(a -> EabstoE\a, B2*BHp)

  # Here d is not necessarily well defined in O_E, but as it is implemented,
  # each of the denominator(a, O_E) return the smallest positive integer d such
  # that d*a lies in O_E, while `a` might be a non-integral element in E.
  d = lcm(lcm([denominator(a, OEabs) for a in Bpabs]), lcm([denominator(a, OEabs) for a in B2abs]))
  Bpabs = change_base_ring(OEabs, d*Bpabs)
  B2abs = change_base_ring(OEabs, d*B2abs)

  # We would need to solve the equation modulo OE, but we multiplied by d, so we
  # need to keep track of d. Note that with the precaution we took earlier, the
  # Pabs-valuation of d is necessarily positive, so this quotient cannot be
  # trivial.
  Q, p = quo(OEabs, Pabs^(valuation(d, Pabs))) 
  Bpabs = map_entries(p, Bpabs)
  B2abs = map_entries(p, B2abs)

  # Our local modular solution we have to lift
  K = solve_left(Bpabs, B2abs)
  K = map_entries(a -> EabstoE(Eabs(p\a)), K)

  # If what we have done is correct then K*newBp == newB2 modulo O_p, so all
  # entries in the difference K*newBp-newB2 must have non-negative P-valuation.
  # Since it is the case, then K satisfies K*Bp == B2 mod H locally at p.
  @hassert :ZZLatWithIsom 1 _scale_valuation((K*Bp-B2)*BHp, P) >= 0
  return K
end

# the minimum P-valuation among all the non-zero entries of M
function _scale_valuation(M::T, P::Hecke.RelNumFieldOrderIdeal) where T <: MatrixElem{Hecke.RelSimpleNumFieldElem{AbsSimpleNumFieldElem}}
  @hassert :ZZLatWithIsom 1 nf(order(P)) === base_ring(M)
  iszero(M) && return inf
  return minimum(valuation(v, P) for v in collect(M) if !iszero(v))
end

# the minimum P-valuation among all the non-zero diagonal entries of M
function _norm_valuation(M::T, P::Hecke.RelNumFieldOrderIdeal) where T <: MatrixElem{Hecke.RelSimpleNumFieldElem{AbsSimpleNumFieldElem}}
  @hassert :ZZLatWithIsom 1 nf(order(P)) === base_ring(M)
  iszero(diagonal(M)) && return inf
  r =  minimum(valuation(v, P) for v in diagonal(M) if !iszero(v))
  return r
end

# This is algorithm 8 of BH23: under the good assumptions, then we can do a
# P-adic lifting of a matrix which represents an isometry up to a certain
# precision. In this way, we approximate our matrix by another matrix, to a
# given precision and the new matrix defines also an isometry up to a finer
# precision than the initial matrix.
#
# We use this method iteratively to lift isometries (along a surjective map), by
# looking at better representatives until we reach a good enough precision for
# our purpose.
function _local_hermitian_lifting(G::T, F::T, rho::Hecke.RelSimpleNumFieldElem, l::Int, P::Hecke.RelNumFieldOrderIdeal, e::Int, a::Int; check = true) where T <: MatrixElem{Hecke.RelSimpleNumFieldElem{AbsSimpleNumFieldElem}}
  @hassert :ZZLatWithIsom 1 trace(rho) == 1
  E = base_ring(G)
  # G here is a local gram matrix
  @hassert :ZZLatWithIsom 1 G == map_entries(involution(E), transpose(G))
  @hassert :ZZLatWithIsom 1 base_ring(F) === E

  # R represents the defect, how far F is to be an isometry of G
  R = G - F*G*map_entries(involution(E), transpose(F))
  # These are the necessary conditions for the input of algorithm 8 in BH23
  if check
    @hassert :ZZLatWithIsom 1 _scale_valuation(inv(G), P) >= 1+a
    @hassert :ZZLatWithIsom 1 _norm_valuation(inv(G), P) + valuation(rho, P) >= 1+a
    @hassert :ZZLatWithIsom 1 _scale_valuation(R, P) >= l-a
    @hassert :ZZLatWithIsom 1 _norm_valuation(R, P) + valuation(rho,P) >= l-a
  end

  # R is s-symmetric, where s is the canonical involution of E/K. We split R
  # into U + D + s(U), i.e we take U to be the strict upper triangular part of
  # R and D to be the diagonal.
  U = zero_matrix(E, nrows(R), ncols(R))
  for i in 1:nrows(R)
    for j in i+1:ncols(R)
      U[i, j] = R[i, j]
    end
  end

  diag = R - U - map_entries(involution(E), transpose(U))

  # this newF is suppose to be a better lift than F, i.e. it is congruent to F
  # modulo P^{l+1} and the corresponding defect R2 has a higher P-valuation (so
  # P-adic, we are close to have a proper isometry)
  newF = F + (U + rho*diag)*map_entries(involution(E), inv(transpose(F)))*inv(G)

  l2 = 2*l+1
  if check
    @hassert :ZZLatWithIsom 1 _scale_valuation(F-newF, P) >= l+1
    R2 = G-newF*G*map_entries(involution(E), transpose(newF))
    @hassert :ZZLatWithIsom 1 _scale_valuation(R2, P) >= l2-a
    @hassert :ZZLatWithIsom 1 _norm_valuation(R2, P) + valuation(rho, P) >= l2-a
  end

  return newF, l2
end

# Starting from our isometry g on H2/H (here H2=  D^{-1}H^#), and a
# prime ideal P, we iteratively lift g to invertible map which defines an
# isometry of H2 up to a given precision specified in BH23, local at the prime
# ideal p below P.
#
# Here:
#  - e is the P-valuation of the relative different
#  - a is the P-valuation of the absolute different
#  - k is the p-valuation of the norm of H
#  - res is the map representing the functor used for the trace equivalence
#  - g is the torsion quadratic module automorphism, which centralizes D_f in
#    D_L (H is the hermitian structure associated to (L, f) along res) which
#    aims to approximately transfer to H2 along res at P
#
function _approximate_isometry(H::HermLat, H2::HermLat, g::AutomorphismGroupElem{TorQuadModule}, P::Hecke.RelNumFieldOrderIdeal, e::Int, a::Int, k::Int, res::AbstractSpaceRes)
  E = base_field(H)
  @hassert :ZZLatWithIsom 1 nf(order(P)) === E
  ok, b = is_modular(H, minimum(P))
  if ok && b == -a
    return identity_matrix(E, 1)
  end

  BHp = local_basis_matrix(H, minimum(P); type = :submodule)
  BHp_inv = inv(BHp)
  Bps = _local_basis_modular_submodules(H2, minimum(P), a, res)
  Bp = reduce(vcat, Bps)
  Gp = Bp*gram_matrix(ambient_space(H))*map_entries(involution(E), transpose(Bp))
  Fp = _transfer_discriminant_isometry(res, g, Bp, P, BHp_inv)
  # This is the local defect. By default, it should have scale P-valuations -a
  # and norm P-valuation e-1-a
  Rp = Gp - Fp*Gp*map_entries(involution(E), transpose(Fp))
  rho = _find_rho(P, e)

  l = 0
  while _scale_valuation(Rp, P) < 2*k+a
    Fp, l = _local_hermitian_lifting(Gp, Fp, rho, l, P, e, a)
    Rp = Gp - Fp*Gp*map_entries(involution(E), transpose(Fp))
  end

  return Fp
end

# We use this function compute a local basis matrix of H at p, whose integral
# span defines a sublattice of H. If H has a P^{-a}-modular block at p, we remove
# the corresponding basis vector(s) from the output to only keep the Jordan
# blocks of H_p which are of P-valuation different from -a
#
# In our context of use, -a is actually the biggest scale valuation for
# D^{-1}H^#. Since we take care earlier to discard the cases where D^{-1}H^# is
# P^{-a}=modular locally at p, we just have to remove the last jordan block from
# the jordan decomposition of D^{-1}H^# at p. From that point, we massage a bit
# the basis matrices of the other jordan blocks to obtain local basis matrices
# which span sublattices of D^{-1}H^#.
function _local_basis_modular_submodules(H::HermLat, p::AbsSimpleNumFieldOrderIdeal, a::Int, res::AbstractSpaceRes)
  L = restrict_scalars(H, res)
  B, _ , exps = jordan_decomposition(H, p)
  if exps[end] == -a
    pop!(B)
    pop!(exps)
  end
  subs = eltype(B)[]
  for b in B
    H2 = lattice_in_same_ambient_space(H, b)
    if !is_sublattice(H, H2)
      L2 = restrict_scalars(H2, res)
      L2 = intersect(L, L2)
      B2 = basis_matrix(L2)
      gene = Vector{elem_type(base_field(H))}[res(vec(collect(B2[i, :]))) for i in 1:nrows(B2)]
      H2 = lattice(ambient_space(H), gene)
      b = local_basis_matrix(H2, p; type = :submodule)
    end
    push!(subs, b)
  end
  return subs
end

# We need a special rho for Algorithm 8 of BH23: we construct such an element
# here, which will be used to lift fake isometries up to a better precision.
#
# If the prime ideal is non dyadic, then 1//2 will always be good for us.
# Otherwise, if the prime p is dyadic, we do in two different ways
#  - p is inert or split, in which case we can use an algorithm of Markus
#    Kirschmer, implemented on Hecke which provides us the "special unit", which is
#    exactly what we look for (a unit at P with trace 1);
#  - p is ramified, and then we cook up a good element. The actual code from
#    that part is taken from the Sage implementation of Simon Brandhorst
function _find_rho(P::Hecke.RelNumFieldOrderIdeal, e::Int)
  OE = order(P)
  E = nf(OE)
  lp = prime_decomposition(OE, minimum(P))
  dya = is_dyadic(P)
  if !dya
    length(lp) == 1 && return E(1//2)
    return gen(E)
  end
  lp = prime_decomposition(OE, minimum(P))
  if lp[1][2] == 1
    return Hecke._special_unit(P, minimum(P))
  end
  K = base_field(E)
  Eabs, EabstoE = absolute_simple_field(E)
  Pabs = EabstoE\P
  OEabs = order(Pabs)
  while true
    Eabst, t = Eabs["t"]
    g = EabstoE\(E(-rand(K, -5:5)^2-1))
    nu = 2*valuation(Eabs(2), Pabs)-2*e+2
    nug = valuation(g, Pabs)
    if nu == nug
      d = denominator(g+1, OEabs)
      rt = roots(t^2 - (g+1)*d^2; max_roots = 1, ispure = true, is_normal = true)
      if !is_empty(rt)
        rho = (1+rt[1])//2
        @hassert :ZZLatWithIsom 1 valuation(rho, Pabs) == 1-e
        @hassert :ZZLatWithIsom 1 trace(EabstoE(rho)) == 1
        return EabstoE(rho)
      end
    end
  end
end<|MERGE_RESOLUTION|>--- conflicted
+++ resolved
@@ -397,16 +397,11 @@
   # avoid computing unnecessary crt. This will hold for the rest of the code, we
   # for those particular objects, the `dlog` maps take vectors, corresponding to
   # finite adeles.
-<<<<<<< HEAD
 
   list_ker = eltype(S)[]
-  Fdata = Tuple{NfOrdIdl, Int}[]
+  Fdata = Tuple{AbsSimpleNumFieldOrderIdeal, Int}[]
   for _i in 1:length(S)
     p = S[_i]
-=======
-  Fdata = Tuple{AbsSimpleNumFieldOrderIdeal, Int}[]
-  for p in S
->>>>>>> 070219e8
     if !_is_special(H, p)
       push!(Fdata, (p, 0))
       if Fsharpdata[_i][2] == 0
