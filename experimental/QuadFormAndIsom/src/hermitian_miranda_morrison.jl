###############################################################################
#
#  Computations of the finite quotients E_0/E^i: subsection 6.8. of [BH23]
#  ============================================================================
#
#  The 5 following functions are an import of identical functions written by
#  Tommy Hofmann on Magma.
#
###############################################################################

# Split case

function _get_quotient_split(P::Hecke.RelNumFieldOrderIdeal, i::Int)
  OE = order(P)
  E = Hecke.nf(OE)
  Eabs, EabstoE = absolute_simple_field(E)

  Pabs = EabstoE\P
  OEabs = order(Pabs)
  RPabs, mRPabs = quo(OEabs, Pabs^i)
  URPabs, mURPabs = unit_group(RPabs)

  function dlog(x::Hecke.RelSimpleNumFieldElem)
    @hassert :ZZLatWithIsom 1 parent(x) == E
    d = denominator(x, OE)
    xabs = d*(EabstoE\(x))
    dabs = copy(d)
    F = prime_decomposition(OEabs, minimum(Pabs))
    for PP in F
      @hassert :ZZLatWithIsom 1 valuation(EabstoE\(x), PP[1]) >= 0
      api = anti_uniformizer(PP[1])
      exp = valuation(OEabs(d), PP[1])
      dabs *= api^exp
      xabs *= api^exp
    end

    xabs_image = mURPabs\mRPabs(OEabs(xabs))
    dabs_image = mURPabs\mRPabs(OEabs(dabs))

    ret = xabs_image - dabs_image

    return ret
  end

  function exp(k::FinGenAbGroupElem)
    @hassert :ZZLatWithIsom 1 parent(k) === URPabs
    x = EabstoE(Eabs(mRPabs\mURPabs(k)))
    @hassert :ZZLatWithIsom 1 dlog(x) == k
    return x
  end

  return URPabs, exp, dlog
end

# Inert case

function _get_quotient_inert(P::Hecke.RelNumFieldOrderIdeal, i::Int)
  OE = order(P)
  OK = base_ring(OE)
  E = Hecke.nf(OE)
  K = base_field(E)
  p = minimum(P)

  Eabs, EabstoE = absolute_simple_field(E)
  Pabs = EabstoE\P
  OEabs = order(Pabs)
  Rp, mRp = quo(OK, p^i)
  URp, mURp = unit_group(Rp)

  RPabs, mRPabs = quo(OEabs, Pabs^i)
  URPabs, mURPabs = unit_group(RPabs)
  f = hom(URPabs, URp, elem_type(URp)[mURp\(mRp(OK(norm(EabstoE(elem_in_nf(mRPabs\(mURPabs(x)))))))) for x in gens(URPabs)])

  K, mK = kernel(f)

  S, mS = snf(K)

  function exp(k::FinGenAbGroupElem)
    @hassert :ZZLatWithIsom 1 parent(k) === S
    return EabstoE(elem_in_nf(mRPabs\(mURPabs(mK(mS(k))))))
  end

  function dlog(x::Hecke.RelSimpleNumFieldElem)
    @hassert :ZZLatWithIsom 1 parent(x) === E
    d = denominator(x, OE)
    xabs = EabstoE\(d*x)
    dabs = copy(d)
    F = prime_decomposition(OEabs, minimum(Pabs))
    for PP in F
      @hassert :ZZLatWithIsom 1 valuation(EabstoE\(x), PP[1]) >= 0
      api = anti_uniformizer(PP[1])
      exp = valuation(OEabs(d), PP[1])
      dabs *= api^exp
      xabs *= api^exp
    end

    xabs_image = mURPabs\(mRPabs(OEabs(xabs)))
    dabs_image = mURPabs\(mRPabs(OEabs(dabs)))

    ret = mS\(mK\(xabs_image - dabs_image))

    return ret
  end

  return S, exp, dlog
end

# Ramified case

function _get_quotient_ramified(P::Hecke.RelNumFieldOrderIdeal, i::Int)
  OE = order(P)
  E = Hecke.nf(OE)
  p = minimum(P)
  e = valuation(different(OE), P)

  if i < e
    S = abelian_group()
    return S, x -> one(E), x -> id(S)
  end

  t = e-1

  psi(x) = t + 2*(x-t)

  pi = uniformizer(P)

  jj = t+1//2
  while ceil(psi(jj)) != i
    jj += 1//2
  end
  j = Int(ceil(jj))

  Eabs, EabstoE = absolute_simple_field(E)
  OK = order(p)
  Rp, mRp = quo(OK, p^j)
  URp, mURp = unit_group(Rp)

  Pabs = EabstoE\P
  OEabs = order(Pabs)
  RPabs, mRPabs = quo(OEabs, Pabs^i)
  URPabs, mURPabs = unit_group(RPabs)

  f = hom(URPabs, URp, elem_type(URp)[mURp\(mRp(OK(norm(EabstoE(elem_in_nf(mRPabs\(mURPabs(x)))))))) for x in gens(URPabs)])

  K, mK = kernel(f)

  S, mS = snf(K)

  function exp(k::FinGenAbGroupElem)
    @hassert :ZZLatWithIsom 1 parent(k) === S
    return EabstoE(elem_in_nf(mRPabs\(mURPabs(mK(mS(k))))))
  end

  function dlog(x::Hecke.RelSimpleNumFieldElem)
    @hassert :ZZLatWithIsom 1 parent(x) === E
    d = denominator(x, OE)
    xabs = EabstoE\(d*x)
    dabs = copy(d)
    F = prime_decomposition(OEabs, minimum(EabstoE\P))
    for PP in F
      @hassert :ZZLatWithIsom 1 valuation(EabstoE\(x), PP[1]) >= 0
      api = anti_uniformizer(PP[1])
      exp = valuation(OEabs(d), PP[1])
      dabs *= api^exp
      xabs *= api^exp
    end

    xabs_image = mURPabs\(mRPabs(OEabs(xabs)))
    dabs_image = mURPabs\(mRPabs(OEabs(dabs)))

    ret = mS\(mK\ (xabs_image - dabs_image))
    return ret
  end

  return S, exp, dlog
end

# We obtain the quotient here: we first check what the ramification type of p
# in O is to distribute to the appropriate function above.

function _get_quotient(O::Hecke.RelNumFieldOrder, p::Hecke.AbsSimpleNumFieldOrderIdeal, i::Int)
  @hassert :ZZLatWithIsom 1 is_prime(p)
  @hassert :ZZLatWithIsom 1 is_maximal(order(p))
  @hassert :ZZLatWithIsom 1 order(p) === base_ring(O)
  E = Hecke.nf(O)
  F = prime_decomposition(O, p)
  P = F[1][1]
  if i == 0
    A = abelian_group()
    function dlog_0(x::Hecke.RelSimpleNumFieldElem); return id(A); end;
    function dexp_0(x::FinGenAbGroupElem); return one(E); end;
    return A, dexp_0, dlog_0, P
  end
  if length(F) == 2
    S, dexp, dlog = _get_quotient_split(P, i)
  elseif F[1][2] == 1
    S, dexp, dlog = _get_quotient_inert(P, i)
  else
    S, dexp, dlog = _get_quotient_ramified(P, i)
  end
  return S, dexp, dlog, P
end

# This is the product quotient from Remark 6.16 in BH23, the finite
# abelian group where one do the local determinants computations
# for the hermitian version of Miranda-Morrison theory

function _get_product_quotient(E::Hecke.RelSimpleNumField, Fac::Vector{Tuple{AbsSimpleNumFieldOrderIdeal, Int}})
  OE = maximal_order(E)
  groups = FinGenAbGroup[]
  exps = Function[]
  dlogs = Function[]
  Ps = Hecke.ideal_type(OE)[]

  if length(Fac) == 0
    A = abelian_group()
    function dlog_0(x::Vector{<:Hecke.RelSimpleNumFieldElem}); return id(A); end;
    function exp_0(x::FinGenAbGroupElem); return one(E); end;
    return A, dlog_0, exp_0
  end

  for i in 1:length(Fac)
    p, e = Fac[i]
    KK, f, g, P = _get_quotient(OE, p, e)
    push!(groups, KK)
    push!(exps, f)
    push!(dlogs, g)
    push!(Ps, P)
  end

  G, proj, inj = biproduct(groups...)

  function dlog(x::Vector{<:Hecke.RelSimpleNumFieldElem})
    if length(x) == 1
      return sum(inj[i](dlogs[i](x[1])) for i in 1:length(Fac)) 
    else
      @hassert :ZZLatWithIsom 1 length(x) == length(Fac)
      return sum(inj[i](dlogs[i](x[i])) for i in 1:length(Fac))
    end
  end

  function exp(x::FinGenAbGroupElem)
    v = elem_type(E)[exps[i](proj[i](x)) for i in 1:length(Fac)]
    @hassert :ZZLatWithIsom 1 dlog(v) == x
    return v
  end

  @v_do :ZZLatWithIsom 1 for i in 1:10
      a = rand(G)
      @hassert :ZZLatWithIsom 1 dlog(exp(a)) == a
    end

  return G, dlog, exp
end

###############################################################################
#
#  Local determinants morphism, alias \delta in BH23
#
###############################################################################

# We collect all the prime ideals p for which the local quotient
# (D^{-1}L^#/L)_p is not unimodular.
#
# According to [BH23], the quotient D^{-1}L^#/L is unimodular at p
# if and only if 
#  - either L is unimodular at p, and D and p are coprime
#  - or L is P^{-a}-modular where P is largest prime ideal
#    over p fixed the canonical involution, and a is the valuation of D at P. 

function _elementary_divisors(L::HermLat, D::Hecke.RelNumFieldOrderIdeal)
  Ps = collect(keys(factor(D)))
  primess = AbsSimpleNumFieldOrderIdeal[]
  for P in Ps
    p = minimum(P)
    ok, a = is_modular(L, p)
    ok && a == -valuation(D, P) && continue
    push!(primess, p)
  end
  minPs = minimum.(Ps)
  for p in primes(genus(L))
    ((p in primess) || (p in minPs)) && continue
    push!(primess, p)
  end
  return primess
end

# We compute here the map delta from Theorem 6.15 of BH23. Its kernel is
# precisely the image of the map O(L, f) \to O(D_L, D_f).
#
# This map is defined on the centralizer O(D_L, D_f) of D_f in O(D_L). For
# each generator g, we find a good enough approximation on the ambient space
# of L restricting g, which we transport by the trace construction on the
# hermitian structure of (L, f), and we create a better approximation of the new
# isometry of D^{-1}L^#/L on the hermitian ambient space of L, up to the
# valuation given by Theorem 6.25 in BH23.
#
# This better approximation is obtained by applying successive hermitian hensel
# lifting as described in Algorithm 8 of BH23.
#
# Once this new approximation obtained, we compute its determinant which we map
# in the big product quotient constructed according to BH23, Section 6.
#
# The major part of the following algorithm follows the implementation of a
# similar function on Magma by Tommy Hofmann. Only the last loop about
# determinants approximations is new in this code.

function _local_determinants_morphism(Lf::ZZLatWithIsom)
  @hassert :ZZLatWithIsom 1 is_of_hermitian_type(Lf)

  # We want to compute the image of the centralizer as a subgroup of OqL. For
  # this, if Lf is not full, we need to consider an isomorphic pair Lf2 of full
  # rank and then transport the generators along an appropriate map.
  qL, fqL = discriminant_group(Lf)
  OqL = orthogonal_group(qL)

  if rank(Lf) != degree(Lf)
    Lf2 = integer_lattice_with_isometry(integer_lattice(; gram=gram_matrix(Lf)), isometry(Lf); ambient_representation=false, check=false)
    qL2, fqL2 = discriminant_group(Lf2)
    OqL2 = orthogonal_group(qL2)
    phi12 = hom(qL, qL2, identity_matrix(ZZ, ngens(qL)))
    @hassert :ZZLatWithIsom 1 is_isometry(phi12)
  else
    Lf2 = Lf
    qL2, fqL2, OqL2 = qL, fqL, OqL
    phi12 = id_hom(qL)
  end

  # Since any isometry of L centralizing f induces an isometry of qL centralising
  # fqL, G is the group where we want to compute the image of O(L, f). This
  # group G corresponds to U(D_L) in the notation of BH23.
  G2, _ = centralizer(OqL2, fqL2)
  gensG2 = gens(G2)
  gensG = elem_type(OqL)[OqL(compose(phi12, compose(hom(g), inv(phi12))); check = false) for g in gensG2]
  G, GinOqL = sub(OqL, gensG)
  @hassert :ZZLatWithIsom 1 fqL in G
  GtoG2 = hom(G, G2, gensG, gensG2; check = false)
  @hassert :ZZLatWithIsom 1 GtoG2(fqL) == fqL2

  # This is the associated hermitian O_E-lattice to (L, f): we want to make qL
  # (aka D_L) correspond to the quotient D^{-1}H^#/H by the trace construction,
  # where D is the absolute different of the base algebra of H (a cyclotomic
  # field).
  H = hermitian_structure(Lf2)

  E = base_field(H)
  OE = maximal_order(E)
  DKQ = different(base_ring(OE))*OE
  DEK = different(OE)
  DEQ = DEK*DKQ

  H2 = inv(DEQ)*dual(H)
  @hassert :ZZLatWithIsom 1 is_sublattice(H2, H) # This should be true since the lattice in Lf is integral

  # This is the map used for the trace construction: it is stored on Lf when we
  # have constructed H. We need this map because it sets the rule of the
  # transfer between the quadratic world in which we study (L, f) and the
  # hermitian world in which H lives. In particular, the trace lattice of H2
  # with respect to res will be exactly the dual of L.
  res = get_attribute(Lf2, :transfer_data)

  # We want only the prime ideal in O_K which divides the quotient H2/H. For
  # this, we collect all the primes dividing DEQ or for which H is not locally
  # unimodular. Then, we check for which prime ideals p, the local quotient
  # (H2/H)_p is non trivial.
  S = _elementary_divisors(H, DEQ)

  N = norm(H)

  # We want to produce the product of the F(H)/F^#(L). For
  # this, we create the map between the alternative products R/F^#(L) \to R/F(L)
  # whose kernel is exactly what we want. Here R is just a big enough group.
  # Note that here the products can be constructed since there are only finitely
  # many primes in both cases for which the local quotients are non-trivial.

  Fsharpdata = Tuple{AbsSimpleNumFieldOrderIdeal, Int}[]
  for p in S
    lp = prime_decomposition(OE, p)
    P = lp[1][1]
    n = valuation(N*OE, P)
    a = valuation(DEQ, P)
    push!(Fsharpdata, (p, n+a))
  end

  RmodFsharp, Fsharplog, Fsharpexp = _get_product_quotient(E, Fsharpdata)

  # Here thanks to results due to M. Kirschmer, some of the p's used for the
  # previous product of quotients might produce trivial factors. We can detect
  # them and this is the goal of the `_is_special` routine. For those particular
  # prime, we use the trivial group as factor
  #
  # Note: we do not remove the factor to be able to map the corresponding the
  # factors between the two products we construct. We do this componentwise to
  # avoid computing unnecessary crt. This will hold for the rest of the code, we
  # for those particular objects, the `dlog` maps take vectors, corresponding to
  # finite adeles.
  list_ker = eltype(S)[]
  Fdata = Tuple{AbsSimpleNumFieldOrderIdeal, Int}[]
  for _i in 1:length(S)
    p = S[_i]
    if !_is_special(H, p)
      push!(Fdata, (p, 0))
      if Fsharpdata[_i][2] == 0
        push!(list_ker, p)
      end
    else
      lp = prime_decomposition(OE, p)
      P = lp[1][1]
      e = valuation(DEK, P)
      push!(Fdata, (p, e))
      if Fsharpdata[_i][2] == e
        push!(list_ker, p)
      end
    end
  end

  RmodF, Flog, _ = _get_product_quotient(E, Fdata)

  A = elem_type(RmodF)[Flog(Fsharpexp(g)) for g in gens(RmodFsharp)]
  f = hom(RmodFsharp, RmodF, A; check = false)
  FmodFsharp, j = kernel(f)

  # Now according to Theorem 6.15 of BH23, it remains to quotient out the image
  # of the units in E of norm 1.
  Eabs, EabstoE = absolute_simple_field(E)
  OEabs = maximal_order(Eabs)
  UOEabs, mUOEabs = unit_group(OEabs)
  OK = base_ring(OE)
  UOK, mUOK = unit_group(OK)

  fU = hom(UOEabs, UOK, elem_type(UOK)[mUOK\norm(OE(mUOK(m))) for m in gens(UOK)]; check = false)
  KU, jU = kernel(fU)

  gene_norm_one = elem_type(E)[EabstoE(Eabs(mUOEabs(jU(k)))) for k in gens(KU)]

  # Now according to Theorem 6.15 of BH23, it remains to quotient out
  FOEmodFsharp, m = sub(RmodFsharp, elem_type(RmodFsharp)[Fsharplog(typeof(x)[x for i in 1:length(S)]) for x in gene_norm_one])

  I = intersect(FOEmodFsharp, FmodFsharp)
  # Q is where the determinant of our lifts to good precision will live. So
  # we just need to create the map from G to Q.
  Q, mQ = quo(FmodFsharp, I)

  SQ, SQtoQ = snf(Q)
  oSQ = order(SQ)

  function dlog(x::Vector)
    @hassert :ZZLatWithIsom 1 length(x) == length(Fsharpdata)
    return SQtoQ\(mQ(j\(Fsharplog(x))))
  end

  imgs = elem_type(SQ)[]
  # For each of our matrices in gene_herm, we do successive P-adic liftings in
  # order to approximate an isometry of D^{-1}H^#, up to a certain precision
  # (given by Theorem 6.25 in BH23). We do this for all the primes we have to
  # consider up to now, and then map the corresponding determinant adeles inside
  # Q. Since our matrices were approximate lifts of the generators of G, we can
  # create the map we wanted from those data.
  for g in gensG2
    ds = elem_type(E)[]
    for p in S
      if isone(oSQ) || p in list_ker
        push!(ds, one(E))
      else
        lp = prime_decomposition(OE, p)
        P = lp[1][1]
        k = valuation(N, p)
        a = valuation(DEQ, P)
        e = valuation(DEK, P)
        g_approx = _approximate_isometry(H, H2, g, P, e, a, k, res)
        push!(ds, det(g_approx))
      end
    end
    push!(imgs, dlog(ds))
  end

  GSQ, SQtoGSQ, _ = Oscar._isomorphic_gap_group(SQ)
  f2 = hom(G2, GSQ, gensG2, SQtoGSQ.(imgs); check = false)
  f = compose(GtoG2, f2)
  @hassert :ZZLatWithIsom 1 isone(f(fqL))
  return f, GinOqL # Needs the second map to map the kernel of f into OqL
end

# We check whether for the prime ideal p E_O(L_p) != F(L_p).
#
# There exists some prime ideals p which are elementary divisors for the
# quotients D^{-1}L^#/L and, according to Kir16b, for which the above quotient
# can still be trivial. We call special those which do not satisfy this second
# property: considering them, we can actually reduce the size of the finite
# abelian group in which we will perform our local approximate determinants
# computations.
#
# This function is an import of a function written by Markus Kirschmer in the
# Magma package about hermitian lattices.

function _is_special(L::HermLat, p::AbsSimpleNumFieldOrderIdeal)
  OE = base_ring(L)
  E = Hecke.nf(OE)
  lp = prime_decomposition(OE, p)
  if lp[1][2] != 2 || !iseven(rank(L))
    return false
  end
  _, R, S = jordan_decomposition(L, p)
  R = Int[nrows(m) for m in R]
  for r in R
    if r != 2
      return false
    end
  end
  P = lp[1][1]
  e = valuation(different(OE), P)
  for i in 1:length(S)
    if !iseven(e- S[i])
      return false
    end
  end
  u = elem_in_nf(uniformizer(P))
  s = involution(L)
  su = s(u)
  H = block_diagonal_matrix(dense_matrix_type(E)[matrix(E, 2, 2, [0 u^(S[i]); su^(S[i]) 0]) for i in 1:length(S)])
  return is_locally_isometric(L, hermitian_lattice(E; gram = H), p)
end

###############################################################################
#
#  Local hermitian lifting - path to algorithm 8 of BH23
#
###############################################################################

Oscar.canonical_unit(x::AbsSimpleNumFieldOrderQuoRingElem) = one(parent(x))

# Once we have fixed good local basis matrices if D^{-1}H^# and H, at the prime
# ideal p below P, we transfer any g\in O(D_L, D_f) via the trace construction
# (fixed by res). The new map we obtain should be a local invertible map with
# integer (for the given local field at p) entries which defines an isometry of
# D^{-1}H^# modulo H.
function _transfer_discriminant_isometry(res::AbstractSpaceRes,
                                         g::AutomorphismGroupElem{TorQuadModule},
                                         Bp::T,
                                         pr::T) where T <: MatrixElem{Hecke.RelSimpleNumFieldElem{AbsSimpleNumFieldElem}}
  q = domain(g)
  @hassert :ZZLatWithIsom 1 ambient_space(cover(q)) === domain(res)

  # B2 will be a local basis at p of the image of D^{-1}H^# under the induced
  # action of g via res.
  B2 = zero(Bp)
  for i in 1:nrows(Bp)
    B2[i, :] = res(lift(g(q(res\(vec(collect(Bp[i, :])))))))*pr
  end
  # We should have a global exact solution. For now it does not seem to be slow
  # If for larger (quite large) examples it happens to be slow, then one could
  # modify this a bit and try to look for an inexact approximation modulo H.
  ok, K = can_solve_with_solution(Bp, B2; side=:left)
  @hassert :ZZLatWithIsom 1 ok
  return K
end

# the minimum P-valuation among all the non-zero entries of M
function _scale_valuation(M::T, P::Hecke.RelNumFieldOrderIdeal) where T <: MatrixElem{Hecke.RelSimpleNumFieldElem{AbsSimpleNumFieldElem}}
<<<<<<< HEAD
  OE = order(P)
  E = nf(OE)
  @hassert :ZZLatWithIsom 1 base_ring(M) === E
=======
  @hassert :ZZLatWithIsom 1 Hecke.nf(order(P)) === base_ring(M)
>>>>>>> d32efdd5
  iszero(M) && return inf
  O = fractional_ideal(OE, one(E))
  to_sum = [ M[i, j] * O for j in 1:nrows(M) for i in 1:j ]
  d = length(to_sum)
  for i in 1:d
    push!(to_sum, involution(E)(to_sum[i]))
  end
  s = sum(to_sum; init=fractional_ideal(maximal_order(E), zero(E)))
  return valuation(s, P)
end

# the minimum P-valuation among all the non-zero diagonal entries of M
function _norm_valuation(M::T, P::Hecke.RelNumFieldOrderIdeal) where T <: MatrixElem{Hecke.RelSimpleNumFieldElem{AbsSimpleNumFieldElem}}
<<<<<<< HEAD
  E = nf(order(P))
  @hassert :ZZLatWithIsom 1 base_ring(M) === E
  iszero(M) && return inf
  return Hecke._get_norm_valuation_from_gram_matrix(M, P)
=======
  @hassert :ZZLatWithIsom 1 Hecke.nf(order(P)) === base_ring(M)
  iszero(diagonal(M)) && return inf
  r =  minimum(valuation(v, P) for v in diagonal(M) if !iszero(v))
  return r
>>>>>>> d32efdd5
end

# This is algorithm 8 of BH23: under the good assumptions, then we can do a
# P-adic lifting of a matrix which represents an isometry up to a certain
# precision. In this way, we approximate our matrix by another matrix, to a
# given precision and the new matrix defines also an isometry up to a finer
# precision than the initial matrix.
#
# We use this method iteratively to lift isometries (along a surjective map), by
# looking at better representatives until we reach a good enough precision for
# our purpose.
function _local_hermitian_lifting(G::T, F::T, rho::Hecke.RelSimpleNumFieldElem, l::Int, P::Hecke.RelNumFieldOrderIdeal, P2::Hecke.RelNumFieldOrderIdeal, split::Bool, e::Int, a::Int; check = true) where T <: MatrixElem{Hecke.RelSimpleNumFieldElem{AbsSimpleNumFieldElem}}
  @hassert :ZZLatWithIsom 1 trace(rho) == 1
  E = base_ring(G)
  s = involution(E)
  # G here is a local gram matrix
  @hassert :ZZLatWithIsom 1 G == map_entries(s, transpose(G))
  @hassert :ZZLatWithIsom 1 base_ring(F) === E

  # R represents the defect, how far F is to be an isometry of G
  R = G - F*G*map_entries(s, transpose(F))
  # These are the necessary conditions for the input of algorithm 8 in BH23
  if check
    @hassert :ZZLatWithIsom 1 _scale_valuation(inv(G), P) >= 1+a
    @hassert :ZZLatWithIsom 1 _norm_valuation(inv(G), P) + valuation(rho, P) >= 1+a
    @hassert :ZZLatWithIsom 1 _scale_valuation(R, P) >= l-a
    @hassert :ZZLatWithIsom 1 _norm_valuation(R, P) + valuation(rho,P) >= l-a
    if split
      @hassert :ZZLatWithIsom 1 _scale_valuation(inv(G), P2) >= 1+a
      @hassert :ZZLatWithIsom 1 _norm_valuation(inv(G), P2) + valuation(rho, P2) >= 1+a
      @hassert :ZZLatWithIsom 1 _scale_valuation(R, P2) >= l-a
      @hassert :ZZLatWithIsom 1 _norm_valuation(R, P2) + valuation(rho, P2) >= l-a
    end
  end

  # R is s-symmetric, where s is the canonical involution of E/K. We split R
  # into U + D + s(U), i.e we take U to be the strict upper triangular part of
  # R and D to be the diagonal.
  U = zero_matrix(E, nrows(R), ncols(R))
  for i in 1:nrows(R)
    for j in i+1:ncols(R)
      U[i, j] = R[i, j]
    end
  end

  diag = R - U - map_entries(s, transpose(U))

  # this newF is supposed to be a better lift than F, i.e. it is congruent to F
  # modulo P^{l+1} and the corresponding defect R2 has a higher P-valuation (so
  # P-adic, we are close to have a proper isometry)
  newF = F + (U + rho*diag)*map_entries(s, inv(transpose(F)))*inv(G)

  l2 = 2*l+1
  if check
    @hassert :ZZLatWithIsom 1 minimum(valuation(m, P) for m in collect(F-newF) if !iszero(m)) >= l+1
    R2 = G-newF*G*map_entries(s, transpose(newF))
    @hassert :ZZLatWithIsom 1 _scale_valuation(R2, P) >= l2-a
    @hassert :ZZLatWithIsom 1 _norm_valuation(R2, P) + valuation(rho, P) >= l2-a
    if split
      @hassert :ZZLatWithIsom 1 minimum(valuation(m, P2) for m in collect(F-newF) if !iszero(m)) >= l+1
      @hassert :ZZLatWithIsom 1 _scale_valuation(R2, P2) >= l2-a
      @hassert :ZZLatWithIsom 1 _norm_valuation(R2, P2) + valuation(rho, P2) >= l2-a
    end
  end

  return newF, l2
end

# Starting from our isometry g on H2/H (here H2=  D^{-1}H^#), and a
# prime ideal P, we iteratively lift g to invertible map which defines an
# isometry of H2 up to a given precision specified in BH23, local at the prime
# ideal p below P.
#
# Here:
#  - e is the P-valuation of the relative different
#  - a is the P-valuation of the absolute different
#  - k is the p-valuation of the norm of H
#  - res is the map representing the functor used for the trace equivalence
#  - g is the torsion quadratic module automorphism, which centralizes D_f in
#    D_L (H is the hermitian structure associated to (L, f) along res) which
#    aims to approximately transfer to H2 along res at P
#
function _approximate_isometry(H::HermLat, H2::HermLat, g::AutomorphismGroupElem{TorQuadModule}, P::Hecke.RelNumFieldOrderIdeal, e::Int, a::Int, k::Int, res::AbstractSpaceRes)
  E = base_field(H)
<<<<<<< HEAD
  s = involution(E)
  P2 = s(P)
  split = P2 != P
  # In the split case, we need to check valuation at both primes above p
  P2.is_prime = 1
  @hassert :ZZLatWithIsom 1 nf(order(P)) === E
=======
  @hassert :ZZLatWithIsom 1 Hecke.nf(order(P)) === E
>>>>>>> d32efdd5
  ok, b = is_modular(H, minimum(P))
  if ok && b == -a
    return identity_matrix(E, 1)
  end

  Bp, pr = _local_basis_matrix_and_projection(H2, minimum(P), a, res)
  Gp = Bp*gram_matrix(ambient_space(H))*map_entries(s, transpose(Bp))
  Fp = _transfer_discriminant_isometry(res, g, Bp, pr)
  # This is the local defect. By default, it should have scale P-valuations -a
  # and norm P-valuation e-1-a
  Rp = Gp - Fp*Gp*map_entries(s, transpose(Fp))
  rho = _find_rho(P, e)

  l = 0
  while _scale_valuation(Rp, P) < 2*k+a && (!split || _scale_valuation(Rp, P2) < 2*k+a)
    Fp, l = _local_hermitian_lifting(Gp, Fp, rho, l, P, P2, split, e, a)
    Rp = Gp - Fp*Gp*map_entries(s, transpose(Fp))
  end

  return Fp
end

# We use this function compute a local basis matrix of H at p, whose integral
# span defines a sublattice of H. If H has a P^{-a}-modular block at p, we remove
# the corresponding basis vector(s) from the output to only keep the Jordan
# blocks of H_p which are of P-valuation different from -a.
#
# In our context of use, -a is actually the biggest scale valuation for
# D^{-1}H^#. Since we take care earlier to discard the cases where D^{-1}H^# is
# P^{-a}=modular locally at p, we just have to remove the last jordan block from
# the jordan decomposition of D^{-1}H^# at p. From that point, we massage a bit
# the basis matrices of the other jordan blocks to obtain local basis matrices
# which span sublattices of D^{-1}H^#.
#
# If Hv is locally U + R where U if a Jordan block of scale P^{-a}, the matrix
# pr in output is the projection onto R. We multiply our local basis for R by
# pr to remove all residue from U: we use this map also to compute approximation
# of local isometries later.
function _local_basis_matrix_and_projection(Hv::HermLat, p::AbsSimpleNumFieldOrderIdeal, a::Int, res::AbstractSpaceRes)
  B, _ , exps = jordan_decomposition(Hv, p)
  pr = identity_matrix(base_field(Hv), rank(Hv))
  # If the last Jordan block U  is P^{-a}-modular, then this part while
  # vanish in the quotient Hv/H and we want to get rid of it. However
  # we need to remember a decomposition Hv_p = R+U: for this
  # we define the projection map Hv_p \to R so later we can
  # remove any trace of U in our elements (for computing the first
  # approximation of our isometries)
  if expsv[end] == -a
    for i in 1:nrows(Bv[end])
      pr[nrows(pr)-i+1, ncols(pr)-i+1] = 0
    end
    subsv = Bv[1:end-1]
  else
    subsv = Bv
  end

  # Now that we have a good looking local basis at p for R, we massage it
  # a bit to make sure that globally it spans a sublattice of Hv.
  Bp = reduce(vcat, subsv)
  H2v = lattice_in_same_ambient_space(Hv, Bp)
  if !is_sublattice(Hv, H2v)
    Lv = restrict_scalars(Hv, res)
    L2 = restrict_scalars(H2v, res)
    L2 = intersect(Lv, L2)
    B2 = basis_matrix(L2)
    gene = Vector{elem_type(base_field(Hv))}[res(vec(collect(B2[i, :]))) for i in 1:nrows(B2)]
    H2v = lattice(ambient_space(Hv), gene)
    @hassert :ZZLatWithIsom 1 is_sublattice(Hv, H2v)
    Bp = local_basis_matrix(H2v, p; type = :submodule)
  end
  @hassert :ZZLatWithIsom 1 rank(Bp) == rank(Bp*pr)
  return Bp*pr, pr
end

# We need a special rho for Algorithm 8 of BH23: we construct such an element
# here, which will be used to lift fake isometries up to a better precision.
#
# If the prime ideal is non dyadic, then 1//2 will always be good for us.
# Otherwise, if the prime p is dyadic, we do in two different ways
#  - p is inert or split, in which case we can use an algorithm of Markus
#    Kirschmer, implemented on Hecke which provides us the "special unit", which is
#    exactly what we look for (a unit at P with trace 1);
#  - p is ramified, and then we cook up a good element. The actual code from
#    that part is taken from the Sage implementation of Simon Brandhorst
function _find_rho(P::Hecke.RelNumFieldOrderIdeal, e::Int)
  OE = order(P)
  E = Hecke.nf(OE)
  lp = prime_decomposition(OE, minimum(P))
  dya = is_dyadic(P)
  if !dya
    rho = E(1//2)
    @hassert :ZZLatWithIsom 1 trace(rho) == 1
    return rho
  end
  lp = prime_decomposition(OE, minimum(P))
  if lp[1][2] == 1
    rho = Hecke._special_unit(P, minimum(P))
    @hassert :ZZLatWithIsom 1 trace(rho) == 1
    return rho
  end
  K = base_field(E)
  Eabs, EabstoE = absolute_simple_field(E)
  Pabs = EabstoE\P
  OEabs = order(Pabs)
  while true
    Eabst, t = Eabs["t"]
    g = EabstoE\(E(-rand(K, -5:5)^2-1))
    nu = 2*valuation(Eabs(2), Pabs)-2*e+2
    nug = valuation(g, Pabs)
    if nu == nug
      d = denominator(g+1, OEabs)
      rt = roots(t^2 - (g+1)*d^2; max_roots = 1, ispure = true, is_normal = true)
      if !is_empty(rt)
        rho = (1+rt[1])//2
        @hassert :ZZLatWithIsom 1 valuation(rho, Pabs) == 1-e
        @hassert :ZZLatWithIsom 1 trace(EabstoE(rho)) == 1
        return EabstoE(rho)
      end
    end
  end
end<|MERGE_RESOLUTION|>--- conflicted
+++ resolved
@@ -557,13 +557,9 @@
 
 # the minimum P-valuation among all the non-zero entries of M
 function _scale_valuation(M::T, P::Hecke.RelNumFieldOrderIdeal) where T <: MatrixElem{Hecke.RelSimpleNumFieldElem{AbsSimpleNumFieldElem}}
-<<<<<<< HEAD
   OE = order(P)
-  E = nf(OE)
+  E = Hecke.nf(OE)
   @hassert :ZZLatWithIsom 1 base_ring(M) === E
-=======
-  @hassert :ZZLatWithIsom 1 Hecke.nf(order(P)) === base_ring(M)
->>>>>>> d32efdd5
   iszero(M) && return inf
   O = fractional_ideal(OE, one(E))
   to_sum = [ M[i, j] * O for j in 1:nrows(M) for i in 1:j ]
@@ -577,17 +573,10 @@
 
 # the minimum P-valuation among all the non-zero diagonal entries of M
 function _norm_valuation(M::T, P::Hecke.RelNumFieldOrderIdeal) where T <: MatrixElem{Hecke.RelSimpleNumFieldElem{AbsSimpleNumFieldElem}}
-<<<<<<< HEAD
-  E = nf(order(P))
+  E = Hecke.nf(order(P))
   @hassert :ZZLatWithIsom 1 base_ring(M) === E
   iszero(M) && return inf
   return Hecke._get_norm_valuation_from_gram_matrix(M, P)
-=======
-  @hassert :ZZLatWithIsom 1 Hecke.nf(order(P)) === base_ring(M)
-  iszero(diagonal(M)) && return inf
-  r =  minimum(valuation(v, P) for v in diagonal(M) if !iszero(v))
-  return r
->>>>>>> d32efdd5
 end
 
 # This is algorithm 8 of BH23: under the good assumptions, then we can do a
@@ -672,16 +661,12 @@
 #
 function _approximate_isometry(H::HermLat, H2::HermLat, g::AutomorphismGroupElem{TorQuadModule}, P::Hecke.RelNumFieldOrderIdeal, e::Int, a::Int, k::Int, res::AbstractSpaceRes)
   E = base_field(H)
-<<<<<<< HEAD
   s = involution(E)
   P2 = s(P)
   split = P2 != P
   # In the split case, we need to check valuation at both primes above p
   P2.is_prime = 1
-  @hassert :ZZLatWithIsom 1 nf(order(P)) === E
-=======
   @hassert :ZZLatWithIsom 1 Hecke.nf(order(P)) === E
->>>>>>> d32efdd5
   ok, b = is_modular(H, minimum(P))
   if ok && b == -a
     return identity_matrix(E, 1)
