# I would like to credit Dario Mathiä who produced an initial version of the following code

export wreath_macdonald_polynomials, wreath_macdonald_polynomial

# Tools

# Computes the b-invariant
function b1(lambda::Vector{Int})
  return sum((i-1)*l_i for (i, l_i) in enumerate(lambda); init=0)
end

# Computes the b-invariant of a multipartition
function b_inv(lbb::Multipartition)
  return b1(map(sum,lbb)) + length(lbb)*sum(lambda -> b1(data(lambda)),lbb)
end

function beta_number_to_partition(beta::Vector{Int})
  lb=Int[]
  for j in 1:length(beta)
    nbholes=beta[j]-beta[1]-(j-1)
    if nbholes >= 1
      pushfirst!(lb, nbholes)
    end
  end
  return partition(lb)
end

# Computes the core associated to the coroot
#The charge of the core is equal to the coroot
#in the canonical basis (e_i) of Z^I.
function core(coroot::Vector{Int},r::Int)
  beta=Int[]
  m=minimum(coroot)
  M=maximum(coroot)
  beta=[k*r+(j-1) for k in m:M for j in 1:r if k <= coroot[j]]
  return beta_number_to_partition(beta)
end

#Inspired by Sagemath's algorithm to obtain a partition from core and quotient
#Be careful: it is not the usual quotient but the one defined in [Gordon 2008]
function tau_om(lbb::Multipartition, wperm::PermGroupElem, coroot::Vector{Int})
   r=length(lbb)
   w0=perm([r-i for i in 0:(r-1)])  #cf Remark 3.5 Orr and Shimozono
   lbb_perm=multipartition(permuted(lbb.mp,wperm*w0))
   gamma=core(coroot,r)
   lg=length(gamma)
   k=r*maximum(length(lbb_perm[i]) for i in 1:r) + lg
   v=[[gamma[i]-(i-1) for i in 1:lg]; [-i for i in lg:(k-1)]]
   w=[[x for x in v if mod((x-i),r) == 0] for i in 1:r]
   new_w=Int[]
   for i in 1:r
     lw=length(w[i])
     lq=length(lbb_perm[i])
     append!(new_w, w[i][1:lq] + r*lbb_perm[i])
     append!(new_w, w[i][lq+1:lw])
   end
   sort!(new_w,rev=true)
   new_w=[new_w[i]+(i-1) for i in 1:length(new_w)]
   filter!(x-> x!=0,new_w)
   return partition(new_w)
end

#Reoders the CharTable
function reorder(charTirr::Matrix, Modules::Vector{Multipartition{Int}},  mps::Vector{Multipartition{Int}})
  new_ord=indexin(mps,Modules)
  return charTirr[new_ord,:]
end

#Tools from representation theory

# Computes the fake degree of a multipartition cf. Ste89 Thm 5.3 and Prop. 3.3.2 Haiman cdm
function fake_deg(lbb::Multipartition, Q::FracField{T}, var::T) where {T <: MPolyRingElem}
  r=length(lbb)
  n=sum(lbb)
  res=Q(1)
  for p in 1:n
    res=res*(1-var^(r*p))
  end
  for lambda in lbb
    for i in 1:length(lambda)
      for j in 1:lambda[i]
        hookfactor=(Q(1)-var^(r*(1+lambda[i]+count(>=(j),lambda)-j-i)))
        res=res//hookfactor
      end
    end
  end
  res=res*var^b_inv(lbb)
  return res
end

# computes C_Delta defined in PhD relation (1.45)
function C_Delta(r::Int, n::Int, Q::FracField{T}, var::T, mps::Vector{Multipartition{Int}}) where {T <: MPolyRingElem}
  charTable=character_table_complex_reflection_group(r,1,n)
  charTirr=[charTable[i,j] for i in 1:nrows(charTable), j in 1:ncols(charTable)]
  Modules=[multipartition([lbb...]) for lbb in class_parameters(charTable)]
  l=length(Modules)
  charTirr=reorder(charTirr,Modules,mps)
  charTirrT=solve_init(matrix(Q,transpose(charTirr)))
  rows=zero_matrix(Q,l,0)
  for i in 1:l
    col=zero_matrix(Q,l,1)
    for j in 1:l
      v=matrix(Q,l,1,map(k->charTirr[i,k]*charTirr[j,k],1:l))
      x=solve(charTirrT,v,side=:right)
      col=col+fake_deg(mps[j],Q,var)*x
    end
    rows=hcat(rows,col)
  end
  return rows
end

# computes the character of the simple representations of the Cherednik algebra.
function C_L(r::Int, n::Int, Q::FracField{T}, var::T, mps::Vector{Multipartition{Int}}) where {T <: MPolyRingElem}
  C_D=C_Delta(r,n,Q,var,mps)
  d = [var^b_inv(mp)//fake_deg(mp,Q,var) for mp in mps]
  diag=diagonal_matrix(Q,d)
  return diag * C_D
end

function bigger_ord(lbb::Multipartition, wperm::PermGroupElem, coroot::Vector{Int}, mps::Vector{Multipartition{Int}})
  r=length(lbb)
  n=sum(lbb)
  lbbquot=tau_om(lbb,wperm,coroot)
  res=map(x->x,Iterators.filter(x-> dominates(tau_om(x,wperm,coroot),lbbquot),mps))
  return res
end

function smaller_ord(lbb::Multipartition, wperm::PermGroupElem, coroot::Vector{Int}, mps::Vector{Multipartition{Int}})
  r=length(lbb)
  n=sum(lbb)
  lbbquot=tau_om(lbb,wperm,coroot)
  res=map(x->x,Iterators.filter(x-> dominates(lbbquot,tau_om(x,wperm,coroot)),mps))
  return res
end

@doc raw"""

    wreath_macdonald_polynomials(n::Int,
<<<<<<< HEAD
                                      r::Int,
                                      wperm::PermGroupElem,
                                      coroot::Vector{Int};
                                      parent::MPolyRing{<:QQAbFieldElem}=
                                      polynomial_ring(abelian_closure(QQ)[1], [:q,:t];cached=true)[1])

Given two integers `n` and `r` and an element of the affine Weyl group of type ``A^{(1)}_{r-1}``
(seen as the semi-direct product of the symmetric group on `r` letters with the coroot lattice
of the finite type ``A_{r-1}``), this function returns the square matrix of coefficients of the wreath
 Macdonald polynomials associated with all multipartitions of size `n` and length `r` in the standard
Schur basis of multisymmetric functions. Each row of this matrix is a wreath Macdonald polynomial.
Here is an example of how to use it:

```jldoctest
julia> wreath_macdonald_polynomials(1,3,cperm(1:3),[0,1,-1])
[t^2     t   1]
[  q     t   1]
[  q   q^2   1]
```
=======
                                 r::Int,
                                 wperm::PermGroupElem,
                                 coroot::Vector{Int};
                                 parent::AbstractAlgebra.Generic.MPolyRing{QQAbFieldElem{AbsSimpleNumFieldElem}})

Given two integers n and r and an element of the affine Weyl group of type A (seen as
the semi-direct product of the Symmetric group with the coroot lattice), this function
returns the square matrix of coefficients of the wreath Macdonald polynomials associated with
all multipartition of size n and length r in the standard Schur basis indexed by the
multipartitions of the same size and length as lbb. Each row of this matrix is a wreath
Macdonald polynomial.
>>>>>>> d273c562
"""
function wreath_macdonald_polynomials(n::Int,
                                      r::Int,
                                      wperm::PermGroupElem,
                                      coroot::Vector{Int};
                                      parent::MPolyRing{<:QQAbFieldElem}=
                                      polynomial_ring(abelian_closure(QQ)[1], [:q,:t];cached=true)[1])

  Q = fraction_field(parent)
  q,t = gens(parent)

  mps=collect(multipartitions(n,r))
  l=length(mps)

  c_L=C_L(r,n,Q,t,mps)
  c_L_q=map_entries(f->numerator(f)(0,q)//denominator(f)(0,q),c_L)
  c_L_tinv=map_entries(f->numerator(f)(0,1//t)//denominator(f)(0,1//t),c_L)

  rows=[]
  for lbb in mps
    smallers=smaller_ord(lbb, wperm, coroot,mps) #tinv
    biggers=bigger_ord(lbb, wperm, coroot,mps) #q
    smaller_indices=sort!(indexin(smallers,mps))
    bigger_indices=sort!(indexin(biggers,mps))
    sub_smaller_tinv=vcat(map(i->c_L_tinv[i:i,:],smaller_indices)...)
    sub_bigger_q=vcat(map(i->c_L_q[i:i,:],bigger_indices)...)
    M=vcat(sub_smaller_tinv,sub_bigger_q)
    B=kernel(M, side=:left)
    rows=vcat(rows,B[1,1:length(smaller_indices)]*sub_smaller_tinv)
  end
  c_L_qt = matrix(Q,l,l,rows)

  triv=[partition([n])]
  for i in 2:r
    push!(triv,partition([]))
  end
  triv=multipartition(triv)
  index_triv=findfirst(x-> x==triv,mps)
  d=[1//c_L_qt[i,index_triv] for i in 1:l]
  diag=diagonal_matrix(Q,d)
  c_L_qt_H=diag*c_L_qt
  return c_L_qt_H
end

@doc raw"""

    wreath_macdonald_polynomial(lbb::Multipartition,
<<<<<<< HEAD
                                     wperm::PermGroupElem,
                                     coroot::Vector{Int};
                                     parent::MPolyRing{<:QQAbFieldElem}=
                                     polynomial_ring(abelian_closure(QQ)[1], [:q,:t];cached=true)[1])

Given a multipartition `lbb` of size ``n`` and length ``r`` and an element of the affine Weyl group of type ``A^{(1)}_{r-1}``
(seen as the semi-direct product of the symmetric group on ``r`` letters with the coroot lattice
of the finite type ``A_{r-1}``), this function returns the coefficients of the wreath Macdonald polynomial
associated with `lbb` and the affine Weyl group element in the standard Schur basis of multisymmetric functions. Here is an example of how to use it:

```jldoctest
julia> wreath_macdonald_polynomial(multipartition([[1],[],[]]),cperm(1:3),[0,1,-1])
[  q   q^2   1]
```
=======
                                wperm::PermGroupElem,
                                coroot::Vector{Int};
                                parent::AbstractAlgebra.Generic.MPolyRing{QQAbFieldElem{AbsSimpleNumFieldElem}})

Given a multipartition lbb and an element of the affine Weyl group of type A (seen as
the semi-direct product of the Symmetric group with the coroot lattice), this function
returns the coefficients of the wreath Macdonald polynomial associated with lbb and
the affine Weyl group element in the standard Schur basis indexed by the multipartitions
 of the same size and length as lbb.
>>>>>>> d273c562
"""
function wreath_macdonald_polynomial(lbb::Multipartition,
                                     wperm::PermGroupElem,
                                     coroot::Vector{Int};
                                     parent::MPolyRing{<:QQAbFieldElem}=
                                     polynomial_ring(abelian_closure(QQ)[1], [:q,:t];cached=true)[1])

  Q = fraction_field(parent)
  q,t = gens(parent)

  r=length(lbb)
  n=sum(lbb)
  mps=collect(multipartitions(n,r))
  l=length(mps)

  c_L=C_L(r,n,Q,t,mps)
  c_L_q=map_entries(f->numerator(f)(0,q)//denominator(f)(0,q),c_L)
  c_L_tinv=map_entries(f->numerator(f)(0,1//t)//denominator(f)(0,1//t),c_L)

  smallers=smaller_ord(lbb, wperm, coroot,mps) #tinv
  biggers=bigger_ord(lbb, wperm, coroot,mps) #q
  smaller_indices=sort!(indexin(smallers,mps))
  bigger_indices=sort!(indexin(biggers,mps))
  sub_smaller_tinv=vcat(map(i->c_L_tinv[i:i,:],smaller_indices)...)
  sub_bigger_q=vcat(map(i->c_L_q[i:i,:],bigger_indices)...)
  M=vcat(sub_smaller_tinv,sub_bigger_q)
  B=kernel(M, side=:left)
  row=B[1,1:length(smaller_indices)]*sub_smaller_tinv
  c_L_qt = matrix(Q,1,l,row)

  triv=[partition([n])]
  for i in 2:r
    push!(triv,partition([]))
  end
  triv=multipartition(triv)
  index_triv=findfirst(x-> x==triv,mps)
  c_L_qt_H=1//c_L_qt[index_triv]*c_L_qt
  return c_L_qt_H
end<|MERGE_RESOLUTION|>--- conflicted
+++ resolved
@@ -134,14 +134,12 @@
 end
 
 @doc raw"""
-
     wreath_macdonald_polynomials(n::Int,
-<<<<<<< HEAD
-                                      r::Int,
-                                      wperm::PermGroupElem,
-                                      coroot::Vector{Int};
-                                      parent::MPolyRing{<:QQAbFieldElem}=
-                                      polynomial_ring(abelian_closure(QQ)[1], [:q,:t];cached=true)[1])
+                                 r::Int,
+                                 wperm::PermGroupElem,
+                                 coroot::Vector{Int};
+                                 parent::MPolyRing{<:QQAbFieldElem}=
+                                 polynomial_ring(abelian_closure(QQ)[1], [:q,:t];cached=true)[1])
 
 Given two integers `n` and `r` and an element of the affine Weyl group of type ``A^{(1)}_{r-1}``
 (seen as the semi-direct product of the symmetric group on `r` letters with the coroot lattice
@@ -156,19 +154,6 @@
 [  q     t   1]
 [  q   q^2   1]
 ```
-=======
-                                 r::Int,
-                                 wperm::PermGroupElem,
-                                 coroot::Vector{Int};
-                                 parent::AbstractAlgebra.Generic.MPolyRing{QQAbFieldElem{AbsSimpleNumFieldElem}})
-
-Given two integers n and r and an element of the affine Weyl group of type A (seen as
-the semi-direct product of the Symmetric group with the coroot lattice), this function
-returns the square matrix of coefficients of the wreath Macdonald polynomials associated with
-all multipartition of size n and length r in the standard Schur basis indexed by the
-multipartitions of the same size and length as lbb. Each row of this matrix is a wreath
-Macdonald polynomial.
->>>>>>> d273c562
 """
 function wreath_macdonald_polynomials(n::Int,
                                       r::Int,
@@ -216,11 +201,10 @@
 @doc raw"""
 
     wreath_macdonald_polynomial(lbb::Multipartition,
-<<<<<<< HEAD
-                                     wperm::PermGroupElem,
-                                     coroot::Vector{Int};
-                                     parent::MPolyRing{<:QQAbFieldElem}=
-                                     polynomial_ring(abelian_closure(QQ)[1], [:q,:t];cached=true)[1])
+                                wperm::PermGroupElem,
+                                coroot::Vector{Int};
+                                parent::MPolyRing{<:QQAbFieldElem}=
+                                polynomial_ring(abelian_closure(QQ)[1], [:q,:t];cached=true)[1])
 
 Given a multipartition `lbb` of size ``n`` and length ``r`` and an element of the affine Weyl group of type ``A^{(1)}_{r-1}``
 (seen as the semi-direct product of the symmetric group on ``r`` letters with the coroot lattice
@@ -231,17 +215,6 @@
 julia> wreath_macdonald_polynomial(multipartition([[1],[],[]]),cperm(1:3),[0,1,-1])
 [  q   q^2   1]
 ```
-=======
-                                wperm::PermGroupElem,
-                                coroot::Vector{Int};
-                                parent::AbstractAlgebra.Generic.MPolyRing{QQAbFieldElem{AbsSimpleNumFieldElem}})
-
-Given a multipartition lbb and an element of the affine Weyl group of type A (seen as
-the semi-direct product of the Symmetric group with the coroot lattice), this function
-returns the coefficients of the wreath Macdonald polynomial associated with lbb and
-the affine Weyl group element in the standard Schur basis indexed by the multipartitions
- of the same size and length as lbb.
->>>>>>> d273c562
 """
 function wreath_macdonald_polynomial(lbb::Multipartition,
                                      wperm::PermGroupElem,
