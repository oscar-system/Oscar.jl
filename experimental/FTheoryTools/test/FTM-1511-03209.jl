--- conflicted
+++ resolved
@@ -1,9 +1,5 @@
-<<<<<<< HEAD
-@test_skip @testset "Test Downloading Artifact and elementary properties" begin
-=======
 @testset "Test Downloading Artifact and elementary properties" begin
   #=
->>>>>>> 766e1b31
   t = literature_model(arxiv_id = "1511.03209")
   t_resolved = resolve(t, 1)
   f1 = special_flux_family(t_resolved, check = false)
