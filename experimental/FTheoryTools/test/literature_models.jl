#############################################################
# 1: Literature Tate model over concrete base
#############################################################

<<<<<<< HEAD
B3 = projective_space(NormalToricVariety, 3)
Kbar = anticanonical_divisor_class(B3)
w = torusinvariant_prime_divisors(B3)[1]
t1 = literature_model(arxiv_id = "1109.3454", equation = "3.1", base_space = B3, model_sections = Dict("w" => w), completeness_check = false)
D = classes_of_tunable_sections_in_basis_of_Kbar_and_defining_classes(t1)

@testset "Test defining data for literature Tate model over concrete base" begin
  @test parent(tate_section_a1(t1)) == cox_ring(base_space(t1))
  @test parent(tate_section_a2(t1)) == cox_ring(base_space(t1))
  @test parent(tate_section_a3(t1)) == cox_ring(base_space(t1))
  @test parent(tate_section_a4(t1)) == cox_ring(base_space(t1))
  @test parent(tate_section_a6(t1)) == cox_ring(base_space(t1))
  @test parent(tate_polynomial(t1)) == cox_ring(ambient_space(t1))
  @test parent(discriminant(t1)) == cox_ring(base_space(t1))
  @test length(singular_loci(t1)) == 2
  @test dim(base_space(t1)) == 3
  @test dim(ambient_space(t1)) == 5
  @test is_base_space_fully_specified(t1) == true
  @test is_base_space_fully_specified(t1) == is_base_space_fully_specified(weierstrass_model(t1))
  @test is_smooth(ambient_space(t1)) == false
  @test toric_variety(calabi_yau_hypersurface(t1)) == ambient_space(t1)
  @test sum(D["a43"].*[Kbar, toric_divisor_class(w)]) == classes_of_model_sections(t1)["a43"]
end

@testset "Test meta data for literature Tate model over concrete base" begin
  @test arxiv_id(t1) == "1109.3454"
  @test arxiv_doi(t1) == "10.48550/arXiv.1109.3454"
  @test arxiv_link(t1) == "https://arxiv.org/abs/1109.3454v2"
  @test arxiv_model_equation_number(t1) ==  "3.1"
  @test arxiv_model_page(t1) == "10"
  @test arxiv_model_section(t1) == "3"
  @test arxiv_version(t1) ==  "2"
  @test length(generating_sections(t1)) == 1
  @test journal_doi(t1) == "10.1016/j.nuclphysb.2011.12.013"
  @test journal_link(t1) == "https://www.sciencedirect.com/science/article/pii/S0550321311007115"
  @test journal_model_equation_number(t1) == "3.1"
  @test journal_model_page(t1) == "9"
  @test journal_model_section(t1) == "3"
  @test journal_name(t1) == "Nucl. Phys. B"
  @test journal_pages(t1) == "1–47"
  @test journal_volume(t1) == "858"
  @test journal_year(t1) ==  "2012"
  @test literature_identifier(t1) ==  "1109_3454"
  @test model_description(t1) == "SU(5)xU(1) restricted Tate model"
  @test paper_authors(t1) == ["Sven Krause", "Christoph Mayrhofer", "Timo Weigand"]
  @test paper_buzzwords(t1) == ["GUT model", "Tate", "U(1)", "SU(5)"]
  @test paper_description(t1) == "SU(5)xU(1) restricted Tate model"
  @test paper_title(t1) == "\$G_4\$ flux, chiral matter and singularity resolution in F-theory compactifications"
  @test resolutions(t1) == [([["x", "y", "w"], ["y", "e1"], ["x", "e4"], ["y", "e2"], ["x", "y"]], ["e1", "e4", "e2", "e3", "s"])]
  @test length(resolution_generating_sections(t1)) == 1
  @test length(resolution_zero_sections(t1)) == 1
  @test weighted_resolutions(t1) == [([[["x", "y", "w"], [1, 1, 1]], [["x", "y", "w"], [1, 2, 1]], [["x", "y", "w"], [2, 2, 1]], [["x", "y", "w"], [2, 3, 1]], [["x", "y"], [1, 1]]], ["e1", "e4", "e2", "e3", "s"])]
  @test length(weighted_resolution_generating_sections(t1)) == 1
  @test length(weighted_resolution_zero_sections(t1)) == 1
end

@testset "Test error messages for literature Tate model over concrete base" begin
  @test_throws ArgumentError associated_literature_models(t1)
  @test_throws ArgumentError journal_report_numbers(t1)
  @test_throws ArgumentError model_parameters(t1)
  @test_throws ArgumentError birational_literature_models(t1)
end

set_model_description(t1, "Testing...")

@testset "Test modifying the model description for literature Tate model over concrete base" begin
  @test model_description(t1) == "Testing..."
end

t2 = resolve(t1, 1)

@testset "Test resolving literature Tate model over concrete base" begin
  @test is_smooth(ambient_space(t2)) == false
  @test is_partially_resolved(t2) == true
  @test base_space(t1) == base_space(t2)
end

add_resolution(t1, [["x", "y"], ["y", "s", "w"], ["s", "e4"], ["s", "e3"], ["s", "e1"]], ["s", "w", "e3", "e1", "e2"])

@testset "Test adding new resolution to literature Tate model over concrete base" begin
  @test length(resolutions(t1)) == 2
end



#############################################################
# 2: Literature Weierstrass model over concrete base
#############################################################

B2 = projective_space(NormalToricVariety, 2)
b = torusinvariant_prime_divisors(B2)[1]
w1 = literature_model(arxiv_id = "1208.2695", equation = "B.19", base_space = B2, defining_classes = Dict("b" => b), completeness_check = false)

@testset "Test defining data for literature Weierstrass model over concrete base" begin
  @test parent(weierstrass_section_f(w1)) == cox_ring(base_space(w1))
  @test parent(weierstrass_section_g(w1)) == cox_ring(base_space(w1))
  @test parent(weierstrass_polynomial(w1)) == cox_ring(ambient_space(w1))
  @test parent(discriminant(w1)) == cox_ring(base_space(w1))
  @test length(singular_loci(w1)) == 1
  @test dim(base_space(w1)) == 2
  @test dim(ambient_space(w1)) == 4
  @test is_base_space_fully_specified(w1) == true
  @test is_smooth(ambient_space(w1)) == false
  @test toric_variety(calabi_yau_hypersurface(w1)) == ambient_space(w1)
end

@testset "Test meta data for literature Weierstrass model over concrete base" begin
  @test arxiv_id(w1) == "1208.2695"
  @test arxiv_doi(w1) == "10.48550/arXiv.1208.2695"
  @test arxiv_link(w1) == "https://arxiv.org/abs/1208.2695v2"
  @test arxiv_model_equation_number(w1) ==  "B.19"
  @test arxiv_model_page(w1) == "34"
  @test arxiv_model_section(w1) == "B"
  @test arxiv_version(w1) == "2"
  @test birational_literature_models(w1) == ["1208_2695-1"]
  @test length(generating_sections(w1)) == 1
  @test journal_doi(w1) == "10.1007/JHEP10(2012)128"
  @test journal_link(w1) == "https://link.springer.com/article/10.1007/JHEP10(2012)128"
  @test journal_model_equation_number(w1) == "B.19"
  @test journal_model_page(w1) == "34"
  @test journal_model_section(w1) == "B"
  # FIXME: This should likely be a range? But then, maybe we do not care?
  @test journal_pages(w1) == "128"
  @test journal_report_numbers(w1) == ["UCSB-MATH-2012-27", "MIT-CTP-4388"]
  @test journal_volume(w1) == "10"
  @test journal_year(w1) == "2012"
  @test literature_identifier(w1) == "1208_2695-2"
  @test model_description(w1) == "U(1) Weierstrass model"
  @test paper_authors(w1) == ["David R. Morrison", "Daniel S. Park"]
  @test paper_buzzwords(w1) == ["U(1)", "Mordell–Weil", "rational sections"]
  @test paper_description(w1) == "General construction of U(1) model"
  @test paper_title(w1) ==  "F-Theory and the Mordell-Weil Group of Elliptically-Fibered Calabi-Yau Threefolds"
end

@testset "Test error messages for literature Weierstrass model over concrete base" begin
  @test_throws ArgumentError model_parameters(w1)
  @test_throws ArgumentError associated_literature_models(w1)
  @test_throws ArgumentError resolutions(w1)
  @test_throws ArgumentError resolution_generating_sections(w1)
  @test_throws ArgumentError resolution_zero_sections(w1)
  @test_throws ArgumentError weighted_resolutions(w1)
  @test_throws ArgumentError weighted_resolution_generating_sections(w1)
  @test_throws ArgumentError weighted_resolution_zero_sections(w1)
end



#############################################################
# 3: Literature Tate model over arbitrary base
#############################################################

t3 = literature_model(arxiv_id = "1109.3454", equation = "3.1")

@testset "Basic tests for literature Tate model over arbitrary base" begin
  @test parent(tate_section_a1(t3)) == cox_ring(base_space(t3))
  @test parent(tate_section_a2(t3)) == cox_ring(base_space(t3))
  @test parent(tate_section_a3(t3)) == cox_ring(base_space(t3))
  @test parent(tate_section_a4(t3)) == cox_ring(base_space(t3))
  @test parent(tate_section_a6(t3)) == cox_ring(base_space(t3))
  @test parent(tate_polynomial(t3)) == cox_ring(ambient_space(t3))
  @test parent(discriminant(t3)) == cox_ring(base_space(t3))
  @test length(singular_loci(t3)) == 2
  @test dim(base_space(t3)) == 3
  @test dim(ambient_space(t3)) == 5
  @test is_base_space_fully_specified(t3) == false
  @test is_base_space_fully_specified(t3) == is_base_space_fully_specified(weierstrass_model(t3))
end

@testset "Test meta data for literature Tate model over arbitrary base" begin
  @test arxiv_id(t3) == "1109.3454"
  @test arxiv_doi(t3) == "10.48550/arXiv.1109.3454"
  @test arxiv_link(t3) == "https://arxiv.org/abs/1109.3454v2"
  @test arxiv_model_equation_number(t3) ==  "3.1"
  @test arxiv_model_page(t3) == "10"
  @test arxiv_model_section(t3) == "3"
  @test arxiv_version(t3) ==  "2"
  @test length(generating_sections(t3)) == 1
  @test journal_doi(t3) == "10.1016/j.nuclphysb.2011.12.013"
  @test journal_link(t3) == "https://www.sciencedirect.com/science/article/pii/S0550321311007115"
  @test journal_model_equation_number(t3) == "3.1"
  @test journal_model_page(t3) == "9"
  @test journal_model_section(t3) == "3"
  @test journal_pages(t3) == "1–47"
  @test journal_volume(t3) == "858"
  @test journal_year(t3) ==  "2012"
  @test literature_identifier(t3) ==  "1109_3454"
  @test model_description(t3) == "SU(5)xU(1) restricted Tate model"
  @test paper_authors(t3) == ["Sven Krause", "Christoph Mayrhofer", "Timo Weigand"]
  @test paper_buzzwords(t3) == ["GUT model", "Tate", "U(1)", "SU(5)"]
  @test paper_description(t3) == "SU(5)xU(1) restricted Tate model"
  @test paper_title(t3) == "\$G_4\$ flux, chiral matter and singularity resolution in F-theory compactifications"
  @test resolutions(t3) == [([["x", "y", "w"], ["y", "e1"], ["x", "e4"], ["y", "e2"], ["x", "y"]], ["e1", "e4", "e2", "e3", "s"])]
  @test length(resolution_generating_sections(t3)) == 1
  @test length(resolution_zero_sections(t3)) == 1
  @test weighted_resolutions(t3) == [([[["x", "y", "w"], [1, 1, 1]], [["x", "y", "w"], [1, 2, 1]], [["x", "y", "w"], [2, 2, 1]], [["x", "y", "w"], [2, 3, 1]], [["x", "y"], [1, 1]]], ["e1", "e4", "e2", "e3", "s"])]
  @test length(weighted_resolution_generating_sections(t3)) == 1
  @test length(weighted_resolution_zero_sections(t3)) == 1
end

@testset "Test error messages for literature Tate model over arbitrary base" begin
  @test_throws ArgumentError associated_literature_models(t3)
  @test_throws ArgumentError journal_report_numbers(t3)
  @test_throws ArgumentError model_parameters(t3)
  @test_throws ArgumentError birational_literature_models(t3)
  @test_throws ArgumentError literature_model(arxiv_id = "1212.2949", equation = "3.2")
end


t4 = literature_model(arxiv_id = "1212.2949", equation = "3.2", model_parameters = Dict("k" => 5))
t5 = literature_model(arxiv_id = "1212.2949", equation = "3.42", model_parameters = Dict("k" => 4))
t6 = literature_model(arxiv_id = "1212.2949", equation = "4.1", model_parameters = Dict("k" => 3))
t7 = literature_model(arxiv_id = "1212.2949", equation = "4.23", model_parameters = Dict("k" => 4))
t8  = literature_model(arxiv_id = "1212.2949", equation = "5.1")
t9 = literature_model(arxiv_id = "1212.2949", equation = "5.7")
t10 = literature_model(arxiv_id = "1212.2949", equation = "5.13")

@testset "Test more Tate models (from paper Tate form on Steroids) in our database, by constructing them over arbitrary bases" begin
  @test is_base_space_fully_specified(t4) == false
  @test is_partially_resolved(t5) == false
  @test length(resolutions(t6)) == 1
  @test length(paper_authors(t7)) == 2
  @test model_description(t8) == "E6 Tate model"
  @test model_description(t9) == "E7 Tate model"
  @test model_description(t10) == "E8 Tate model"
end


#############################################################
# 4: Literature Tate model over concrete base
#############################################################

ζ0 = torusinvariant_prime_divisors(B3)[1]
t4b = literature_model(arxiv_id = "1212.2949", equation = "3.2", model_parameters = Dict("k" => 2), base_space = B3, model_sections = Dict("ζ0" => toric_line_bundle(ζ0)))
t5b = literature_model(arxiv_id = "1212.2949", equation = "3.42", model_parameters = Dict("k" => 2), base_space = B3, model_sections = Dict("ζ0" => toric_divisor_class(ζ0)))
t6b = literature_model(arxiv_id = "1212.2949", equation = "4.1", model_parameters = Dict("k" => 2), base_space = B3, defining_classes = Dict("ζ0" => toric_line_bundle(ζ0)))
t7b = literature_model(arxiv_id = "1212.2949", equation = "4.23", model_parameters = Dict("k" => 2), base_space = B3, defining_classes = Dict("ζ0" => toric_divisor_class(ζ0)))
t8b  = literature_model(arxiv_id = "1212.2949", equation = "5.1", base_space = B3, defining_classes = Dict("ζ0" => ζ0))
t9b = literature_model(arxiv_id = "1212.2949", equation = "5.7", base_space = B3, defining_classes = Dict("ζ0" => ζ0))
t10b = literature_model(arxiv_id = "1212.2949", equation = "5.13", base_space = B3, defining_classes = Dict("ζ0" => ζ0))

@testset "Test more Tate models (from paper Tate form on Steroids) in our database, by constructing them over concrete bases" begin
  @test is_base_space_fully_specified(t4b) == true
  @test is_partially_resolved(t5b) == false
  @test length(resolutions(t6b)) == 1
  @test length(paper_authors(t7b)) == 2
  @test model_description(t8b) == "E6 Tate model"
  @test model_description(t9b) == "E7 Tate model"
  @test model_description(t10b) == "E8 Tate model"
end


#############################################################
# 5: Literature Weierstrass model over arbitrary base
#############################################################

w2 = literature_model(arxiv_id = "1208.2695", equation = "B.19", completeness_check = false)

@testset "Test defining data for literature Weierstrass model over arbitrary base" begin
  @test parent(weierstrass_section_f(w2)) == cox_ring(base_space(w2))
  @test parent(weierstrass_section_g(w2)) == cox_ring(base_space(w2))
  @test parent(weierstrass_polynomial(w2)) == cox_ring(ambient_space(w2))
  @test parent(discriminant(w2)) == cox_ring(base_space(w2))
  @test length(singular_loci(w2)) == 1
  @test dim(base_space(w2)) == 2
  @test dim(ambient_space(w2)) == 4
  @test is_base_space_fully_specified(w2) == false
end

@testset "Test meta data for literature Weierstrass model over arbitrary base" begin
  @test arxiv_id(w2) == "1208.2695"
  @test arxiv_doi(w2) == "10.48550/arXiv.1208.2695"
  @test arxiv_link(w2) == "https://arxiv.org/abs/1208.2695v2"
  @test arxiv_model_equation_number(w2) ==  "B.19"
  @test arxiv_model_page(w2) == "34"
  @test arxiv_model_section(w2) == "B"
  @test arxiv_version(w2) == "2"
  @test birational_literature_models(w2) == ["1208_2695-1"]
  @test length(generating_sections(w2)) == 1
  @test journal_doi(w2) == "10.1007/JHEP10(2012)128"
  @test journal_link(w2) == "https://link.springer.com/article/10.1007/JHEP10(2012)128"
  @test journal_model_equation_number(w2) == "B.19"
  @test journal_model_page(w2) == "34"
  @test journal_model_section(w2) == "B"
  # FIXME: This should likely be a range? But then, maybe we do not care?
  @test journal_pages(w2) == "128"
  @test journal_report_numbers(w2) == ["UCSB-MATH-2012-27", "MIT-CTP-4388"]
  @test journal_volume(w2) == "10"
  @test journal_year(w2) == "2012"
  @test literature_identifier(w2) == "1208_2695-2"
  @test model_description(w2) == "U(1) Weierstrass model"
  @test paper_authors(w2) == ["David R. Morrison", "Daniel S. Park"]
  @test paper_buzzwords(w2) == ["U(1)", "Mordell–Weil", "rational sections"]
  @test paper_description(w2) == "General construction of U(1) model"
  @test paper_title(w2) ==  "F-Theory and the Mordell-Weil Group of Elliptically-Fibered Calabi-Yau Threefolds"
end

@testset "Test error messages for literature Weierstrass model over arbitrary base" begin
  @test_throws ArgumentError model_parameters(w2)
  @test_throws ArgumentError associated_literature_models(w2)
  @test_throws ArgumentError resolutions(w2)
  @test_throws ArgumentError resolution_generating_sections(w2)
  @test_throws ArgumentError resolution_zero_sections(w2)
  @test_throws ArgumentError weighted_resolutions(w2)
  @test_throws ArgumentError weighted_resolution_generating_sections(w2)
  @test_throws ArgumentError weighted_resolution_zero_sections(w2)
end


w3 = literature_model(arxiv_id = "1507.05954", equation = "A.1")


@testset "Test more Weierstrass literature models in our database over arbitrary base" begin
  @test model_description(w3) == "U(1)xU(1) Weierstrass model"
end


#############################################################
# 6: Literature Weierstrass model over arbitrary base
#############################################################

B2 = projective_space(NormalToricVariety, 2)
b = torusinvariant_prime_divisors(B2)[2]
w4 = literature_model(arxiv_id = "1208.2695", equation = "B.19", completeness_check = false, base_space = B2, defining_classes = Dict("b" =>b))
b2 = anticanonical_divisor(B2)
w5 = literature_model(arxiv_id = "1507.05954", equation = "A.1", completeness_check = false, base_space = B2, defining_classes = Dict("s8" => b2, "a1" => b, "a2" => b, "a3" => b))

@testset "Test defining data for literature Weierstrass model over concrete base" begin
  @test length(singular_loci(w4)) == 1
  @test dim(base_space(w4)) == 2
  @test dim(ambient_space(w4)) == 4
  @test is_base_space_fully_specified(w4) == true
  @test model_description(w5) == "U(1)xU(1) Weierstrass model"
end



#############################################################
# 7: Test other literature model constructor
#############################################################

B2 = projective_space(NormalToricVariety, 2)
b = torusinvariant_prime_divisors(B2)[1]
w6 = literature_model(3, base_space = B2, defining_classes = Dict("b" => b), completeness_check = false)

@testset "Test defining data for literature model defined by model index" begin
  @test length(singular_loci(w6)) == 1
  @test dim(base_space(w6)) == 2
  @test dim(ambient_space(w6)) == 4
  @test is_base_space_fully_specified(w6) == true
  @test model_description(w6) == "U(1) Weierstrass model"
end

@testset "Test error messages for literature Weierstrass model over arbitrary base" begin
  @test_throws ArgumentError literature_model(-1)
  @test_throws ArgumentError literature_model(0)
  @test_throws ArgumentError literature_model(205)
end

h = literature_model(arxiv_id = "1507.05954", equation = "3.4")

@testset "Test for literature hypersurface model over arbitrary base" begin
  @test parent(hypersurface_equation(h)) == coordinate_ring(ambient_space(h))
  @test dim(base_space(h)) == 2
  @test is_smooth(fiber_ambient_space(h)) == true
  @test symbols(cox_ring(fiber_ambient_space(h))) == [:u, :v, :w]
  @test is_base_space_fully_specified(h) == false
  @test is_partially_resolved(h) == false
  @test string.(zero_section(h)) == ["0", "-b1", "a1"]
end



#############################################################################
# 8: Test models from F-theory on all toric hypersurfaces over arbitrary base
#############################################################################

foah1 = literature_model(arxiv_id = "1408.4808", equation = "3.4", type = "hypersurface")
foah2 = literature_model(arxiv_id = "1408.4808", equation = "3.12", type = "hypersurface")
foah3 = literature_model(arxiv_id = "1408.4808", equation = "3.54", type = "hypersurface")
foah4 = literature_model(arxiv_id = "1408.4808", equation = "3.17", type = "hypersurface")
foah5 = literature_model(arxiv_id = "1408.4808", equation = "3.73", type = "hypersurface")
foah6 = literature_model(arxiv_id = "1408.4808", equation = "3.82", type = "hypersurface")
foah7 = literature_model(arxiv_id = "1408.4808", equation = "3.96", type = "hypersurface")
=======
@test_skip @testset "Literature Models" begin
  B3 = projective_space(NormalToricVariety, 3)
  Kbar = anticanonical_divisor_class(B3)
  w = torusinvariant_prime_divisors(B3)[1]
  t1 = literature_model(arxiv_id = "1109.3454", equation = "3.1", base_space = B3, model_sections = Dict("w" => w), completeness_check = false)
  D = classes_of_tunable_sections_in_basis_of_Kbar_and_defining_classes(t1)

  @testset "Test defining data for literature Tate model over concrete base" begin
    @test parent(tate_section_a1(t1)) == cox_ring(base_space(t1))
    @test parent(tate_section_a2(t1)) == cox_ring(base_space(t1))
    @test parent(tate_section_a3(t1)) == cox_ring(base_space(t1))
    @test parent(tate_section_a4(t1)) == cox_ring(base_space(t1))
    @test parent(tate_section_a6(t1)) == cox_ring(base_space(t1))
    @test parent(tate_polynomial(t1)) == cox_ring(ambient_space(t1))
    @test parent(discriminant(t1)) == cox_ring(base_space(t1))
    @test length(singular_loci(t1)) == 2
    @test dim(base_space(t1)) == 3
    @test dim(ambient_space(t1)) == 5
    @test is_base_space_fully_specified(t1) == true
    @test is_base_space_fully_specified(t1) == is_base_space_fully_specified(weierstrass_model(t1))
    @test is_smooth(ambient_space(t1)) == false
    @test toric_variety(calabi_yau_hypersurface(t1)) == ambient_space(t1)
    @test sum(D["a43"].*[Kbar, toric_divisor_class(w)]) == classes_of_model_sections(t1)["a43"]
  end

  @testset "Test meta data for literature Tate model over concrete base" begin
    @test arxiv_id(t1) == "1109.3454"
    @test arxiv_doi(t1) == "10.48550/arXiv.1109.3454"
    @test arxiv_link(t1) == "https://arxiv.org/abs/1109.3454v2"
    @test arxiv_model_equation_number(t1) ==  "3.1"
    @test arxiv_model_page(t1) == "10"
    @test arxiv_model_section(t1) == "3"
    @test arxiv_version(t1) ==  "2"
    @test length(generating_sections(t1)) == 1
    @test journal_doi(t1) == "10.1016/j.nuclphysb.2011.12.013"
    @test journal_link(t1) == "https://www.sciencedirect.com/science/article/pii/S0550321311007115"
    @test journal_model_equation_number(t1) == "3.1"
    @test journal_model_page(t1) == "9"
    @test journal_model_section(t1) == "3"
    @test journal_name(t1) == "Nucl. Phys. B"
    @test journal_pages(t1) == "1–47"
    @test journal_volume(t1) == "858"
    @test journal_year(t1) ==  "2012"
    @test literature_identifier(t1) ==  "1109_3454"
    @test model_description(t1) == "SU(5)xU(1) restricted Tate model"
    @test paper_authors(t1) == ["Sven Krause", "Christoph Mayrhofer", "Timo Weigand"]
    @test paper_buzzwords(t1) == ["GUT model", "Tate", "U(1)", "SU(5)"]
    @test paper_description(t1) == "SU(5)xU(1) restricted Tate model"
    @test paper_title(t1) == "\$G_4\$ flux, chiral matter and singularity resolution in F-theory compactifications"
    @test resolutions(t1) == [([["x", "y", "w"], ["y", "e1"], ["x", "e4"], ["y", "e2"], ["x", "y"]], ["e1", "e4", "e2", "e3", "s"])]
    @test length(resolution_generating_sections(t1)) == 1
    @test length(resolution_zero_sections(t1)) == 1
    @test weighted_resolutions(t1) == [([[["x", "y", "w"], [1, 1, 1]], [["x", "y", "w"], [1, 2, 1]], [["x", "y", "w"], [2, 2, 1]], [["x", "y", "w"], [2, 3, 1]], [["x", "y"], [1, 1]]], ["e1", "e4", "e2", "e3", "s"])]
    @test length(weighted_resolution_generating_sections(t1)) == 1
    @test length(weighted_resolution_zero_sections(t1)) == 1
  end

  @testset "Test error messages for literature Tate model over concrete base" begin
    @test_throws ArgumentError associated_literature_models(t1)
    @test_throws ArgumentError journal_report_numbers(t1)
    @test_throws ArgumentError model_parameters(t1)
    @test_throws ArgumentError birational_literature_models(t1)
  end

  set_model_description(t1, "Testing...")

  @testset "Test modifying the model description for literature Tate model over concrete base" begin
    @test model_description(t1) == "Testing..."
  end

  t2 = resolve(t1, 1)

  @testset "Test resolving literature Tate model over concrete base" begin
    @test is_smooth(ambient_space(t2)) == false
    @test is_partially_resolved(t2) == true
    @test base_space(t1) == base_space(t2)
  end

  add_resolution(t1, [["x", "y"], ["y", "s", "w"], ["s", "e4"], ["s", "e3"], ["s", "e1"]], ["s", "w", "e3", "e1", "e2"])

  @testset "Test adding new resolution to literature Tate model over concrete base" begin
    @test length(resolutions(t1)) == 2
  end



  #############################################################
  # 2: Literature Weierstrass model over concrete base
  #############################################################

  B2 = projective_space(NormalToricVariety, 2)
  b = torusinvariant_prime_divisors(B2)[1]
  w1 = literature_model(arxiv_id = "1208.2695", equation = "B.19", base_space = B2, defining_classes = Dict("b" => b), completeness_check = false)

  @testset "Test defining data for literature Weierstrass model over concrete base" begin
    @test parent(weierstrass_section_f(w1)) == cox_ring(base_space(w1))
    @test parent(weierstrass_section_g(w1)) == cox_ring(base_space(w1))
    @test parent(weierstrass_polynomial(w1)) == cox_ring(ambient_space(w1))
    @test parent(discriminant(w1)) == cox_ring(base_space(w1))
    @test length(singular_loci(w1)) == 1
    @test dim(base_space(w1)) == 2
    @test dim(ambient_space(w1)) == 4
    @test is_base_space_fully_specified(w1) == true
    @test is_smooth(ambient_space(w1)) == false
    @test toric_variety(calabi_yau_hypersurface(w1)) == ambient_space(w1)
  end

  @testset "Test meta data for literature Weierstrass model over concrete base" begin
    @test arxiv_id(w1) == "1208.2695"
    @test arxiv_doi(w1) == "10.48550/arXiv.1208.2695"
    @test arxiv_link(w1) == "https://arxiv.org/abs/1208.2695v2"
    @test arxiv_model_equation_number(w1) ==  "B.19"
    @test arxiv_model_page(w1) == "34"
    @test arxiv_model_section(w1) == "B"
    @test arxiv_version(w1) == "2"
    @test birational_literature_models(w1) == ["1208_2695-1"]
    @test length(generating_sections(w1)) == 1
    @test journal_doi(w1) == "10.1007/JHEP10(2012)128"
    @test journal_link(w1) == "https://link.springer.com/article/10.1007/JHEP10(2012)128"
    @test journal_model_equation_number(w1) == "B.19"
    @test journal_model_page(w1) == "34"
    @test journal_model_section(w1) == "B"
    # FIXME: This should likely be a range? But then, maybe we do not care?
    @test journal_pages(w1) == "128"
    @test journal_report_numbers(w1) == ["UCSB-MATH-2012-27", "MIT-CTP-4388"]
    @test journal_volume(w1) == "10"
    @test journal_year(w1) == "2012"
    @test literature_identifier(w1) == "1208_2695-2"
    @test model_description(w1) == "U(1) Weierstrass model"
    @test paper_authors(w1) == ["David R. Morrison", "Daniel S. Park"]
    @test paper_buzzwords(w1) == ["U(1)", "Mordell–Weil", "rational sections"]
    @test paper_description(w1) == "General construction of U(1) model"
    @test paper_title(w1) ==  "F-Theory and the Mordell-Weil Group of Elliptically-Fibered Calabi-Yau Threefolds"
  end

  @testset "Test error messages for literature Weierstrass model over concrete base" begin
    @test_throws ArgumentError model_parameters(w1)
    @test_throws ArgumentError associated_literature_models(w1)
    @test_throws ArgumentError resolutions(w1)
    @test_throws ArgumentError resolution_generating_sections(w1)
    @test_throws ArgumentError resolution_zero_sections(w1)
    @test_throws ArgumentError weighted_resolutions(w1)
    @test_throws ArgumentError weighted_resolution_generating_sections(w1)
    @test_throws ArgumentError weighted_resolution_zero_sections(w1)
  end



  #############################################################
  # 3: Literature Tate model over arbitrary base
  #############################################################

  t3 = literature_model(arxiv_id = "1109.3454", equation = "3.1")

  @testset "Basic tests for literature Tate model over arbitrary base" begin
    @test parent(tate_section_a1(t3)) == cox_ring(base_space(t3))
    @test parent(tate_section_a2(t3)) == cox_ring(base_space(t3))
    @test parent(tate_section_a3(t3)) == cox_ring(base_space(t3))
    @test parent(tate_section_a4(t3)) == cox_ring(base_space(t3))
    @test parent(tate_section_a6(t3)) == cox_ring(base_space(t3))
    @test parent(tate_polynomial(t3)) == cox_ring(ambient_space(t3))
    @test parent(discriminant(t3)) == cox_ring(base_space(t3))
    @test length(singular_loci(t3)) == 2
    @test dim(base_space(t3)) == 3
    @test dim(ambient_space(t3)) == 5
    @test is_base_space_fully_specified(t3) == false
    @test is_base_space_fully_specified(t3) == is_base_space_fully_specified(weierstrass_model(t3))
  end

  @testset "Test meta data for literature Tate model over arbitrary base" begin
    @test arxiv_id(t3) == "1109.3454"
    @test arxiv_doi(t3) == "10.48550/arXiv.1109.3454"
    @test arxiv_link(t3) == "https://arxiv.org/abs/1109.3454v2"
    @test arxiv_model_equation_number(t3) ==  "3.1"
    @test arxiv_model_page(t3) == "10"
    @test arxiv_model_section(t3) == "3"
    @test arxiv_version(t3) ==  "2"
    @test length(generating_sections(t3)) == 1
    @test journal_doi(t3) == "10.1016/j.nuclphysb.2011.12.013"
    @test journal_link(t3) == "https://www.sciencedirect.com/science/article/pii/S0550321311007115"
    @test journal_model_equation_number(t3) == "3.1"
    @test journal_model_page(t3) == "9"
    @test journal_model_section(t3) == "3"
    @test journal_pages(t3) == "1–47"
    @test journal_volume(t3) == "858"
    @test journal_year(t3) ==  "2012"
    @test literature_identifier(t3) ==  "1109_3454"
    @test model_description(t3) == "SU(5)xU(1) restricted Tate model"
    @test paper_authors(t3) == ["Sven Krause", "Christoph Mayrhofer", "Timo Weigand"]
    @test paper_buzzwords(t3) == ["GUT model", "Tate", "U(1)", "SU(5)"]
    @test paper_description(t3) == "SU(5)xU(1) restricted Tate model"
    @test paper_title(t3) == "\$G_4\$ flux, chiral matter and singularity resolution in F-theory compactifications"
    @test resolutions(t3) == [([["x", "y", "w"], ["y", "e1"], ["x", "e4"], ["y", "e2"], ["x", "y"]], ["e1", "e4", "e2", "e3", "s"])]
    @test length(resolution_generating_sections(t3)) == 1
    @test length(resolution_zero_sections(t3)) == 1
    @test weighted_resolutions(t3) == [([[["x", "y", "w"], [1, 1, 1]], [["x", "y", "w"], [1, 2, 1]], [["x", "y", "w"], [2, 2, 1]], [["x", "y", "w"], [2, 3, 1]], [["x", "y"], [1, 1]]], ["e1", "e4", "e2", "e3", "s"])]
    @test length(weighted_resolution_generating_sections(t3)) == 1
    @test length(weighted_resolution_zero_sections(t3)) == 1
  end

  @testset "Test error messages for literature Tate model over arbitrary base" begin
    @test_throws ArgumentError associated_literature_models(t3)
    @test_throws ArgumentError journal_report_numbers(t3)
    @test_throws ArgumentError model_parameters(t3)
    @test_throws ArgumentError birational_literature_models(t3)
    @test_throws ArgumentError literature_model(arxiv_id = "1212.2949", equation = "3.2")
  end


  t4 = literature_model(arxiv_id = "1212.2949", equation = "3.2", model_parameters = Dict("k" => 5))
  t5 = literature_model(arxiv_id = "1212.2949", equation = "3.42", model_parameters = Dict("k" => 4))
  t6 = literature_model(arxiv_id = "1212.2949", equation = "4.1", model_parameters = Dict("k" => 3))
  t7 = literature_model(arxiv_id = "1212.2949", equation = "4.23", model_parameters = Dict("k" => 4))
  t8  = literature_model(arxiv_id = "1212.2949", equation = "5.1")
  t9 = literature_model(arxiv_id = "1212.2949", equation = "5.7")
  t10 = literature_model(arxiv_id = "1212.2949", equation = "5.13")

  @testset "Test more Tate models (from paper Tate form on Steroids) in our database, by constructing them over arbitrary bases" begin
    @test is_base_space_fully_specified(t4) == false
    @test is_partially_resolved(t5) == false
    @test length(resolutions(t6)) == 1
    @test length(paper_authors(t7)) == 2
    @test model_description(t8) == "E6 Tate model"
    @test model_description(t9) == "E7 Tate model"
    @test model_description(t10) == "E8 Tate model"
  end


  #############################################################
  # 4: Literature Tate model over concrete base
  #############################################################

  ζ0 = torusinvariant_prime_divisors(B3)[1]
  t4b = literature_model(arxiv_id = "1212.2949", equation = "3.2", model_parameters = Dict("k" => 2), base_space = B3, model_sections = Dict("ζ0" => toric_line_bundle(ζ0)))
  t5b = literature_model(arxiv_id = "1212.2949", equation = "3.42", model_parameters = Dict("k" => 2), base_space = B3, model_sections = Dict("ζ0" => toric_divisor_class(ζ0)))
  t6b = literature_model(arxiv_id = "1212.2949", equation = "4.1", model_parameters = Dict("k" => 2), base_space = B3, defining_classes = Dict("ζ0" => toric_line_bundle(ζ0)))
  t7b = literature_model(arxiv_id = "1212.2949", equation = "4.23", model_parameters = Dict("k" => 2), base_space = B3, defining_classes = Dict("ζ0" => toric_divisor_class(ζ0)))
  t8b  = literature_model(arxiv_id = "1212.2949", equation = "5.1", base_space = B3, defining_classes = Dict("ζ0" => ζ0))
  t9b = literature_model(arxiv_id = "1212.2949", equation = "5.7", base_space = B3, defining_classes = Dict("ζ0" => ζ0))
  t10b = literature_model(arxiv_id = "1212.2949", equation = "5.13", base_space = B3, defining_classes = Dict("ζ0" => ζ0))

  @testset "Test more Tate models (from paper Tate form on Steroids) in our database, by constructing them over concrete bases" begin
    @test is_base_space_fully_specified(t4b) == true
    @test is_partially_resolved(t5b) == false
    @test length(resolutions(t6b)) == 1
    @test length(paper_authors(t7b)) == 2
    @test model_description(t8b) == "E6 Tate model"
    @test model_description(t9b) == "E7 Tate model"
    @test model_description(t10b) == "E8 Tate model"
  end


  #############################################################
  # 5: Literature Weierstrass model over arbitrary base
  #############################################################

  w2 = literature_model(arxiv_id = "1208.2695", equation = "B.19", completeness_check = false)

  @testset "Test defining data for literature Weierstrass model over arbitrary base" begin
    @test parent(weierstrass_section_f(w2)) == cox_ring(base_space(w2))
    @test parent(weierstrass_section_g(w2)) == cox_ring(base_space(w2))
    @test parent(weierstrass_polynomial(w2)) == cox_ring(ambient_space(w2))
    @test parent(discriminant(w2)) == cox_ring(base_space(w2))
    @test length(singular_loci(w2)) == 1
    @test dim(base_space(w2)) == 2
    @test dim(ambient_space(w2)) == 4
    @test is_base_space_fully_specified(w2) == false
  end

  @testset "Test meta data for literature Weierstrass model over arbitrary base" begin
    @test arxiv_id(w2) == "1208.2695"
    @test arxiv_doi(w2) == "10.48550/arXiv.1208.2695"
    @test arxiv_link(w2) == "https://arxiv.org/abs/1208.2695v2"
    @test arxiv_model_equation_number(w2) ==  "B.19"
    @test arxiv_model_page(w2) == "34"
    @test arxiv_model_section(w2) == "B"
    @test arxiv_version(w2) == "2"
    @test birational_literature_models(w2) == ["1208_2695-1"]
    @test length(generating_sections(w2)) == 1
    @test journal_doi(w2) == "10.1007/JHEP10(2012)128"
    @test journal_link(w2) == "https://link.springer.com/article/10.1007/JHEP10(2012)128"
    @test journal_model_equation_number(w2) == "B.19"
    @test journal_model_page(w2) == "34"
    @test journal_model_section(w2) == "B"
    # FIXME: This should likely be a range? But then, maybe we do not care?
    @test journal_pages(w2) == "128"
    @test journal_report_numbers(w2) == ["UCSB-MATH-2012-27", "MIT-CTP-4388"]
    @test journal_volume(w2) == "10"
    @test journal_year(w2) == "2012"
    @test literature_identifier(w2) == "1208_2695-2"
    @test model_description(w2) == "U(1) Weierstrass model"
    @test paper_authors(w2) == ["David R. Morrison", "Daniel S. Park"]
    @test paper_buzzwords(w2) == ["U(1)", "Mordell–Weil", "rational sections"]
    @test paper_description(w2) == "General construction of U(1) model"
    @test paper_title(w2) ==  "F-Theory and the Mordell-Weil Group of Elliptically-Fibered Calabi-Yau Threefolds"
  end

  @testset "Test error messages for literature Weierstrass model over arbitrary base" begin
    @test_throws ArgumentError model_parameters(w2)
    @test_throws ArgumentError associated_literature_models(w2)
    @test_throws ArgumentError resolutions(w2)
    @test_throws ArgumentError resolution_generating_sections(w2)
    @test_throws ArgumentError resolution_zero_sections(w2)
    @test_throws ArgumentError weighted_resolutions(w2)
    @test_throws ArgumentError weighted_resolution_generating_sections(w2)
    @test_throws ArgumentError weighted_resolution_zero_sections(w2)
  end


  w3 = literature_model(arxiv_id = "1507.05954", equation = "A.1")


  @testset "Test more Weierstrass literature models in our database over arbitrary base" begin
    @test model_description(w3) == "U(1)xU(1) Weierstrass model"
  end


  #############################################################
  # 6: Literature Weierstrass model over arbitrary base
  #############################################################

  B2 = projective_space(NormalToricVariety, 2)
  b = torusinvariant_prime_divisors(B2)[2]
  w4 = literature_model(arxiv_id = "1208.2695", equation = "B.19", completeness_check = false, base_space = B2, defining_classes = Dict("b" =>b))
  b2 = anticanonical_divisor(B2)
  w5 = literature_model(arxiv_id = "1507.05954", equation = "A.1", completeness_check = false, base_space = B2, defining_classes = Dict("s8" => b2, "a1" => b, "a2" => b, "a3" => b))

  @testset "Test defining data for literature Weierstrass model over concrete base" begin
    @test length(singular_loci(w4)) == 1
    @test dim(base_space(w4)) == 2
    @test dim(ambient_space(w4)) == 4
    @test is_base_space_fully_specified(w4) == true
    @test model_description(w5) == "U(1)xU(1) Weierstrass model"
  end



  #############################################################
  # 7: Test other literature model constructor
  #############################################################

  B2 = projective_space(NormalToricVariety, 2)
  b = torusinvariant_prime_divisors(B2)[1]
  w6 = literature_model(3, base_space = B2, defining_classes = Dict("b" => b), completeness_check = false)

  @testset "Test defining data for literature model defined by model index" begin
    @test length(singular_loci(w6)) == 1
    @test dim(base_space(w6)) == 2
    @test dim(ambient_space(w6)) == 4
    @test is_base_space_fully_specified(w6) == true
    @test model_description(w6) == "U(1) Weierstrass model"
  end

  @testset "Test error messages for literature Weierstrass model over arbitrary base" begin
    @test_throws ArgumentError literature_model(-1)
    @test_throws ArgumentError literature_model(0)
    @test_throws ArgumentError literature_model(205)
  end

  h = literature_model(arxiv_id = "1507.05954", equation = "3.4")

  @testset "Test for literature hypersurface model over arbitrary base" begin
    @test parent(hypersurface_equation(h)) == coordinate_ring(ambient_space(h))
    @test dim(base_space(h)) == 2
    @test is_smooth(fiber_ambient_space(h)) == true
    @test symbols(cox_ring(fiber_ambient_space(h))) == [:u, :v, :w]
    @test is_base_space_fully_specified(h) == false
    @test is_partially_resolved(h) == false
    @test string.(zero_section(h)) == ["0", "-b1", "a1"]
  end



  #############################################################################
  # 8: Test models from F-theory on all toric hypersurfaces over arbitrary base
  #############################################################################

  foah1 = literature_model(arxiv_id = "1408.4808", equation = "3.4", type = "hypersurface")
  foah2 = literature_model(arxiv_id = "1408.4808", equation = "3.12", type = "hypersurface")
  foah3 = literature_model(arxiv_id = "1408.4808", equation = "3.54", type = "hypersurface")
  foah4 = literature_model(arxiv_id = "1408.4808", equation = "3.17", type = "hypersurface")
  foah5 = literature_model(arxiv_id = "1408.4808", equation = "3.73", type = "hypersurface")
  foah6 = literature_model(arxiv_id = "1408.4808", equation = "3.82", type = "hypersurface")
  foah7 = literature_model(arxiv_id = "1408.4808", equation = "3.96", type = "hypersurface")
>>>>>>> c6d74886
foah8 = literature_model(arxiv_id = "1408.4808", equation = "3.106", type = "hypersurface")
foah9 = literature_model(arxiv_id = "1408.4808", equation = "3.118", type = "hypersurface")
foah10 = literature_model(arxiv_id = "1408.4808", equation = "3.130", type = "hypersurface")
foah11 = literature_model(arxiv_id = "1408.4808", equation = "3.142", type = "hypersurface")
foah12 = literature_model(arxiv_id = "1408.4808", equation = "3.155", type = "hypersurface")
foah13 = literature_model(arxiv_id = "1408.4808", equation = "3.181", type = "hypersurface")
foah14 = literature_model(arxiv_id = "1408.4808", equation = "3.168", type = "hypersurface")
foah15 = literature_model(arxiv_id = "1408.4808", equation = "3.190", type = "hypersurface")
foah16 = literature_model(arxiv_id = "1408.4808", equation = "3.203", type = "hypersurface")

@testset "Test hypersurface form of models in F-theory on all toric hypersurfaces, defined over arbitrary base" begin
  @test dim(base_space(foah1)) == 3
  @test dim(base_space(foah2)) == 3
  @test dim(base_space(foah3)) == 3
  @test dim(base_space(foah4)) == 3
  @test dim(base_space(foah5)) == 3
  @test dim(base_space(foah6)) == 3
  @test dim(base_space(foah7)) == 3
  @test dim(base_space(foah8)) == 3
  @test dim(base_space(foah9)) == 3
  @test dim(base_space(foah10)) == 3
  @test dim(base_space(foah11)) == 3
  @test dim(base_space(foah12)) == 3
  @test dim(base_space(foah13)) == 3
  @test dim(base_space(foah14)) == 3
  @test dim(base_space(foah15)) == 3
  @test dim(base_space(foah16)) == 3
  @test dim(ambient_space(foah1)) == 5
  @test dim(ambient_space(foah2)) == 5
  @test dim(ambient_space(foah3)) == 5
  @test dim(ambient_space(foah4)) == 5
  @test dim(ambient_space(foah5)) == 5
  @test dim(ambient_space(foah6)) == 5
  @test dim(ambient_space(foah7)) == 5
  @test dim(ambient_space(foah8)) == 5
  @test dim(ambient_space(foah9)) == 5
  @test dim(ambient_space(foah10)) == 5
  @test dim(ambient_space(foah11)) == 5
  @test dim(ambient_space(foah12)) == 5
  @test dim(ambient_space(foah13)) == 5
  @test dim(ambient_space(foah14)) == 5
  @test dim(ambient_space(foah15)) == 5
  @test dim(ambient_space(foah16)) == 5
  @test is_base_space_fully_specified(foah1) == false
  @test is_base_space_fully_specified(foah2) == false
  @test is_base_space_fully_specified(foah3) == false
  @test is_base_space_fully_specified(foah4) == false
  @test is_base_space_fully_specified(foah5) == false
  @test is_base_space_fully_specified(foah6) == false
  @test is_base_space_fully_specified(foah7) == false
  @test is_base_space_fully_specified(foah8) == false
  @test is_base_space_fully_specified(foah9) == false
  @test is_base_space_fully_specified(foah10) == false
  @test is_base_space_fully_specified(foah11) == false
  @test is_base_space_fully_specified(foah12) == false
  @test is_base_space_fully_specified(foah13) == false
  @test is_base_space_fully_specified(foah14) == false
  @test is_base_space_fully_specified(foah15) == false
  @test is_base_space_fully_specified(foah16) == false
  @test model_description(foah1) == "F-theory hypersurface model with fiber ambient space F_1"
  @test model_description(foah2) == "F-theory hypersurface model with fiber ambient space F_2"
  @test model_description(foah3) == "F-theory hypersurface model with fiber ambient space F_3"
  @test model_description(foah4) == "F-theory hypersurface model with fiber ambient space F_4"
  @test model_description(foah5) == "F-theory hypersurface model with fiber ambient space F_5"
  @test model_description(foah6) == "F-theory hypersurface model with fiber ambient space F_6"
  @test model_description(foah7) == "F-theory hypersurface model with fiber ambient space F_7"
  @test model_description(foah8) == "F-theory hypersurface model with fiber ambient space F_8"
  @test model_description(foah9) == "F-theory hypersurface model with fiber ambient space F_9"
  @test model_description(foah10) == "F-theory hypersurface model with fiber ambient space F_10"
  @test model_description(foah11) == "F-theory hypersurface model with fiber ambient space F_11"
  @test model_description(foah12) == "F-theory hypersurface model with fiber ambient space F_12"
  @test model_description(foah13) == "F-theory hypersurface model with fiber ambient space F_13"
  @test model_description(foah14) == "F-theory hypersurface model with fiber ambient space F_14"
  @test model_description(foah15) == "F-theory hypersurface model with fiber ambient space F_15"
  @test model_description(foah16) == "F-theory hypersurface model with fiber ambient space F_16"
  @test haskey(explicit_model_sections(foah6), "s9") == false
  @test dim(gauge_algebra(foah6)) == 4
  @test length(global_gauge_quotients(foah6)) == 2
  @test dim(gauge_algebra(foah8)) == 7
  @test length(global_gauge_quotients(foah8)) == 3
  @test dim(gauge_algebra(foah9)) == 5
  @test length(global_gauge_quotients(foah9)) == 3
  @test dim(gauge_algebra(foah11)) == 12
  @test length(global_gauge_quotients(foah11)) == 3
  @test dim(gauge_algebra(foah12)) == 8
  @test length(global_gauge_quotients(foah12)) == 4
  @test dim(gauge_algebra(foah13)) == 21
  @test length(global_gauge_quotients(foah13)) == 3
  @test dim(gauge_algebra(foah14)) == 15
  @test length(global_gauge_quotients(foah14)) == 4
  @test dim(gauge_algebra(foah15)) == 13
  @test length(global_gauge_quotients(foah15)) == 5
  @test dim(gauge_algebra(foah16)) == 24
  @test length(global_gauge_quotients(foah16)) == 3
end



#############################################################################
# 9: Test models from F-theory on all toric hypersurfaces over concrete base
#############################################################################

B3 = projective_space(NormalToricVariety, 3)
Kbar = anticanonical_divisor(B3)
foah1_B3 = literature_model(arxiv_id = "1408.4808", equation = "3.4", type = "hypersurface", base_space = B3, defining_classes = Dict("s7" => Kbar, "s9" => Kbar), completeness_check = false)
foah2_B3 = literature_model(arxiv_id = "1408.4808", equation = "3.12", type = "hypersurface", base_space = B3, defining_classes = Dict("b7" => Kbar, "b9" => Kbar), completeness_check = false)
foah3_B3 = literature_model(arxiv_id = "1408.4808", equation = "3.54", type = "hypersurface", base_space = B3, defining_classes = Dict("s7" => Kbar, "s9" => Kbar), completeness_check = false)
foah4_B3 = literature_model(arxiv_id = "1408.4808", equation = "3.17", type = "hypersurface", base_space = B3, defining_classes = Dict("s7" => Kbar, "s9" => Kbar), completeness_check = false)
foah5_B3 = literature_model(arxiv_id = "1408.4808", equation = "3.73", type = "hypersurface", base_space = B3, defining_classes = Dict("s7" => Kbar, "s9" => Kbar), completeness_check = false)
foah6_B3 = literature_model(arxiv_id = "1408.4808", equation = "3.82", type = "hypersurface", base_space = B3, defining_classes = Dict("s7" => Kbar, "s9" => Kbar), completeness_check = false)
foah7_B3 = literature_model(arxiv_id = "1408.4808", equation = "3.96", type = "hypersurface", base_space = B3, defining_classes = Dict("s7" => Kbar, "s9" => Kbar), completeness_check = false)
foah8_B3 = literature_model(arxiv_id = "1408.4808", equation = "3.106", type = "hypersurface", base_space = B3, defining_classes = Dict("s7" => Kbar, "s9" => Kbar), completeness_check = false)
foah9_B3 = literature_model(arxiv_id = "1408.4808", equation = "3.118", type = "hypersurface", base_space = B3, defining_classes = Dict("s7" => Kbar, "s9" => Kbar), completeness_check = false)
foah10_B3 = literature_model(arxiv_id = "1408.4808", equation = "3.130", type = "hypersurface", base_space = B3, defining_classes = Dict("s7" => Kbar, "s9" => Kbar), completeness_check = false)
foah11_B3 = literature_model(arxiv_id = "1408.4808", equation = "3.142", type = "hypersurface", base_space = B3, defining_classes = Dict("s7" => Kbar, "s9" => Kbar), completeness_check = false)
foah12_B3 = literature_model(arxiv_id = "1408.4808", equation = "3.155", type = "hypersurface", base_space = B3, defining_classes = Dict("s7" => Kbar, "s9" => Kbar), completeness_check = false)
foah13_B3 = literature_model(arxiv_id = "1408.4808", equation = "3.181", type = "hypersurface", base_space = B3, defining_classes = Dict("s7" => Kbar, "s9" => Kbar), completeness_check = false)
foah14_B3 = literature_model(arxiv_id = "1408.4808", equation = "3.168", type = "hypersurface", base_space = B3, defining_classes = Dict("s7" => Kbar, "s9" => Kbar), completeness_check = false)
foah15_B3 = literature_model(arxiv_id = "1408.4808", equation = "3.190", type = "hypersurface", base_space = B3, defining_classes = Dict("s7" => Kbar, "s9" => Kbar), completeness_check = false)
foah16_B3 = literature_model(arxiv_id = "1408.4808", equation = "3.203", type = "hypersurface", base_space = B3, defining_classes = Dict("s7" => Kbar, "s9" => Kbar), completeness_check = false)

@testset "Test hypersurface form of models in F-theory on all toric hypersurfaces, defined over concrete base" begin
  @test dim(base_space(foah1_B3)) == 3
  @test dim(base_space(foah2_B3)) == 3
  @test dim(base_space(foah3_B3)) == 3
  @test dim(base_space(foah4_B3)) == 3
  @test dim(base_space(foah5_B3)) == 3
  @test dim(base_space(foah6_B3)) == 3
  @test dim(base_space(foah7_B3)) == 3
  @test dim(base_space(foah8_B3)) == 3
  @test dim(base_space(foah9_B3)) == 3
  @test dim(base_space(foah10_B3)) == 3
  @test dim(base_space(foah11_B3)) == 3
  @test dim(base_space(foah12_B3)) == 3
  @test dim(base_space(foah13_B3)) == 3
  @test dim(base_space(foah14_B3)) == 3
  @test dim(base_space(foah15_B3)) == 3
  @test dim(base_space(foah16_B3)) == 3
  @test dim(ambient_space(foah1_B3)) == 5
  @test dim(ambient_space(foah2_B3)) == 5
  @test dim(ambient_space(foah3_B3)) == 5
  @test dim(ambient_space(foah4_B3)) == 5
  @test dim(ambient_space(foah5_B3)) == 5
  @test dim(ambient_space(foah6_B3)) == 5
  @test dim(ambient_space(foah7_B3)) == 5
  @test dim(ambient_space(foah8_B3)) == 5
  @test dim(ambient_space(foah9_B3)) == 5
  @test dim(ambient_space(foah10_B3)) == 5
  @test dim(ambient_space(foah11_B3)) == 5
  @test dim(ambient_space(foah12_B3)) == 5
  @test dim(ambient_space(foah13_B3)) == 5
  @test dim(ambient_space(foah14_B3)) == 5
  @test dim(ambient_space(foah15_B3)) == 5
  @test dim(ambient_space(foah16_B3)) == 5
  @test is_base_space_fully_specified(foah1_B3) == true
  @test is_base_space_fully_specified(foah2_B3) == true
  @test is_base_space_fully_specified(foah3_B3) == true
  @test is_base_space_fully_specified(foah4_B3) == true
  @test is_base_space_fully_specified(foah5_B3) == true
  @test is_base_space_fully_specified(foah6_B3) == true
  @test is_base_space_fully_specified(foah7_B3) == true
  @test is_base_space_fully_specified(foah8_B3) == true
  @test is_base_space_fully_specified(foah9_B3) == true
  @test is_base_space_fully_specified(foah10_B3) == true
  @test is_base_space_fully_specified(foah11_B3) == true
  @test is_base_space_fully_specified(foah12_B3) == true
  @test is_base_space_fully_specified(foah13_B3) == true
  @test is_base_space_fully_specified(foah14_B3) == true
  @test is_base_space_fully_specified(foah15_B3) == true
  @test is_base_space_fully_specified(foah16_B3) == true
  @test model_description(foah1_B3) == "F-theory hypersurface model with fiber ambient space F_1"
  @test model_description(foah2_B3) == "F-theory hypersurface model with fiber ambient space F_2"
  @test model_description(foah3_B3) == "F-theory hypersurface model with fiber ambient space F_3"
  @test model_description(foah4_B3) == "F-theory hypersurface model with fiber ambient space F_4"
  @test model_description(foah5_B3) == "F-theory hypersurface model with fiber ambient space F_5"
  @test model_description(foah6_B3) == "F-theory hypersurface model with fiber ambient space F_6"
  @test model_description(foah7_B3) == "F-theory hypersurface model with fiber ambient space F_7"
  @test model_description(foah8_B3) == "F-theory hypersurface model with fiber ambient space F_8"
  @test model_description(foah9_B3) == "F-theory hypersurface model with fiber ambient space F_9"
  @test model_description(foah10_B3) == "F-theory hypersurface model with fiber ambient space F_10"
  @test model_description(foah11_B3) == "F-theory hypersurface model with fiber ambient space F_11"
  @test model_description(foah12_B3) == "F-theory hypersurface model with fiber ambient space F_12"
  @test model_description(foah13_B3) == "F-theory hypersurface model with fiber ambient space F_13"
  @test model_description(foah14_B3) == "F-theory hypersurface model with fiber ambient space F_14"
  @test model_description(foah15_B3) == "F-theory hypersurface model with fiber ambient space F_15"
  @test model_description(foah16_B3) == "F-theory hypersurface model with fiber ambient space F_16"
  @test parent(explicit_model_sections(foah1_B3)["s7"]) == cox_ring(base_space(foah1_B3))
  @test parent(explicit_model_sections(foah2_B3)["b7"]) == cox_ring(base_space(foah2_B3))
  @test parent(explicit_model_sections(foah3_B3)["s7"]) == cox_ring(base_space(foah3_B3))
  @test parent(explicit_model_sections(foah4_B3)["d4"]) == cox_ring(base_space(foah4_B3))
  @test parent(explicit_model_sections(foah5_B3)["s7"]) == cox_ring(base_space(foah5_B3))
  @test parent(explicit_model_sections(foah6_B3)["s7"]) == cox_ring(base_space(foah6_B3))
  @test parent(explicit_model_sections(foah7_B3)["s7"]) == cox_ring(base_space(foah7_B3))
  @test parent(explicit_model_sections(foah8_B3)["s7"]) == cox_ring(base_space(foah8_B3))
  @test parent(explicit_model_sections(foah9_B3)["s7"]) == cox_ring(base_space(foah9_B3))
  @test parent(explicit_model_sections(foah10_B3)["s5"]) == cox_ring(base_space(foah10_B3))
  @test parent(explicit_model_sections(foah11_B3)["s5"]) == cox_ring(base_space(foah11_B3))
  @test parent(explicit_model_sections(foah12_B3)["s7"]) == cox_ring(base_space(foah12_B3))
  @test parent(explicit_model_sections(foah13_B3)["s1"]) == cox_ring(base_space(foah13_B3))
  @test parent(explicit_model_sections(foah14_B3)["s7"]) == cox_ring(base_space(foah14_B3))
  @test parent(explicit_model_sections(foah15_B3)["s7"]) == cox_ring(base_space(foah15_B3))
  @test parent(explicit_model_sections(foah16_B3)["s7"]) == cox_ring(base_space(foah16_B3))
  @test string(hypersurface_equation_parametrization(foah1_B3)) == "s1*u^3 + s2*u^2*v + s3*u*v^2 + s4*v^3 + s5*u^2*w + s6*u*v*w + s7*v^2*w + s8*u*w^2 + s9*v*w^2 + s10*w^3"
end



##########################################################################################################
# 10: Test weierstrass counterparts of models from F-theory on all toric hypersurfaces over arbitrary base
##########################################################################################################

foah1_weier = literature_model(arxiv_id = "1408.4808", equation = "3.4", type = "weierstrass")
foah2_weier = literature_model(arxiv_id = "1408.4808", equation = "3.12", type = "weierstrass")
foah3_weier = literature_model(arxiv_id = "1408.4808", equation = "3.54", type = "weierstrass")
foah4_weier = literature_model(arxiv_id = "1408.4808", equation = "3.17", type = "weierstrass")
foah5_weier = literature_model(arxiv_id = "1408.4808", equation = "3.73", type = "weierstrass")
foah6_weier = literature_model(arxiv_id = "1408.4808", equation = "3.82", type = "weierstrass")
foah7_weier = literature_model(arxiv_id = "1408.4808", equation = "3.96", type = "weierstrass")
foah8_weier = literature_model(arxiv_id = "1408.4808", equation = "3.106", type = "weierstrass")
foah9_weier = literature_model(arxiv_id = "1408.4808", equation = "3.118", type = "weierstrass")
foah10_weier = literature_model(arxiv_id = "1408.4808", equation = "3.130", type = "weierstrass")
foah11_weier = literature_model(arxiv_id = "1408.4808", equation = "3.142", type = "weierstrass")
foah12_weier = literature_model(arxiv_id = "1408.4808", equation = "3.155", type = "weierstrass")
foah13_weier = literature_model(arxiv_id = "1408.4808", equation = "3.181", type = "weierstrass")
foah14_weier = literature_model(arxiv_id = "1408.4808", equation = "3.168", type = "weierstrass")
foah15_weier = literature_model(arxiv_id = "1408.4808", equation = "3.190", type = "weierstrass")
foah16_weier = weierstrass_model(foah16)

@testset "Test weierstrass form of models in F-theory on all toric hypersurfaces, defined over arbitrary base" begin
  @test dim(base_space(foah1_weier)) == 3
  @test dim(base_space(foah2_weier)) == 3
  @test dim(base_space(foah3_weier)) == 3
  @test dim(base_space(foah4_weier)) == 3
  @test dim(base_space(foah5_weier)) == 3
  @test dim(base_space(foah6_weier)) == 3
  @test dim(base_space(foah7_weier)) == 3
  @test dim(base_space(foah8_weier)) == 3
  @test dim(base_space(foah9_weier)) == 3
  @test dim(base_space(foah10_weier)) == 3
  @test dim(base_space(foah11_weier)) == 3
  @test dim(base_space(foah12_weier)) == 3
  @test dim(base_space(foah13_weier)) == 3
  @test dim(base_space(foah14_weier)) == 3
  @test dim(base_space(foah15_weier)) == 3
  @test dim(base_space(foah16_weier)) == 3
  @test dim(ambient_space(foah1_weier)) == 5
  @test dim(ambient_space(foah2_weier)) == 5
  @test dim(ambient_space(foah3_weier)) == 5
  @test dim(ambient_space(foah4_weier)) == 5
  @test dim(ambient_space(foah5_weier)) == 5
  @test dim(ambient_space(foah6_weier)) == 5
  @test dim(ambient_space(foah7_weier)) == 5
  @test dim(ambient_space(foah8_weier)) == 5
  @test dim(ambient_space(foah9_weier)) == 5
  @test dim(ambient_space(foah10_weier)) == 5
  @test dim(ambient_space(foah11_weier)) == 5
  @test dim(ambient_space(foah12_weier)) == 5
  @test dim(ambient_space(foah13_weier)) == 5
  @test dim(ambient_space(foah14_weier)) == 5
  @test dim(ambient_space(foah15_weier)) == 5
  @test dim(ambient_space(foah16_weier)) == 5
  @test is_base_space_fully_specified(foah1_weier) == false
  @test is_base_space_fully_specified(foah2_weier) == false
  @test is_base_space_fully_specified(foah3_weier) == false
  @test is_base_space_fully_specified(foah4_weier) == false
  @test is_base_space_fully_specified(foah5_weier) == false
  @test is_base_space_fully_specified(foah6_weier) == false
  @test is_base_space_fully_specified(foah7_weier) == false
  @test is_base_space_fully_specified(foah8_weier) == false
  @test is_base_space_fully_specified(foah9_weier) == false
  @test is_base_space_fully_specified(foah10_weier) == false
  @test is_base_space_fully_specified(foah11_weier) == false
  @test is_base_space_fully_specified(foah12_weier) == false
  @test is_base_space_fully_specified(foah13_weier) == false
  @test is_base_space_fully_specified(foah14_weier) == false
  @test is_base_space_fully_specified(foah15_weier) == false
  @test is_base_space_fully_specified(foah16_weier) == false
  @test model_description(foah1_weier) == "F-theory weierstrass model dual to hypersurface model with fiber ambient space F_1"
  @test model_description(foah2_weier) == "F-theory weierstrass model dual to hypersurface model with fiber ambient space F_2"
  @test model_description(foah3_weier) == "F-theory weierstrass model dual to hypersurface model with fiber ambient space F_3"
  @test model_description(foah4_weier) == "F-theory weierstrass model dual to hypersurface model with fiber ambient space F_4"
  @test model_description(foah5_weier) == "F-theory weierstrass model dual to hypersurface model with fiber ambient space F_5"
  @test model_description(foah6_weier) == "F-theory weierstrass model dual to hypersurface model with fiber ambient space F_6"
  @test model_description(foah7_weier) == "F-theory weierstrass model dual to hypersurface model with fiber ambient space F_7"
  @test model_description(foah8_weier) == "F-theory weierstrass model dual to hypersurface model with fiber ambient space F_8"
  @test model_description(foah9_weier) == "F-theory weierstrass model dual to hypersurface model with fiber ambient space F_9"
  @test model_description(foah10_weier) == "F-theory weierstrass model dual to hypersurface model with fiber ambient space F_10"
  @test model_description(foah11_weier) == "F-theory weierstrass model dual to hypersurface model with fiber ambient space F_11"
  @test model_description(foah12_weier) == "F-theory weierstrass model dual to hypersurface model with fiber ambient space F_12"
  @test model_description(foah13_weier) == "F-theory weierstrass model dual to hypersurface model with fiber ambient space F_13"
  @test model_description(foah14_weier) == "F-theory weierstrass model dual to hypersurface model with fiber ambient space F_14"
  @test model_description(foah15_weier) == "F-theory weierstrass model dual to hypersurface model with fiber ambient space F_15"
  @test model_description(foah16_weier) == "F-theory weierstrass model dual to hypersurface model with fiber ambient space F_16"
end



########################################################################################################
# 11: Test weierstrass counterparts of models from F-theory on all toric hypersurfaces over concrete base
########################################################################################################

B3 = projective_space(NormalToricVariety, 3)
Kbar = anticanonical_divisor(B3)
foah1_B3_weier = weierstrass_model(foah1_B3)
foah2_B3_weier = literature_model(arxiv_id = "1408.4808", equation = "3.12", type = "weierstrass", base_space = B3, defining_classes = Dict("b7" => Kbar, "b9" => Kbar), completeness_check = false)
foah3_B3_weier = literature_model(arxiv_id = "1408.4808", equation = "3.54", type = "weierstrass", base_space = B3, defining_classes = Dict("s7" => Kbar, "s9" => Kbar), completeness_check = false)
foah4_B3_weier = literature_model(arxiv_id = "1408.4808", equation = "3.17", type = "weierstrass", base_space = B3, defining_classes = Dict("s7" => Kbar, "s9" => Kbar), completeness_check = false)
foah5_B3_weier = literature_model(arxiv_id = "1408.4808", equation = "3.73", type = "weierstrass", base_space = B3, defining_classes = Dict("s7" => Kbar, "s9" => Kbar), completeness_check = false)
foah6_B3_weier = literature_model(arxiv_id = "1408.4808", equation = "3.82", type = "weierstrass", base_space = B3, defining_classes = Dict("s7" => Kbar, "s9" => Kbar), completeness_check = false)
foah7_B3_weier = literature_model(arxiv_id = "1408.4808", equation = "3.96", type = "weierstrass", base_space = B3, defining_classes = Dict("s7" => Kbar, "s9" => Kbar), completeness_check = false)
foah8_B3_weier = literature_model(arxiv_id = "1408.4808", equation = "3.106", type = "weierstrass", base_space = B3, defining_classes = Dict("s7" => Kbar, "s9" => Kbar), completeness_check = false)
foah9_B3_weier = literature_model(arxiv_id = "1408.4808", equation = "3.118", type = "weierstrass", base_space = B3, defining_classes = Dict("s7" => Kbar, "s9" => Kbar), completeness_check = false)
foah10_B3_weier = literature_model(arxiv_id = "1408.4808", equation = "3.130", type = "weierstrass", base_space = B3, defining_classes = Dict("s7" => Kbar, "s9" => Kbar), completeness_check = false)
foah11_B3_weier = literature_model(arxiv_id = "1408.4808", equation = "3.142", type = "weierstrass", base_space = B3, defining_classes = Dict("s7" => Kbar, "s9" => Kbar), completeness_check = false)
foah12_B3_weier = literature_model(arxiv_id = "1408.4808", equation = "3.155", type = "weierstrass", base_space = B3, defining_classes = Dict("s7" => Kbar, "s9" => Kbar), completeness_check = false)
foah13_B3_weier = literature_model(arxiv_id = "1408.4808", equation = "3.181", type = "weierstrass", base_space = B3, defining_classes = Dict("s7" => Kbar, "s9" => Kbar), completeness_check = false)
foah14_B3_weier = literature_model(arxiv_id = "1408.4808", equation = "3.168", type = "weierstrass", base_space = B3, defining_classes = Dict("s7" => Kbar, "s9" => Kbar), completeness_check = false)
foah15_B3_weier = literature_model(arxiv_id = "1408.4808", equation = "3.190", type = "weierstrass", base_space = B3, defining_classes = Dict("s7" => Kbar, "s9" => Kbar), completeness_check = false)
foah16_B3_weier = literature_model(arxiv_id = "1408.4808", equation = "3.203", type = "weierstrass", base_space = B3, defining_classes = Dict("s7" => Kbar, "s9" => Kbar), completeness_check = false)

@testset "Test weierstrass form of models in F-theory on all toric hypersurfaces, defined over concrete base" begin
  @test dim(base_space(foah1_B3_weier)) == 3
  @test dim(base_space(foah2_B3_weier)) == 3
  @test dim(base_space(foah3_B3_weier)) == 3
  @test dim(base_space(foah4_B3_weier)) == 3
  @test dim(base_space(foah5_B3_weier)) == 3
  @test dim(base_space(foah6_B3_weier)) == 3
  @test dim(base_space(foah7_B3_weier)) == 3
  @test dim(base_space(foah8_B3_weier)) == 3
  @test dim(base_space(foah9_B3_weier)) == 3
  @test dim(base_space(foah10_B3_weier)) == 3
  @test dim(base_space(foah11_B3_weier)) == 3
  @test dim(base_space(foah12_B3_weier)) == 3
  @test dim(base_space(foah13_B3_weier)) == 3
  @test dim(base_space(foah14_B3_weier)) == 3
  @test dim(base_space(foah15_B3_weier)) == 3
  @test dim(base_space(foah16_B3_weier)) == 3
  @test dim(ambient_space(foah1_B3_weier)) == 5
  @test dim(ambient_space(foah2_B3_weier)) == 5
  @test dim(ambient_space(foah3_B3_weier)) == 5
  @test dim(ambient_space(foah4_B3_weier)) == 5
  @test dim(ambient_space(foah5_B3_weier)) == 5
  @test dim(ambient_space(foah6_B3_weier)) == 5
  @test dim(ambient_space(foah7_B3_weier)) == 5
  @test dim(ambient_space(foah8_B3_weier)) == 5
  @test dim(ambient_space(foah9_B3_weier)) == 5
  @test dim(ambient_space(foah10_B3_weier)) == 5
  @test dim(ambient_space(foah11_B3_weier)) == 5
  @test dim(ambient_space(foah12_B3_weier)) == 5
  @test dim(ambient_space(foah13_B3_weier)) == 5
  @test dim(ambient_space(foah14_B3_weier)) == 5
  @test dim(ambient_space(foah15_B3_weier)) == 5
  @test dim(ambient_space(foah16_B3_weier)) == 5
  @test is_base_space_fully_specified(foah1_B3_weier) == true
  @test is_base_space_fully_specified(foah2_B3_weier) == true
  @test is_base_space_fully_specified(foah3_B3_weier) == true
  @test is_base_space_fully_specified(foah4_B3_weier) == true
  @test is_base_space_fully_specified(foah5_B3_weier) == true
  @test is_base_space_fully_specified(foah6_B3_weier) == true
  @test is_base_space_fully_specified(foah7_B3_weier) == true
  @test is_base_space_fully_specified(foah8_B3_weier) == true
  @test is_base_space_fully_specified(foah9_B3_weier) == true
  @test is_base_space_fully_specified(foah10_B3_weier) == true
  @test is_base_space_fully_specified(foah11_B3_weier) == true
  @test is_base_space_fully_specified(foah12_B3_weier) == true
  @test is_base_space_fully_specified(foah13_B3_weier) == true
  @test is_base_space_fully_specified(foah14_B3_weier) == true
  @test is_base_space_fully_specified(foah15_B3_weier) == true
  @test is_base_space_fully_specified(foah16_B3_weier) == true
  @test model_description(foah1_B3_weier) == "F-theory weierstrass model dual to hypersurface model with fiber ambient space F_1"
  @test model_description(foah2_B3_weier) == "F-theory weierstrass model dual to hypersurface model with fiber ambient space F_2"
  @test model_description(foah3_B3_weier) == "F-theory weierstrass model dual to hypersurface model with fiber ambient space F_3"
  @test model_description(foah4_B3_weier) == "F-theory weierstrass model dual to hypersurface model with fiber ambient space F_4"
  @test model_description(foah5_B3_weier) == "F-theory weierstrass model dual to hypersurface model with fiber ambient space F_5"
  @test model_description(foah6_B3_weier) == "F-theory weierstrass model dual to hypersurface model with fiber ambient space F_6"
  @test model_description(foah7_B3_weier) == "F-theory weierstrass model dual to hypersurface model with fiber ambient space F_7"
  @test model_description(foah8_B3_weier) == "F-theory weierstrass model dual to hypersurface model with fiber ambient space F_8"
  @test model_description(foah9_B3_weier) == "F-theory weierstrass model dual to hypersurface model with fiber ambient space F_9"
  @test model_description(foah10_B3_weier) == "F-theory weierstrass model dual to hypersurface model with fiber ambient space F_10"
  @test model_description(foah11_B3_weier) == "F-theory weierstrass model dual to hypersurface model with fiber ambient space F_11"
  @test model_description(foah12_B3_weier) == "F-theory weierstrass model dual to hypersurface model with fiber ambient space F_12"
  @test model_description(foah13_B3_weier) == "F-theory weierstrass model dual to hypersurface model with fiber ambient space F_13"
  @test model_description(foah14_B3_weier) == "F-theory weierstrass model dual to hypersurface model with fiber ambient space F_14"
  @test model_description(foah15_B3_weier) == "F-theory weierstrass model dual to hypersurface model with fiber ambient space F_15"
  @test model_description(foah16_B3_weier) == "F-theory weierstrass model dual to hypersurface model with fiber ambient space F_16"
  @test parent(explicit_model_sections(foah1_B3_weier)["s7"]) == cox_ring(base_space(foah1_B3_weier))
  @test parent(explicit_model_sections(foah2_B3_weier)["b7"]) == cox_ring(base_space(foah2_B3_weier))
  @test parent(explicit_model_sections(foah3_B3_weier)["s7"]) == cox_ring(base_space(foah3_B3_weier))
  @test parent(explicit_model_sections(foah4_B3_weier)["d4"]) == cox_ring(base_space(foah4_B3_weier))
  @test parent(explicit_model_sections(foah5_B3_weier)["s7"]) == cox_ring(base_space(foah5_B3_weier))
  @test parent(explicit_model_sections(foah6_B3_weier)["s7"]) == cox_ring(base_space(foah6_B3_weier))
  @test parent(explicit_model_sections(foah7_B3_weier)["s7"]) == cox_ring(base_space(foah7_B3_weier))
  @test parent(explicit_model_sections(foah8_B3_weier)["s7"]) == cox_ring(base_space(foah8_B3_weier))
  @test parent(explicit_model_sections(foah9_B3_weier)["s7"]) == cox_ring(base_space(foah9_B3_weier))
  @test parent(explicit_model_sections(foah10_B3_weier)["s5"]) == cox_ring(base_space(foah10_B3_weier))
  @test parent(explicit_model_sections(foah11_B3_weier)["s5"]) == cox_ring(base_space(foah11_B3_weier))
  @test parent(explicit_model_sections(foah12_B3_weier)["s7"]) == cox_ring(base_space(foah12_B3_weier))
  @test parent(explicit_model_sections(foah13_B3_weier)["s1"]) == cox_ring(base_space(foah13_B3_weier))
  @test parent(explicit_model_sections(foah14_B3_weier)["s7"]) == cox_ring(base_space(foah14_B3_weier))
  @test parent(explicit_model_sections(foah15_B3_weier)["s7"]) == cox_ring(base_space(foah15_B3_weier))
  @test parent(explicit_model_sections(foah16_B3_weier)["s7"]) == cox_ring(base_space(foah16_B3_weier))
  @test [k[2:3] for k in singular_loci(foah1_B3_weier)] == [((0, 0, 1), "I_1")]
  @test [k[2:3] for k in singular_loci(foah2_B3_weier)] == [((0, 0, 1), "I_1")]
  @test [k[2:3] for k in singular_loci(foah3_B3_weier)] == [((0, 0, 1), "I_1")]
  @test [k[2:3] for k in singular_loci(foah4_B3_weier)] == [((0, 0, 1), "I_1"), ((0, 0, 2), "Non-split I_2")]
  @test [k[2:3] for k in singular_loci(foah5_B3_weier)] == [((0, 0, 1), "I_1")]
  @test [k[2:3] for k in singular_loci(foah6_B3_weier)] == [((0, 0, 1), "I_1"), ((0, 0, 2), "Non-split I_2")]
  @test [k[2:3] for k in singular_loci(foah7_B3_weier)] == [((0, 0, 1), "I_1")]
  @test [k[2:3] for k in singular_loci(foah8_B3_weier)] == [((0, 0, 1), "I_1"), ((0, 0, 2), "Non-split I_2"), ((0, 0, 2), "Non-split I_2")]
  @test [k[2:3] for k in singular_loci(foah9_B3_weier)] == [((0, 0, 1), "I_1"), ((0, 0, 2), "Non-split I_2")]
  @test [k[2:3] for k in singular_loci(foah10_B3_weier)] == [((0, 0, 1), "I_1"), ((0, 0, 2), "Non-split I_2"), ((0, 0, 3), "Split I_3")]
  @test [k[2:3] for k in singular_loci(foah11_B3_weier)] == [((0, 0, 1), "I_1"), ((0, 0, 2), "Non-split I_2"), ((0, 0, 3), "Split I_3")]
  @test [k[2:3] for k in singular_loci(foah12_B3_weier)] == [((0, 0, 1), "I_1"), ((0, 0, 2), "Non-split I_2"), ((0, 0, 2), "Non-split I_2")]
  @test [k[2:3] for k in singular_loci(foah13_B3_weier)] == [((0, 0, 1), "I_1"), ((0, 0, 2), "Non-split I_2"), ((0, 0, 2), "Non-split I_2"), ((0, 0, 4), "Split I_4")]
  @test [k[2:3] for k in singular_loci(foah14_B3_weier)] == [((0, 0, 1), "I_1"), ((0, 0, 2), "Non-split I_2"), ((0, 0, 2), "Non-split I_2"), ((0, 0, 3), "Split I_3")]
  @test [k[2:3] for k in singular_loci(foah15_B3_weier)] == [((0, 0, 1), "I_1"), ((0, 0, 2), "Non-split I_2"), ((0, 0, 2), "Non-split I_2"), ((0, 0, 2), "Non-split I_2"), ((0, 0, 2), "Non-split I_2")]
  @test [k[2:3] for k in singular_loci(foah16_B3_weier)] == [((0, 0, 1), "I_1"), ((0, 0, 3), "Split I_3"), ((0, 0, 3), "Split I_3"), ((0, 0, 3), "Split I_3")]
end
end<|MERGE_RESOLUTION|>--- conflicted
+++ resolved
@@ -2,7 +2,6 @@
 # 1: Literature Tate model over concrete base
 #############################################################
 
-<<<<<<< HEAD
 B3 = projective_space(NormalToricVariety, 3)
 Kbar = anticanonical_divisor_class(B3)
 w = torusinvariant_prime_divisors(B3)[1]
@@ -386,392 +385,6 @@
 foah5 = literature_model(arxiv_id = "1408.4808", equation = "3.73", type = "hypersurface")
 foah6 = literature_model(arxiv_id = "1408.4808", equation = "3.82", type = "hypersurface")
 foah7 = literature_model(arxiv_id = "1408.4808", equation = "3.96", type = "hypersurface")
-=======
-@test_skip @testset "Literature Models" begin
-  B3 = projective_space(NormalToricVariety, 3)
-  Kbar = anticanonical_divisor_class(B3)
-  w = torusinvariant_prime_divisors(B3)[1]
-  t1 = literature_model(arxiv_id = "1109.3454", equation = "3.1", base_space = B3, model_sections = Dict("w" => w), completeness_check = false)
-  D = classes_of_tunable_sections_in_basis_of_Kbar_and_defining_classes(t1)
-
-  @testset "Test defining data for literature Tate model over concrete base" begin
-    @test parent(tate_section_a1(t1)) == cox_ring(base_space(t1))
-    @test parent(tate_section_a2(t1)) == cox_ring(base_space(t1))
-    @test parent(tate_section_a3(t1)) == cox_ring(base_space(t1))
-    @test parent(tate_section_a4(t1)) == cox_ring(base_space(t1))
-    @test parent(tate_section_a6(t1)) == cox_ring(base_space(t1))
-    @test parent(tate_polynomial(t1)) == cox_ring(ambient_space(t1))
-    @test parent(discriminant(t1)) == cox_ring(base_space(t1))
-    @test length(singular_loci(t1)) == 2
-    @test dim(base_space(t1)) == 3
-    @test dim(ambient_space(t1)) == 5
-    @test is_base_space_fully_specified(t1) == true
-    @test is_base_space_fully_specified(t1) == is_base_space_fully_specified(weierstrass_model(t1))
-    @test is_smooth(ambient_space(t1)) == false
-    @test toric_variety(calabi_yau_hypersurface(t1)) == ambient_space(t1)
-    @test sum(D["a43"].*[Kbar, toric_divisor_class(w)]) == classes_of_model_sections(t1)["a43"]
-  end
-
-  @testset "Test meta data for literature Tate model over concrete base" begin
-    @test arxiv_id(t1) == "1109.3454"
-    @test arxiv_doi(t1) == "10.48550/arXiv.1109.3454"
-    @test arxiv_link(t1) == "https://arxiv.org/abs/1109.3454v2"
-    @test arxiv_model_equation_number(t1) ==  "3.1"
-    @test arxiv_model_page(t1) == "10"
-    @test arxiv_model_section(t1) == "3"
-    @test arxiv_version(t1) ==  "2"
-    @test length(generating_sections(t1)) == 1
-    @test journal_doi(t1) == "10.1016/j.nuclphysb.2011.12.013"
-    @test journal_link(t1) == "https://www.sciencedirect.com/science/article/pii/S0550321311007115"
-    @test journal_model_equation_number(t1) == "3.1"
-    @test journal_model_page(t1) == "9"
-    @test journal_model_section(t1) == "3"
-    @test journal_name(t1) == "Nucl. Phys. B"
-    @test journal_pages(t1) == "1–47"
-    @test journal_volume(t1) == "858"
-    @test journal_year(t1) ==  "2012"
-    @test literature_identifier(t1) ==  "1109_3454"
-    @test model_description(t1) == "SU(5)xU(1) restricted Tate model"
-    @test paper_authors(t1) == ["Sven Krause", "Christoph Mayrhofer", "Timo Weigand"]
-    @test paper_buzzwords(t1) == ["GUT model", "Tate", "U(1)", "SU(5)"]
-    @test paper_description(t1) == "SU(5)xU(1) restricted Tate model"
-    @test paper_title(t1) == "\$G_4\$ flux, chiral matter and singularity resolution in F-theory compactifications"
-    @test resolutions(t1) == [([["x", "y", "w"], ["y", "e1"], ["x", "e4"], ["y", "e2"], ["x", "y"]], ["e1", "e4", "e2", "e3", "s"])]
-    @test length(resolution_generating_sections(t1)) == 1
-    @test length(resolution_zero_sections(t1)) == 1
-    @test weighted_resolutions(t1) == [([[["x", "y", "w"], [1, 1, 1]], [["x", "y", "w"], [1, 2, 1]], [["x", "y", "w"], [2, 2, 1]], [["x", "y", "w"], [2, 3, 1]], [["x", "y"], [1, 1]]], ["e1", "e4", "e2", "e3", "s"])]
-    @test length(weighted_resolution_generating_sections(t1)) == 1
-    @test length(weighted_resolution_zero_sections(t1)) == 1
-  end
-
-  @testset "Test error messages for literature Tate model over concrete base" begin
-    @test_throws ArgumentError associated_literature_models(t1)
-    @test_throws ArgumentError journal_report_numbers(t1)
-    @test_throws ArgumentError model_parameters(t1)
-    @test_throws ArgumentError birational_literature_models(t1)
-  end
-
-  set_model_description(t1, "Testing...")
-
-  @testset "Test modifying the model description for literature Tate model over concrete base" begin
-    @test model_description(t1) == "Testing..."
-  end
-
-  t2 = resolve(t1, 1)
-
-  @testset "Test resolving literature Tate model over concrete base" begin
-    @test is_smooth(ambient_space(t2)) == false
-    @test is_partially_resolved(t2) == true
-    @test base_space(t1) == base_space(t2)
-  end
-
-  add_resolution(t1, [["x", "y"], ["y", "s", "w"], ["s", "e4"], ["s", "e3"], ["s", "e1"]], ["s", "w", "e3", "e1", "e2"])
-
-  @testset "Test adding new resolution to literature Tate model over concrete base" begin
-    @test length(resolutions(t1)) == 2
-  end
-
-
-
-  #############################################################
-  # 2: Literature Weierstrass model over concrete base
-  #############################################################
-
-  B2 = projective_space(NormalToricVariety, 2)
-  b = torusinvariant_prime_divisors(B2)[1]
-  w1 = literature_model(arxiv_id = "1208.2695", equation = "B.19", base_space = B2, defining_classes = Dict("b" => b), completeness_check = false)
-
-  @testset "Test defining data for literature Weierstrass model over concrete base" begin
-    @test parent(weierstrass_section_f(w1)) == cox_ring(base_space(w1))
-    @test parent(weierstrass_section_g(w1)) == cox_ring(base_space(w1))
-    @test parent(weierstrass_polynomial(w1)) == cox_ring(ambient_space(w1))
-    @test parent(discriminant(w1)) == cox_ring(base_space(w1))
-    @test length(singular_loci(w1)) == 1
-    @test dim(base_space(w1)) == 2
-    @test dim(ambient_space(w1)) == 4
-    @test is_base_space_fully_specified(w1) == true
-    @test is_smooth(ambient_space(w1)) == false
-    @test toric_variety(calabi_yau_hypersurface(w1)) == ambient_space(w1)
-  end
-
-  @testset "Test meta data for literature Weierstrass model over concrete base" begin
-    @test arxiv_id(w1) == "1208.2695"
-    @test arxiv_doi(w1) == "10.48550/arXiv.1208.2695"
-    @test arxiv_link(w1) == "https://arxiv.org/abs/1208.2695v2"
-    @test arxiv_model_equation_number(w1) ==  "B.19"
-    @test arxiv_model_page(w1) == "34"
-    @test arxiv_model_section(w1) == "B"
-    @test arxiv_version(w1) == "2"
-    @test birational_literature_models(w1) == ["1208_2695-1"]
-    @test length(generating_sections(w1)) == 1
-    @test journal_doi(w1) == "10.1007/JHEP10(2012)128"
-    @test journal_link(w1) == "https://link.springer.com/article/10.1007/JHEP10(2012)128"
-    @test journal_model_equation_number(w1) == "B.19"
-    @test journal_model_page(w1) == "34"
-    @test journal_model_section(w1) == "B"
-    # FIXME: This should likely be a range? But then, maybe we do not care?
-    @test journal_pages(w1) == "128"
-    @test journal_report_numbers(w1) == ["UCSB-MATH-2012-27", "MIT-CTP-4388"]
-    @test journal_volume(w1) == "10"
-    @test journal_year(w1) == "2012"
-    @test literature_identifier(w1) == "1208_2695-2"
-    @test model_description(w1) == "U(1) Weierstrass model"
-    @test paper_authors(w1) == ["David R. Morrison", "Daniel S. Park"]
-    @test paper_buzzwords(w1) == ["U(1)", "Mordell–Weil", "rational sections"]
-    @test paper_description(w1) == "General construction of U(1) model"
-    @test paper_title(w1) ==  "F-Theory and the Mordell-Weil Group of Elliptically-Fibered Calabi-Yau Threefolds"
-  end
-
-  @testset "Test error messages for literature Weierstrass model over concrete base" begin
-    @test_throws ArgumentError model_parameters(w1)
-    @test_throws ArgumentError associated_literature_models(w1)
-    @test_throws ArgumentError resolutions(w1)
-    @test_throws ArgumentError resolution_generating_sections(w1)
-    @test_throws ArgumentError resolution_zero_sections(w1)
-    @test_throws ArgumentError weighted_resolutions(w1)
-    @test_throws ArgumentError weighted_resolution_generating_sections(w1)
-    @test_throws ArgumentError weighted_resolution_zero_sections(w1)
-  end
-
-
-
-  #############################################################
-  # 3: Literature Tate model over arbitrary base
-  #############################################################
-
-  t3 = literature_model(arxiv_id = "1109.3454", equation = "3.1")
-
-  @testset "Basic tests for literature Tate model over arbitrary base" begin
-    @test parent(tate_section_a1(t3)) == cox_ring(base_space(t3))
-    @test parent(tate_section_a2(t3)) == cox_ring(base_space(t3))
-    @test parent(tate_section_a3(t3)) == cox_ring(base_space(t3))
-    @test parent(tate_section_a4(t3)) == cox_ring(base_space(t3))
-    @test parent(tate_section_a6(t3)) == cox_ring(base_space(t3))
-    @test parent(tate_polynomial(t3)) == cox_ring(ambient_space(t3))
-    @test parent(discriminant(t3)) == cox_ring(base_space(t3))
-    @test length(singular_loci(t3)) == 2
-    @test dim(base_space(t3)) == 3
-    @test dim(ambient_space(t3)) == 5
-    @test is_base_space_fully_specified(t3) == false
-    @test is_base_space_fully_specified(t3) == is_base_space_fully_specified(weierstrass_model(t3))
-  end
-
-  @testset "Test meta data for literature Tate model over arbitrary base" begin
-    @test arxiv_id(t3) == "1109.3454"
-    @test arxiv_doi(t3) == "10.48550/arXiv.1109.3454"
-    @test arxiv_link(t3) == "https://arxiv.org/abs/1109.3454v2"
-    @test arxiv_model_equation_number(t3) ==  "3.1"
-    @test arxiv_model_page(t3) == "10"
-    @test arxiv_model_section(t3) == "3"
-    @test arxiv_version(t3) ==  "2"
-    @test length(generating_sections(t3)) == 1
-    @test journal_doi(t3) == "10.1016/j.nuclphysb.2011.12.013"
-    @test journal_link(t3) == "https://www.sciencedirect.com/science/article/pii/S0550321311007115"
-    @test journal_model_equation_number(t3) == "3.1"
-    @test journal_model_page(t3) == "9"
-    @test journal_model_section(t3) == "3"
-    @test journal_pages(t3) == "1–47"
-    @test journal_volume(t3) == "858"
-    @test journal_year(t3) ==  "2012"
-    @test literature_identifier(t3) ==  "1109_3454"
-    @test model_description(t3) == "SU(5)xU(1) restricted Tate model"
-    @test paper_authors(t3) == ["Sven Krause", "Christoph Mayrhofer", "Timo Weigand"]
-    @test paper_buzzwords(t3) == ["GUT model", "Tate", "U(1)", "SU(5)"]
-    @test paper_description(t3) == "SU(5)xU(1) restricted Tate model"
-    @test paper_title(t3) == "\$G_4\$ flux, chiral matter and singularity resolution in F-theory compactifications"
-    @test resolutions(t3) == [([["x", "y", "w"], ["y", "e1"], ["x", "e4"], ["y", "e2"], ["x", "y"]], ["e1", "e4", "e2", "e3", "s"])]
-    @test length(resolution_generating_sections(t3)) == 1
-    @test length(resolution_zero_sections(t3)) == 1
-    @test weighted_resolutions(t3) == [([[["x", "y", "w"], [1, 1, 1]], [["x", "y", "w"], [1, 2, 1]], [["x", "y", "w"], [2, 2, 1]], [["x", "y", "w"], [2, 3, 1]], [["x", "y"], [1, 1]]], ["e1", "e4", "e2", "e3", "s"])]
-    @test length(weighted_resolution_generating_sections(t3)) == 1
-    @test length(weighted_resolution_zero_sections(t3)) == 1
-  end
-
-  @testset "Test error messages for literature Tate model over arbitrary base" begin
-    @test_throws ArgumentError associated_literature_models(t3)
-    @test_throws ArgumentError journal_report_numbers(t3)
-    @test_throws ArgumentError model_parameters(t3)
-    @test_throws ArgumentError birational_literature_models(t3)
-    @test_throws ArgumentError literature_model(arxiv_id = "1212.2949", equation = "3.2")
-  end
-
-
-  t4 = literature_model(arxiv_id = "1212.2949", equation = "3.2", model_parameters = Dict("k" => 5))
-  t5 = literature_model(arxiv_id = "1212.2949", equation = "3.42", model_parameters = Dict("k" => 4))
-  t6 = literature_model(arxiv_id = "1212.2949", equation = "4.1", model_parameters = Dict("k" => 3))
-  t7 = literature_model(arxiv_id = "1212.2949", equation = "4.23", model_parameters = Dict("k" => 4))
-  t8  = literature_model(arxiv_id = "1212.2949", equation = "5.1")
-  t9 = literature_model(arxiv_id = "1212.2949", equation = "5.7")
-  t10 = literature_model(arxiv_id = "1212.2949", equation = "5.13")
-
-  @testset "Test more Tate models (from paper Tate form on Steroids) in our database, by constructing them over arbitrary bases" begin
-    @test is_base_space_fully_specified(t4) == false
-    @test is_partially_resolved(t5) == false
-    @test length(resolutions(t6)) == 1
-    @test length(paper_authors(t7)) == 2
-    @test model_description(t8) == "E6 Tate model"
-    @test model_description(t9) == "E7 Tate model"
-    @test model_description(t10) == "E8 Tate model"
-  end
-
-
-  #############################################################
-  # 4: Literature Tate model over concrete base
-  #############################################################
-
-  ζ0 = torusinvariant_prime_divisors(B3)[1]
-  t4b = literature_model(arxiv_id = "1212.2949", equation = "3.2", model_parameters = Dict("k" => 2), base_space = B3, model_sections = Dict("ζ0" => toric_line_bundle(ζ0)))
-  t5b = literature_model(arxiv_id = "1212.2949", equation = "3.42", model_parameters = Dict("k" => 2), base_space = B3, model_sections = Dict("ζ0" => toric_divisor_class(ζ0)))
-  t6b = literature_model(arxiv_id = "1212.2949", equation = "4.1", model_parameters = Dict("k" => 2), base_space = B3, defining_classes = Dict("ζ0" => toric_line_bundle(ζ0)))
-  t7b = literature_model(arxiv_id = "1212.2949", equation = "4.23", model_parameters = Dict("k" => 2), base_space = B3, defining_classes = Dict("ζ0" => toric_divisor_class(ζ0)))
-  t8b  = literature_model(arxiv_id = "1212.2949", equation = "5.1", base_space = B3, defining_classes = Dict("ζ0" => ζ0))
-  t9b = literature_model(arxiv_id = "1212.2949", equation = "5.7", base_space = B3, defining_classes = Dict("ζ0" => ζ0))
-  t10b = literature_model(arxiv_id = "1212.2949", equation = "5.13", base_space = B3, defining_classes = Dict("ζ0" => ζ0))
-
-  @testset "Test more Tate models (from paper Tate form on Steroids) in our database, by constructing them over concrete bases" begin
-    @test is_base_space_fully_specified(t4b) == true
-    @test is_partially_resolved(t5b) == false
-    @test length(resolutions(t6b)) == 1
-    @test length(paper_authors(t7b)) == 2
-    @test model_description(t8b) == "E6 Tate model"
-    @test model_description(t9b) == "E7 Tate model"
-    @test model_description(t10b) == "E8 Tate model"
-  end
-
-
-  #############################################################
-  # 5: Literature Weierstrass model over arbitrary base
-  #############################################################
-
-  w2 = literature_model(arxiv_id = "1208.2695", equation = "B.19", completeness_check = false)
-
-  @testset "Test defining data for literature Weierstrass model over arbitrary base" begin
-    @test parent(weierstrass_section_f(w2)) == cox_ring(base_space(w2))
-    @test parent(weierstrass_section_g(w2)) == cox_ring(base_space(w2))
-    @test parent(weierstrass_polynomial(w2)) == cox_ring(ambient_space(w2))
-    @test parent(discriminant(w2)) == cox_ring(base_space(w2))
-    @test length(singular_loci(w2)) == 1
-    @test dim(base_space(w2)) == 2
-    @test dim(ambient_space(w2)) == 4
-    @test is_base_space_fully_specified(w2) == false
-  end
-
-  @testset "Test meta data for literature Weierstrass model over arbitrary base" begin
-    @test arxiv_id(w2) == "1208.2695"
-    @test arxiv_doi(w2) == "10.48550/arXiv.1208.2695"
-    @test arxiv_link(w2) == "https://arxiv.org/abs/1208.2695v2"
-    @test arxiv_model_equation_number(w2) ==  "B.19"
-    @test arxiv_model_page(w2) == "34"
-    @test arxiv_model_section(w2) == "B"
-    @test arxiv_version(w2) == "2"
-    @test birational_literature_models(w2) == ["1208_2695-1"]
-    @test length(generating_sections(w2)) == 1
-    @test journal_doi(w2) == "10.1007/JHEP10(2012)128"
-    @test journal_link(w2) == "https://link.springer.com/article/10.1007/JHEP10(2012)128"
-    @test journal_model_equation_number(w2) == "B.19"
-    @test journal_model_page(w2) == "34"
-    @test journal_model_section(w2) == "B"
-    # FIXME: This should likely be a range? But then, maybe we do not care?
-    @test journal_pages(w2) == "128"
-    @test journal_report_numbers(w2) == ["UCSB-MATH-2012-27", "MIT-CTP-4388"]
-    @test journal_volume(w2) == "10"
-    @test journal_year(w2) == "2012"
-    @test literature_identifier(w2) == "1208_2695-2"
-    @test model_description(w2) == "U(1) Weierstrass model"
-    @test paper_authors(w2) == ["David R. Morrison", "Daniel S. Park"]
-    @test paper_buzzwords(w2) == ["U(1)", "Mordell–Weil", "rational sections"]
-    @test paper_description(w2) == "General construction of U(1) model"
-    @test paper_title(w2) ==  "F-Theory and the Mordell-Weil Group of Elliptically-Fibered Calabi-Yau Threefolds"
-  end
-
-  @testset "Test error messages for literature Weierstrass model over arbitrary base" begin
-    @test_throws ArgumentError model_parameters(w2)
-    @test_throws ArgumentError associated_literature_models(w2)
-    @test_throws ArgumentError resolutions(w2)
-    @test_throws ArgumentError resolution_generating_sections(w2)
-    @test_throws ArgumentError resolution_zero_sections(w2)
-    @test_throws ArgumentError weighted_resolutions(w2)
-    @test_throws ArgumentError weighted_resolution_generating_sections(w2)
-    @test_throws ArgumentError weighted_resolution_zero_sections(w2)
-  end
-
-
-  w3 = literature_model(arxiv_id = "1507.05954", equation = "A.1")
-
-
-  @testset "Test more Weierstrass literature models in our database over arbitrary base" begin
-    @test model_description(w3) == "U(1)xU(1) Weierstrass model"
-  end
-
-
-  #############################################################
-  # 6: Literature Weierstrass model over arbitrary base
-  #############################################################
-
-  B2 = projective_space(NormalToricVariety, 2)
-  b = torusinvariant_prime_divisors(B2)[2]
-  w4 = literature_model(arxiv_id = "1208.2695", equation = "B.19", completeness_check = false, base_space = B2, defining_classes = Dict("b" =>b))
-  b2 = anticanonical_divisor(B2)
-  w5 = literature_model(arxiv_id = "1507.05954", equation = "A.1", completeness_check = false, base_space = B2, defining_classes = Dict("s8" => b2, "a1" => b, "a2" => b, "a3" => b))
-
-  @testset "Test defining data for literature Weierstrass model over concrete base" begin
-    @test length(singular_loci(w4)) == 1
-    @test dim(base_space(w4)) == 2
-    @test dim(ambient_space(w4)) == 4
-    @test is_base_space_fully_specified(w4) == true
-    @test model_description(w5) == "U(1)xU(1) Weierstrass model"
-  end
-
-
-
-  #############################################################
-  # 7: Test other literature model constructor
-  #############################################################
-
-  B2 = projective_space(NormalToricVariety, 2)
-  b = torusinvariant_prime_divisors(B2)[1]
-  w6 = literature_model(3, base_space = B2, defining_classes = Dict("b" => b), completeness_check = false)
-
-  @testset "Test defining data for literature model defined by model index" begin
-    @test length(singular_loci(w6)) == 1
-    @test dim(base_space(w6)) == 2
-    @test dim(ambient_space(w6)) == 4
-    @test is_base_space_fully_specified(w6) == true
-    @test model_description(w6) == "U(1) Weierstrass model"
-  end
-
-  @testset "Test error messages for literature Weierstrass model over arbitrary base" begin
-    @test_throws ArgumentError literature_model(-1)
-    @test_throws ArgumentError literature_model(0)
-    @test_throws ArgumentError literature_model(205)
-  end
-
-  h = literature_model(arxiv_id = "1507.05954", equation = "3.4")
-
-  @testset "Test for literature hypersurface model over arbitrary base" begin
-    @test parent(hypersurface_equation(h)) == coordinate_ring(ambient_space(h))
-    @test dim(base_space(h)) == 2
-    @test is_smooth(fiber_ambient_space(h)) == true
-    @test symbols(cox_ring(fiber_ambient_space(h))) == [:u, :v, :w]
-    @test is_base_space_fully_specified(h) == false
-    @test is_partially_resolved(h) == false
-    @test string.(zero_section(h)) == ["0", "-b1", "a1"]
-  end
-
-
-
-  #############################################################################
-  # 8: Test models from F-theory on all toric hypersurfaces over arbitrary base
-  #############################################################################
-
-  foah1 = literature_model(arxiv_id = "1408.4808", equation = "3.4", type = "hypersurface")
-  foah2 = literature_model(arxiv_id = "1408.4808", equation = "3.12", type = "hypersurface")
-  foah3 = literature_model(arxiv_id = "1408.4808", equation = "3.54", type = "hypersurface")
-  foah4 = literature_model(arxiv_id = "1408.4808", equation = "3.17", type = "hypersurface")
-  foah5 = literature_model(arxiv_id = "1408.4808", equation = "3.73", type = "hypersurface")
-  foah6 = literature_model(arxiv_id = "1408.4808", equation = "3.82", type = "hypersurface")
-  foah7 = literature_model(arxiv_id = "1408.4808", equation = "3.96", type = "hypersurface")
->>>>>>> c6d74886
 foah8 = literature_model(arxiv_id = "1408.4808", equation = "3.106", type = "hypersurface")
 foah9 = literature_model(arxiv_id = "1408.4808", equation = "3.118", type = "hypersurface")
 foah10 = literature_model(arxiv_id = "1408.4808", equation = "3.130", type = "hypersurface")
