@register_serialization_type HypersurfaceModel uses_id [
  :Kbar3,
  :_ambient_space_base_divisor_pairs_to_be_considered,
  :_ambient_space_divisor_pairs_to_be_considered,
  :ambient_space_models_of_g4_fluxes,
  :ambient_space_models_of_g4_fluxes_indices,
  :associated_literature_models,
  :birational_literature_models,
  :chern_classes,
  :components_of_dual_graph,
  :components_of_simplified_dual_graph,
  :degree_of_Kbar_of_tv_restricted_to_ci,
  :degree_of_Kbar_of_tv_restricted_to_components_of_dual_graph,
  :degree_of_Kbar_of_tv_restricted_to_components_of_simplified_dual_graph,
  :dual_graph,
  :estimated_number_of_triangulations,
  :euler_characteristic,
  :g4_flux_tuple_list,
  :gauge_algebra,
  :generating_sections,
  :genus_ci,
  :genus_of_components_of_dual_graph,
  :genus_of_components_of_simplified_dual_graph,
  :global_gauge_quotients,
  :h11,
  :h12,
  :h13,
  :h22,
  :index_facet_interior_divisors,
  :inter_dict,
  :intersection_number_among_ci_cj,
  :intersection_number_among_nontrivial_ci_cj,
  :is_calabi_yau,
  :literature_identifier,
  :max_lattice_pts_in_facet,
  :model_parameters,
  :paper_authors,
  :paper_buzzwords,
  :paper_description,
  :paper_title,
  :partially_resolved,
  :poly_index,
  :resolutions,
  :s_inter_dict,
  :simplified_dual_graph,
  :triang_quick,
  :vertices,
  :weierstrass_model,
  :well_quantized_ambient_space_models_of_g4_fluxes,
  :well_quantized_and_vertical_ambient_space_models_of_g4_fluxes,
  :well_quantized_and_vertical_and_no_non_abelian_gauge_group_breaking_ambient_space_models_of_g4_fluxes,
  :well_quantized_and_vertical_integral,
  :well_quantized_and_vertical_rational,
  :well_quantized_integral,
  :well_quantized_rational,
  :zero_section,
  :zero_section_class,
  :zero_section_index,

  # these attributes should be moved into some form of meta data
  :arxiv_doi,
  :arxiv_id,
  :arxiv_link,
  :arxiv_model_equation_number,
  :arxiv_model_page,
  :arxiv_model_section,
  :arxiv_version,
  :journal_doi,
  :journal_link,
  :journal_model_equation_number,
  :journal_model_page,
  :journal_model_section,
  :journal_name,
  :journal_pages,
  :journal_report_numbers,
  :journal_volume,
  :journal_year,
  :model_description,
]

############################################################################
# This function saves the types of the data that define a hypersurface model
############################################################################

type_params(h::HypersurfaceModel) = TypeParams(
  HypersurfaceModel,
  :base_space => base_space(h),
  :ambient_space => ambient_space(h),
  :fiber_ambient_space => fiber_ambient_space(h),
  :hypersurface_equation_ring =>parent(hypersurface_equation(h)), 
  :hypersurface_equation_parametrization_ring => parent(hypersurface_equation_parametrization(h))
)

##########################################
# This function saves a hypersurface model
##########################################

function save_object(s::SerializerState, h::HypersurfaceModel)
  @req base_space(h) isa NormalToricVariety "Currently, we only serialize hypersurface models defined over a toric base space"
  @req ambient_space(h) isa NormalToricVariety "Currently, we only serialize hypersurface models defined within a toric ambient space"

  save_data_dict(s) do
    for (data, key) in [
        (explicit_model_sections(h), :explicit_model_sections),
        (defining_classes(h), :defining_classes),
        (model_section_parametrization(h), :model_section_parametrization)
        ]
      !isempty(data) && save_typed_object(s, data, key)
    end
    save_object(s, hypersurface_equation(h), :hypersurface_equation)
    save_object(s, hypersurface_equation_parametrization(h), :hypersurface_equation_parametrization)
    attrs_dict = Dict{Symbol, Any}()
    for (key, value) in h.__attrs
      if value isa String || value isa Vector{String} || value isa Bool
        attrs_dict[key] = value
      end
    end

    # Save resolutions, if they are known.
    if has_resolutions(h)
      res = resolutions(h)
      resolution_loci = [k[1] for k in res]
      exceptional_divisors = [k[2] for k in res]
      attrs_dict[:resolution_loci] = resolution_loci
      attrs_dict[:exceptional_divisors] = exceptional_divisors
    end

    # Do we know the well-quantized G4-fluxes
    if has_attribute(h, :well_quantized_ambient_space_models_of_g4_fluxes)
      res = well_quantized_ambient_space_models_of_g4_fluxes(h, check = false)
      attrs_dict[:well_quantized_integral] = matrix_integral(res)
      attrs_dict[:well_quantized_rational] = matrix_rational(res)
      if has_attribute(res, :d3_tadpole_constraint)
        attrs_dict[:well_quantized_d3_tadpole] = d3_tadpole_constraint(res)
      end
    end

    # Do we know the well-quantized and vertical G4-fluxes
    if has_attribute(h, :well_quantized_and_vertical_ambient_space_models_of_g4_fluxes)
      res = well_quantized_and_vertical_ambient_space_models_of_g4_fluxes(h, check = false)
      attrs_dict[:well_quantized_and_vertical_integral] = matrix_integral(res)
      attrs_dict[:well_quantized_and_vertical_rational] = matrix_rational(res)
      if has_attribute(res, :d3_tadpole_constraint)
        attrs_dict[:well_quantized_and_vertical_d3_tadpole] = d3_tadpole_constraint(res)
      end
    end

    # Do we know the well-quantized, vertical G4-fluxes that do not break the non-Abelian gauge group?
    if has_attribute(h, :well_quantized_and_vertical_and_no_non_abelian_gauge_group_breaking_ambient_space_models_of_g4_fluxes)
      res = well_quantized_and_vertical_and_no_non_abelian_gauge_group_breaking_ambient_space_models_of_g4_fluxes(h, check = false)
      attrs_dict[:well_quantized_vertical_no_break_integral] = matrix_integral(res)
      attrs_dict[:well_quantized_vertical_no_break_rational] = matrix_rational(res)
      if has_attribute(res, :d3_tadpole_constraint)
        attrs_dict[:well_quantized_vertical_and_no_breaking_d3_tadpole] = d3_tadpole_constraint(res)
      end
    end

    # Save all of the above data...
    !isempty(attrs_dict) && save_typed_object(s, attrs_dict, :__attrs)
  end
end


##########################################
# This function loads a hypersurface model
##########################################

function load_object(s::DeserializerState, ::Type{<:HypersurfaceModel}, params::Dict)
  base_space = params[:base_space]
  amb_space = params[:ambient_space]
  fiber_ambient_space = params[:fiber_ambient_space]
  R1 = params[:hypersurface_equation_ring]
  R2 = params[:hypersurface_equation_parametrization_ring]
  defining_equation = load_object(s, MPolyRingElem, R1, :hypersurface_equation)
  defining_equation_parametrization = load_object(s, MPolyRingElem, R2, :hypersurface_equation_parametrization)
  explicit_model_sections = haskey(s, :explicit_model_sections) ? load_typed_object(s, :explicit_model_sections) : Dict{String, MPolyRingElem}()
  defining_classes = haskey(s, :defining_classes) ? load_typed_object(s, :defining_classes) : Dict{String, ToricDivisorClass}()
  model_section_parametrization = haskey(s, :model_section_parametrization) ? load_typed_object(s, :model_section_parametrization) : Dict{String, MPolyRingElem}()
  model = HypersurfaceModel(explicit_model_sections, defining_equation_parametrization, defining_equation, base_space, amb_space, fiber_ambient_space)
  model.defining_classes = defining_classes
  model.model_section_parametrization = model_section_parametrization
  @req cox_ring(ambient_space(model)) == parent(hypersurface_equation(model)) "Hypersurface polynomial not in Cox ring of toric ambient space"

  # Some intersection numbers known? That is, is it known that the intersection of the toric divisors
  # (i1, i2, i3, i4) with the hypersurface consists of k points (counted with multiplicity)? If so, set it.
  # That is, we have a dictionary which assigns the tuple (i1, i2, i3, i4) - sorted in ascending order - the
  # intersection number k. In general, k could be a rational number! Cf. orbifold singularities.

  # this is handled by attr framework now,
  # !!!!!!!   we should add fucntionality for storing this types of tuples !!!!!!!
  
  # if haskey(attrs_data, :inter_dict)
  #   # We want this inter_dict to be of type Dict{NTuple{4, Int64}, ZZRingElem}().
  #   # Sadly, serializing and loading turns NTuple{4, Int64} into Tuple.
  #   # So we need to massage this... Not at all good, as it doubles memory usage!
  #   original_dict = attrs_data[:inter_dict]
  #   new_dict = Dict{NTuple{4, Int64}, ZZRingElem}()
  #   for (key, value) in original_dict
  #     new_key = NTuple{4, Int64}(key)
  #     new_dict[new_key] = value
  #   end
  #   set_attribute!(model, :inter_dict, new_dict)
  # end

  # Some special intersection numbers known? If we intersect the toric divisors
  # (i1, i2, i3, i4) with the hypersurface p, then we can set a number of variables to 1
  # by the scaling relations, which simplifies the hypersurface. The remaining variables
  # are subject to a number of remaining SR-ideal generators and some remaining scaling
  # relations. The special intersection algorithm remembers the intersection points of such
  # a locus in a dictionary. The key in this dictionary is the string formed from
  # (simplified_hypersurface, remaining variables, remaining scaling relations, remaining SR-generators)
  # and its value is the number of intersection points. If such information is known,
  # then set it.

  # this is handled by attr framework
  
  # if haskey(attrs_data, :s_inter_dict)
  #   set_attribute!(model, :s_inter_dict, attrs_data[:s_inter_dict])
  # end

  # For the computation off all well-quantized G4-fluxes we compute intersection numbers in the toric
  # ambient space. Specifically, we intersect the ambient space G4-flux candidates (a product of algebraic cycles,
  # each of which is associated to a toric divisor) with another pair of (algebraic cycles associated to) toric
  # divisors and the hypersurface. Of course, only certain pairs of toric divisors restrict non-trivially
  # to the CY-hypersurface in question. We make a selection of divisor pairs that (likely - we only make a naive
  # test regarding a non-trivial restriction) restrict non-trivially to the hypersurface. If the list of those
  # toric divisor pairs is known, set it.

  # these are handled by attr framework
  
  # if haskey(attrs_data, :_ambient_space_divisor_pairs_to_be_considered)
  #   set_attribute!(model, :_ambient_space_divisor_pairs_to_be_considered, attrs_data[:_ambient_space_divisor_pairs_to_be_considered])
  # end
  # if haskey(attrs_data, :_ambient_space_base_divisor_pairs_to_be_considered)
  #   set_attribute!(model, :_ambient_space_base_divisor_pairs_to_be_considered, attrs_data[:_ambient_space_base_divisor_pairs_to_be_considered])
  # end

  # !!!!!!!!!!!!!!!!!!!!!!
  # TODO all this attributes need to be refactored to use the attribute storing (and loading) framework
  # commented out for now since attrs_data no longer exists
  
  # Likewise, there are only so many ambient space G4-flux candidates. If those are known, set them.
  # In the serialization, we remember only the integer tuples that tell us which toric divisors to consider,
  # as this saves memory. If known, set this data and recompute the corresponding cohomology classes and
  # set those classes as well.
  # if haskey(attrs_data, :g4_flux_tuple_list)
  #   tuple_list = attrs_data[:g4_flux_tuple_list]
  #   S = cohomology_ring(amb_space, check = false)
  #   c_ds = [k.f for k in gens(S)]
  #   ambient_space_models_of_g4_fluxes = [cohomology_class(amb_space, MPolyQuoRingElem(c_ds[my_tuple[1]]*c_ds[my_tuple[2]], S)) for my_tuple in tuple_list]
  #   set_attribute!(model, :ambient_space_models_of_g4_fluxes, ambient_space_models_of_g4_fluxes)
  #   set_attribute!(model, :ambient_space_models_of_g4_fluxes_indices, tuple_list)
  # end

  # Resolution loci known? If so, set them.
  # if haskey(attrs_data, :resolution_loci)
  #   resolution_loci = attrs_data[:resolution_loci]
  #   exceptional_divisors = attrs_data[:exceptional_divisors]
  #   @req length(exceptional_divisors) == length(exceptional_divisors) "Inconsistency upon loading resolutions"
  #   set_attribute!(model, :resolutions, [[resolution_loci[i], exceptional_divisors[i]] for i in 1:length(resolution_loci)])
  # end

  # Are the well-quanitzed G4-fluxes known?
<<<<<<< HEAD
  # if haskey(attrs_data, :well_quantized_integral) && haskey(attrs_data, :well_quantized_rational)
  #   quant_tuple = (attrs_data[:well_quantized_integral], attrs_data[:well_quantized_rational])
  #   fgs = family_of_g4_fluxes(model, quant_tuple[1], quant_tuple[2])
  #   set_attribute!(fgs, :is_well_quantized, true)
  #   set_attribute!(fgs, :is_vertical, false)
  #   set_attribute!(fgs, :breaks_non_abelian_gauge_group, true)
  #   if haskey(attrs_data, :well_quantized_d3_tadpole)
  #     set_attribute!(fgs, :d3_tadpole_constraint, attrs_dict[:well_quantized_d3_tadpole])
  #   end
  #   set_attribute!(model, :well_quantized_ambient_space_models_of_g4_fluxes, fgs)
  # end

  # Are the well-quantized and vertical G4-fluxes known?
  # if haskey(attrs_data, :well_quantized_and_vertical_integral) && haskey(attrs_data, :well_quantized_and_vertical_rational)
  #   quant_tuple = (attrs_data[:well_quantized_and_vertical_integral], attrs_data[:well_quantized_and_vertical_rational])
  #   fgs = family_of_g4_fluxes(model, quant_tuple[1], quant_tuple[2])
  #   set_attribute!(fgs, :is_well_quantized, true)
  #   set_attribute!(fgs, :is_vertical, true)
  #   set_attribute!(fgs, :breaks_non_abelian_gauge_group, true)
  #   if haskey(attrs_data, :well_quantized_and_vertical_d3_tadpole)
  #     set_attribute!(fgs, :d3_tadpole_constraint, attrs_dict[:well_quantized_and_vertical_d3_tadpole])
  #   end
  #   set_attribute!(model, :well_quantized_and_vertical_ambient_space_models_of_g4_fluxes, fgs)
  # end

  # Are the well-quantized, vertical G4-fluxes which do not break a non-abelian gauge group known?
  # if haskey(attrs_data, :well_quantized_vertical_no_break_integral) && haskey(attrs_data, :well_quantized_vertical_no_break_rational)
  #   quant_tuple = (attrs_data[:well_quantized_vertical_no_break_integral], attrs_data[:well_quantized_vertical_no_break_rational])
  #   fgs = family_of_g4_fluxes(model, quant_tuple[1], quant_tuple[2])
  #   set_attribute!(fgs, :is_well_quantized, true)
  #   set_attribute!(fgs, :is_vertical, true)
  #   set_attribute!(fgs, :breaks_non_abelian_gauge_group, false)
  #   if haskey(attrs_data, :well_quantized_vertical_and_no_breaking_d3_tadpole)
  #     set_attribute!(fgs, :d3_tadpole_constraint, attrs_dict[:well_quantized_vertical_and_no_breaking_d3_tadpole])
  #   end
  #   set_attribute!(model, :well_quantized_and_vertical_and_no_non_abelian_gauge_group_breaking_ambient_space_models_of_g4_fluxes, fgs)
  # end
=======
  if haskey(attrs_data, :well_quantized_integral) && haskey(attrs_data, :well_quantized_rational)
    quant_tuple = (attrs_data[:well_quantized_integral], attrs_data[:well_quantized_rational])
    fgs = family_of_g4_fluxes(model, quant_tuple[1], quant_tuple[2])
    set_attribute!(fgs, :is_well_quantized, true)
    set_attribute!(fgs, :passes_transversality_checks, false)
    set_attribute!(fgs, :breaks_non_abelian_gauge_group, true)
    if haskey(attrs_data, :well_quantized_d3_tadpole)
      set_attribute!(fgs, :d3_tadpole_constraint, attrs_dict[:well_quantized_d3_tadpole])
    end
    set_attribute!(model, :well_quantized_ambient_space_models_of_g4_fluxes, fgs)
  end

  # Are the well-quantized and vertical G4-fluxes known?
  if haskey(attrs_data, :well_quantized_and_vertical_integral) && haskey(attrs_data, :well_quantized_and_vertical_rational)
    quant_tuple = (attrs_data[:well_quantized_and_vertical_integral], attrs_data[:well_quantized_and_vertical_rational])
    fgs = family_of_g4_fluxes(model, quant_tuple[1], quant_tuple[2])
    set_attribute!(fgs, :is_well_quantized, true)
    set_attribute!(fgs, :passes_transversality_checks, true)
    set_attribute!(fgs, :breaks_non_abelian_gauge_group, true)
    if haskey(attrs_data, :well_quantized_and_vertical_d3_tadpole)
      set_attribute!(fgs, :d3_tadpole_constraint, attrs_dict[:well_quantized_and_vertical_d3_tadpole])
    end
    set_attribute!(model, :well_quantized_and_transversal_ambient_space_models_of_g4_fluxes, fgs)
  end

  # Are the well-quantized, vertical G4-fluxes which do not break a non-abelian gauge group known?
  if haskey(attrs_data, :well_quantized_vertical_no_break_integral) && haskey(attrs_data, :well_quantized_vertical_no_break_rational)
    quant_tuple = (attrs_data[:well_quantized_vertical_no_break_integral], attrs_data[:well_quantized_vertical_no_break_rational])
    fgs = family_of_g4_fluxes(model, quant_tuple[1], quant_tuple[2])
    set_attribute!(fgs, :is_well_quantized, true)
    set_attribute!(fgs, :passes_transversality_checks, true)
    set_attribute!(fgs, :breaks_non_abelian_gauge_group, false)
    if haskey(attrs_data, :well_quantized_vertical_and_no_breaking_d3_tadpole)
      set_attribute!(fgs, :d3_tadpole_constraint, attrs_dict[:well_quantized_vertical_and_no_breaking_d3_tadpole])
    end
    set_attribute!(model, :well_quantized_and_transversal_and_no_non_abelian_gauge_group_breaking_ambient_space_models_of_g4_fluxes, fgs)
  end
>>>>>>> c0fcef93

  return model
end<|MERGE_RESOLUTION|>--- conflicted
+++ resolved
@@ -260,84 +260,5 @@
   #   set_attribute!(model, :resolutions, [[resolution_loci[i], exceptional_divisors[i]] for i in 1:length(resolution_loci)])
   # end
 
-  # Are the well-quanitzed G4-fluxes known?
-<<<<<<< HEAD
-  # if haskey(attrs_data, :well_quantized_integral) && haskey(attrs_data, :well_quantized_rational)
-  #   quant_tuple = (attrs_data[:well_quantized_integral], attrs_data[:well_quantized_rational])
-  #   fgs = family_of_g4_fluxes(model, quant_tuple[1], quant_tuple[2])
-  #   set_attribute!(fgs, :is_well_quantized, true)
-  #   set_attribute!(fgs, :is_vertical, false)
-  #   set_attribute!(fgs, :breaks_non_abelian_gauge_group, true)
-  #   if haskey(attrs_data, :well_quantized_d3_tadpole)
-  #     set_attribute!(fgs, :d3_tadpole_constraint, attrs_dict[:well_quantized_d3_tadpole])
-  #   end
-  #   set_attribute!(model, :well_quantized_ambient_space_models_of_g4_fluxes, fgs)
-  # end
-
-  # Are the well-quantized and vertical G4-fluxes known?
-  # if haskey(attrs_data, :well_quantized_and_vertical_integral) && haskey(attrs_data, :well_quantized_and_vertical_rational)
-  #   quant_tuple = (attrs_data[:well_quantized_and_vertical_integral], attrs_data[:well_quantized_and_vertical_rational])
-  #   fgs = family_of_g4_fluxes(model, quant_tuple[1], quant_tuple[2])
-  #   set_attribute!(fgs, :is_well_quantized, true)
-  #   set_attribute!(fgs, :is_vertical, true)
-  #   set_attribute!(fgs, :breaks_non_abelian_gauge_group, true)
-  #   if haskey(attrs_data, :well_quantized_and_vertical_d3_tadpole)
-  #     set_attribute!(fgs, :d3_tadpole_constraint, attrs_dict[:well_quantized_and_vertical_d3_tadpole])
-  #   end
-  #   set_attribute!(model, :well_quantized_and_vertical_ambient_space_models_of_g4_fluxes, fgs)
-  # end
-
-  # Are the well-quantized, vertical G4-fluxes which do not break a non-abelian gauge group known?
-  # if haskey(attrs_data, :well_quantized_vertical_no_break_integral) && haskey(attrs_data, :well_quantized_vertical_no_break_rational)
-  #   quant_tuple = (attrs_data[:well_quantized_vertical_no_break_integral], attrs_data[:well_quantized_vertical_no_break_rational])
-  #   fgs = family_of_g4_fluxes(model, quant_tuple[1], quant_tuple[2])
-  #   set_attribute!(fgs, :is_well_quantized, true)
-  #   set_attribute!(fgs, :is_vertical, true)
-  #   set_attribute!(fgs, :breaks_non_abelian_gauge_group, false)
-  #   if haskey(attrs_data, :well_quantized_vertical_and_no_breaking_d3_tadpole)
-  #     set_attribute!(fgs, :d3_tadpole_constraint, attrs_dict[:well_quantized_vertical_and_no_breaking_d3_tadpole])
-  #   end
-  #   set_attribute!(model, :well_quantized_and_vertical_and_no_non_abelian_gauge_group_breaking_ambient_space_models_of_g4_fluxes, fgs)
-  # end
-=======
-  if haskey(attrs_data, :well_quantized_integral) && haskey(attrs_data, :well_quantized_rational)
-    quant_tuple = (attrs_data[:well_quantized_integral], attrs_data[:well_quantized_rational])
-    fgs = family_of_g4_fluxes(model, quant_tuple[1], quant_tuple[2])
-    set_attribute!(fgs, :is_well_quantized, true)
-    set_attribute!(fgs, :passes_transversality_checks, false)
-    set_attribute!(fgs, :breaks_non_abelian_gauge_group, true)
-    if haskey(attrs_data, :well_quantized_d3_tadpole)
-      set_attribute!(fgs, :d3_tadpole_constraint, attrs_dict[:well_quantized_d3_tadpole])
-    end
-    set_attribute!(model, :well_quantized_ambient_space_models_of_g4_fluxes, fgs)
-  end
-
-  # Are the well-quantized and vertical G4-fluxes known?
-  if haskey(attrs_data, :well_quantized_and_vertical_integral) && haskey(attrs_data, :well_quantized_and_vertical_rational)
-    quant_tuple = (attrs_data[:well_quantized_and_vertical_integral], attrs_data[:well_quantized_and_vertical_rational])
-    fgs = family_of_g4_fluxes(model, quant_tuple[1], quant_tuple[2])
-    set_attribute!(fgs, :is_well_quantized, true)
-    set_attribute!(fgs, :passes_transversality_checks, true)
-    set_attribute!(fgs, :breaks_non_abelian_gauge_group, true)
-    if haskey(attrs_data, :well_quantized_and_vertical_d3_tadpole)
-      set_attribute!(fgs, :d3_tadpole_constraint, attrs_dict[:well_quantized_and_vertical_d3_tadpole])
-    end
-    set_attribute!(model, :well_quantized_and_transversal_ambient_space_models_of_g4_fluxes, fgs)
-  end
-
-  # Are the well-quantized, vertical G4-fluxes which do not break a non-abelian gauge group known?
-  if haskey(attrs_data, :well_quantized_vertical_no_break_integral) && haskey(attrs_data, :well_quantized_vertical_no_break_rational)
-    quant_tuple = (attrs_data[:well_quantized_vertical_no_break_integral], attrs_data[:well_quantized_vertical_no_break_rational])
-    fgs = family_of_g4_fluxes(model, quant_tuple[1], quant_tuple[2])
-    set_attribute!(fgs, :is_well_quantized, true)
-    set_attribute!(fgs, :passes_transversality_checks, true)
-    set_attribute!(fgs, :breaks_non_abelian_gauge_group, false)
-    if haskey(attrs_data, :well_quantized_vertical_and_no_breaking_d3_tadpole)
-      set_attribute!(fgs, :d3_tadpole_constraint, attrs_dict[:well_quantized_vertical_and_no_breaking_d3_tadpole])
-    end
-    set_attribute!(model, :well_quantized_and_transversal_and_no_non_abelian_gauge_group_breaking_ambient_space_models_of_g4_fluxes, fgs)
-  end
->>>>>>> c0fcef93
-
   return model
 end