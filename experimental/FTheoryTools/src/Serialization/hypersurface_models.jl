--- conflicted
+++ resolved
@@ -7,11 +7,8 @@
   :associated_literature_models,
   :birational_literature_models,
   :chern_classes,
-<<<<<<< HEAD
   :classes_of_model_sections,
   :classes_of_tunable_sections_in_basis_of_Kbar_and_defining_classes,
-=======
->>>>>>> c6d74886
   :components_of_dual_graph,
   :components_of_simplified_dual_graph,
   :degree_of_Kbar_of_tv_restricted_to_ci,
@@ -37,7 +34,6 @@
   :intersection_number_among_nontrivial_ci_cj,
   :is_calabi_yau,
   :literature_identifier,
-<<<<<<< HEAD
   :matrix_integral_quant,
   :matrix_rational_quant,
   :matrix_integral_quant_transverse,
@@ -62,22 +58,6 @@
   :weighted_resolutions,
   :weighted_resolution_generating_sections,
   :weighted_resolution_zero_sections,
-=======
-  :max_lattice_pts_in_facet,
-  :model_parameters,
-  :paper_authors,
-  :paper_buzzwords,
-  :paper_description,
-  :paper_title,
-  :partially_resolved,
-  :poly_index,
-  :resolutions,
-  :s_inter_dict,
-  :simplified_dual_graph,
-  :triang_quick,
-  :vertices,
-  :weierstrass_model,
->>>>>>> c6d74886
   :well_quantized_ambient_space_models_of_g4_fluxes,
   :well_quantized_and_vertical_ambient_space_models_of_g4_fluxes,
   :well_quantized_and_vertical_and_no_non_abelian_gauge_group_breaking_ambient_space_models_of_g4_fluxes,
@@ -85,11 +65,8 @@
   :well_quantized_and_vertical_rational,
   :well_quantized_integral,
   :well_quantized_rational,
-<<<<<<< HEAD
   :well_quantized_vertical_no_break_integral,
   :well_quantized_vertical_no_break_rational,
-=======
->>>>>>> c6d74886
   :zero_section,
   :zero_section_class,
   :zero_section_index,
@@ -113,7 +90,6 @@
   :journal_volume,
   :journal_year,
   :model_description,
-<<<<<<< HEAD
   :model_index,
   :paper_authors,
   :paper_buzzwords,
@@ -123,15 +99,10 @@
 
 
 
-=======
-]
-
->>>>>>> c6d74886
 ############################################################################
 # This function saves the types of the data that define a hypersurface model
 ############################################################################
 
-<<<<<<< HEAD
 function type_params(m::HypersurfaceModel)
   extra_params = [data[2] => type_params(data[1]) for data in
     [(explicit_model_sections(m), :explicit_model_sections),
@@ -150,16 +121,6 @@
   )
 end
 
-=======
-type_params(h::HypersurfaceModel) = TypeParams(
-  HypersurfaceModel,
-  :base_space => base_space(h),
-  :ambient_space => ambient_space(h),
-  :fiber_ambient_space => fiber_ambient_space(h),
-  :hypersurface_equation_ring =>parent(hypersurface_equation(h)), 
-  :hypersurface_equation_parametrization_ring => parent(hypersurface_equation_parametrization(h))
-)
->>>>>>> c6d74886
 
 
 ##########################################
@@ -175,58 +136,7 @@
         (defining_classes(m), :defining_classes),
         (model_section_parametrization(m), :model_section_parametrization)
         ]
-<<<<<<< HEAD
       !isempty(data) && save_object(s, data, key)
-=======
-      !isempty(data) && save_typed_object(s, data, key)
-    end
-    save_object(s, hypersurface_equation(h), :hypersurface_equation)
-    save_object(s, hypersurface_equation_parametrization(h), :hypersurface_equation_parametrization)
-    attrs_dict = Dict{Symbol, Any}()
-    for (key, value) in h.__attrs
-      if value isa String || value isa Vector{String} || value isa Bool
-        attrs_dict[key] = value
-      end
-    end
-
-    # Save resolutions, if they are known.
-    if has_resolutions(h)
-      res = resolutions(h)
-      resolution_loci = [k[1] for k in res]
-      exceptional_divisors = [k[2] for k in res]
-      attrs_dict[:resolution_loci] = resolution_loci
-      attrs_dict[:exceptional_divisors] = exceptional_divisors
-    end
-
-    # Do we know the well-quantized G4-fluxes
-    if has_attribute(h, :well_quantized_ambient_space_models_of_g4_fluxes)
-      res = well_quantized_ambient_space_models_of_g4_fluxes(h, check = false)
-      attrs_dict[:well_quantized_integral] = matrix_integral(res)
-      attrs_dict[:well_quantized_rational] = matrix_rational(res)
-      if has_attribute(res, :d3_tadpole_constraint)
-        attrs_dict[:well_quantized_d3_tadpole] = d3_tadpole_constraint(res)
-      end
-    end
-
-    # Do we know the well-quantized and vertical G4-fluxes
-    if has_attribute(h, :well_quantized_and_vertical_ambient_space_models_of_g4_fluxes)
-      res = well_quantized_and_vertical_ambient_space_models_of_g4_fluxes(h, check = false)
-      attrs_dict[:well_quantized_and_vertical_integral] = matrix_integral(res)
-      attrs_dict[:well_quantized_and_vertical_rational] = matrix_rational(res)
-      if has_attribute(res, :d3_tadpole_constraint)
-        attrs_dict[:well_quantized_and_vertical_d3_tadpole] = d3_tadpole_constraint(res)
-      end
-    end
-
-    # Do we know the well-quantized, vertical G4-fluxes that do not break the non-Abelian gauge group?
-    if has_attribute(h, :well_quantized_and_vertical_and_no_non_abelian_gauge_group_breaking_ambient_space_models_of_g4_fluxes)
-      res = well_quantized_and_vertical_and_no_non_abelian_gauge_group_breaking_ambient_space_models_of_g4_fluxes(h, check = false)
-      attrs_dict[:well_quantized_vertical_no_break_integral] = matrix_integral(res)
-      attrs_dict[:well_quantized_vertical_no_break_rational] = matrix_rational(res)
-      if has_attribute(res, :d3_tadpole_constraint)
-        attrs_dict[:well_quantized_vertical_and_no_breaking_d3_tadpole] = d3_tadpole_constraint(res)
-      end
->>>>>>> c6d74886
     end
     save_object(s, hypersurface_equation(m), :hypersurface_equation)
     save_object(s, hypersurface_equation_parametrization(m), :hypersurface_equation_parametrization)
@@ -263,89 +173,6 @@
   model.defining_classes = defining_classes
   model.model_section_parametrization = model_section_parametrization
   @req cox_ring(ambient_space(model)) == parent(hypersurface_equation(model)) "Hypersurface polynomial not in Cox ring of toric ambient space"
-<<<<<<< HEAD
-=======
-
-  # Some intersection numbers known? That is, is it known that the intersection of the toric divisors
-  # (i1, i2, i3, i4) with the hypersurface consists of k points (counted with multiplicity)? If so, set it.
-  # That is, we have a dictionary which assigns the tuple (i1, i2, i3, i4) - sorted in ascending order - the
-  # intersection number k. In general, k could be a rational number! Cf. orbifold singularities.
-
-  # this is handled by attr framework now,
-  # !!!!!!!   we should add fucntionality for storing this types of tuples !!!!!!!
-  
-  # if haskey(attrs_data, :inter_dict)
-  #   # We want this inter_dict to be of type Dict{NTuple{4, Int64}, ZZRingElem}().
-  #   # Sadly, serializing and loading turns NTuple{4, Int64} into Tuple.
-  #   # So we need to massage this... Not at all good, as it doubles memory usage!
-  #   original_dict = attrs_data[:inter_dict]
-  #   new_dict = Dict{NTuple{4, Int64}, ZZRingElem}()
-  #   for (key, value) in original_dict
-  #     new_key = NTuple{4, Int64}(key)
-  #     new_dict[new_key] = value
-  #   end
-  #   set_attribute!(model, :inter_dict, new_dict)
-  # end
-
-  # Some special intersection numbers known? If we intersect the toric divisors
-  # (i1, i2, i3, i4) with the hypersurface p, then we can set a number of variables to 1
-  # by the scaling relations, which simplifies the hypersurface. The remaining variables
-  # are subject to a number of remaining SR-ideal generators and some remaining scaling
-  # relations. The special intersection algorithm remembers the intersection points of such
-  # a locus in a dictionary. The key in this dictionary is the string formed from
-  # (simplified_hypersurface, remaining variables, remaining scaling relations, remaining SR-generators)
-  # and its value is the number of intersection points. If such information is known,
-  # then set it.
-
-  # this is handled by attr framework
-  
-  # if haskey(attrs_data, :s_inter_dict)
-  #   set_attribute!(model, :s_inter_dict, attrs_data[:s_inter_dict])
-  # end
-
-  # For the computation off all well-quantized G4-fluxes we compute intersection numbers in the toric
-  # ambient space. Specifically, we intersect the ambient space G4-flux candidates (a product of algebraic cycles,
-  # each of which is associated to a toric divisor) with another pair of (algebraic cycles associated to) toric
-  # divisors and the hypersurface. Of course, only certain pairs of toric divisors restrict non-trivially
-  # to the CY-hypersurface in question. We make a selection of divisor pairs that (likely - we only make a naive
-  # test regarding a non-trivial restriction) restrict non-trivially to the hypersurface. If the list of those
-  # toric divisor pairs is known, set it.
-
-  # these are handled by attr framework
-  
-  # if haskey(attrs_data, :_ambient_space_divisor_pairs_to_be_considered)
-  #   set_attribute!(model, :_ambient_space_divisor_pairs_to_be_considered, attrs_data[:_ambient_space_divisor_pairs_to_be_considered])
-  # end
-  # if haskey(attrs_data, :_ambient_space_base_divisor_pairs_to_be_considered)
-  #   set_attribute!(model, :_ambient_space_base_divisor_pairs_to_be_considered, attrs_data[:_ambient_space_base_divisor_pairs_to_be_considered])
-  # end
-
-  # !!!!!!!!!!!!!!!!!!!!!!
-  # TODO all this attributes need to be refactored to use the attribute storing (and loading) framework
-  # commented out for now since attrs_data no longer exists
-  
-  # Likewise, there are only so many ambient space G4-flux candidates. If those are known, set them.
-  # In the serialization, we remember only the integer tuples that tell us which toric divisors to consider,
-  # as this saves memory. If known, set this data and recompute the corresponding cohomology classes and
-  # set those classes as well.
-  # if haskey(attrs_data, :g4_flux_tuple_list)
-  #   tuple_list = attrs_data[:g4_flux_tuple_list]
-  #   S = cohomology_ring(amb_space, check = false)
-  #   c_ds = [k.f for k in gens(S)]
-  #   ambient_space_models_of_g4_fluxes = [cohomology_class(amb_space, MPolyQuoRingElem(c_ds[my_tuple[1]]*c_ds[my_tuple[2]], S)) for my_tuple in tuple_list]
-  #   set_attribute!(model, :ambient_space_models_of_g4_fluxes, ambient_space_models_of_g4_fluxes)
-  #   set_attribute!(model, :ambient_space_models_of_g4_fluxes_indices, tuple_list)
-  # end
-
-  # Resolution loci known? If so, set them.
-  # if haskey(attrs_data, :resolution_loci)
-  #   resolution_loci = attrs_data[:resolution_loci]
-  #   exceptional_divisors = attrs_data[:exceptional_divisors]
-  #   @req length(exceptional_divisors) == length(exceptional_divisors) "Inconsistency upon loading resolutions"
-  #   set_attribute!(model, :resolutions, [[resolution_loci[i], exceptional_divisors[i]] for i in 1:length(resolution_loci)])
-  # end
-
->>>>>>> c6d74886
   return model
 
   # TODO Refactor inter_dict to the type that is needed.
@@ -366,4 +193,5 @@
   #   end
   #   set_attribute!(model, :inter_dict, new_dict)
   # end
+
 end