--- conflicted
+++ resolved
@@ -31,11 +31,7 @@
     model_data = JSON.parsefile(model_directory * model)
     model_index = get(model_indices, model, "")
     if model_index == ""
-<<<<<<< HEAD
-      model_index = string.(length(model_indices) + 1)
-=======
       model_index = string.(maximum([parse(Int, x) for x in collect(values(model_indices))]) + 1)
->>>>>>> 686a746e
       model_indices[model] = model_index
     end
     
