--- conflicted
+++ resolved
@@ -78,8 +78,6 @@
 julia> length(singular_loci(w))
 1
 ```
-<<<<<<< HEAD
-=======
 For convenience, we also support a simplified constructor. Instead of the meta data of the article,
 this constructor accepts an integer, which specifies the position of this model in our database.
 ```jldoctest
@@ -97,7 +95,6 @@
 julia> length(singular_loci(w))
 1
 ```
->>>>>>> 5bbe0a3b
 """
 function literature_model(; doi::String="", arxiv_id::String="", version::String="", equation::String="", model_parameters::Dict{String,<:Any} = Dict{String,Any}(), base_space::FTheorySpace = affine_space(NormalToricVariety, 0), model_sections::Dict{String, <:Any} = Dict{String,Any}(), completeness_check::Bool = true)
   model_dict = _find_model(doi, arxiv_id, version, equation)
@@ -224,17 +221,10 @@
   @req haskey(model_dict["model_data"], "base_coordinates") "No base coordinates specified for model"
   auxiliary_base_ring, _ = polynomial_ring(QQ, string.(model_dict["model_data"]["base_coordinates"]), cached=false)
   vars = [string(g) for g in gens(auxiliary_base_ring)]
-<<<<<<< HEAD
 
   # Make list of divisor classes which express the internal model sections.
   model_sections_divisor_list = vcat([anticanonical_divisor(base_space)], [model_sections[vars[k]] for k in 2:1+length(model_sections)])
 
-=======
-
-  # Make list of divisor classes which express the internal model sections.
-  model_sections_divisor_list = vcat([anticanonical_divisor(base_space)], [model_sections[vars[k]] for k in 2:1+length(model_sections)])
-
->>>>>>> 5bbe0a3b
   # Find divisor classes of the internal model sections
   auxiliary_base_grading = matrix(ZZ, transpose(hcat([[eval_poly(weight, ZZ) for weight in vec] for vec in model_dict["model_data"]["auxiliary_base_grading"]]...)))
   auxiliary_base_grading = vcat([[Int(k) for k in auxiliary_base_grading[i,:]] for i in 1:nrows(auxiliary_base_grading)]...)
