export ProjectiveGlueing
export glueing_type

export CoveredProjectiveScheme
export base_scheme, base_covering, projective_patches, as_covered_scheme

export blow_up, empty_covered_projective_scheme

export strict_transform, total_transform, weak_transform, controlled_transform

export prepare_smooth_center

mutable struct ProjectiveGlueing{
                                 GlueingType<:Glueing,
                                 ProjectiveSchemeType<:ProjectiveScheme,
                                 MorphismType<:ProjectiveSchemeMor
                                }
  G::GlueingType # the underlying glueing of the base schemes
  P::ProjectiveSchemeType # the projective scheme over the first patch
  Q::ProjectiveSchemeType # the projective scheme over the second patch
  P_on_U_patches::Vector{MorphismType} # restrictions of these 
  Q_on_V_patches::Vector{MorphismType} # schemes to the patches
  f::Vector{MorphismType} # the glueing maps on the affine
  g::Vector{MorphismType} # patches of the glueing domain 

  ### 
  # Given two relative projective schemes and a glueing 
  #
  #       P           Q
  #     π ↓           ↓ π
  #   G : X ↩ U ≅ V ↪ Y 
  #           ∪   ∪
  #           Uᵢ  Vⱼ
  #
  # together with compatible glueing data 
  #
  #   fᵢ: π⁻¹(Uᵢ) → Q,   gⱼ: π⁻¹(Vⱼ) → P
  #
  # on the affine patches Uᵢ of U (resp. Vⱼ of V), 
  # glue together the projective schemes P and Q
  function ProjectiveGlueing(G::GlueingType, P::T, Q::T, f::Vector{M}, g::Vector{M}; check::Bool=true) where {GlueingType<:Glueing, T<:ProjectiveScheme, M<:ProjectiveSchemeMor}
    (X, Y) = patches(G)
    (U, V) = glueing_domains(G)
    (base_scheme(P) == X && base_scheme(Q) == Y) || error("base glueing is incompatible with the projective schemes")
    P_on_U_patches = Vector{M}()
    Q_on_V_patches = Vector{M}()
    
    length(f) == npatches(U) || error("base glueing is incompatible with the projective schemes")
    # for every patch Uᵢ of U we need to set up and store 
    # the inclusion map of π⁻¹(Uᵢ) ↪ P = π⁻¹(X)
    for i in 1:length(f)
      h = f[i]
      base_scheme(domain(h)) == U[i] || error("base glueing is incompatible with morphisms of projective schemes")
      push!(P_on_U_patches, inclusion_map(domain(h), P))
    end
    
    length(g) == npatches(V) || error("base glueing is incompatible with the projective schemes")
    # the same for V
    for j in 1:length(g)
      h = g[j]
      base_scheme(domain(h)) == V[j] || error("base glueing is incompatible with morphisms of projective schemes")
      push!(Q_on_V_patches, inclusion_map(domain(h), Q))
    end

    # in case a check is required, we assure that the maps on the 
    # patches Uᵢ glue together on the overlaps.
    if check
      for i in 1:length(f)-1
        for j = i+1:length(f)
          W = intersect(U[i], U[j])
          PW = fiber_product(W, P)
          h1 = inclusion_map(PW, domain(P_on_U_patches[i]))
          h2 = inclusion_map(PW, domain(P_on_U_patches[j]))
          compose(h1, P_on_U_patches[i]) == compose(h2, P_on_U_patches[j]) || error("maps do not coincide on overlaps")
        end
      end
      # same for V
      for i in 1:length(g)-1
        for j = i+1:length(g)
          W = intersect(V[i], V[j])
          QW = fiber_product(W, Q)
          h1 = inclusion_map(QW, domain(Q_on_V_patches[i]))
          h2 = inclusion_map(QW, domain(Q_on_V_patches[j]))
          compose(h1, Q_on_V_patches[i]) == compose(h2, Q_on_V_patches[j]) || error("maps do not coincide on overlaps")
        end
      end
    end
    return new{GlueingType, T, M}(G, P, Q, P_on_U_patches, Q_on_V_patches, f, g)
  end
end

### type getters

glueing_type(P::T) where {T<:ProjectiveScheme} = ProjectiveGlueing{glueing_type(base_scheme_type(T)), T, morphism_type(T)}
glueing_type(::Type{T}) where {T<:ProjectiveScheme} = ProjectiveGlueing{glueing_type(base_scheme_type(T)), T, morphism_type(T)}

### Proper schemes π : Z → X over a covered base scheme X
# 
# When {Uᵢ} is an affine covering of X, the datum stored 
# consists of a list of projective schemes 
#
#   Zᵢ ⊂ ℙʳ⁽ⁱ⁾(𝒪(Uᵢ)) → Uᵢ
#
# with varying ambient spaces ℙʳ⁽ⁱ⁾(𝒪(Uᵢ)) and a list of 
# identifications (transitions) 
#
#   Zᵢ ∩ π⁻¹(Uⱼ) ≅ Zⱼ ∩ π⁻¹(Uᵢ)
#
# of projective schemes over Uᵢ∩ Uⱼ for all pairs (i,j).
#
# These structs are designed to accomodate blowups of 
# covered schemes along arbitrary centers, as well as 
# projective bundles. 

@attributes mutable struct CoveredProjectiveScheme{
    BaseSchemeType<:CoveredScheme, 
    CoveringType<:Covering,
    SpecType<:Spec,
    ProjectiveSchemeType<:ProjectiveScheme,
    ProjectiveGlueingType<:ProjectiveGlueing,
    BRT, BRET} <: Scheme{BRT, BRET}
  Y::BaseSchemeType # the base scheme
  BC::CoveringType # the reference covering of the base scheme
  patches::Dict{SpecType, ProjectiveSchemeType} # the projective spaces over the affine patches in the base covering
  glueings::Dict{Tuple{SpecType, SpecType}, ProjectiveGlueingType} # the transitions sitting over the affine patches in the glueing domains of the base scheme

  function CoveredProjectiveScheme(
      Y::BaseSchemeType,
      C::CoveringType,
      projective_patches::Dict{SpecType, ProjectiveSchemeType},
      projective_glueings::Dict{Tuple{SpecType, SpecType}, ProjectiveGlueingType};
      check::Bool=true
    ) where {
             BaseSchemeType<:CoveredScheme, 
             CoveringType<:Covering,
             SpecType<:Spec,
             ProjectiveSchemeType<:ProjectiveScheme,
             ProjectiveGlueingType<:ProjectiveGlueing,
            }
    C in coverings(Y) || error("covering not listed")
    for P in values(projective_patches)
      base_scheme(P) in patches(C) || error("base scheme not found in covering")
    end
    for (U, V) in keys(glueings(C))
      (U, V) in keys(projective_glueings) || error("not all projective glueings were provided")
    end
    return new{BaseSchemeType, CoveringType, SpecType, ProjectiveSchemeType, ProjectiveGlueingType, base_ring_type(SpecType), elem_type(base_ring_type(SpecType))}(Y, C, projective_patches, projective_glueings)
  end
end

base_scheme(P::CoveredProjectiveScheme) = P.Y
base_covering(P::CoveredProjectiveScheme) = P.BC
base_patches(P::CoveredProjectiveScheme) = patches(P.BC)
projective_patches(P::CoveredProjectiveScheme) = values(P.patches)
getindex(P::CoveredProjectiveScheme, U::Spec) = (P.patches)[U]
getindex(P::CoveredProjectiveScheme, U::Spec, V::Spec) = (P.glueings)[(U, V)]

function empty_covered_projective_scheme(R::T) where {T<:AbstractAlgebra.Ring}
  Y = empty_covered_scheme(R)
  C = default_covering(Y)
  U = C[1]
  ST = affine_patch_type(Y)
  pp = Dict{affine_patch_type(Y), projective_scheme_type(affine_patch_type(Y))}()
  P = projective_space(U, 0)
  pp[U] = P
  tr = Dict{Tuple{ST, ST}, Vector{morphism_type(pp[U])}}
  tr[(U, U)] = identity_map(P) 
  return CoveredProjectiveScheme(Y, C, pp, tr)
end

# blow up X in the center described by g using these explicit generators.
function blow_up(W::Spec, I::Vector{RingElemType}) where {RingElemType<:MPolyElem}
  @show W
  @show I

  # some internal function
  function _add_variables(R::RingType, v::Vector{Symbol}) where {RingType<:MPolyRing}
    ext_R, _ = PolynomialRing(coefficient_ring(R), vcat(symbols(R), v))
    n = length(gens(R))
    phi = AlgebraHomomorphism(R, ext_R, gens(ext_R)[1:n])
    return ext_R, phi, gens(ext_R)[(length(gens(R))+1):length(gens(ext_R))]
  end

  A = OO(W)
  R = base_ring(A)
  #TODO: Check if for all i \in I parent(i) == R

  m = length(I)
  Pw = projective_space(W,m-1)
  S = homogeneous_coordinate_ring(Pw)

  CP = affine_cone(Pw)
  Polyring = base_ring(OO(CP))
  At, embeddingAt, T =  _add_variables(R,[:t])
  t = T[1]

  #	@show vcat([t*embeddingAt(f) for f in I], gens(At)[1:end-1])
  Phi = AlgebraHomomorphism(Polyring, At, vcat([t*embeddingAt(f) for f in I], gens(At)[1:end-1]))
  kernel(Phi)

  Imod = modulus(A)
  IW = ideal(At, [embeddingAt(f) for f in gens(Imod)])
  IWpre = preimage(Phi, IW)
  #SIWpre = ideal(S,[frac_to_homog(Pw,g) for g in gens(IWpre)])
  SIWpre = ideal(S, poly_to_homog(Pw).(gens(IWpre)))

  @show "done. Proceed to process"
  projective_version = subscheme(Pw, SIWpre)
  @show 1
  covered_version = as_covered_scheme(projective_version)
  @show 2
  projection_map = get_attribute(projective_version, :covered_projection_to_base)
  @show 3
  E_dict = Dict{affine_patch_type(covered_version), Vector{RingElemType}}()
  for i in 1:length(I)
    @show i
    U = default_covering(covered_version)[i]
    E_dict[U] = [lifted_numerator(pullback(projection_map[U])(I[i]))]
  end
  @show 4
  exc_div = IdealSheaf(covered_version, default_covering(covered_version), E_dict, check=false)
  @show "processing done."
  return projective_version, covered_version, projection_map, exc_div
end

function blow_up(I::IdealSheaf)
  X = scheme(I)
  C = covering(I)
  local_blowups = [blow_up(U, I[U]) for U in patches(C)]
  ProjectivePatchType = projective_scheme_type(affine_patch_type(X))
  projective_glueings = Dict{Tuple{affine_patch_type(X), affine_patch_type(X)}, glueing_type(ProjectivePatchType)}()

  # prepare for the projective glueings
  for (U, V) in keys(glueings(C))
    P = local_blowups[C[U]][1]
    base_scheme(P) == U || error()
    SP = homogeneous_coordinate_ring(P)
    Q = local_blowups[C[V]][1]
    base_scheme(Q) == V || error()
    SQ = homogeneous_coordinate_ring(Q)
    G = C[U, V]
    UV, VU = glueing_domains(G)
    f, g = glueing_morphisms(G)

    # set up the maps on the patches of the overlap in U
    P_on_U_patches_to_Q = morphism_type(ProjectivePatchType)[]
    for i in 1:npatches(UV) 
      W = UV[i]
      gensUW = OO(W).(I[U])
      gensVW = OO(W).(pullback(f[i]).(I[V])) # TODO: Why is this conversion necessary?!
      transitionVU = [write_as_linear_combination(g, gensUW) for g in gensVW]
      PW, _ = fiber_product(W, P)
      SPW = homogeneous_coordinate_ring(PW)
      push!(P_on_U_patches_to_Q, 
            ProjectiveSchemeMor(PW, Q, 
                                hom(SQ, SPW,
                                    pullback(f[i]),
                                    [dot(gens(SPW), SPW.(OO(W).(transitionVU[j]))) for j in 1:ngens(SQ)]
                                   )
                               )
           )
    end
    
    # set up the maps on the patches of the overlap in V
    Q_on_V_patches_to_P = morphism_type(ProjectivePatchType)[]
    for i in 1:npatches(VU) 
      W = VU[i]
      gensVW = OO(W).(I[V])
      gensUW = OO(W).(pullback(g[i]).(I[U]))
      transitionUV = [write_as_linear_combination(g, gensVW) for g in gensUW]
      QW, _ = fiber_product(W, Q)
      SQW = homogeneous_coordinate_ring(QW)
      push!(Q_on_V_patches_to_P, 
            ProjectiveSchemeMor(QW, P, 
                                hom(SP, SQW,
                                    pullback(g[i]),
                                    [dot(gens(SQW), SQW.(OO(W).(transitionUV[j]))) for j in 1:ngens(SP)]
                                   )
                               )
           )
    end
    projective_glueings[(U, V)] = ProjectiveGlueing(G, P, Q, P_on_U_patches_to_Q, Q_on_V_patches_to_P)
  end
  tmp = Dict{affine_patch_type(X), ProjectivePatchType}()
  for U in patches(C)
    tmp[U] = local_blowups[C[U]][1]
  end
  projective_version = CoveredProjectiveScheme(X, C, tmp, projective_glueings)

  ### At this point we're done with the projective version of the blowup.
  # It remains to construct the associated CoveredScheme and the ideal sheaf 
  # of the exceptional divisor.
  covered_version = as_covered_scheme(projective_version)
  projection_map = covered_projection_to_base(projective_version)
  SpecType = affine_patch_type(covered_version)
  E_dict = Dict{SpecType, Vector{poly_type(SpecType)}}()
  for i in 1:length(local_blowups)
    merge!(E_dict, ideal_dict(local_blowups[i][4]))
  end
  exc_div = IdealSheaf(covered_version, default_covering(covered_version), E_dict)

  # Manually construct the ideal sheaf in each one of the charts of the blowup. 
  return projective_version, covered_version, projection_map, exc_div
end

function as_covered_scheme(P::CoveredProjectiveScheme)
  if !has_attribute(P, :as_covered_scheme) 
    X = base_scheme(P)
    C = base_covering(P)
    SpecType = affine_patch_type(X)
    new_patches = Vector{SpecType}()
    new_glueings = Dict{Tuple{SpecType, SpecType}, glueing_type(SpecType)}()
    projection_dict = Dict{SpecType, morphism_type(SpecType, SpecType)}() 
    for U in patches(C)
      PU = as_covered_scheme(P[U])
      new_patches = vcat(new_patches, patches(coverings(PU)[1]))
      merge!(new_glueings, glueings(PU))
      PU_projection = get_attribute(P[U], :covered_projection_to_base)
      merge!(projection_dict, morphisms(PU_projection))
    end
    #TODO: extend the remaining glueings
    new_covering = Covering(new_patches, new_glueings, check=false)
    covered_scheme = CoveredScheme(new_covering)
    covered_map = CoveringMorphism(new_covering, C, projection_dict) 
    projection_map = CoveredSchemeMorphism(covered_scheme, X, covered_map)
    set_attribute!(P, :as_covered_scheme, covered_scheme)
    set_attribute!(P, :covered_projection_to_base, projection_map)
  end
  return get_attribute(P, :as_covered_scheme)
end

function covered_projection_to_base(P::CoveredProjectiveScheme) 
  if !has_attribute(P, :covered_projection_to_base)
    as_covered_scheme(P)
  end
  return get_attribute(P, :covered_projection_to_base)
end



function strict_transform(f::SpecMor, h::Vector{PolyType}, g::Vector{PolyType}) where{PolyType<:MPolyElem}
	#(IOw: Exc Div ^\infty)
	
        X = domain(f)
        Y = codomain(f)
        R = base_ring(OO(X))
	Excdiv = ideal(h)

	Pf = pullback(f)
        Iold = ideal(R, lifted_numerator.(Pf.(g)))
	
	while true
          Inew = quotient(Iold, Excdiv)
          Iold == Inew && break
          Iold = Inew
	end
        return gens(Iold)
end



function total_transform(f::SpecMor, h::Vector{PolyType}, g::Vector{PolyType}) where{PolyType<:MPolyElem}
	#IOw
	
        X = domain(f)
        Y = codomain(f)
        R = base_ring(OO(X))
	Excdiv = ideal(h)

	Pf = pullback(f)
        Iold = ideal(R, lifted_numerator.(Pf.(g)))
        return gens(Iold)
end


### NOT TESTED YET
function weak_transform(f::SpecMor, h::Vector{PolyType}, g::Vector{PolyType}) where{PolyType<:MPolyElem}

	X = domain(f)
        Y = codomain(f)
        R = base_ring(OO(X))
	Excdiv = ideal(h)

	Pf = pullback(f)
        Iold = ideal(R, lifted_numerator.(Pf.(g)))

	while true
		Inew = quotient(Iold, Excdiv)
		!(Iold == Excdiv * Inew) && break
		Iold = Inew 
	end
	return gens(Iold)
	#(IOw : Exc Div ^k), k maximal
end

### NOT TESTED YET
function controlled_transform(f::SpecMor, h::Vector{PolyType}, g::Vector{PolyType}, i::Int) where{PolyType<:MPolyElem}
	#(IOw : Exc Div ^i)

	X = domain(f)
        Y = codomain(f)
        R = base_ring(OO(X))
	Excdiv = ideal(h)

	Pf = pullback(f)
        Iold = ideal(R, lifted_numerator.(Pf.(g)))
	

	for j in 1:i
		Inew = quotient(Iold,Excdiv)
		Inew == 1 && break
		Iold = Inew
	end
	
	return gens(Iold)

end

function strict_transform(f::CoveredSchemeMorphism, E::IdealSheaf, I::IdealSheaf)
  X = domain(f)
  Y = codomain(f)
  CX = domain_covering(f)
  CY = codomain_covering(f)
  SpecType = affine_patch_type(X)
  trans_dict = Dict{SpecType, Vector{poly_type(SpecType)}}()
  for U in patches(CX)
    trans_dict[U] = strict_transform(f[U], E[U], I[codomain(f[U])])
  end
  return IdealSheaf(X, CX, trans_dict, check=true)
  #return IdealSheaf(X, CX, trans_dict, check=false)
end

function total_transform(f::CoveredSchemeMorphism, E::IdealSheaf, I::IdealSheaf)
  X = domain(f)
  Y = codomain(f)
  CX = domain_covering(f)
  CY = codomain_covering(f)
  SpecType = affine_patch_type(X)
  trans_dict = Dict{SpecType, Vector{poly_type(SpecType)}}()
  for U in patches(CX)
    trans_dict[U] = total_transform(f[U], E[U], I[codomain(f[U])])
  end
  return IdealSheaf(X, CX, trans_dict, check=true)
end

<<<<<<< HEAD
function prepare_smooth_center(I::IdealSheaf; check::Bool=true)
  X = scheme(I)
  C = covering(I)
  res_dict = Dict{affine_patch_type(X), Vector{poly_type(affine_patch_type(X))}}()
  for U in patches(C)
    if check
      is_equidimensional_and_smooth(U) || error("ambient space is not smooth")
    end
    merge!(res_dict, prepare_smooth_center(U, I[U], check=check))
  end
  Z = subscheme(I)
  CZ = default_covering(Z)
  if check
    for U in patches(CZ)
      is_equidimensional_and_smooth(U) || error("center is not smooth")
    end
  end
  return I
end

function prepare_smooth_center(X::Spec, f::Vector{PolyType}; check::Bool=true) where {PolyType<:MPolyElem}
  Z = subscheme(X, f)
  Df = jacobi_matrix(f)
  d = dim(Z)
  n = nvars(base_ring(OO(U)))
end

function as_smooth_local_complete_intersection(X::CoveredScheme; check::Bool=true)
  C = default_covering(X)
  SpecType = affine_patch_type(X)
  PolyType = poly_type(SpecType)
  res_dict = Dict{SpecType, Vector{PolyType}}()
  for U in patches(C)
    merge!(res_dict, as_smooth_local_complete_intersection(U))
  end
  return res_dict
end

function as_smooth_local_complete_intersection(X::Spec; check::Bool=true)
  R = base_ring(OO(X))
  f = modulus(OO(X))
  Df = jacobi_matrix(f)
  d = dim(X)
  n = nvars(R)
  return _as_smooth_lci_rec(X, X, (Int[], Int[]), Vector{Tuple{Int, Int}}(), f, Df, d, n)
end

function _as_smooth_lci_rec(
    X::SpecType, 
    Z::SpecType, # the uncovered locus
    good::Tuple{Vector{Int}}, # partial derivatives that form the beginning of the solution sequence
    bad::Vector{Tuple{Int, Int}}, # partial derivatives that vanish on the uncovered locus.
    f::Vector{PolyType}, 
    Df::MatrixType,
    d::Int, n::Int;
    check::Bool=true
  ) where{
          SpecType<:Spec,
          PolyType<:MPolyElem,
          MatrixType
         }
  if length(good[1]) == n-d
    g = det(Df[good[1], good[2]])
    isempty(subscheme(C, g)) || error("scheme is not smooth")
    U = hypersurface_complement(X, g)
    res_dict = Dict{typeof(U), Vector{PolyType}}
    res_dict[U] = f[good[2]]
    return res_dict
  end

  R = base_ring(OO(X))
  W = localized_ring(OO(X))
  J = localized_modulus(OO(Z))
  Df_red = Df
  m = ncols(Df)
  n = nrows(Df)
  max = -1
  (k, l) = (0, 0)
  for i in [a for a in 1:n if !(a in good[1])]
    for j in [b for b in 1:m if !(b in good[2])]
      if !(i,j) in bad
        Df_red[i, j] = numerator(reduce_fraction(OO(W)(Df_red[i, j]), groebner_basis(J)))
        if !iszero(Df_red[i, j]) && total_degree(Df_red[i, j]) > max 
          max = total_degree(Df_red[i, j])
          (k, l) = (i, j)
        end
      end
    end
  end
  @show (k, l)
  @show Df_red[k, l]
  if max == -1 
    error("no nonzero entry could be found")
  end

  good_ext = (vcat(good[1], k), vcat(good[2], l))
  g = det(Df[good_ext[1], good_ext[2]])
  U = hypersurface_complement(X, g)
  U_dict = _as_smooth_lci_rec(U, intersect(U, C), good_ext, bad, f, Df, d, n)
  bad_ext = vcat(bad, (k, l))
  V_dict = _as_smooth_lci_rec(X, subscheme(C, g), good, bad_ext, f, Df, d, n)
  return merge!(U_dict, V_dict)
end


=======
function weak_transform(f::CoveredSchemeMorphism, E::IdealSheaf, I::IdealSheaf)
  X = domain(f)
  Y = codomain(f)
  CX = domain_covering(f)
  CY = codomain_covering(f)
  SpecType = affine_patch_type(X)
  trans_dict = Dict{SpecType, Vector{poly_type(SpecType)}}()
  for U in patches(CX)
    trans_dict[U] = weak_transform(f[U], E[U], I[codomain(f[U])])
  end
  return IdealSheaf(X, CX, trans_dict, check=true)
end

function controlled_transform(f::CoveredSchemeMorphism, E::IdealSheaf, I::IdealSheaf, i::Int)
  X = domain(f)
  Y = codomain(f)
  CX = domain_covering(f)
  CY = codomain_covering(f)
  SpecType = affine_patch_type(X)
  trans_dict = Dict{SpecType, Vector{poly_type(SpecType)}}()
  for U in patches(CX)
    trans_dict[U] = controlled_transform(f[U], E[U], I[codomain(f[U])],i)
  end
  return IdealSheaf(X, CX, trans_dict, check=true)
end
>>>>>>> 5dfe5019
<|MERGE_RESOLUTION|>--- conflicted
+++ resolved
@@ -443,7 +443,6 @@
   return IdealSheaf(X, CX, trans_dict, check=true)
 end
 
-<<<<<<< HEAD
 function prepare_smooth_center(I::IdealSheaf; check::Bool=true)
   X = scheme(I)
   C = covering(I)
@@ -549,7 +548,7 @@
 end
 
 
-=======
+
 function weak_transform(f::CoveredSchemeMorphism, E::IdealSheaf, I::IdealSheaf)
   X = domain(f)
   Y = codomain(f)
@@ -574,5 +573,4 @@
     trans_dict[U] = controlled_transform(f[U], E[U], I[codomain(f[U])],i)
   end
   return IdealSheaf(X, CX, trans_dict, check=true)
-end
->>>>>>> 5dfe5019
+end