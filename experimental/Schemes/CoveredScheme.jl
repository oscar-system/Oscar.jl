export morphism_type
export morphisms
export refinements

########################################################################
# Methods for Covering                                                 #
########################################################################

### essential getters

#function add_affine_refinement!(
#    C::Covering, U::SpecOpen; 
#    a::Vector{RingElemType}=as_vector(coordinates(one(OO(ambient_scheme(U))),
#                                                  ideal(OO(ambient_scheme(U)),
#                                                        OO(ambient_scheme(U)).(gens(U)))),
#                                      ngens(U)),
#    check::Bool=true
#  ) where {RingElemType<:RingElem}
#  X = ambient_scheme(U)
#  @show typeof(OO(X))
#  X in patches(C) || error("ambient scheme not found in the basic patches of the covering")
#  if check
#    isone(OO(X)(sum([c*g for (c, g) in zip(a, gens(U))]))) || error("patches of $U do not cover $X")
#  end
#  if !haskey(affine_refinements(C), X)
#    affine_refinements(C)[X] = [(U, a)]
#  else
#    push!(affine_refinements(C)[X], (U, a))
#  end
#  return C
#end

# functions for handling sets in coverings

function intersect_in_covering(U::AbsSpec, V::AbsSpec, C::Covering)
  U in C || error("first patch not found in covering")
  V in C || error("second patch not found in covering")
  (i, j, k) = indexin(U, C)
  (l, m, n) = indexin(V, C)
  if i == l # U and V are affine opens of the same patch X in C
    error("affine refinements of coverings not implemented at the moment")
#    X = C[i]
#    if X === U === V
#      iso = identity_map(X)
#      return iso, iso, iso, iso
#    end
#    f = one(ambient_coordinate_ring(X)) # For the case where U is already a basic patch
#    if j != 0 # In this case, U appears in some refinement
#      f = gens(affine_refinements(C)[X][j][1])[k]
#    end
#    g = one(ambient_coordinate_ring(X))
#    if m != 0
#      g = gens(affine_refinements(C)[X][m][1])[n]
#    end
#    W = PrincipalOpenSubset(X, [f*g])
#    isoW = identity_map(W)
#    incWtoU = inclusion_morphism(W, U, check=false)
#    incWtoV = inclusion_morphism(W, V, check=false)
#    return isoW, isoW, incWtoU, incWtoV
  else
    G = C[i, l]
    (f, g) = glueing_morphisms(G)
    preimV = preimage(f, V)
    preimU = preimage(g, U)
    WU = intersect(preimV, U)
    WV = intersect(preimU, V)
    isoWUtoWV = restrict(f, WU, WV, check=false)
    isoWVtoWU = restrict(g, WV, WU, check=false)
    incWUtoU = inclusion_morphism(WU, U, check=false)
    incWVtoV = inclusion_morphism(WV, V, check=false)
    return isoWUtoWV, isoWVtoWU, incWUtoU, incWVtoV
  end
end

#affine_patch_type(C::Covering) = affine_patch_type(typeof(C))
#glueing_type(C::Covering{SpecType, GlueingType, SpecOpenType}) where {SpecType<:Spec, GlueingType<:Glueing, SpecOpenType<:SpecOpen} = GlueingType
#affine_patch_type(::Type{Covering{SpecType, GlueingType, SpecOpenType, RingElemType}}) where {SpecType<:Spec, GlueingType<:Glueing, SpecOpenType<:SpecOpen, RingElemType<:RingElem} = SpecType
#glueing_type(::Type{Covering{SpecType, GlueingType, SpecOpenType}}) where {SpecType<:Spec, GlueingType<:Glueing, SpecOpenType<:SpecOpen} = GlueingType
#open_subset_type(::Type{Covering{R, S, T}}) where {R, S, T} = T
#open_subset_type(C::Covering) = open_subset_type(typeof(C))

# TODO: For some reason, the `indexin` method won't work. In the long 
# run, one should probably find out why and fix it. 


affine_refinements(C::Covering) = C.affine_refinements

### type getters
# Not required at the moment; should eventually be deleted.
#base_morphism_type(::Type{T}) where {DT, CT, BMT, T<:CoveringMorphism{DT, CT, BMT}} = BMT
#base_morphism_type(C::Covering) = base_morphism_type(typeof(C))

#domain_type(::Type{T}) where {DT, CT, BMT, T<:CoveringMorphism{DT, CT, BMT}} = DT
#domain_type(C::Covering) = domain_type(typeof(C))

#codomain_type(::Type{T}) where {DT, CT, BMT, T<:CoveringMorphism{DT, CT, BMT}} = CT
#codomain_type(C::Covering) = codomain_type(typeof(C))

########################################################################
# Constructors for standard schemes (Projective space, etc.)           #
########################################################################

@attr function standard_covering(X::AbsProjectiveScheme{<:Ring, <:MPolyQuoRing})
  kk = base_ring(X)
  S = ambient_coordinate_ring(X)
  r = relative_ambient_dimension(X)
  U = Vector{AbsSpec}()
  # TODO: Check that all weights are equal to one. Otherwise the routine is not implemented.
  s = symbols(S)
  decomp_info = IdDict{AbsSpec, Vector{RingElem}}()
  for i in 0:r
    R, x = polynomial_ring(kk, [Symbol("("*String(s[k+1])*"//"*String(s[i+1])*")") for k in 0:r if k != i])
    phi = hom(S, R, vcat(gens(R)[1:i], [one(R)], gens(R)[i+1:r]), check=false)
    I = ideal(R, phi.(gens(defining_ideal(X))))
    push!(U, Spec(quo(R, I)[1]))
    decomp_info[last(U)] = gens(OO(last(U)))[1:i]
  end
  result = Covering(U)
  set_decomposition_info!(result, decomp_info)
  for i in 1:r
    for j in i+1:r+1
      x = gens(base_ring(OO(U[i])))
      y = gens(base_ring(OO(U[j])))
      Ui = PrincipalOpenSubset(U[i], OO(U[i])(x[j-1]))
      Uj = PrincipalOpenSubset(U[j], OO(U[j])(y[i]))
      imgs_f = vcat([x[k]//x[j-1] for k in 1:i-1],
                  [1//x[j-1]],
                  [x[k-1]//x[j-1] for k in i+1:j-1],
                  [x[k]//x[j-1] for k in j:r],
                  x[r+1:end])
      f = SpecMor(Ui, Uj, [OO(Ui)(a, check=false) for a in imgs_f], check=false)
      imgs_g = vcat([y[k]//y[i] for k in 1:i-1],
                    [y[k+1]//y[i] for k in i:j-2],
                    [1//y[i]],
                    [y[k]//y[i] for k in j:r],
                    y[r+1:end])
      g = SpecMor(Uj, Ui, [OO(Uj)(b, check=false) for b in imgs_g], check=false)
      add_glueing!(result, SimpleGlueing(U[i], U[j], f, g, check=false))
    end
  end
  return result
end


@attr function standard_covering(X::AbsProjectiveScheme{<:Ring, <:MPolyDecRing})
  kk = base_ring(X)
  S = ambient_coordinate_ring(X)
  r = relative_ambient_dimension(X)
  U = Vector{AbsSpec}()
  # TODO: Check that all weights are equal to one. Otherwise the routine is not implemented.
  s = symbols(S)
  decomp_info = IdDict{AbsSpec, Vector{RingElem}}()
  for i in 0:r
    R, x = polynomial_ring(kk, [Symbol("("*String(s[k+1])*"//"*String(s[i+1])*")") for k in 0:r if k != i])
    push!(U, Spec(R))
    decomp_info[last(U)] = gens(OO(last(U)))[1:i]
  end
  result = Covering(U)
  set_decomposition_info!(result, decomp_info)
  for i in 1:r
    for j in i+1:r+1
      x = gens(OO(U[i]))
      y = gens(OO(U[j]))
      Ui = PrincipalOpenSubset(U[i], OO(U[i])(x[j-1]))
      Uj = PrincipalOpenSubset(U[j], OO(U[j])(y[i]))
      f = SpecMor(Ui, Uj,
                      vcat([x[k]//x[j-1] for k in 1:i-1],
                           [1//x[j-1]],
                           [x[k-1]//x[j-1] for k in i+1:j-1],
                           [x[k]//x[j-1] for k in j:r],
                           x[r+1:end]),
                      check=false
                     )
      g = SpecMor(Uj, Ui,
                      vcat([y[k]//y[i] for k in 1:i-1],
                           [y[k+1]//y[i] for k in i:j-2],
                           [1//y[i]],
                           [y[k]//y[i] for k in j:r],
                           y[r+1:end]),
                      check=false
                     )
      add_glueing!(result, SimpleGlueing(U[i], U[j], f, g, check=false))
    end
  end
  return result
end


@attr function standard_covering(X::AbsProjectiveScheme{CRT, <:MPolyQuoRing}) where {CRT<:Union{<:MPolyQuoLocRing, <:MPolyLocRing, <:MPolyRing, <:MPolyQuoRing}}
  Y = base_scheme(X)
  R = ambient_coordinate_ring(Y)
  kk = coefficient_ring(R)
  S = ambient_coordinate_ring(X)
  r = relative_ambient_dimension(X)
  U = Vector{AbsSpec}()
  pU = IdDict{AbsSpec, AbsSpecMor}()

  # The case of ℙ⁰-bundles appears frequently in blowups when the 
  # ideal sheaf is trivial on some affine open part. 
  if r == 0
    result = Covering(Y)
    set_decomposition_info!(result, Y, elem_type(OO(Y))[])
    pU[Y] = identity_map(Y)
    covered_projection = CoveringMorphism(result, result, pU, check=false)
    set_attribute!(X, :covering_projection_to_base, covered_projection)
    return result
  end

  # TODO: Check that all weights are equal to one. Otherwise the routine is not implemented.
  s = symbols(S)
  # for each homogeneous variable, set up the chart 
  decomp_info = IdDict{AbsSpec, Vector{RingElem}}()
  for i in 0:r
    R_fiber, x = polynomial_ring(kk, [Symbol("("*String(s[k+1])*"//"*String(s[i+1])*")") for k in 0:r if k != i])
    F = Spec(R_fiber)
    ambient_space, pF, pY = product(F, Y)
    fiber_vars = pullback(pF).(gens(R_fiber))
    mapped_polys = [map_coefficients(pullback(pY), f) for f in gens(defining_ideal(X))]
    patch = subscheme(ambient_space, elem_type(OO(ambient_space))[evaluate(f, vcat(fiber_vars[1:i], [one(OO(ambient_space))], fiber_vars[i+1:end])) for f in mapped_polys])
    push!(U, patch)
    pU[patch] = restrict(pY, patch, Y, check=false)
    decomp_info[last(U)] = gens(OO(last(U)))[1:i]
  end
  result = Covering(U)
  set_decomposition_info!(result, decomp_info)
  for i in 1:r
    for j in i+1:r+1
      x = gens(base_ring(OO(U[i])))
      y = gens(base_ring(OO(U[j])))
      Ui = PrincipalOpenSubset(U[i], OO(U[i])(x[j-1]))
      Uj = PrincipalOpenSubset(U[j], OO(U[j])(y[i]))
      imgs_f = vcat([x[k]//x[j-1] for k in 1:i-1],
                  [1//x[j-1]],
                  [x[k-1]//x[j-1] for k in i+1:j-1],
                  [x[k]//x[j-1] for k in j:r],
                  x[r+1:end])
      f = SpecMor(Ui, Uj, [OO(Ui)(a, check=false) for a in imgs_f], check=false)
      imgs_g = vcat([y[k]//y[i] for k in 1:i-1],
                    [y[k+1]//y[i] for k in i:j-2],
                    [1//y[i]],
                    [y[k]//y[i] for k in j:r],
                    y[r+1:end])
      g = SpecMor(Uj, Ui, [OO(Uj)(b, check=false) for b in imgs_g], check=false)
      add_glueing!(result, SimpleGlueing(U[i], U[j], f, g, check=false))
    end
  end
  covered_projection = CoveringMorphism(result, Covering(Y), pU, check=false)
  set_attribute!(X, :covering_projection_to_base, covered_projection)
  return result
end

@attr function standard_covering(X::AbsProjectiveScheme{CRT, <:MPolyDecRing}) where {CRT<:Union{<:MPolyQuoLocRing, <:MPolyLocRing, <:MPolyRing, <:MPolyQuoRing}}
  Y = base_scheme(X)
  R = ambient_coordinate_ring(Y)
  kk = coefficient_ring(R)
  S = ambient_coordinate_ring(X)
  r = relative_ambient_dimension(X)
  U = Vector{AbsSpec}()
  pU = IdDict{AbsSpec, AbsSpecMor}()

  # The case of ℙ⁰-bundles appears frequently in blowups when the
  # ideal sheaf is trivial on some affine open part.
  if r == 0
    result = Covering(Y)
    set_decomposition_info!(result, Y, elem_type(OO(Y))[])
    pU[Y] = identity_map(Y)
    covered_projection = CoveringMorphism(result, result, pU, check=false)
    set_attribute!(X, :covering_projection_to_base, covered_projection)
    return result
  end

  decomp_info = IdDict{AbsSpec, Vector{RingElem}}()
  s = symbols(S)
  # for each homogeneous variable, set up the chart
  for i in 0:r
    R_fiber, x = polynomial_ring(kk, [Symbol("("*String(s[k+1])*"//"*String(s[i+1])*")") for k in 0:r if k != i])
    F = Spec(R_fiber)
    ambient_space, pF, pY = product(F, Y)
    push!(U, ambient_space)
    decomp_info[last(U)] = gens(OO(last(U)))[1:i]
    pU[ambient_space] = pY
  end
  result = Covering(U)
  set_decomposition_info!(result, decomp_info)
  for i in 1:r
    for j in i+1:r+1
      x = ambient_coordinates(U[i])
      y = ambient_coordinates(U[j])
      Ui = PrincipalOpenSubset(U[i], OO(U[i])(x[j-1]))
      Uj = PrincipalOpenSubset(U[j], OO(U[j])(y[i]))
      f = SpecMor(Ui, Uj,
                      vcat([x[k]//x[j-1] for k in 1:i-1],
                           [1//x[j-1]],
                           [x[k-1]//x[j-1] for k in i+1:j-1],
                           [x[k]//x[j-1] for k in j:r],
                           x[r+1:end]),
                      check=false
                     )
      g = SpecMor(Uj, Ui,
                      vcat([y[k]//y[i] for k in 1:i-1],
                           [y[k+1]//y[i] for k in i:j-2],
                           [1//y[i]],
                           [y[k]//y[i] for k in j:r],
                           y[r+1:end]),
                      check=false
                     )
      add_glueing!(result, SimpleGlueing(U[i], U[j], f, g, check=false))
    end
  end
  covered_projection = CoveringMorphism(result, Covering(Y), pU, check=false)
  set_attribute!(X, :covering_projection_to_base, covered_projection)
  return result
end


########################################################################
# Methods for CoveringMorphism                                         #
########################################################################

#covering_type(C::CoveringMorphism{R, S, T}) where {R, S, T} = S
#covering_type(::Type{CoveringMorphism{R, S, T}}) where {R, S, T} = S
#affine_patch_type(C::CoveringMorphism{R, S, T}) where {R, S, T} = R
#affine_patch_type(::Type{CoveringMorphism{R, S, T}}) where {R, S, T} = R

#morphism_type(C::Covering{SpecType, GlueingType, SpecOpenType}) where {SpecType<:Spec, GlueingType<:Glueing, SpecOpenType<:SpecOpen} = CoveringMorphism{SpecType, Covering{SpecType, GlueingType, SpecOpenType}, morphism_type(SpecType, SpecType)}
#morphism_type(::Type{Covering{SpecType, GlueingType, SpecOpenType}}) where {SpecType<:Spec, GlueingType<:Glueing, SpecOpenType<:SpecOpen} = CoveringMorphism{SpecType, Covering{SpecType, GlueingType, SpecOpenType}, morphism_type(SpecType, SpecType)}


refinements(X::AbsCoveredScheme) = refinements(underlying_scheme(X))::Dict{<:Tuple{<:Covering, <:Covering}, <:CoveringMorphism}

########################################################################
# Methods for CoveredScheme                                            #
########################################################################
### type getters
#covering_type(X::CoveredScheme{S, T}) where {S, T} = S
#covering_type(::Type{CoveredScheme{S, T}}) where {S, T} = S
#covering_morphism_type(X::CoveredScheme{S, T}) where {S, T} = T
#covering_morphism_type(::Type{CoveredScheme{S, T}}) where {S, T} = T
#affine_patch_type(X::CoveredSchemeType) where {CoveredSchemeType<:CoveredScheme} = affine_patch_type(covering_type(CoveredSchemeType))
#affine_patch_type(::Type{CoveredSchemeType}) where {CoveredSchemeType<:CoveredScheme} = affine_patch_type(covering_type(CoveredSchemeType))

### type constructors
#covered_scheme_type(::Type{T}) where {T<:Spec} = CoveredScheme{covering_type(T), morphism_type(covering_type(T))}
#covered_scheme_type(X::Spec) = covered_scheme_type(typeof(X))
#
#covered_scheme_type(::Type{T}) where {T<:ProjectiveScheme} = covered_scheme_type(affine_patch_type(P))
#covered_scheme_type(P::AbsProjectiveScheme) = covered_scheme_type(typeof(P))

### getter methods
refinements(X::CoveredScheme) = X.refinements

#function set_default_covering!(X::CoveredScheme, C::Covering) 
#  C in coverings(X) || error("covering is not listed")
#  X.default_covering = C
#  return X
#end


_compose_along_path(X::CoveredScheme, p::Vector{Int}) = _compose_along_path(X, [X[i] for i in p])

#function _compose_along_path(X::CoveredScheme, p::Vector{CoveringType}) where {CoveringType<:Covering}
#  root = pop!(p)
#  next = pop!(p)
#  mor = X[next, root]
#  while length(p) > 0
#    leaf = pop!(p)
#    mor = compose(X[leaf, next], mor)
#    next = leaf
#  end
#  X[leaf, root] = mor
#  add_edge!(refinement_graph(X), X[leaf], X[root])
#  return mor
#end
#
## TODO: Replace by the polymake routines, once provided!
#function find_common_root(G::Graph{Directed}, i::Int, j::Int)
#  p = [i]
#  Ni = neighbors(G, i)
#  while length(Ni) > 0
#    push!(p, Ni[1])
#    Ni = neighbors(G, Ni[1])
#  end
#  q = [j] 
#  Nj = neighbors(G, j)
#  while length(Nj) > 0
#    push!(p, Nj[1])
#    Nj = neighbors(G, Nj[1])
#  end
#  last(p) == last(q) || error("no common root found")
#  return last(p), p, q
#end
#
#@doc raw"""
#    common_refinement(X::CoveredScheme, C1::T, C2::T) where {T<:Covering}
#
#Given two coverings of ``X``, return a triple `(C_new, f, g)` consisting 
#of a common refinement `C_new` of `C1` and `C2` and the refinement morphisms 
#`f : C_new → C1` and `g : C_new → C2`.
#"""
#function common_refinement(X::CoveredScheme, C1::T, C2::T) where {T<:Covering}
#  # shortcut for the trivial cases
#  C1 == C2 && return (C1, identity_map(C1), identity_map(C1))
#
#  # find the minimal common root using the refinement graph
#  r, p1, p2 = find_common_root(refinement_graph(X), X[C1], X[C2])
#
#  # if one covering sits strictly on top of the other, take the shortcut
#  if length(p1) == 0
#    return (C2, identity_map(C1), _compose_along_path(X, p2))
#  end
#  if length(p2) == 0
#    return (C1, _compose_along_path(X, p1), identity_map(C2))
#  end
#  
#  # now we may assume that neither one of the coverings is contained in the other
#  C0 = X[r]
#  f = _compose_along_path(X, p1)
#  g = _compose_along_path(X, p2)
#
#  # prepare for the common refinement
#  new_patches = Vector{affine_patch_type(X)}()
#  inc1 = IdDict{affine_patch_type(X), morphism_type(affine_patch_type(X))}()
#  inc2 = IdDict{affine_patch_type(X), morphism_type(affine_patch_type(X))}()
#  inc0 = IdDict{affine_patch_type(X), morphism_type(affine_patch_type(X))}()
#  for U in patches(C1)
#    W = codomain(f[U])
#    V_candidates = [V for V in patches(C2) if codomain(g[V]) === W]
#
#    # first try to find a patch in C2 which fully includes U
#    patch_found = false
#    while length(V_candidates) > 0
#      V = pop!(V_candidates) 
#      if issubset(U, V) 
#        inc1[U] = identity_map(U)
#        inc2[U] = inclusion_morphism(U, V)
#        inc0[U] = f[U]
#        push!(new_patches, U)
#        patch_found = true
#        break
#      end
#    end
#    patch_found && break
#
#    # this is the worst case where there is no patch in C2 containing U.
#    for V in V_candidates
#      UV = intersect(U, V)
#      inc1[UV] = inclusion_morphism(UV, U)
#      inc2[UV] = inclusion_morphism(UV, V)
#      inc0[UV] = inclusion_morphism(UV, W)
#      push!(new_patches, UV)
#    end
#  end
#  
#  # cook up the glueings for the new patches from those in the common root.
#  new_glueings = IdDict{Tuple{affine_patch_type(X), affine_patch_type(X)}, glueing_type(affine_patch_type(X))}()
#  for (W1, W2) in keys(glueings(C0))
#    U_patches = [U for U in new_patches if codomain(inc0[U]) === W1]
#    V_patches = [V for V in new_patches if codomain(inc0[V]) === W2]
#    for U in U_patches
#      for V in V_patches
#        new_glueings[(U, V)] = restrict(C0[W1, W2], U, V)
#      end
#    end
#  end
#
#  C_new = Covering(new_patches, new_glueings)
#  f = CoveringMorphism(C_new, C1, inc1, check=true) # set to false after debugging
#  g = CoveringMorphism(C_new, C2, inc2, check=true)
#  h = CoveringMorphism(C_new, C0, inc0, check=true)
#  X[C_new, C1] = f
#  X[C_new, C2] = g
#  X[C_new, C0] = h
#  add_edge!(refinement_graph(X), X[C_new], X[C1])
#  add_edge!(refinement_graph(X), X[C_new], X[C2])
#  add_edge!(refinement_graph(X), X[C_new], X[C0])
#  return (C_new, f, g)
#end


### Miscellaneous helper routines
#function as_vector(v::SRow{T}, n::Int) where {T<:RingElem}
#  R = base_ring(v)
#  result = elem_type(R)[zero(R) for i in 1:n]
#  for (i, a) in v
#    result[i] = a
#  end
#  return result
#end

########################################################################
# Closed embeddings                                                    #
########################################################################
@attributes mutable struct CoveredClosedEmbedding{
    DomainType<:AbsCoveredScheme,
    CodomainType<:AbsCoveredScheme,
    BaseMorphismType
   } <: AbsCoveredSchemeMorphism{
                                 DomainType,
                                 CodomainType,
                                 BaseMorphismType,
                                 CoveredSchemeMorphism
                                }
  f::CoveredSchemeMorphism
  I::IdealSheaf

  function CoveredClosedEmbedding(
      X::DomainType,
      Y::CodomainType,
      f::CoveringMorphism{<:Any, <:Any, MorphismType, BaseMorType};
      ideal_sheaf::IdealSheaf=IdealSheaf(Y, f),
      check::Bool=true
    ) where {
             DomainType<:CoveredScheme,
             CodomainType<:CoveredScheme,
             MorphismType<:ClosedEmbedding,
             BaseMorType
            }
    ff = CoveredSchemeMorphism(X, Y, f)
    if has_decomposition_info(codomain(f))
      for U in patches(domain(f))
        floc = f[U]
        phi = pullback(floc)
        V = codomain(floc)
        g = Vector{elem_type(OO(V))}(decomposition_info(codomain(f))[V])
        set_decomposition_info!(domain(f), U, Vector{elem_type(OO(U))}(phi.(g)))
      end
    end
    #all(x->(x isa ClosedEmbedding), values(morphisms(f))) || error("the morphisms on affine patches must be `ClosedEmbedding`s")
    return new{DomainType, CodomainType, BaseMorType}(ff, ideal_sheaf)
  end
end

### forwarding the essential getters
underlying_morphism(phi::CoveredClosedEmbedding) = phi.f

### additional functionality
image_ideal(phi::CoveredClosedEmbedding) = phi.I

### user facing constructors
function CoveredClosedEmbedding(X::AbsCoveredScheme, I::IdealSheaf; 
        covering::Covering=default_covering(X), check::Bool=true)
  space(I) === X || error("ideal sheaf is not defined on the correct scheme")
  mor_dict = IdDict{AbsSpec, ClosedEmbedding}() # Stores the morphism fᵢ : Uᵢ → Vᵢ for some covering Uᵢ ⊂ Z(I) ⊂ X.
  rev_dict = IdDict{AbsSpec, AbsSpec}() # Stores an inverse list to also go back from Vᵢ to Uᵢ for those Vᵢ which are actually hit.
  patch_list = Vector{AbsSpec}()
  for U in patches(covering)
    inc = ClosedEmbedding(U, I(U))
    V = domain(inc)
    if !isempty(V)
      mor_dict[V] = inc
      push!(patch_list, V)
      rev_dict[U] = V
    end
  end
  glueing_dict = IdDict{Tuple{AbsSpec, AbsSpec}, AbsGlueing}()
  for Unew in keys(mor_dict)
    U = codomain(mor_dict[Unew])
    for Vnew in keys(mor_dict)
      V = codomain(mor_dict[Vnew])
      glueing_dict[(Unew, Vnew)] = LazyGlueing(Unew, Vnew, _compute_restriction, 
                                               RestrictionDataClosedEmbedding(covering[U, V], Unew, Vnew)
                                              )
    end
  end

  Z = isempty(patch_list) ? CoveredScheme(base_ring(X)) : CoveredScheme(Covering(patch_list, glueing_dict, check=false))
  cov_inc = CoveringMorphism(default_covering(Z), covering, mor_dict, check=false)
  return CoveredClosedEmbedding(Z, X, cov_inc, ideal_sheaf=I, check=false)
end

########################################################################
# Composite morphism of covered schemes
########################################################################

<<<<<<< HEAD
=======
@doc raw"""
    CompositeCoveredSchemeMorphism{
        DomainType<:AbsCoveredScheme,
        CodomainType<:AbsCoveredScheme,
        BaseMorphismType
       } <: AbsCoveredSchemeMorphism{
                                 DomainType,
                                 CodomainType,
                                 BaseMorphismType,
                                 CoveredSchemeMorphism
                                }

A special concrete type of an `AbsCoveredSchemeMorphism` of the 
form ``f = hᵣ ∘ hᵣ₋₁ ∘ … ∘ h₁: X → Y`` for arbitrary 
`AbsCoveredSchemeMorphism`s ``h₁ : X → Z₁``, ``h₂ : Z₁ → Z₂``, ..., 
``hᵣ : Zᵣ₋₁ → Y``. 

Since every such morphism ``hⱼ`` will in general have an underlying 
`CoveringMorphism` with `domain` and `codomain` `covering` actual 
composition of such a sequence of morphisms will lead to an exponential 
increase in complexity of these coverings because of the necessary 
refinements. Nevertheless, the pullback or pushforward of various objects
on either ``X`` or ``Y`` through such a chain of maps is possible stepwise.
This type allows one to have one concrete morphism rather than a list 
of morphisms and to reroute such calculations to iteration over the 
various maps. 

In addition to the usual functionality of the `AbsCoveredSchemeMorphism` 
interface, this concrete type has the getters 

    maps(f::CompositeCoveredSchemeMorphism)

to obtain a list of the ``hⱼ`` and `map(f, j)` to obtain the `j`-th map 
directly. 
"""
>>>>>>> eb7c3624
@attributes mutable struct CompositeCoveredSchemeMorphism{
    DomainType<:AbsCoveredScheme,
    CodomainType<:AbsCoveredScheme,
    BaseMorphismType
   } <: AbsCoveredSchemeMorphism{
                                 DomainType,
                                 CodomainType,
                                 BaseMorphismType,
                                 CoveredSchemeMorphism
                                }
  maps::Vector{<:AbsCoveredSchemeMorphism}

  # fields for caching
  composed_map::AbsCoveredSchemeMorphism

  function CompositeCoveredSchemeMorphism(maps::Vector{<:AbsCoveredSchemeMorphism})
    n = length(maps)
    for i in 1:n-1
      @assert codomain(maps[i]) === domain(maps[i+1]) "maps are not compatible"
    end
    # TODO: Take care of non-trivial base changes!
    return new{typeof(domain(first(maps))), typeof(codomain(maps[end])), Nothing}(maps)
  end
end

### Essential getters
maps(f::CompositeCoveredSchemeMorphism) = f.maps
<<<<<<< HEAD
=======
map(f::CompositeCoveredSchemeMorphism, i::Int) = f.maps[i]
>>>>>>> eb7c3624
domain(f::CompositeCoveredSchemeMorphism) = domain(first(f.maps))
codomain(f::CompositeCoveredSchemeMorphism) = codomain(f.maps[end])

### Forwarding essential functionality (to be avoided!)
function underlying_morphism(f::CompositeCoveredSchemeMorphism)
  if !isdefined(f, :composed_map)
    result = underlying_morphism(first(maps(f)))::CoveredSchemeMorphism
    for i in 2:length(maps(f))
      result = compose(result, underlying_morphism(maps(f)[i]))::CoveredSchemeMorphism
    end
    f.composed_map = result
  end
  return f.composed_map::CoveredSchemeMorphism
end

### Specialized functionality

# Casting into the minimal concrete type for AbsCoveredSchemeMorphism
function CoveredSchemeMorphism(f::CompositeCoveredSchemeMorphism)
  return underlying_morphism(f)
end

function CoveredSchemeMorphism(f::CoveredSchemeMorphism)
  return f
end

########################################################################
# The standard constructors
########################################################################
@doc raw"""
    composite_map(f::AbsCoveredSchemeMorphism, g::AbsCoveredSchemeMorphism)

Realize the composition ``x → g(f(x))`` as a composite map, i.e. an 
instance of `CompositeCoveredSchemeMorphism`. 

# Examples
```jldoctest
julia> IA2 = affine_space(QQ, [:x, :y])
Affine space of dimension 2
  over rational field
with coordinates [x, y]

julia> (x, y) = gens(OO(IA2));

julia> I = ideal(OO(IA2), [x, y]);

julia> pr = blow_up(IA2, I);

julia> JJ = ideal_sheaf(exceptional_divisor(pr));

julia> inc_E = oscar.CoveredClosedEmbedding(domain(pr), JJ);

julia> comp = oscar.composite_map(inc_E, pr)
Composite morphism of
  Morphism: scheme over QQ covered with 2 patches -> scheme over QQ covered with 2 patches
  Blow-up: scheme over QQ covered with 2 patches -> scheme over QQ covered with 1 patch

julia> oscar.maps(comp)[1] === inc_E
true

julia> oscar.maps(comp)[2] === pr
true

```
"""
function composite_map(f::AbsCoveredSchemeMorphism, g::AbsCoveredSchemeMorphism)
  return CompositeCoveredSchemeMorphism([f, g])
end

function composite_map(f::AbsCoveredSchemeMorphism, g::CompositeCoveredSchemeMorphism)
  return CompositeCoveredSchemeMorphism(pushfirst!(Vector{AbsCoveredSchemeMorphism}(copy(maps(g))), f))
end

function composite_map(f::CompositeCoveredSchemeMorphism, g::CompositeCoveredSchemeMorphism)
  return CompositeCoveredSchemeMorphism(vcat(maps(f), maps(g)))
end

function composite_map(f::CompositeCoveredSchemeMorphism, g::AbsCoveredSchemeMorphism)
  return CompositeCoveredSchemeMorphism(push!(Vector{AbsCoveredSchemeMorphism}(copy(maps(f))), g))
end

########################################################################
# Printing
########################################################################
function Base.show(io::IO, f::CompositeCoveredSchemeMorphism)
  io = pretty(io)
  if get(io, :supercompact, false)
    print(io, "Composite morphism")
  else
<<<<<<< HEAD
    map_string = "$(domain(f)) -> "
    for i in 2:length(maps(f))
      map_string = map_string * "$(domain(map(f)[i])) -> "
    end
    map_string = map_string * "$(codomain(map(f)[end]))"

    print(io, "Composition of ", map_string)
=======
    print(io, "Composition of ", "$(domain(f)) -> ")
    for i in 2:length(maps(f))
      print(io, "$(domain(map(f)[i])) -> ")
    end
    print(io, "$(codomain(map(f)[end]))")
>>>>>>> eb7c3624
  end
end

function Base.show(io::IO, ::MIME"text/plain", f::CompositeCoveredSchemeMorphism)
  io = pretty(io)
  println(io, "Composite morphism of", Indent())
  for g in maps(f)
    println(io, g)
  end
<<<<<<< HEAD
=======
  println(io, Dedent())
>>>>>>> eb7c3624
end

########################################################################
# Bound functionality
########################################################################
function pushforward(f::CompositeCoveredSchemeMorphism, a::VarietyFunctionFieldElem)
  result = a
  for g in maps(f)
    result = pushforward(g, result)
  end
  return result
end

function pullback(f::CompositeCoveredSchemeMorphism, a::VarietyFunctionFieldElem) 
  result = a
  for g in reverse(maps(f))
    result = pullback(g, result)
  end
  return result
end

### Missing compatibility
underlying_morphism(f::CoveredSchemeMorphism) = f<|MERGE_RESOLUTION|>--- conflicted
+++ resolved
@@ -572,8 +572,6 @@
 # Composite morphism of covered schemes
 ########################################################################
 
-<<<<<<< HEAD
-=======
 @doc raw"""
     CompositeCoveredSchemeMorphism{
         DomainType<:AbsCoveredScheme,
@@ -609,7 +607,6 @@
 to obtain a list of the ``hⱼ`` and `map(f, j)` to obtain the `j`-th map 
 directly. 
 """
->>>>>>> eb7c3624
 @attributes mutable struct CompositeCoveredSchemeMorphism{
     DomainType<:AbsCoveredScheme,
     CodomainType<:AbsCoveredScheme,
@@ -637,10 +634,7 @@
 
 ### Essential getters
 maps(f::CompositeCoveredSchemeMorphism) = f.maps
-<<<<<<< HEAD
-=======
 map(f::CompositeCoveredSchemeMorphism, i::Int) = f.maps[i]
->>>>>>> eb7c3624
 domain(f::CompositeCoveredSchemeMorphism) = domain(first(f.maps))
 codomain(f::CompositeCoveredSchemeMorphism) = codomain(f.maps[end])
 
@@ -730,21 +724,11 @@
   if get(io, :supercompact, false)
     print(io, "Composite morphism")
   else
-<<<<<<< HEAD
-    map_string = "$(domain(f)) -> "
-    for i in 2:length(maps(f))
-      map_string = map_string * "$(domain(map(f)[i])) -> "
-    end
-    map_string = map_string * "$(codomain(map(f)[end]))"
-
-    print(io, "Composition of ", map_string)
-=======
     print(io, "Composition of ", "$(domain(f)) -> ")
     for i in 2:length(maps(f))
       print(io, "$(domain(map(f)[i])) -> ")
     end
     print(io, "$(codomain(map(f)[end]))")
->>>>>>> eb7c3624
   end
 end
 
@@ -754,10 +738,7 @@
   for g in maps(f)
     println(io, g)
   end
-<<<<<<< HEAD
-=======
   println(io, Dedent())
->>>>>>> eb7c3624
 end
 
 ########################################################################
