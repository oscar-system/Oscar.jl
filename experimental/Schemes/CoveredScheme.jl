--- conflicted
+++ resolved
@@ -285,27 +285,6 @@
     for j in i+1:r+1
       x = gens(base_ring(OO(U[i])))
       y = gens(base_ring(OO(U[j])))
-<<<<<<< HEAD
-      domUi = PrincipalOpenSubset(U[i], OO(U[i])(x[j-1]))
-      domUj = PrincipalOpenSubset(U[j], OO(U[j])(y[i]))
-
-      f = SpecMor(domUi, domUj,
-                  vcat([x[k]//x[j-1] for k in 1:i-1],
-                       [1//x[j-1]],
-                       [x[k-1]//x[j-1] for k in i+1:j-1],
-                       [x[k]//x[j-1] for k in j:r],
-                       x[r+1:end]),
-                  check=false
-                 )
-      g = SpecMor(domUj, domUi,
-                  vcat([y[k]//y[i] for k in 1:i-1],
-                       [y[k+1]//y[i] for k in i:j-2],
-                       [1//y[i]],
-                       [y[k]//y[i] for k in j:r],
-                       y[r+1:end]),
-                  check=false
-                 )
-=======
       Ui = PrincipalOpenSubset(U[i], OO(U[i])(x[j-1]))
       Uj = PrincipalOpenSubset(U[j], OO(U[j])(y[i]))
       f = SpecMor(Ui, Uj,
@@ -324,7 +303,6 @@
                            y[r+1:end]),
                       check=false
                      )
->>>>>>> 5d5347e6
       add_glueing!(result, SimpleGlueing(U[i], U[j], f, g, check=false))
     end
   end
