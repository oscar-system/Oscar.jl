## Warnung: show auf desingMor geht noch nicht!!!
export _desing_curve
export  find_refinement_with_local_system_of_params

#####################################################################################################
# Desingularization morphism: birational map between covered schemes with smooth domain
#####################################################################################################

# Fehlt: NormalizationMorphism fuer Schemata -- muessten wir haben, sobald wir Lipman machen wollen
#
#@attributes mutable struct LipmanStyleSequence{
#    DomainType<:AbsCoveredScheme,
#    CodomainType<:AbsCoveredScheme
#   } <: AbsDesingMor{
#                                 DomainType,
#                                 CodomainType,
#                    }
#  maps::Vector{:<union{BlowupMorphism,NormalizationMorphism}}        # count right to left:
#                                                 # original scheme is codomain of map 1
#  # boolean flags
#  resolves_sing::Bool                            # domain not smooth yet?
#  is_trivial::Bool                               # codomain already smooth?
#
#  # fields for caching, may be filled during computation
#  ex_div::Vector{<:EffectiveCartierDivisor}      # list of exc. divisors arising from individual steps
                                                  # in domain(maps[end])
#
#  # fields for caching to be filled a posteriori (on demand, only if partial_res==false)
#  composed_map::AbsCoveredSchemeMorphism        
#  exceptional_divisor::WeilDivisor          
#
#  function LipmanStyleSequence(maps::Vector{<:AbsCoveredSchemeMorphism})
#    n = length(maps)
#    for i in 1:n-1
#      @assert domain(maps[i]) === codomain(maps[i+1]) "not a sequence of morphisms"
#    end
#    return new{typeof(domain(maps[end])),typeof(codomain(first(maps)))}(maps)
#  end
#end


##################################################################################################
# getters
##################################################################################################
maps(phi::AbsDesingMor) = copy(phi.maps)
last_map(phi::AbsDesingMor) = phi.maps[end]
exceptional_divisor_list(phi::BlowUpSequence) = phi.ex_div  ## derzeit Liste von Eff. Cartier Div.
embeddings(phi::BlowUpSequence) = phi.embeddings

## do not use!!! (for forwarding and certain emergenies)
function underlying_morphism(phi::AbsDesingMor)
  if !isdefined(phi, :composed_map)
    len=length(maps(phi))
    result=underlying_morphism(maps(phi)[1])
    for i in 2:len
      result = compose(underlying_morphism(maps(phi)[i]), result)
    end
    phi.composed_map = result
  end
  return phi.composed_map
end

##################################################################################################
# setting values in DesingMors -- Watch out: only place with direct access to fields!!!
##################################################################################################
function add_map!(f::AbsDesingMor, phi::BlowupMorphism)
  push!(f.maps, phi)
  ex_div = [strict_transform(phi,E) for E in f.ex_div[1:end]]
  push!(ex_div, Oscar.exceptional_divisor(phi))
  f.ex_div = ex_div
  return f
end

function initialize_blow_up_sequence(phi::BlowupMorphism)
  f = BlowUpSequence([phi])
  f.ex_div = [Oscar.exceptional_divisor(phi)]
  if !is_one(center(phi))
    f.is_trivial = false
  else
    f.is_trivial = true
  end
  f.resolves_sing = false                                # we have no information, wether we are done
                                                         # without further computation
  f.is_embedded = false
  return f
end

function add_map_embedded!(f::AbsDesingMor, phi::BlowupMorphism)
  push!(f.maps, phi)
  ex_div = typeof(f.ex_div[1])[strict_transform(phi, E) for E in f.ex_div[1:end]]
  push!(ex_div, Oscar.exceptional_divisor(phi))
  f.ex_div = ex_div
  if f.transform_type == :strict
    X_strict, inc_strict,_ = strict_transform(phi, f.embeddings[end])
    push!(f.embeddings, inc_strict)
  elseif f.transform_type == :weak
    I_trans,b = weak_transform_with_multiplicity(phi, f.controlled_transform)
    push!(f.ex_mult,b)
    f.controlled_transform = I_trans
  else
    I_trans = controlled_transform(phi, f.controlled_transform, f.ex_mult[end])
    f.controlled_transform = I_trans
    push!(f.ex_mult, f.ex_mult[end])
  end
  return f
end

function initialize_embedded_blowup_sequence(phi::BlowupMorphism, inc::CoveredClosedEmbedding)
  f = BlowUpSequence([phi])
  f.ex_div = [Oscar.exceptional_divisor(phi)]
  f.is_embedded = true
  f.transform_type = :strict
  if !is_one(center(phi))
    f.is_trivial = false
    X_strict,inc_strict,_ = strict_transform(phi,inc)
    f.embeddings = [f, inc_strict]
    f.resolves_sing = false                              # we have no information, whether we are done
                                                         # without further computation
  else
    f.is_trivial = true
    f.embeddings = [inc, inc]
    f.resolves_sing = false
  end
  return f
end

function initialize_embedded_blowup_sequence(phi::BlowupMorphism, I::AbsIdealSheaf, b::Int)
  f = BlowUpSequence([phi])
  f.ex_div = [Oscar.exceptional_divisor(phi)]
  f.is_embedded = true
  if !is_one(center(phi))
    f.is_trivial = false
    if b == 0
      I_trans, b = weak_transform_with_multiplicity(phi,I)
      f.transform_type = :weak
    elseif b > 0
      I_trans = controlled_transform(phi, I, b)
      f.transform_type = :controlled
    end
    f.controlled_transform = I_trans                     # CAUTION: b is considered set once and for all
    f.ex_mult = [b]
    f.resolves_sing = false                              # we have no information, whether we are done
                                                         # without further computation
  else
    f.is_trivial = true
    f.controlled_transform = I
    f.transform_type = :weak
    f.ex_mult = [0]
    f.resolves_sing = false
  end
  return f
end


##################################################################################################
# desingularization workers
##################################################################################################
function embedded_desingularization(f::Oscar.CoveredClosedEmbedding; algorithm::Symbol=:BEV)
  I_sl = Oscar.ideal_sheaf_of_singular_locus(domain(f))

  ## trivial case: domain(f) was already smooth
  if is_one(I_sl)
    id_W = identity_blow_up(codomain(f))
    phi = initialize_embedded_blowup_sequence(id_W,f)
    phi.resolves_sing = true
    return phi
  end

  ## I_sl non-empty, we need to do something
  dimX = dim(domain(f))
  if dimX == 1
    return _desing_emb_curve(f,I_sl)
#  elseif ((dimX == 2) && (algorithm == :CJS))
#    return _desing_CJS(f)
#  elseif (algorithm == :BEV)
#    return _desing_BEV(f)
  end
# here the keyword algorithm ensures that the desired method is called
  error("not implemented yet")
end

function embedded_desingularization(inc::ClosedEmbedding; algorithm::Symbol=:BEV)
  return embedded_desingularization(CoveredClosedEmbedding(inc); algorithm)
end

function CoveredClosedEmbedding(inc::ClosedEmbedding; domain=CoveredScheme(domain(inc)), codomain=CoveredScheme(codomain(inc)))
  mor_dict = IdDict{AbsAffineScheme, ClosedEmbedding}(domain[1][1] => inc)
  cov_mor = CoveringMorphism(default_covering(domain), default_covering(codomain), mor_dict; check=false)
  return CoveredClosedEmbedding(domain, codomain, cov_mor; check=false)
end

function desingularization(X::AbsCoveredScheme; algorithm::Symbol=:Lipman)
  I_sl = Oscar.ideal_sheaf_of_singular_locus(X)
  
  ## trivial case: X is already smooth
  if is_one(I_sl)
    id_X = identity_blow_up(X)
    maps = [id_X] 
    return_value = BlowUpSequence(maps)
    return_value.resolves_sing = true
    return_value.is_trivial = true
    return return_value
  end

  ## I_sl non-empty, we need to do something 
# here the keyword algorithm ensures that the desired method is called
  dimX = dim(X)
  if dimX == 1
<<<<<<< HEAD
@show "overriding specified method for curves: use naive method"
    return _desing_curve(X, I_sl)
=======
    return_value = _desing_curve(X, I_sl)
>>>>>>> 7c8d98c1
  end
#  if ((dimX == 2) && (algorithm==:Lipman))
#    error("not implemented yet")
#    return_value = _desing_lipman(X, I_sl)
#    return return_value
#  end
#  if ((dimX == 2) && (algorithm==:Jung))
#    error("not implemented yet")
#    return_value = _desing_jung(X)
#   end       
  error("not implemented yet")    
end

function desingularization(X::AbsAffineScheme; algorithm::Symbol=:BEV)
  return desingularization(CoveredScheme(X); algorithm)
end

function _desing_curve(X::AbsCoveredScheme, I_sl::AbsIdealSheaf)
  ## note: I_sl not unit_ideal_sheaf, because this has been caught before in desingularization(X) 
  decomp = Oscar.maximal_associated_points(I_sl)
  I = small_generating_set(pop!(decomp))
  current_blow_up = blow_up(I)
  phi = initialize_blow_up_sequence(current_blow_up)
  decomp = [strict_transform(current_blow_up,J) for J in decomp]
  
  I_sl_temp = I_sl
  while !is_one(I_sl_temp)
    while length(decomp) > 0
      I = small_generating_set(pop!(decomp))
      phi = _do_blow_up(phi,I)
      if length(decomp)>0 
        decomp = [strict_transform(last_map(phi),J) for J in decomp]
      end
    end
    I_sl_temp = Oscar.ideal_sheaf_of_singular_locus(domain(last_map(phi)))
    decomp = Oscar.maximal_associated_points(I_sl_temp)
  end

  phi.resolves_sing = true
  return(phi)
end

function _desing_emb_curve(f::CoveredClosedEmbedding, I_sl::AbsIdealSheaf)
  ## note: I_sl not unit_ideal_sheaf, because this has been caught before in embedded_desingularization(f)
  decomp = Oscar.maximal_associated_points(pushforward(f)(I_sl))
  I = small_generating_set(pop!(decomp))
  current_blow_up = blow_up(I)
  phi = initialize_embedded_blowup_sequence(current_blow_up,f)
  decomp = [strict_transform(current_blow_up,J) for J in decomp]
  I_sl_temp = I_sl
  while !is_one(I_sl_temp)
    while length(decomp) > 0
      I = small_generating_set(pop!(decomp))
      phi = _do_blow_up_embedded(phi,I)
      if length(decomp)>0
        decomp = [strict_transform(last_map(phi),J) for J in decomp]
      end
    end
    last_emb = embeddings(phi)[end]
    I_sl_temp = pushforward(last_emb, Oscar.ideal_sheaf_of_singular_locus(domain(last_emb)))
    decomp = Oscar.maximal_associated_points(I_sl_temp)
  end

  phi = _ensure_ncr(phi)
  phi.resolves_sing = true
  return phi
end

function _ensure_ncr(f::AbsDesingMor)
  current_divs = exceptional_divisor_list(f)

# this first step can only come into play, if the centers were not determined algorithmically
# it is ensured by all standard desingularization algorithms
  I_bad = non_snc_locus(current_divs)
  while !is_one(I_bad)
    decomp = Oscar.maximal_associated_points(I_bad)
    while length(decomp)>0
      I = small_generating_set(pop!(decomp))
      f =_do_blow_up_embedded(f,I)
      if length(decomp)>0
        decomp = [strict_transform(last_map(f),J) for J in decomp]
      end
    end
    I_bad = non_snc_locus(exceptional_divisor_list(f))
  end

# now ensure the transversal intersections with the strict transform
  current_divs = copy(exceptional_divisor_list(f))
  I_X = image_ideal(f.embeddings[end])
  while !is_empty(current_divs)
    one_div = popfirst!(current_divs)       ## we need a FIFO here, not the usual LIFO
    I_temp = I_X + ideal_sheaf(one_div)
    last_emb = embeddings(f)[end]
    inc_temp = CoveredClosedEmbedding(scheme(I_temp), I_temp)
    next_locus = Oscar.ideal_sheaf_of_singular_locus(domain(inc_temp))
    decomp = Oscar.maximal_associated_points(pushforward(inc_temp, next_locus ))
    while !is_empty(decomp)
      I = small_generating_set(pop!(decomp))
      f =_do_blow_up_embedded(f,I)
      I_X = image_ideal(f.embeddings[end])
      current_divs = [strict_transform(last_map(f),J) for J in current_divs]
      push!(current_divs, exceptional_divisor_list(f)[end])
    end
  end

# finally make sure not too many exceptional divisors meet the strict transform in the same point
  n_max = dim(I_X)
  current_divs = copy(exceptional_divisor_list(f))
  _,inter_div = divisor_intersections_with_X(current_divs,I_X)
  while !is_empty(inter_div)
    cent = small_generating_set(pop!(inter_div))
    f =_do_blow_up_embedded(f,cent)
    if length(inter_div)>0
      inter_div = [strict_transform(last_map(f),J) for J in inter_div]
    end
  end
  return f
end


function _do_blow_up(f::AbsDesingMor, cent::AbsIdealSheaf)
  old_sequence = maps(f)
  X = domain(old_sequence[end])
  X === scheme(cent) || error("center needs to be defined on same scheme")
  current_blow_up = blow_up(cent,var_name=string("v", length(old_sequence), "_"))
  add_map!(f, current_blow_up)
  return(f)
end

function _do_blow_up_embedded(phi::AbsDesingMor,cent::AbsIdealSheaf)
  old_sequence = maps(phi)
  X = domain(old_sequence[end])
  X === scheme(cent) || error("center needs to be defined on same scheme")
  current_blow_up = blow_up(cent,var_name=string("v", length(old_sequence), "_"))
  add_map_embedded!(phi, current_blow_up)
  return(phi)
end


###################################################################################################
# Should go to IdealSheaf.jl, when PR is ready to merge
###################################################################################################

function unit_ideal_sheaf(X::AbsCoveredScheme)
  dd = IdDict{AbsAffineScheme, Ideal}(U=>ideal(OO(U), [one(OO(U))]) for U in affine_charts(X))
  return IdealSheaf(X, dd, check=false)
end

function zero_ideal_sheaf(X::AbsCoveredScheme)
  dd = IdDict{AbsAffineScheme, Ideal}(U=>ideal(OO(U), elem_type(OO(U))[]) for U in affine_charts(X))
  return IdealSheaf(X, dd, check=false)
end

function identity_blow_up(X::AbsCoveredScheme)
  f = BlowupMorphism(X, unit_ideal_sheaf(X))
  return f
end

########################################################################
# Refinements to find local systems of parameters
########################################################################

function find_refinement_with_local_system_of_params(W::AbsAffineScheme{<:Field, <:MPolyRing}; check::Bool=true)
  U = PrincipalOpenSubset(W, one(OO(W)))
  res_cov = Covering([U])
  R = ambient_coordinate_ring(W)
  minor_dict = IdDict{AbsAffineScheme, Tuple{Vector{Int}, Vector{Int}, elem_type(R)}}()
  minor_dict[U] = (Int[], Int[], one(R))
  return res_cov, minor_dict
end

function find_refinement_with_local_system_of_params(W::AbsAffineScheme; check::Bool=true)
  @check is_smooth(W) "scheme must be smooth"
  @check is_equidimensional(W) "scheme must be equidimensional"
  mod_gens = lifted_numerator.(gens(modulus(OO(W))))::Vector{<:MPolyRingElem}
  # We run into difficulties for the zero ideal as a modulus.
  # To get the matrix of minors of jac(I) we use `induced_map_on_exterior_power` below.
  # It is mathematical convention that ⋀⁰R⁰ = R¹. But that's unfortunately not 
  # coherent with the generic indexing we use in the implementation below. 
  # Should this assertion lead to problems, one can still replace throwing an error 
  # by inserting the shortcut from the method above and returning that. 
  @assert !isempty(mod_gens) "method not implemented for empty modulus; try to create the scheme without modulus instead"
  R = ambient_coordinate_ring(W)
  M = jacobian_matrix(R, mod_gens)

  n = nrows(M) # the number of variables in the ambient_ring
  r = ncols(M) # the number of generators

  Rn = FreeMod(R, n)
  Rr = FreeMod(R, r)
  phi = hom(Rn, Rr, M)
  codim = n - dim(W)
  phi_cod = induced_map_on_exterior_power(phi, codim)
  M_ext = matrix(phi_cod)
  n_cod = nrows(M_ext)
  r_cod = ncols(M_ext)

  all_entries = Vector{Int}[[i, j] for i in 1:n_cod for j in 1:r_cod]
  M_ext_vec = elem_type(R)[M[i, j] for i in 1:n_cod for j in 1:r_cod]
  min_id = ideal(OO(W), M_ext_vec)
  lambda_vec = coordinates(one(OO(W)), min_id)
  lambda = elem_type(OO(W))[lambda_vec[(i-1)*r_cod + j] for i in 1:n_cod, j in 1:r_cod]
  
  nonzero_indices_linear = [k for k in 1:length(lambda_vec) if !is_zero(lambda_vec[k])]
  non_zero_indices = [[i, j] for i in 1:n_cod, j in 1:r_cod if !is_zero(lambda_vec[(i-1)*r_cod + j])]

  ref_patches = AbsAffineScheme[]
  minor_dict = IdDict{AbsAffineScheme, Tuple{Vector{Int}, Vector{Int}, elem_type(R)}}()
  for (i, j) in non_zero_indices
    h_ij = M_ext[i, j]
    U_ij = PrincipalOpenSubset(W, OO(W)(h_ij))
    I = ordered_multi_index(i, codim, n)
    J = ordered_multi_index(j, codim, r)
    push!(ref_patches, U_ij)
    minor_dict[U_ij] = (indices(I), indices(J), M_ext[i, j])
  end
  res_cov = Covering(ref_patches)
  inherit_glueings!(res_cov, Covering(W))
  return res_cov, minor_dict
 #=
  all_entries = Vector{Int}[[i, j] for i in 1:n for j in 1:r]
  M_vec = elem_type(R)[M[i, j] for i in 1:n for j in 1:r]

  J = ideal(OO(W), M_vec)
  lambda_vec = coordinates(one(OO(W)), J)
  lambda = elem_type(OO(W))[lambda_vec[(i-1)*r + j] for i in 1:n, j in 1:r]

  nonzero_indices_linear = [k for k in 1:length(lambda_vec) if !is_zero(lambda_vec[k])]
  non_zero_indices = [[i, j] for i in 1:n, j in 1:r if !is_zero(lambda_vec[(i-1)*r + j])]

  for (i, j) in non_zero_indices
    h_ij = M[i, j]
    U_ij = PrincipalOpenSubset(W, h_ij)
  end
  =#
end

function find_refinement_with_local_system_of_params_rec(
    W::AbsAffineScheme, 
    mod_gens::Vector{PolyType} = lifted_numerator.(gens(modulus(OO(W)))),
    row_ind::Vector{Int} = Int[],
    col_ind::Vector{Int} = Int[],
    trans_mat::MatrixElem{RingElemType} = change_base_ring(OO(W), jacobi_matrix(mod_gens));
    check::Bool=true
  ) where {PolyType <: MPolyRingElem, RingElemType <: RingElem}

  # End of recursion
  n = dim(ambient_coordinate_ring(W))
  if length(row_ind) == n - dim(W)
    return [(W, row_ind, col_ind, prod(trans_mat[row_ind[k], col_ind[k]] for k in 1:dim(W); init=one(OO(W))))]
  end

  # generate the unit ideal of OO(W) with the entries of trans_mat
  n = nrows(trans_mat)
  r = ncols(trans_mat)
  all_entries_ind = [[i, j] for i in 1:n if !(i in row_ind) for j in 1:r if !(j in col_ind)]
  all_entries = elem_type(OO(W))[trans_mat[i, j] for (i, j) in all_entries_ind]
  entry_id = ideal(OO(W), all_entries)
  lambda = coordinates(one(OO(W)), entry_id)

  non_zero_entries = [k for k in 1:length(lambda) if !is_zero(lambda[k])]

  loc_results = Tuple{<:AbsAffineScheme, Vector{Int}, Vector{Int}, <:RingElem}[]
  for k in non_zero_entries
    i, j = all_entries_ind[k]
    h_ij = trans_mat[i, j]
    U_ij = PrincipalOpenSubset(W, OO(W)(h_ij))
    res_mat = change_base_ring(OO(U_ij), trans_mat) # TODO: Avoid checks here
    new_row_ind = vcat(row_ind, [i])
    new_col_ind = vcat(col_ind, [j])
    
    # Do Gaussian elimination on the matrix to kill off the other entries in this row
    u = res_mat[i, j]
    inv_u = inv(u)
    for l in 1:r
      l in new_col_ind && continue
      res_mat = add_column!(res_mat, -inv_u * res_mat[i, l], j, l)
    end
    loc_results = vcat(loc_results, 
          find_refinement_with_local_system_of_params_rec(
              U_ij, mod_gens, new_row_ind, new_col_ind, res_mat; check=check
             )
         )
  end
  return loc_results
end

##################################################################################################
#  locus of order at least b and of maximal order
##################################################################################################

function max_order_locus(I::AbsIdealSheaf)
  return _delta_list(I)[end]
end

function locus_of_order_geq_b(I::AbsIdealSheaf, b::Int)
  return _delta_list(I,b)[end]
end

function _delta_ideal_for_order(inc::CoveredClosedEmbedding)

  W = codomain(inc)
  I = image_ideal(inc)

  Delta_dict = IdDict{AbsAffineScheme,Ideal}()

  for U in affine_charts(W)
    XU, inc_U = sub(U,I(U))
    Cov,Chart_dict = Oscar.find_refinement_with_local_system_of_params(U)
    Delta_dict[U] = (Oscar._delta_ideal_for_order(Oscar.CoveredClosedEmbedding(inc_U), Cov, Chart_dict))(U)
  end

  return IdealSheaf(W,Delta_dict;check=false)
end

function _delta_list(inc::CoveredClosedEmbedding)
  I = image_ideal(inc)
  return _delta_list(I)
end

function _delta_list(I::AbsIdealSheaf, b::Int=0)
  W = scheme(I)
  is_smooth(W) || error("ambient scheme needs to be smooth")
  Delta_list = typeof(I)[]
  j = 0
  while (( !is_one(I) && b == 0 ) || ( j < b ))
    push!(Delta_list, I)
    inc = Oscar.CoveredClosedEmbedding(scheme(I),I)
    I = Oscar._delta_ideal_for_order(inc)
    j = j + 1
  end

  return Delta_list
end

function _delta_ideal_for_order(inc::CoveredClosedEmbedding, Cov::Covering, 
       ambient_param_data::IdDict{<:AbsAffineScheme,
                                 <: Tuple{Vector{Int64},Vector{Int64},<:RingElem}};
       check::Bool=true)

  W = codomain(inc)                                
  @check is_smooth(W) "codomain of embedding needs to be smooth"
#  @check is_equidimensional(W) "codomain of embedding needs to be equidimensional"
  I_X = small_generating_set(image_ideal(inc))         # ideal sheaf describing X on W

  Delta_dict = IdDict{AbsAffineScheme,Ideal}()
  for U in Cov
    I = I_X(U)
    if is_one(I)
      Delta_dict[U] = I
      continue
    end

    amb_row,amb_col,h = ambient_param_data[U]
    mod_gens = lifted_numerator.(gens(modulus(OO(U))))
    R = ambient_coordinate_ring(U)
    JM = jacobian_matrix(R, mod_gens)
    if length(amb_col) < length(mod_gens)
      JM_essential = JM[:, amb_col]
    else
      JM_essential = JM
    end
    submat_for_minor = JM[amb_row, amb_col]
    Ainv, h2 = pseudo_inv(submat_for_minor)
    h == h2 || error("inconsistent input data")
    JM_essential = JM_essential * Ainv
    I_gens = lifted_numerator.(gens(I))
    JI = jacobian_matrix(I_gens)
    result_mat = h*JI
    for i in 1:length(amb_col)
      for j in 1:ncols(result_mat)
        result_mat[:,j] = result_mat[:,j] - [JM_essential[k,i] * JI[amb_row[i],j] for k in 1:nrows(JM_essential)]
      end
    end
    Delta_dict[U] = ideal(OO(U),vec(collect(result_mat)))
  end

  return small_generating_set(IdealSheaf(W,Delta_dict))
end
 
########################################################################
# test for snc                                                         #
########################################################################

function divisor_intersections_with_X(current_div, I_X)
  scheme(I_X) == scheme(current_div[1]) || error("underlying schemes do not match")
  n_max = dim(I_X)

  inter_div_dict = Dict{Vector{Int},Tuple{AbsIdealSheaf,Int}}()
  old_keys = Vector{Int}[]
  empty_keys = Vector{Int}[]
  essential_inter = AbsIdealSheaf[]

# initialization: each divisor + I_X
  for k in 1:length(current_div)
    Idiv = ideal_sheaf(current_div[k]) + I_X
    if !is_one(Idiv)
      inter_div_dict[[k]] = (Idiv,0)
      push!(old_keys, [k])
    end
  end
  new_keys = copy(empty_keys)

# add intersections
  while !is_empty(old_keys)
    old_keyvec = popfirst!(old_keys)         # this is the intersection to which we add a new divisor
    for i in (old_keyvec[end]+1):length(current_div)
      copykey = copy(old_keyvec)
      if haskey(inter_div_dict, [i])
        push!(copykey,i)                     # here we add it
        Idiv = inter_div_dict[[i]][1] + inter_div_dict[old_keyvec][1]
        if !is_one(Idiv)
                                             # it intersects
          subsetlist = subsets(old_keyvec,length(old_keyvec)-1)
          subsetlist = [push!(a,i) for a in subsetlist]
          if (sum([inter_div_dict[a][2] for a in subsetlist])> 0)
                                             # offending intersection, known before
            inter_div_dict[copykey] = (Idiv,2)
            push!(new_keys,copykey)
          elseif dim(Idiv) == n_max - length(copykey)
                                             # non-offending intersection
            inter_div_dict[copykey] = (Idiv,0)
            push!(new_keys,copykey)
          else
                                             # offending intersection, new
            inter_div_dict[copykey] = (Idiv,1)
            push!(new_keys,copykey)
            push!(essential_inter, Idiv)
          end
        end
      end
    end

    # go to next higher number of intersecting divisors
    if is_empty(old_keys)
      old_keys = copy(new_keys)
      new_keys = copy(empty_keys)
    end
  end

  return inter_div_dict, essential_inter
end

function non_snc_locus(divs::Vector{<:EffectiveCartierDivisor})
  is_empty(divs) && error("list of divisors must not be empty")
  X = scheme(first(divs))
  @assert all(d->scheme(d) === X, divs)
  @assert is_smooth(X)
  r = length(divs)
  triv_cov = trivializing_covering.(divs)

  com_ref, incs = common_refinement(triv_cov, default_covering(X))

  ideal_dict = IdDict{AbsAffineScheme, Ideal}() # ideal sheaf of the non_snc_locus
  for U in patches(com_ref)
    loc_eqns = elem_type(OO(U))[]
    for k in 1:length(incs)
      I = ideal_sheaf(divs[k])
      inc = incs[k][U]
      V = codomain(inc)
      h = first(gens(I(V)))
      hh = pullback(inc)(h)
      is_unit(hh) && continue # Not every divisor needs to be visible here
      push!(loc_eqns, hh)
    end
    if isempty(loc_eqns) || is_regular_sequence(loc_eqns)
      ideal_dict[U] = ideal(OO(U), one(OO(U))) # Nothing visible here
      continue
    end

    # Determine the non-snc-locus
    K = koszul_complex(KoszulComplex, loc_eqns)
    k = findfirst(k->!is_zero(homology(K, k)[1]), 1:length(loc_eqns))
    ideal_dict[U] = annihilator(homology(K, k)[1])
  end
  return IdealSheaf(X, ideal_dict; check=false)
end

function common_refinement(list::Vector{<:Covering}, def_cov::Covering)
  isempty(list) && error("list of coverings must not be empty")

  if length(list) == 1
    result = first(list)
    return result, [identity_map(result)]
  end
  patch_list = AbsAffineScheme[]
  anc_list = AbsAffineScheme[]
  to_U_dict = IdDict{AbsAffineScheme, AbsAffineSchemeMor}()
  to_V_dict = IdDict{AbsAffineScheme, AbsAffineSchemeMor}()

  if length(list) == 2
    for U in patches(list[1])
      match_found = false
      for V in patches(list[2])
        success, W = _have_common_ancestor(U, V)
        !success && continue
        match_found = true
        push!(anc_list, W)
        #inc_U = _flatten_open_subscheme(U, W)
        #inc_V = _flatten_open_subscheme(V, W)
        inc_U, h_U = _find_chart(U, W)
        inc_U = PrincipalOpenEmbedding(inc_U, h_U; check=false)
        inc_V, h_V = _find_chart(V, W)
        inc_V = PrincipalOpenEmbedding(inc_V, h_V; check=false)

        UV, to_U, to_V = fiber_product(inc_U, inc_V) 
        push!(patch_list, UV)
        to_U_dict[UV] = to_U
        to_V_dict[UV] = to_V
      end
      !match_found && error("no common ancestor found for $U and $V")
    end
    #anc_cov = Covering(anc_list)
    #inherit_glueings!(anc_cov, def_cov)
    result = Covering(patch_list)
    inherit_glueings!(result, def_cov)

    tot_inc1 = CoveringMorphism(result, list[1], to_U_dict; check=false)
    tot_inc2 = CoveringMorphism(result, list[2], to_V_dict; check=false)
    return result, [tot_inc1, tot_inc2]
  end

  # More than two entries
  n = length(list)
  k = div(n, 2)
  res1, inc1 = common_refinement(list[1:k], def_cov)
  res2, inc2 = common_refinement(list[k+1:end], def_cov) 

  result, inc_tot = common_refinement([res1, res2], def_cov)
  return result, vcat([compose(inc_tot[1], inc1[k]) for k in 1:length(inc1)], 
                      [compose(inc_tot[2], inc2[k]) for k in 1:length(inc2)]
                     )
end

function strict_transform(bl::AbsSimpleBlowdownMorphism, inc::ClosedEmbedding)
  B = codomain(bl)
  @assert length(affine_charts(B)) == 1 && first(affine_charts(B)) === codomain(inc)
  inc_cov = CoveredClosedEmbedding(inc, codomain=B)
  return strict_transform(bl, inc_cov)
end

is_graded(R::Ring) = false
<|MERGE_RESOLUTION|>--- conflicted
+++ resolved
@@ -206,12 +206,7 @@
 # here the keyword algorithm ensures that the desired method is called
   dimX = dim(X)
   if dimX == 1
-<<<<<<< HEAD
-@show "overriding specified method for curves: use naive method"
     return _desing_curve(X, I_sl)
-=======
-    return_value = _desing_curve(X, I_sl)
->>>>>>> 7c8d98c1
   end
 #  if ((dimX == 2) && (algorithm==:Lipman))
 #    error("not implemented yet")
