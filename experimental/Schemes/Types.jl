
export EmptyScheme
export ClosedEmbedding
export AbsProjectiveScheme, ProjectiveScheme
export ProjectiveSchemeMor
export CoveringMorphism
export VarietyFunctionField, VarietyFunctionFieldElem
export IdealSheaf




########################################################################
# Special Type for closed embeddings of affine schemes                 #
########################################################################
@Markdown.doc """
    ClosedEmbedding{DomainType, CodomainType, PullbackType}

A closed embedding ``f : X → Y`` of affine schemes ``X = Spec(S)``
into ``Y = Spec(R)`` such that ``S ≅ R/I`` via ``f`` for some
ideal ``I ⊂ R``.
"""
@attributes mutable struct ClosedEmbedding{DomainType,
                                           CodomainType,
                                           PullbackType
                                          }<:AbsSpecMor{DomainType,
                                                        CodomainType,
                                                        PullbackType,
                                                        ClosedEmbedding,
                                                        Nothing
                                                       }
  inc::SpecMor{DomainType, CodomainType, PullbackType}
  I::Ideal
  U::SpecOpen

  function ClosedEmbedding(X::AbsSpec, I::Ideal)
    base_ring(I) == OO(X) || error("ideal does not belong to the correct ring")
    Y = subscheme(X, I)
    inc = SpecMor(Y, X, hom(OO(X), OO(Y), gens(OO(Y))))
    return new{typeof(Y), typeof(X), pullback_type(inc)}(inc, I)
  end
  function ClosedEmbedding(f::SpecMor, I::Ideal; check::Bool=true)
    Y = domain(f)
    X = codomain(f)
    base_ring(I) == OO(X) || error("ideal does not belong to the correct ring")
    if check
      Y == subscheme(X, I)
      pullback(f).(gens(OO(X))) == gens(OO(Y))
    end
    return new{typeof(Y), typeof(X), pullback_type(f)}(f, I)
  end
end

########################################################################
# Abstract projective schemes                                          #
########################################################################
abstract type AbsProjectiveScheme{BaseRingType, RingType} <: Scheme{BaseRingType} end

########################################################################
# Concrete type for projective schemes                                 #
########################################################################
@Markdown.doc """
    ProjectiveScheme{CoeffRingType, CoeffRingElemType, RingType, RingElemType}

Closed subschemes ``X ⊂ ℙʳ(A)`` of projective space of `fiber_dimension` ``r``
over a ring of coefficients ``A`` of type `CoeffRingType` with elements of
type `CoeffRingElemType`. The subscheme ``X`` is given by means of a homogeneous
ideal ``I`` in the graded ring ``A[s₀,…,sᵣ]`` and the latter is of type
`RingType` with elements of type `RingElemType`.
"""
@attributes mutable struct ProjectiveScheme{CoeffRingType, CoeffRingElemType, RingType, RingElemType} <: AbsProjectiveScheme{CoeffRingType, RingType}
  A::CoeffRingType	# the base ring
  r::Int	# the relative dimension
  S::RingType   # A[s₀,…,sᵣ]
  I::MPolyIdeal{RingElemType} # generators for the defining ideal

  # fields used for caching
  C::Scheme # The affine cone of this scheme.
  Y::Scheme # the base scheme
  projection_to_base::SchemeMor
  homog_coord::Vector # the homogeneous coordinates as functions on the affine cone

  function ProjectiveScheme(S::MPolyRing_dec)
    all(x->(total_degree(x) == 1), gens(S)) || error("ring is not standard graded")
    n = ngens(S)-1
    A = coefficient_ring(S)
    I = ideal(S, [zero(S)])
    return new{typeof(A), elem_type(A), typeof(S), elem_type(S)}(A, n, S, I)
  end

  function ProjectiveScheme(S::MPolyRing_dec, I::MPolyIdeal{T}) where {T<:RingElem}
    for f in gens(I)
      parent(f) == S || error("elements do not belong to the correct ring")
    end
    all(x->(total_degree(x) == 1), gens(S)) || error("ring is not standard graded")
    n = ngens(S)-1
    A = coefficient_ring(S)
    return new{typeof(A), elem_type(A), typeof(S), elem_type(S)}(A, n, S, I)
  end

  function ProjectiveScheme(Q::MPolyQuo{MPolyElem_dec{T, AbstractAlgebra.Generic.MPoly{T}}}) where {T}
    all(x->(total_degree(x) == 1), gens(S)) || error("ring is not standard graded")
    S = base_ring(Q)
    A = coefficient_ring(S)
    I = gens(modulus(Q))
    r = ngens(S)-1
    return new{typeof(A), elem_type(A), typeof(S), elem_type(S)}(A, r, S, I)
  end
end

########################################################################
# Morphisms of projective schemes                                      #
########################################################################
@Markdown.doc """
    ProjectiveSchemeMor

A morphism of projective schemes

    ℙˢ(B)     ℙʳ(A)
      ∪         ∪
      P    →    Q
      ↓         ↓
   Spec(B) → Spec(A)

given by means of a commutative diagram of homomorphisms of
graded rings

  A[v₀,…,vᵣ] → B[u₀,…,uₛ]
      ↑            ↑
      A      →     B

If no morphism `A → B` of the base rings is specified, then
both ``P`` and ``Q`` are assumed to be defined in relative projective
space over the same ring with the identity on the base.
"""
mutable struct ProjectiveSchemeMor{
    DomainType<:ProjectiveScheme,
    CodomainType<:ProjectiveScheme,
    PullbackType<:Hecke.Map,
    BaseMorType
  } <: SchemeMor{DomainType, CodomainType,
                 ProjectiveSchemeMor,
                 BaseMorType
                }
  domain::DomainType
  codomain::CodomainType
  pullback::PullbackType

  #fields for caching
  map_on_base_schemes::SchemeMor
  map_on_affine_cones::SchemeMor

  ### Simple morphism of projective schemes over the same base scheme
  function ProjectiveSchemeMor(
      P::DomainType,
      Q::CodomainType,
      f::PullbackType;
      check::Bool=true
    ) where {DomainType<:ProjectiveScheme, CodomainType<:ProjectiveScheme, PullbackType<:Map}
    T = ambient_coordinate_ring(P)
    S = ambient_coordinate_ring(Q)
    (S === domain(f) && T === codomain(f)) || error("pullback map incompatible")
    if check
      #TODO: Check map on ideals (not available yet)
    end
    return new{DomainType, CodomainType, PullbackType, Nothing}(P, Q, f)
  end

  ### complicated morphisms over a non-trivial morphism of base schemes
  function ProjectiveSchemeMor(
      P::DomainType,
      Q::CodomainType,
      f::PullbackType,
      h::BaseMorType;
      check::Bool=true
    ) where {DomainType<:ProjectiveScheme,
             CodomainType<:ProjectiveScheme,
             PullbackType<:Map,
             BaseMorType<:SchemeMor
            }
    T = ambient_coordinate_ring(P)
    S = ambient_coordinate_ring(Q)
    (S === domain(f) && T === codomain(f)) || error("pullback map incompatible")
    pbh = pullback(h)
    OO(domain(h)) == coefficient_ring(T) || error("base scheme map not compatible")
    OO(codomain(h)) == coefficient_ring(S) || error("base scheme map not compatible")
    if check
      T(pbh(one(OO(codomain(h))))) == f(S(one(OO(codomain(h))))) == one(T) || error("maps not compatible")
      coefficient_map(f) == pbh || error("maps not compatible")
    end
    return new{DomainType, CodomainType, PullbackType, BaseMorType}(P, Q, f, h)
  end
end

########################################################################
<<<<<<< HEAD
# Coverings for covered schemes                                        #
########################################################################
@Markdown.doc """
    Covering

A covering of a scheme ``X`` by affine patches ``Uᵢ`` which are glued
along isomorphisms ``gᵢⱼ : Uᵢ⊃ Vᵢⱼ →  Vⱼᵢ ⊂ Uⱼ``.

**Note:** The distinction between the different affine patches of the scheme
is made from their hashes. Thus, an affine scheme must not appear more than once
in any covering!
"""
mutable struct Covering{BaseRingType}
  patches::Vector{<:AbsSpec} # the basic affine patches of X
  glueings::IdDict{Tuple{<:AbsSpec, <:AbsSpec}, <:AbsGlueing} # the glueings of the basic affine patches
  affine_refinements::IdDict{<:AbsSpec, <:Vector{<:Tuple{<:SpecOpen, Vector{<:RingElem}}}} # optional lists of refinements
      # of the basic affine patches.
      # These are stored as pairs (U, a) where U is a 'trivial' SpecOpen,
      # meaning that its list of hypersurface equation (f₁,…,fᵣ) has empty
      # intersection in the basic affine patch X and hence satisfies
      # some equality 1 ≡ a₁⋅f₁ + a₂⋅f₂ + … + aᵣ⋅fᵣ on X.
      # Since the coefficients aᵢ of this equality are crucial for computations,
      # we store them in an extra tuple.

  # fields for caching
  glueing_graph::Graph{Undirected}
  transition_graph::Graph{Undirected}
  edge_dict::Dict{Tuple{Int, Int}, Int}

  function Covering(
      patches::Vector{<:AbsSpec},
      glueings::IdDict{Tuple{<:AbsSpec, <:AbsSpec}, <:AbsGlueing};
      check::Bool=true,
      affine_refinements::IdDict{
          <:AbsSpec,
          <:Vector{<:Tuple{<:SpecOpen, <:Vector{<:RingElem}}}
         }=IdDict{AbsSpec, Vector{Tuple{SpecOpen, Vector{RingElem}}}}()
    )
    n = length(patches)
    n > 0 || error("can not glue the empty scheme")
    kk = coefficient_ring(ambient_coordinate_ring(patches[1]))
    for i in 2:n
      kk == coefficient_ring(base_ring(OO(patches[i]))) || error("schemes are not defined over the same base ring")
    end
    # Check that no patch appears twice
    for i in 1:n-1
      for j in i+1:n
        patches[i] === patches[j] && error("affine schemes must not appear twice among the patches")
      end
    end
    for (X, Y) in keys(glueings)
      X in patches || error("glueings are not compatible with the patches")
      Y in patches || error("glueings are not compatible with the patches")
      if haskey(glueings, (Y, X))
        if check
          inverse(glueings[(X, Y)]) == glueings[(Y, X)] || error("glueings are not inverse of each other")
        end
      else
        glueings[(Y, X)] = inverse(glueings[(X, Y)])
      end
    end

    # check the affine refinements
    for U in keys(affine_refinements)
      for (V, a) in affine_refinements[U]
        ambient_scheme(V) == U && error("the ambient scheme of the refinement of X must be X")
        U in patches && error("the ambient scheme of the refinement can not be found in the affine patches")
        if check
          isone(OO(U)(sum([c*g for (c, g) in zip(a, gens(U))]))) || error("the patch $V does not cover $U")
        end
      end
    end
    return new{base_ring_type(patches[1])}(patches, glueings, affine_refinements)
  end

  ### the empty covering
  function Covering(kk::Ring)
    return new{typeof(kk)}(Vector{AbsSpec}(), IdDict{Tuple{AbsSpec, AbsSpec}, AbsGlueing}(),
                           IdDict{AbsSpec, Vector{Tuple{SpecOpen, Vector{RingElem}}}}())
  end
end

########################################################################
# Morphisms of coverings                                               #
########################################################################
@Markdown.doc """
    CoveringMorphism{SpecType<:Spec, CoveringType<:Covering, SpecMorType<:SpecMor}

A morphism ``f : C → D`` of two coverings. For every patch ``U`` of ``C`` this
provides a map `f[U']` of type `SpecMorType` from ``U' ⊂ U`` to
some patch `codomain(f[U])` in `D` for some affine patches ``U'`` covering ``U``.

**Note:** For two affine patches ``U₁, U₂ ⊂ U`` the codomains of `f[U₁]` and `f[U₂]`
do not need to coincide! However, given the glueings in `C` and `D`, all affine maps
have to coincide on their overlaps.
"""
mutable struct CoveringMorphism{DomainType<:Covering, CodomainType<:Covering, BaseMorType}
  domain::DomainType
  codomain::CodomainType
  morphisms::IdDict{<:AbsSpec, <:AbsSpecMor} # on a patch X of the domain covering, this
                                         # returns the morphism φ : X → Y to the corresponding
                                         # patch Y of the codomain covering.

  function CoveringMorphism(
      dom::DomainType,
      cod::CodomainType,
      mor::IdDict{<:AbsSpec, <:AbsSpecMor};
      check::Bool=true
    ) where {
             DomainType<:Covering,
             CodomainType<:Covering
            }
    # TODO: check domain/codomain compatibility
    # TODO: if check is true, check that all morphisms glue and that the domain patches
    # cover the basic patches of `dom`.
    for U in keys(mor)
      U in dom || error("patch $U of the map not found in domain")
      codomain(mor[U]) in cod || error("codomain patch not found")
    end
    # check that the whole domain is covered
    for U in basic_patches(dom)
      if !haskey(mor, U)
        !haskey(affine_refinements(dom), U) || error("patch $U of the domain not covered")
        found = false
        for (V, a) in affine_refinements(dom)[U]
          all(x->(haskey(mor, x)), affine_patches(V)) && (found = true)
        end
        !found && error("patch $U of the domain not covered")
      end
    end
    return new{DomainType, CodomainType, Nothing}(dom, cod, mor)
  end
end

########################################################################
# Abstract type for covered schemes                                    #
########################################################################
abstract type AbsCoveredScheme{BaseRingType} <: Scheme{BaseRingType} end

########################################################################
# A minimal implementation of AbsCoveredScheme                         #
########################################################################
@Markdown.doc """
    mutable struct CoveredScheme{
      CoveringType<:Covering,
      CoveringMorphismType<:CoveringMorphism
    }

A covered scheme ``X`` given by means of at least one covering
of type `CoveringType`.

A scheme may posess several coverings which are partially ordered
by refinement. Such refinements are special instances of `CoveringMorphism`

    ρ : C1 → C2

where for each patch ``U`` in `C1` the inclusion map ``ρ[U] : U → V``
into the corresponding patch ``V`` of `C2` is an open embedding for which
both ``𝒪(U)`` and ``𝒪(V)`` have the same `base_ring` (so that they can be
canonically compared).
"""
@attributes mutable struct CoveredScheme{BaseRingType} <: AbsCoveredScheme{BaseRingType}
  coverings::Vector{<:Covering}
  refinements::Dict{<:Tuple{<:Covering, <:Covering}, <:CoveringMorphism}
  refinement_graph::Graph{Directed}
  kk::BaseRingType

  default_covering::Covering

  function CoveredScheme(coverings::Vector{<:Covering},
      refinements::Dict{Tuple{<:Covering, <:Covering}, <:CoveringMorphism}
    )
    # TODO: Check whether the refinements form a connected graph.
    BaseRingType = base_ring_type(coverings[1])
    all(x->(base_ring_type(x) == BaseRingType), coverings) || error("coverings are not compatible")
    X = new{BaseRingType}(coverings, refinements)
    X.default_covering = X.coverings[1]
    X.kk = base_ring(patches(coverings[1])[1])
    return X
  end
  function CoveredScheme(kk::Ring)
    res = new{typeof(kk)}()
    res.kk = kk
    return res
  end
end

########################################################################
# Morphisms of covered schemes                                         #
########################################################################
abstract type AbsCoveredSchemeMorphism{
    DomainType<:CoveredScheme,
    CodomainType<:CoveredScheme,
    BaseMorphismType,
    CoveredSchemeMorphismType
   } <: SchemeMor{DomainType, CodomainType, CoveredSchemeMorphismType, BaseMorphismType}
end

########################################################################
# Concrete minimal type for morphisms of covered schemes               #
########################################################################
@attributes mutable struct CoveredSchemeMorphism{
    DomainType<:AbsCoveredScheme,
    CodomainType<:AbsCoveredScheme,
    BaseMorphismType
   } <: AbsCoveredSchemeMorphism{
                                 DomainType,
                                 CodomainType,
                                 CoveredSchemeMorphism,
                                 BaseMorphismType
                                }
  X::DomainType
  Y::CodomainType
  f::CoveringMorphism

  function CoveredSchemeMorphism(
      X::DomainType,
      Y::CodomainType,
      f::CoveringMorphism{<:Any, <:Any, BaseMorType};
      check::Bool=true
    ) where {
             DomainType<:CoveredScheme,
             CodomainType<:CoveredScheme,
             BaseMorType
            }
    domain(f) in coverings(X) || error("covering not found in domain")
    codomain(f) in coverings(Y) || error("covering not found in codomain")
    return new{DomainType, CodomainType, BaseMorType}(X, Y, f)
  end
end

########################################################################
=======
>>>>>>> 79098dd1
# Rational functions on irreducible varieties                          #
########################################################################

mutable struct VarietyFunctionField{BaseRingType<:Field,
                                    FracFieldType<:AbstractAlgebra.Generic.FracField,
                                    CoveredSchemeType<:AbsCoveredScheme,
                                    SpecType<:AbsSpec
                                   } <: Field
  kk::BaseRingType
  X::CoveredSchemeType
  U::SpecType  # representative patch to represent rational functions
  KK::FracFieldType

  function VarietyFunctionField(
      X::AbsCoveredScheme;
      check::Bool=true,
      representative_patch::AbsSpec=default_covering(X)[1]
    )
    check && (is_irreducible(X) || error("variety is not irreducible"))
    representative_patch in default_covering(X) || error("representative patch not found")
    KK = FractionField(ambient_coordinate_ring(representative_patch))
    kk = base_ring(X)
    return new{typeof(kk), typeof(KK), typeof(X), typeof(representative_patch)}(kk, X, representative_patch, KK)
  end
end

########################################################################
# Elements of VarietyFunctionFields                                    #
########################################################################
mutable struct VarietyFunctionFieldElem{FracType<:AbstractAlgebra.Generic.Frac,
                                        ParentType<:VarietyFunctionField
                                       }
  KK::ParentType
  f::FracType

  function VarietyFunctionFieldElem(
      KK::VarietyFunctionField,
      f::AbstractAlgebra.Generic.Frac;
      check::Bool=true
    )
    representative_field(KK) == parent(f) || error("element does not have the correct parent")
    return new{typeof(f), typeof(KK)}(KK, f)
  end

  function VarietyFunctionFieldElem(
      KK::VarietyFunctionField,
      a::RingElem, b::RingElem;
      check::Bool=true
    )
    R = parent(a)
    R == parent(b) || error("parent rings not compatible")
    R == base_ring(representative_field(KK))
    f = representative_field(KK)(a, b)
    return new{typeof(f), typeof(KK)}(KK, f)
  end
end

########################################################################
# Sheaves                                                              #
########################################################################
@Markdown.doc """
    AbsPreSheaf{SpaceType, OpenType, OutputType, RestrictionType}

Abstract type for a sheaf ℱ on a space X.

 * `SpaceType` is a parameter for the type of the space ``X`` on which ``ℱ`` is defined.

 * `OpenType` is a type (most probably abstract!) for the open sets ``U ⊂ X`` which are admissible as input for ``ℱ(U)``.

 * `OutputType` is a type (most probably abstract!) for the values that ``ℱ`` takes on admissible open sets ``U``.

 * `RestrictionType` is a parameter for the type of the restriction maps ``ℱ(V) → ℱ(U)`` for ``U ⊂ V ⊂ X`` open.

For any instance `F` of `AbsPreSheaf` on a topological space `X` the following methods are implemented:

 * `F(U)` for *admissible* open subsets ``U ⊂ X``: This returns the value ``ℱ(U)`` of the sheaf `F` on `U`. Note that due to technical limitations, not every type of open subset might be admissible.

 * `restriction_map(F, U, V)` for *admissible* open subsets ``V ⊂ U ⊂ X``: This returns the restriction map ``ρ : ℱ(U) → ℱ(V)``.
"""
abstract type AbsPreSheaf{SpaceType, OpenType, OutputType, RestrictionType} end

########################################################################
# A minimal implementation of the sheaf interface on a scheme          #
########################################################################

@Markdown.doc """
    PreSheafOnScheme

A basic minimal implementation of the interface for `AbsPreSheaf`; to be used internally.
"""
@attributes mutable struct PreSheafOnScheme{SpaceType, OpenType, OutputType, RestrictionType,
                                       IsOpenFuncType, ProductionFuncType,
                                       RestrictionFuncType
                                      } <: AbsPreSheaf{
                                       SpaceType, OpenType,
                                       OutputType, RestrictionType
                                      }
  X::SpaceType

  # caches
  obj_cache::IdDict{<:OpenType, <:OutputType} # To cache values that have already been computed
  res_cache::IdDict{<:Tuple{<:OpenType, <:OpenType}, <:RestrictionType} # To cache already computed restrictions

  # production functions for new objects
  is_open_func::IsOpenFuncType # To check whether one set is open in the other
  production_func::ProductionFuncType # To produce ℱ(U) for U ⊂ X
  restriction_func::RestrictionFuncType

  function PreSheafOnScheme(X::Scheme, production_func::Any, restriction_func::Any;
      OpenType=AbsSpec, OutputType=Any, RestrictionType=Any,
      is_open_func::Any=is_open_embedding
    )
    return new{typeof(X), OpenType, OutputType, RestrictionType,
               typeof(is_open_func), typeof(production_func), typeof(restriction_func)
              }(X, IdDict{OpenType, OutputType}(),
                IdDict{Tuple{OpenType, OpenType}, RestrictionType}(),
                is_open_func, production_func, restriction_func
               )
  end
end

########################################################################
# The structure sheaf of affine and covered schemes                    #
########################################################################
@Markdown.doc """
    StructureSheafOfRings <: AbsPreSheaf

On an `AbsCoveredScheme` ``X`` this returns the sheaf ``𝒪`` of rings of
regular functions on ``X``.

Note that due to technical reasons, the admissible open subsets are restricted
to the following:
 * `U::AbsSpec` among the `basic_patches` of the `default_covering` of `X`;
 * `U::PrincipalOpenSubset` with `ambient_scheme(U)` in the `basic_patches` of the `default_covering` of `X`;
 * `W::SpecOpen` with `ambient_scheme(W)` in the `basic_patches` of the `default_covering` of `X`.

One can call the restriction maps of ``𝒪`` across charts, implicitly using the
identifications given by the glueings in the `default_covering`.
"""
@attributes mutable struct StructureSheafOfRings{SpaceType, OpenType, OutputType,
                                          RestrictionType, ProductionFuncType,
                                          RestrictionFuncType,
                                          PreSheafType
                                         } <: AbsPreSheaf{
                                          SpaceType, OpenType,
                                          OutputType, RestrictionType
                                         }
  OO::PreSheafType

  ### Structure sheaf on affine schemes
  function StructureSheafOfRings(X::AbsSpec)
    function is_open_func(U::AbsSpec, V::AbsSpec)
      return is_subset(V, X) && is_open_embedding(U, V) # Note the restriction to subsets of X
    end
    function production_func(U::AbsSpec)
      return OO(U)
    end
    function restriction_func(V::AbsSpec, OV::Ring, U::AbsSpec, OU::Ring)
      return hom(OV, OU, gens(OU), check=false) # check=false assures quicker computation
    end

    R = PreSheafOnScheme(X, production_func, restriction_func,
                    OpenType=AbsSpec, OutputType=Ring,
                    RestrictionType=Hecke.Map,
                    is_open_func=is_open_func
                   )
    return new{typeof(X), Union{AbsSpec, SpecOpen}, Ring, Hecke.Map,
               typeof(production_func), typeof(restriction_func),
               typeof(R)}(R)
  end

  ### Structure sheaf on covered schemes
  function StructureSheafOfRings(X::AbsCoveredScheme)

    ### Checks for open containment.
    #
    # We allow the following cases:
    #
    #  * U::PrincipalOpenSubset in W===ambient_scheme(U) in the basic charts of X
    #  * U::PrincipalOpenSubset ⊂ V::PrincipalOpenSubset with ambient_scheme(U) === ambient_scheme(V) in the basic charts of X
    #  * U::PrincipalOpenSubset ⊂ V::PrincipalOpenSubset with ambient_scheme(U) != ambient_scheme(V) both in the basic charts of X
    #    and U and V contained in the glueing domains of their ambient schemes
    #  * U::AbsSpec ⊂ U::AbsSpec in the basic charts of X
    #  * U::AbsSpec ⊂ X for U in the basic charts
    #  * U::PrincipalOpenSubset ⊂ X with ambient_scheme(U) in the basic charts of X
    #  * W::SpecOpen ⊂ X with ambient_scheme(U) in the basic charts of X
    function is_open_func(U::PrincipalOpenSubset, V::PrincipalOpenSubset)
      C = default_covering(X)
      A = ambient_scheme(U)
      A in C || return false
      B = ambient_scheme(V)
      B in C || return false
      if A === B
        is_subset(U, V) || return false
      else
        G = C[A, B] # Get the glueing
        f, g = glueing_morphisms(G)
        is_subset(U, domain(f)) || return false
        is_subset(V, domain(g)) || return false
        gU = preimage(g, U)
        is_subset(gU, V) || return false
      end
      return true
    end
    function is_open_func(U::PrincipalOpenSubset, Y::AbsCoveredScheme)
      return Y === X && ambient_scheme(U) in default_covering(X)
    end
    function is_open_func(U::AbsSpec, Y::AbsCoveredScheme)
      return Y === X && U in default_covering(X)
    end
    function is_open_func(Z::AbsCoveredScheme, Y::AbsCoveredScheme)
      return X === Y === Z
    end
    function is_open_func(U::AbsSpec, V::AbsSpec)
      U in default_covering(X) || return false
      V in default_covering(X) || return false
      G = default_covering(X)[U, V]
      return issubset(U, glueing_domains(G)[1])
    end
    function is_open_func(U::PrincipalOpenSubset, V::AbsSpec)
      V in default_covering(X) || return false
      ambient_scheme(U) === V && return true
      W = ambient_scheme(U)
      W in default_covering(X) || return false
      G = default_covering(X)[W, V]
      return is_subset(U, glueing_domains(G)[1])
    end
#    function is_open_func(U::PrincipalOpenSubset, V::PrincipalOpenSubset)
#      ambient_scheme(V) in default_covering(X) || return false
#      ambient_scheme(U) === ambient_scheme(V) && return issubset(U, V)
#      W = ambient_scheme(U)
#      W in default_covering(X) || return false
#      G = default_covering(X)[W, ambient_scheme(V)]
#      preV = preimage(glueing_morphisms(G)[1], V)
#      return is_subset(U, preV)
#    end
    function is_open_func(W::SpecOpen, Y::AbsCoveredScheme)
      return Y === X && ambient_scheme(W) in default_covering(X)
    end
    function is_open_func(W::SpecOpen, V::AbsSpec)
      V in default_covering(X) || return false
      ambient_scheme(W) === V && return true
      U = ambient_scheme(W)
      U in default_covering(X) || return false
      G = default_covering(X)[U, V]
      return is_subset(W, glueing_domains(G)[1])
    end
    function is_open_func(W::SpecOpen, V::PrincipalOpenSubset)
      PW = ambient_scheme(W)
      PV = ambient_scheme(V)
      PW in default_covering(X) || return false
      PV in default_covering(X) || return false
      if PW === PV
        return issubset(W, V)
        #return all(x->(issubset(x, V)), affine_patches(W))
      else
        G = default_covering(X)[PW, PV]
        preV = preimage(glueing_morphisms(G)[1], V)
        return issubset(W, preV)
      end
    end
    function is_open_func(W::SpecOpen, V::SpecOpen)
      PW = ambient_scheme(W)
      PV = ambient_scheme(V)
      PW in default_covering(X) || return false
      PV in default_covering(X) || return false
      if PW === PV
        return issubset(W, V)
        #return all(x->(issubset(x, V)), affine_patches(W))
      else
        G = default_covering(X)[PW, PV]
        preV = preimage(glueing_morphisms(G)[1], V)
        return issubset(W, preV)
      end
    end
    function is_open_func(U::AbsSpec, W::SpecOpen)
      U in default_covering(X) || return false
      if U === ambient_scheme(W)
        # in this case W must be equal to U
        return issubset(W, U)
        #return one(OO(U)) in complement_ideal(W)
      else
        G = default_covering(X)[ambient_scheme(W), U]
        issubset(U, glueing_domains(G)[2]) || return false
        preU = preimage(glueing_morphisms(G)[1], U)
        return issubset(preU, W)
      end
    end
    function is_open_func(U::PrincipalOpenSubset, W::SpecOpen)
      ambient_scheme(U) in default_covering(X) || return false
      if ambient_scheme(U) === ambient_scheme(W)
        # in this case W must be equal to U
        return issubset(W, U)
        #return one(OO(U)) in complement_ideal(W)
      else
        G = default_covering(X)[ambient_scheme(W), ambient_scheme(U)]
        issubset(U, glueing_domains(G)[2]) || return false
        preU = preimage(glueing_morphisms(G)[1], U)
        return issubset(preU, W)
      end
    end

    ### Production of the rings of regular functions; to be cached
    function production_func(U::AbsSpec)
      return OO(U)
    end
    function production_func(U::SpecOpen)
      return OO(U)
    end

    ### Production of the restriction maps; to be cached
    function restriction_func(V::AbsSpec, OV::Ring, U::AbsSpec, OU::Ring)
      V === U || error("basic affine patches must be the same")
      return identity_map(OV)
    end
    function restriction_func(V::AbsSpec, OV::Ring, U::PrincipalOpenSubset, OU::Ring)
      if ambient_scheme(U) === V
        return hom(OV, OU, gens(OU), check=false)
      else
        W = ambient_scheme(U)
        G = default_covering(X)[V, W]
        f, g = glueing_morphisms(G)
        pbg = pullback(g)
        function rho_func(x::RingElem)
          parent(x) == OV || error("element does not belong to the correct domain")
          return restrict(pbg(domain(pbg)(x)), U) # should probably be tuned to avoid checks.
        end
        return hom(OV, OU, rho_func.(gens(OV)), check=false)
      end
      error("arguments are not valid")
    end
    function restriction_func(V::PrincipalOpenSubset, OV::Ring, U::AbsSpec, OU::Ring)
      if ambient_scheme(V) === U
        function rho_func(a::RingElem)
          parent(a) === OV || error("element does not belong to the correct ring")
          # We may assume that all denominators admissible in V are
          # already units in OO(U)
          return OU(lifted_numerator(a))*inv(OU(lifted_denominator(a)))
        end
        return hom(OV, OU, rho_func.(gens(OV)), check=false)
      else
        G = default_covering(X)[ambient_scheme(V), U]
        W1, W2 = glueing_domains(G)
        f, g = glueing_morphisms(G)
        function rho_func2(a::RingElem)
          parent(a) === OV || error("element does not belong to the correct ring")
          return restrict(pullback(g)(OO(W1)(a)), U)
        end
        return hom(OV, OU, rho_func2.(gens(OV)), check=false)
      end
    end
    function restriction_func(V::PrincipalOpenSubset, OV::Ring, U::PrincipalOpenSubset, OU::Ring)
      A = ambient_scheme(V)
      if A === ambient_scheme(U)
        return hom(OV, OU, gens(OU), check=false)
      else
        B = ambient_scheme(U)
        G = default_covering(X)[A, B]
        f, g = glueing_morphisms(G)
        function rho_func(x::RingElem)
          parent(x) == OV || error("input not valid")
          y = pullback(g)(OO(codomain(g))(x))
          return restrict(pullback(g)(OO(codomain(g))(x)), U)
        end
        return hom(OV, OU, rho_func.(gens(OV)), check=false)
      end
      error("arguments are invalid")
    end
    function restriction_func(V::AbsSpec, OV::Ring, W::SpecOpen, OW::Ring)
      V in default_covering(X) || return false
      ambient_scheme(W) in default_covering(X) || return false
      if V === ambient_scheme(W)
        return MapFromFunc(x->(OW(x)), OV, OW)
      else
        G = default_covering(X)[V, ambient_scheme(W)]
        f, g = glueing_morphisms(G)
        function rho_func(a::RingElem)
          parent(a) === OV || error("element does not belong to the correct ring")
          return restrict(pullback(g)(OO(domain(f))(a)), W)
        end
        return MapFromFunc(rho_func, OV, OW)
      end
    end
    function restriction_func(V::PrincipalOpenSubset, OV::Ring, W::SpecOpen, OW::Ring)
      if ambient_scheme(V) === ambient_scheme(W)
        function rho_func(a::RingElem)
          parent(a) === OV || error("element does not belong to the correct ring")
          return OW(a)
        end
        return MapFromFunc(rho_func, OV, OW)
      else
        G = default_covering(X)(ambient_scheme(V), ambient_scheme(W))
        f, g = glueing_morphisms(G)
        VG = intersect(V, domain(f))
        preV = preimage(g, VG)
        gres = restriction(g, preV, VG, check=false)
        inc = inclusion_morphism(W, preV)
        function rho_func2(a::RingElem)
          parent(a) === OV || error("element does not belong to the correct ring")
          return pullback(inc)(pullback(gres)(OO(preV)(a)))
        end
        return MapFromFunc(rho_func2, OV, OW)
      end
    end
    function restriction_func(V::SpecOpen, OV::Ring, W::SpecOpen, OW::Ring)
      if ambient_scheme(V) === ambient_scheme(W)
        inc = inclusion_morphism(W, V)
        return MapFromFunc(pullback(inc), OV, OW)
      else
        G = default_covering(X)[ambient_scheme(V), ambient_scheme(W)]
        f, g = glueing_morphisms(G)
        VG = intersect(V, domain(f))
        inc0 = inclusion_morphism(VG, V)
        preV = preimage(g, VG)
        gres = restrict(g, preV, VG, check=false)
        inc = inclusion_morphism(W, preV)
        return MapFromFunc(x->(pullback(inc)(pullback(gres)(pullback(inc0)(x)))),
                           OV, OW)
      end
    end

    R = PreSheafOnScheme(X, production_func, restriction_func,
                      OpenType=Union{AbsSpec, SpecOpen}, OutputType=Ring,
                      RestrictionType=Hecke.Map,
                      is_open_func=is_open_func
                     )
    return new{typeof(X), Union{AbsSpec, SpecOpen}, Ring, Hecke.Map,
               typeof(production_func), typeof(restriction_func),
               typeof(R)}(R)
  end
end

########################################################################
# Ideal sheaves on covered schemes                                     #
########################################################################
@Markdown.doc """
    IdealSheaf <: AbsPreSheaf

A sheaf of ideals ``ℐ`` on an `AbsCoveredScheme` ``X``.

Note that due to technical reasons, the admissible open subsets are restricted
to the following:
 * `U::AbsSpec` among the `basic_patches` of the `default_covering` of `X`;
 * `U::PrincipalOpenSubset` with `ambient_scheme(U)` in the `basic_patches` of the `default_covering` of `X`.

One can call the restriction maps of ``ℐ`` across charts, implicitly using the
identifications given by the glueings in the `default_covering`.
"""
@attributes mutable struct IdealSheaf{SpaceType, OpenType, OutputType,
                                      RestrictionType, ProductionFuncType,
                                      RestrictionFuncType,
                                      PreSheafType
                                     } <: AbsPreSheaf{
                                                      SpaceType, OpenType,
                                                      OutputType, RestrictionType
                                                     }
  ID::IdDict{AbsSpec, Ideal} # the ideals on the basic patches of the default covering
  OOX::StructureSheafOfRings # the structure sheaf on X
  I::PreSheafType # the underlying presheaf of ideals for caching

  ### Ideal sheaves on covered schemes
  function IdealSheaf(X::AbsCoveredScheme, ID::IdDict{AbsSpec, Ideal};
      check::Bool=true
    )
    OOX = StructureSheafOfRings(X)

    ### Checks for open containment.
    #
    # We allow the following cases:
    #
    #  * U::PrincipalOpenSubset in W===ambient_scheme(U) in the basic charts of X
    #  * U::PrincipalOpenSubset ⊂ V::PrincipalOpenSubset with ambient_scheme(U) === ambient_scheme(V) in the basic charts of X
    #  * U::PrincipalOpenSubset ⊂ V::PrincipalOpenSubset with ambient_scheme(U) != ambient_scheme(V) both in the basic charts of X
    #    and U and V contained in the glueing domains of their ambient schemes
    #  * U::AbsSpec ⊂ U::AbsSpec in the basic charts of X
    #  * U::AbsSpec ⊂ X for U in the basic charts
    #  * U::PrincipalOpenSubset ⊂ X with ambient_scheme(U) in the basic charts of X
    function is_open_func(U::PrincipalOpenSubset, V::PrincipalOpenSubset)
      C = default_covering(X)
      A = ambient_scheme(U)
      A in C || return false
      B = ambient_scheme(V)
      B in C || return false
      if A === B
        is_subset(U, V) || return false
      else
        G = C[A, B] # Get the glueing
        f, g = glueing_morphisms(G)
        is_subset(U, domain(f)) || return false
        is_subset(V, domain(g)) || return false
        gU = preimage(g, U)
        is_subset(gU, V) || return false
      end
      return true
    end
    function is_open_func(U::PrincipalOpenSubset, Y::AbsCoveredScheme)
      return Y === X && ambient_scheme(U) in default_covering(X)
    end
    function is_open_func(U::AbsSpec, Y::AbsCoveredScheme)
      return Y === X && U in default_covering(X)
    end
    function is_open_func(Z::AbsCoveredScheme, Y::AbsCoveredScheme)
      return X === Y === Z
    end
    function is_open_func(U::AbsSpec, V::AbsSpec)
      U in default_covering(X) || return false
      V in default_covering(X) || return false
      G = default_covering(X)[U, V]
      return issubset(U, glueing_domains(G)[1])
    end
    function is_open_func(U::PrincipalOpenSubset, V::AbsSpec)
      V in default_covering(X) || return false
      ambient_scheme(U) === V && return true
      W = ambient_scheme(U)
      W in default_covering(X) || return false
      G = default_covering(X)[W, V]
      return is_subset(U, glueing_domains(G)[1])
    end

    ### Production of the rings of regular functions; to be cached
    function production_func(U::AbsSpec)
      haskey(ID, U) && return ID[U]
      # The ideal sheaf has to be provided on at one dense
      # open subset of every connected component.
      # Otherwise, the ideal sheaf is given by the unit
      # ideals.
      for G in glueings(default_covering(X))
        A, B = patches(G)
        Asub, Bsub = glueing_domains(G)
        if A === U && haskey(ID, B) && is_dense(Asub)
          Z = subscheme(B, ID[B])
          f, _ = glueing_morphisms(G)
          pZ = preimage(f, Z)
          ZU = closure(pZ, U)
          ID[U] = ideal(OO(U), gens(saturated_ideal(modulus(OO(ZU)))))
          return ID[U]
        end
      end
      return ideal(OO(U), one(OO(U)))
    end
    function production_func(U::PrincipalOpenSubset)
      V = ambient_scheme(U)
      IV = production_func(V)
      rho = OOX(V, U)
      IU = ideal(OO(U), rho.(gens(IV)))
      return IU
    end

    ### Production of the restriction maps; to be cached
    function restriction_func(V::AbsSpec, IV::Ideal, U::AbsSpec, IU::Ideal)
      return OOX(V, U) # This does not check containment of the arguments
                       # in the ideal. But this is not a parent check and
                       # hence expensive, so we might want to not do that.
    end

    Ipre = PreSheafOnScheme(X, production_func, restriction_func,
                      OpenType=AbsSpec, OutputType=Ideal,
                      RestrictionType=Hecke.Map,
                      is_open_func=is_open_func
                     )
    I = new{typeof(X), AbsSpec, Ideal, Hecke.Map,
               typeof(production_func), typeof(restriction_func),
               typeof(Ipre)}(ID, OOX, Ipre)
    if check
      # Check that all ideal sheaves are compatible on the overlaps.
      # TODO: eventually replace by a check that on every basic
      # affine patch, the ideal sheaf can be inferred from what is
      # given on one dense open subset.
      C = default_covering(X)
      for U in basic_patches(default_covering(X))
        for V in basic_patches(default_covering(X))
          G = C[U, V]
          A, B = glueing_domains(G)
          for i in 1:ngens(A)
            I(A[i]) == ideal(OOX(A[i]), I(V, A[i]).(gens(I(V)))) || error("ideals do not coincide on overlap")
          end
          for i in 1:ngens(B)
            I(B[i]) == ideal(OOX(B[i]), I(U, B[i]).(gens(I(U)))) || error("ideals do not coincide on overlap")
          end
        end
      end
    end
    return I
  end
end<|MERGE_RESOLUTION|>--- conflicted
+++ resolved
@@ -3,7 +3,6 @@
 export ClosedEmbedding
 export AbsProjectiveScheme, ProjectiveScheme
 export ProjectiveSchemeMor
-export CoveringMorphism
 export VarietyFunctionField, VarietyFunctionFieldElem
 export IdealSheaf
 
@@ -193,241 +192,6 @@
 end
 
 ########################################################################
-<<<<<<< HEAD
-# Coverings for covered schemes                                        #
-########################################################################
-@Markdown.doc """
-    Covering
-
-A covering of a scheme ``X`` by affine patches ``Uᵢ`` which are glued
-along isomorphisms ``gᵢⱼ : Uᵢ⊃ Vᵢⱼ →  Vⱼᵢ ⊂ Uⱼ``.
-
-**Note:** The distinction between the different affine patches of the scheme
-is made from their hashes. Thus, an affine scheme must not appear more than once
-in any covering!
-"""
-mutable struct Covering{BaseRingType}
-  patches::Vector{<:AbsSpec} # the basic affine patches of X
-  glueings::IdDict{Tuple{<:AbsSpec, <:AbsSpec}, <:AbsGlueing} # the glueings of the basic affine patches
-  affine_refinements::IdDict{<:AbsSpec, <:Vector{<:Tuple{<:SpecOpen, Vector{<:RingElem}}}} # optional lists of refinements
-      # of the basic affine patches.
-      # These are stored as pairs (U, a) where U is a 'trivial' SpecOpen,
-      # meaning that its list of hypersurface equation (f₁,…,fᵣ) has empty
-      # intersection in the basic affine patch X and hence satisfies
-      # some equality 1 ≡ a₁⋅f₁ + a₂⋅f₂ + … + aᵣ⋅fᵣ on X.
-      # Since the coefficients aᵢ of this equality are crucial for computations,
-      # we store them in an extra tuple.
-
-  # fields for caching
-  glueing_graph::Graph{Undirected}
-  transition_graph::Graph{Undirected}
-  edge_dict::Dict{Tuple{Int, Int}, Int}
-
-  function Covering(
-      patches::Vector{<:AbsSpec},
-      glueings::IdDict{Tuple{<:AbsSpec, <:AbsSpec}, <:AbsGlueing};
-      check::Bool=true,
-      affine_refinements::IdDict{
-          <:AbsSpec,
-          <:Vector{<:Tuple{<:SpecOpen, <:Vector{<:RingElem}}}
-         }=IdDict{AbsSpec, Vector{Tuple{SpecOpen, Vector{RingElem}}}}()
-    )
-    n = length(patches)
-    n > 0 || error("can not glue the empty scheme")
-    kk = coefficient_ring(ambient_coordinate_ring(patches[1]))
-    for i in 2:n
-      kk == coefficient_ring(base_ring(OO(patches[i]))) || error("schemes are not defined over the same base ring")
-    end
-    # Check that no patch appears twice
-    for i in 1:n-1
-      for j in i+1:n
-        patches[i] === patches[j] && error("affine schemes must not appear twice among the patches")
-      end
-    end
-    for (X, Y) in keys(glueings)
-      X in patches || error("glueings are not compatible with the patches")
-      Y in patches || error("glueings are not compatible with the patches")
-      if haskey(glueings, (Y, X))
-        if check
-          inverse(glueings[(X, Y)]) == glueings[(Y, X)] || error("glueings are not inverse of each other")
-        end
-      else
-        glueings[(Y, X)] = inverse(glueings[(X, Y)])
-      end
-    end
-
-    # check the affine refinements
-    for U in keys(affine_refinements)
-      for (V, a) in affine_refinements[U]
-        ambient_scheme(V) == U && error("the ambient scheme of the refinement of X must be X")
-        U in patches && error("the ambient scheme of the refinement can not be found in the affine patches")
-        if check
-          isone(OO(U)(sum([c*g for (c, g) in zip(a, gens(U))]))) || error("the patch $V does not cover $U")
-        end
-      end
-    end
-    return new{base_ring_type(patches[1])}(patches, glueings, affine_refinements)
-  end
-
-  ### the empty covering
-  function Covering(kk::Ring)
-    return new{typeof(kk)}(Vector{AbsSpec}(), IdDict{Tuple{AbsSpec, AbsSpec}, AbsGlueing}(),
-                           IdDict{AbsSpec, Vector{Tuple{SpecOpen, Vector{RingElem}}}}())
-  end
-end
-
-########################################################################
-# Morphisms of coverings                                               #
-########################################################################
-@Markdown.doc """
-    CoveringMorphism{SpecType<:Spec, CoveringType<:Covering, SpecMorType<:SpecMor}
-
-A morphism ``f : C → D`` of two coverings. For every patch ``U`` of ``C`` this
-provides a map `f[U']` of type `SpecMorType` from ``U' ⊂ U`` to
-some patch `codomain(f[U])` in `D` for some affine patches ``U'`` covering ``U``.
-
-**Note:** For two affine patches ``U₁, U₂ ⊂ U`` the codomains of `f[U₁]` and `f[U₂]`
-do not need to coincide! However, given the glueings in `C` and `D`, all affine maps
-have to coincide on their overlaps.
-"""
-mutable struct CoveringMorphism{DomainType<:Covering, CodomainType<:Covering, BaseMorType}
-  domain::DomainType
-  codomain::CodomainType
-  morphisms::IdDict{<:AbsSpec, <:AbsSpecMor} # on a patch X of the domain covering, this
-                                         # returns the morphism φ : X → Y to the corresponding
-                                         # patch Y of the codomain covering.
-
-  function CoveringMorphism(
-      dom::DomainType,
-      cod::CodomainType,
-      mor::IdDict{<:AbsSpec, <:AbsSpecMor};
-      check::Bool=true
-    ) where {
-             DomainType<:Covering,
-             CodomainType<:Covering
-            }
-    # TODO: check domain/codomain compatibility
-    # TODO: if check is true, check that all morphisms glue and that the domain patches
-    # cover the basic patches of `dom`.
-    for U in keys(mor)
-      U in dom || error("patch $U of the map not found in domain")
-      codomain(mor[U]) in cod || error("codomain patch not found")
-    end
-    # check that the whole domain is covered
-    for U in basic_patches(dom)
-      if !haskey(mor, U)
-        !haskey(affine_refinements(dom), U) || error("patch $U of the domain not covered")
-        found = false
-        for (V, a) in affine_refinements(dom)[U]
-          all(x->(haskey(mor, x)), affine_patches(V)) && (found = true)
-        end
-        !found && error("patch $U of the domain not covered")
-      end
-    end
-    return new{DomainType, CodomainType, Nothing}(dom, cod, mor)
-  end
-end
-
-########################################################################
-# Abstract type for covered schemes                                    #
-########################################################################
-abstract type AbsCoveredScheme{BaseRingType} <: Scheme{BaseRingType} end
-
-########################################################################
-# A minimal implementation of AbsCoveredScheme                         #
-########################################################################
-@Markdown.doc """
-    mutable struct CoveredScheme{
-      CoveringType<:Covering,
-      CoveringMorphismType<:CoveringMorphism
-    }
-
-A covered scheme ``X`` given by means of at least one covering
-of type `CoveringType`.
-
-A scheme may posess several coverings which are partially ordered
-by refinement. Such refinements are special instances of `CoveringMorphism`
-
-    ρ : C1 → C2
-
-where for each patch ``U`` in `C1` the inclusion map ``ρ[U] : U → V``
-into the corresponding patch ``V`` of `C2` is an open embedding for which
-both ``𝒪(U)`` and ``𝒪(V)`` have the same `base_ring` (so that they can be
-canonically compared).
-"""
-@attributes mutable struct CoveredScheme{BaseRingType} <: AbsCoveredScheme{BaseRingType}
-  coverings::Vector{<:Covering}
-  refinements::Dict{<:Tuple{<:Covering, <:Covering}, <:CoveringMorphism}
-  refinement_graph::Graph{Directed}
-  kk::BaseRingType
-
-  default_covering::Covering
-
-  function CoveredScheme(coverings::Vector{<:Covering},
-      refinements::Dict{Tuple{<:Covering, <:Covering}, <:CoveringMorphism}
-    )
-    # TODO: Check whether the refinements form a connected graph.
-    BaseRingType = base_ring_type(coverings[1])
-    all(x->(base_ring_type(x) == BaseRingType), coverings) || error("coverings are not compatible")
-    X = new{BaseRingType}(coverings, refinements)
-    X.default_covering = X.coverings[1]
-    X.kk = base_ring(patches(coverings[1])[1])
-    return X
-  end
-  function CoveredScheme(kk::Ring)
-    res = new{typeof(kk)}()
-    res.kk = kk
-    return res
-  end
-end
-
-########################################################################
-# Morphisms of covered schemes                                         #
-########################################################################
-abstract type AbsCoveredSchemeMorphism{
-    DomainType<:CoveredScheme,
-    CodomainType<:CoveredScheme,
-    BaseMorphismType,
-    CoveredSchemeMorphismType
-   } <: SchemeMor{DomainType, CodomainType, CoveredSchemeMorphismType, BaseMorphismType}
-end
-
-########################################################################
-# Concrete minimal type for morphisms of covered schemes               #
-########################################################################
-@attributes mutable struct CoveredSchemeMorphism{
-    DomainType<:AbsCoveredScheme,
-    CodomainType<:AbsCoveredScheme,
-    BaseMorphismType
-   } <: AbsCoveredSchemeMorphism{
-                                 DomainType,
-                                 CodomainType,
-                                 CoveredSchemeMorphism,
-                                 BaseMorphismType
-                                }
-  X::DomainType
-  Y::CodomainType
-  f::CoveringMorphism
-
-  function CoveredSchemeMorphism(
-      X::DomainType,
-      Y::CodomainType,
-      f::CoveringMorphism{<:Any, <:Any, BaseMorType};
-      check::Bool=true
-    ) where {
-             DomainType<:CoveredScheme,
-             CodomainType<:CoveredScheme,
-             BaseMorType
-            }
-    domain(f) in coverings(X) || error("covering not found in domain")
-    codomain(f) in coverings(Y) || error("covering not found in codomain")
-    return new{DomainType, CodomainType, BaseMorType}(X, Y, f)
-  end
-end
-
-########################################################################
-=======
->>>>>>> 79098dd1
 # Rational functions on irreducible varieties                          #
 ########################################################################
 
