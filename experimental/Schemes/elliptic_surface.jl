--- conflicted
+++ resolved
@@ -104,10 +104,9 @@
 Elliptic surface with generic fiber -x^3 + y^2 - t^7 + 2*t^6 - t^5
 ```
 """
-function elliptic_surface(generic_fiber::EllipticCurve{BaseField}, euler_characteristic::Int,
-<<<<<<< HEAD
+function elliptic_surface(generic_fiber::EllipticCurve{BaseFieldElem}, euler_characteristic::Int,
                           mwl_gens::Vector{<:EllipticCurvePoint}=EllipticCurvePoint[];is_basis::Bool=true) where {
-                          BaseField <: Frac{<:PolyRingElem{<:FieldElem}}}
+                          BaseFieldElem <: FracFieldElem{<:PolyRingElem{<:FieldElem}}}
   @req all(parent(i)==generic_fiber for i in mwl_gens) "not a vector of points on $(generic_fiber)"
   S = EllipticSurface(generic_fiber, euler_characteristic, mwl_gens)
   if is_basis
@@ -115,12 +114,6 @@
   end
   mwl, mwl_basis = _compute_mwl_basis(S, mwl_gens)
   set_mordell_weil_basis!(S, mwl_basis)
-=======
-                          mwl_basis::Vector{<:EllipticCurvePoint}=EllipticCurvePoint[]) where {
-                          BaseField <: FracFieldElem{<:PolyRingElem{<:FieldElem}}}
-  @req all(parent(i)==generic_fiber for i in mwl_basis) "not a vector of points on $(generic_fiber)"
-  S = EllipticSurface(generic_fiber, euler_characteristic, mwl_basis)
->>>>>>> 7925f18d
   return S
 end
 
@@ -1521,8 +1514,6 @@
   R = parent(g)
   F = fraction_field(R)
 
-<<<<<<< HEAD
-=======
   # In case of variables in the wrong order, switch and transform the result.
   if x == R[2] && y == R[1]
     switch = hom(R, R, reverse(gens(R)))
@@ -1538,7 +1529,6 @@
                            )
     return switch(g_trans), new_trans
   end
->>>>>>> 7925f18d
   @assert ngens(R) == 2 "input polynomial must be bivariate"
   @assert x in gens(R) "second argument must be a variable of the parent of the first"
   @assert y in gens(R) "third argument must be a variable of the parent of the first"
