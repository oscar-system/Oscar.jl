export elliptic_surface, trivial_lattice, weierstrass_model, weierstrass_chart, algebraic_lattice, zero_section, section, weierstrass_contraction, fiber_components, generic_fiber, reducible_fibers, fibration_type, mordell_weil_lattice, elliptic_parameter, set_mordell_weil_basis!, EllipticSurface, weierstrass_chart_on_minimal_model, transform_to_weierstrass

@doc raw"""
    EllipticSurface{BaseField<:Field, BaseCurveFieldType} <: AbsCoveredScheme{BaseField}

The type of a relatively minimal elliptic surface.

A genus $1$-fibration is a proper map
$\pi \colon X \to C$ to a curve $C$ whose fibers are curves of
(arithmetic) genus $1$.
The fibration is relatively minimal if its fibers do not contain any ``(-1)``-curves.
We call the fibration elliptic if it comes equipped with a section.
This turns the generic fiber of $\pi$ into an elliptic curve $E/k(C)$ where
$k(C)$ is the function field of the curve $C$.

For now functionality is restricted to $C = \mathbb{P}^1$.
"""
@attributes mutable struct EllipticSurface{BaseField<:Field, BaseCurveFieldType} <: AbsCoveredSurface{BaseField}
  Y::CoveredScheme{BaseField}  # the underlying_scheme
  E::EllipticCurve{BaseCurveFieldType}
  MWL::Vector{EllipticCurvePoint{BaseCurveFieldType}} # basis for the mordell weil group
  MWLtors::Vector{EllipticCurvePoint{BaseCurveFieldType}} # torsion sections
  Weierstrasschart::AbsAffineScheme
  Weierstrassmodel::CoveredScheme
  inc_Weierstrass::CoveredClosedEmbedding # inclusion of the weierstrass chart in its ambient projective bundle
  inc_Y::CoveredClosedEmbedding # inclusion of Y in its ambient blown up projective bundle
  euler_characteristic::Int
  # the following are temporary until we have a dedicated type for
  # iterated blow ups
  blowup::AbsCoveredSchemeMorphism
  blowups::Vector{<:AbsCoveredSchemeMorphism}
  # exceptionals not used for now
  ambient_blowups::Vector{<:BlowupMorphism}
  ambient_exceptionals::Vector{<:EffectiveCartierDivisor}
  fibration::AbsCoveredSchemeMorphism # the projection to IP^1
  fibration_weierstrass_model::AbsCoveredSchemeMorphism # the projection from the Weierstrass model

  function EllipticSurface(generic_fiber::EllipticCurve{F}, euler_characteristic::Int, mwl_basis::Vector{<:EllipticCurvePoint}) where F
    B = typeof(coefficient_ring(base_ring(base_field(generic_fiber))))
    S = new{B,F}()
    S.E = generic_fiber
    S.MWL = mwl_basis
    S.euler_characteristic = euler_characteristic
    set_attribute!(S, :is_irreducible=>true)
    set_attribute!(S, :is_reduced=>true)
    set_attribute!(S, :is_integral=>true)
    return S
  end

end

base_ring(X::EllipticSurface) = coefficient_ring(base_ring(base_field(generic_fiber(X))))

@doc raw"""
    set_mordell_weil_basis!(X::EllipticSurface, mwl_basis::Vector{EllipticCurvePoint})

Set a basis for the Mordell-Weil lattice of ``X`` or at least of a sublattice.

This invalidates previous computations depending on the generators of the
Mordell Weil lattice such as the `algebraic_lattice`. Use with care.

The points in `mwl_basis` must be linearly independent.
"""
function set_mordell_weil_basis!(X::EllipticSurface, mwl_basis::Vector{<:EllipticCurvePoint})
  @req all(parent(P) == generic_fiber(X) for P in mwl_basis) "points must lie on the generic fiber"
  X.MWL = mwl_basis
  # clear old computations
  if has_attribute(X, :algebraic_lattice)
    delete!(X.__attrs, :algebraic_lattice)
  end
  if has_attribute(X, :mordell_weil_lattice)
    delete!(X.__attrs, :mordell_weil_lattice)
  end
end

@doc raw"""
    elliptic_surface(generic_fiber::EllipticCurve,
                     euler_characteristic::Int,
                     mwl_gens::Vector{<:EllipticCurvePoint}=EllipticCurvePoint[];
                     is_basis::Bool=true)
                     -> EllipticSurface

Return the relatively minimal elliptic surface with generic fiber ``E/k(t)``.

This is also known as the Kodaira-Néron model of ``E``.

Input:
- `generic_fiber` -- an elliptic curve over a function field
- `euler_characteristic` -- the Euler characteristic of the Kodaira-Néron model of ``E``.
- `mwl_gens` -- a vector of rational points of the generic fiber
- `is_basis` -- if set to `false` compute an LLL-reduced basis from `mwl_gens`


# Examples
```jldoctest
julia> Qt, t = polynomial_ring(QQ, :t);

julia> Qtf = fraction_field(Qt);

julia> E = elliptic_curve(Qtf, [0,0,0,0,t^5*(t-1)^2]);

julia> X3 = elliptic_surface(E, 2)
Elliptic surface
  over rational field
with generic fiber
  -x^3 + y^2 - t^7 + 2*t^6 - t^5

```
"""
function elliptic_surface(generic_fiber::EllipticCurve{BaseField},
                          euler_characteristic::Int,
                          mwl_gens::Vector{<:EllipticCurvePoint}=EllipticCurvePoint[];
                          is_basis::Bool=true) where {
                          BaseField <: FracFieldElem{<:PolyRingElem{<:FieldElem}}}
  @req all(parent(i)==generic_fiber for i in mwl_gens) "not a vector of points on $(generic_fiber)"
  S = EllipticSurface(generic_fiber, euler_characteristic, mwl_gens)
  if is_basis
    return S
  end
  update_mwl_basis!(S, mwl_gens)
  return S
end

@doc raw"""
    update_mwl_basis!(S::EllipticSurface, mwl_gens::Vector{<:EllipticCurvePoint})

Compute a reduced basis of the sublattice of the Mordell-Weil lattice spanned
by `mwl_gens` and set these as the new generators of the Mordell-Weil lattice of
`S`.
"""
function update_mwl_basis!(S::EllipticSurface, mwl_gens::Vector{<:EllipticCurvePoint})
  mwl, mwl_basis = _compute_mwl_basis(S, mwl_gens)
  set_mordell_weil_basis!(S, mwl_basis)
end

@doc raw"""
    algebraic_lattice_primitive_closure(S::EllipticSurface, p) -> Vector{<:EllipticCurvePoint}

Return sections ``P_1,\dots P_n`` of the generic fiber, such that together with
the generators of the algebraic lattice ``A``, they generate
``(1/p A \cap N)`` where ``N`` is the numerical lattice of ``S``.

This proceeds by computing division points in the Mordell-Weil group
and using information coming from the discriminant group of the algebraic lattice
to do so.
"""
algebraic_lattice_primitive_closure(S::EllipticSurface, p) = algebraic_lattice_primitive_closure(S, ZZ(p))

function algebraic_lattice_primitive_closure(S::EllipticSurface, p::ZZRingElem)
  L = algebraic_lattice(S)[3]
  @req is_even(L) "not implemented"
  Ld  = intersect(dual(L) , (1//p * L))
  D = torsion_quadratic_module(Ld, L, modulus = 1, modulus_qf=2)
  candidates = [x for x in D if !iszero(x) && iszero(quadratic_product(x))]
  t = length(trivial_lattice(S)[1])
  r = rank(L)
  cc = [(x->mod(x,p)).(p*lift(c)[t+1:end]) for c in candidates]
  unique!(cc)
  cc = [c for c in cc if !iszero(c)]
  pts = [division_points(sum(v[i]*S.MWL[i] for i in 1:(r-t)),p) for v in cc]
  return [i[1] for i in pts if length(i)>0]
end

function algebraic_lattice_primitive_closure!(S::EllipticSurface, prime)
  pts = algebraic_lattice_primitive_closure(S, prime)
  update_mwl_basis!(S, vcat(pts, S.MWL))
  return pts
end

@doc raw"""
    algebraic_lattice_primitive_closure!(S::EllipticSurface)

Compute the primitive closure of the algebraic lattice of `S` inside its
numerical lattice and update the generators of its Mordell--Weil group accordingly.

The algorithm works by computing suitable divison points in its Mordell Weil group.
"""
function algebraic_lattice_primitive_closure!(S::EllipticSurface)
  L = algebraic_lattice(S)[3]
  for p in prime_divisors(ZZ(det(L)))
    while true
      pts = algebraic_lattice_primitive_closure!(S, p)
      if length(pts)==0
        break
      end
    end
  end
  return S
end

kodaira_neron_model(E::EllipticCurve) = elliptic_surface(E)

function underlying_scheme(S::EllipticSurface)
  if isdefined(S,:Y)
    return S.Y
  end
  # trigger the computation
  weierstrass_contraction(S)
  return underlying_scheme(S)
end

@doc raw"""
    generic_fiber(S::EllipticSurface) -> EllipticCurve

Return the generic fiber as an elliptic curve.
"""
generic_fiber(S::EllipticSurface) = S.E

@doc raw"""
    weierstrass_chart(X::EllipticSurface)

Return the Weierstrass chart of ``X`` on its `weierstrass_model`.
"""
weierstrass_chart(X::EllipticSurface) = weierstrass_model(X)[1][1][1]

@doc raw"""
    weierstrass_chart_on_minimal_model(X::EllipticSurface)

Return an affine chart ``U`` of ``X`` which is isomorphic to the `weierstrass_chart` 
of ``X`` on its `weierstrass_model`, but with all singular fibers removed.

More precisely, the affine coordinates of ``U`` are ``(x,y,t)`` and the chart is 
constructed as the vanishing locus of
``y^2 + a_1(t) xy + a_3 y = x^3 + a_2 x^2 + a_4 x + a_6``
minus the reducible singular fibers.
"""
weierstrass_chart_on_minimal_model(X::EllipticSurface) = X[1][1]

@doc raw"""
    euler_characteristic(X::EllipticSurface) -> Int

Return $\chi(\mathcal{O}_X)$.
"""
euler_characteristic(X::EllipticSurface) = X.euler_characteristic

@doc raw"""
    algebraic_lattice(X) -> Vector{WeilDivisor}, ZZLat

Return the sublattice `L` of ``Num(X)`` spanned by fiber components,
torsion sections and the sections provided at the construction of ``X``.

The first return value is the basis of the ambient space of `L`.
The second consists of additional generators for `L` coming from torsion sections.
The third is ``L``.
"""
@attr function algebraic_lattice(X::EllipticSurface)
  return _algebraic_lattice(X,X.MWL)
end

function _algebraic_lattice(X::EllipticSurface, mwl_basis::Vector{<:EllipticCurvePoint})
  basisTriv, GTriv = trivial_lattice(X)
  r = length(basisTriv)
  l = length(mwl_basis)
  sections = [section(X, i) for i in mwl_basis]
  n = l+r
  GA = zero_matrix(ZZ, n, n)
  GA[1:r,1:r] = GTriv
  GA[r+1:n,r+1:n] = -euler_characteristic(X)*identity_matrix(ZZ, l)
  basisA = vcat(basisTriv, sections)
  @vprint :EllipticSurface 2 "computing intersection numbers\n"
  for i in 1:n
      @vprint :EllipticSurface 3 "\nrow $(i): \n"
      for j in max(i + 1, r + 1):n
      if i!=2 && i <= r
        I = components(basisA[i])[1]
        J = components(basisA[j])[1]
        if isone(I+J)
          ij = 0
        else
          ij = 1
        end
      else
        @vprint :EllipticSurface 4 "$(j) "
        ij = intersect(basisA[i],basisA[j])
      end
      GA[i,j] = ij
      GA[j,i] = GA[i,j]
    end
  end
  GA_QQ = change_base_ring(QQ,GA)
  # primitive closure of the trivial lattice comes from torsion sections
  tors = [section(X, h) for h in mordell_weil_torsion(X)]
  torsV = QQMatrix[]
  for T in tors
    @vprint :EllipticSurface 2 "computing basis representation of $(T)\n"
    vT = zero_matrix(QQ, 1, n)
    for i in 1:r
      if i== 2
        vT[1,i] = intersect(basisA[i], T)
      else
        @assert length(components(basisTriv[i])) == 1
        I = sum(components(basisA[i]))
        J = components(T)[1]
        if !isone(I+J)
          @assert i!=2 # O does not meet any torsion section
          vT[1,i] = 1
        end
      end
    end
    for i in r+1:n
      vT[1,i] = intersect(T,basisA[i])
    end
    push!(torsV, solve(GA_QQ, vT; side=:left))
  end
  gen_tors = zip(tors, torsV)
  push!(torsV, identity_matrix(QQ,n))
  V = quadratic_space(QQ,GA)
  L = lattice(V, reduce(vcat,torsV), isbasis=false)
  return basisA, collect(gen_tors), L
end

@doc raw"""
    mordell_weil_lattice(S::EllipticSurface) -> Vector{EllipticCurvePoint}, ZZLat

Return the (sublattice) of the Mordell-Weil lattice of ``S``  spanned
by the sections of ``S`` supplied at its construction.

The Mordell Weil-Lattice is represented in the same vector space as the
algebraic lattice (with quadratic form rescaled by ``-1``).
"""
@attr ZZLat function mordell_weil_lattice(S::EllipticSurface)
  NS = algebraic_lattice(S)[3]
  t = length(trivial_lattice(S)[1])
  trivNS = basis_matrix(NS)[1:t,:]
  R = basis_matrix(NS)[t+1:end,:]
  V = ambient_space(NS)
  P = orthogonal_projection(V, trivNS)
  mwl = rescale(lattice(V,R*P.matrix),-1)
  return mwl
end

@doc raw"""
    mordell_weil_torsion(S::EllipticSurface) -> Vector{EllipticCurvePoint}

Return the torsion part of the Mordell-Weil group of the generic fiber of ``S``.
"""
@attr function mordell_weil_torsion(S::EllipticSurface)
  E = generic_fiber(S)
  O = E([0,1,0])
  N = trivial_lattice(S)[2]
  tors = EllipticCurvePoint[]
  d = det(N)
  for p in prime_divisors(d)
    if valuation(d, p) == 1
      continue
    end
    r = 1
    i = 0
    while true
      i = i+1
      @vprint :EllipticSurface 2 "computing $(p^i)-torsion"
      global dp = division_points(O, p^i)
      if length(dp) == r
        break
      end
      r = length(dp)
    end
    for pt in dp
      if pt != O
        push!(tors, pt)
      end
    end
  end
  return tors
end

function Base.show(io::IO, S::EllipticSurface)
  io = pretty(io)
  if get(io, :supercompact, false)
    print(io, "Elliptic surface")
  else
    E = generic_fiber(S)
    print(io, "Elliptic surface with generic fiber ", equation(E))
  end
end

function Base.show(io::IO, ::MIME"text/plain", S::EllipticSurface)
  io = pretty(io)
  println(io, "Elliptic surface")
  println(io, Indent(), "over ", Lowercase(), base_ring(S))
  println(io, Dedent(), "with generic fiber")
  print(io, Indent(), Lowercase(), equation(generic_fiber(S)), Dedent())
  if isdefined(S, :Y)
    println(io)
    println(io, "and relatively minimal model")
    print(io, Indent(), Lowercase(), S.Y, Dedent())
  end
  print(io, Dedent())
end

@doc raw"""
    weierstrass_model(X::EllipticSurface) -> CoveredScheme, CoveredClosedEmbedding

Return the Weierstrass model ``S`` of ``X`` and the inclusion in
its ambient projective bundle
$$S\subseteq \mathbb{P}( \mathcal{O}_{\mathbb{P}^1}(-2s) \oplus \mathcal{O}_{\mathbb{P}^1}(-3s) \oplus \mathcal{O}_{\mathbb{P}^1}).$$
"""
function weierstrass_model(X::EllipticSurface)
  if isdefined(X, :Weierstrassmodel)
    return X.Weierstrassmodel, X.inc_Weierstrass
  end

  s = euler_characteristic(X)
  E = generic_fiber(X)

  kt = base_ring(base_field(E))
  k = coefficient_ring(kt)

  IP1 = projective_space(k, 1)
  c = standard_covering(IP1)
  # rename the variables on the affine charts
  # to a more readable version
  if k isa FqField
    OO(c[1]).data.S = [:t]
    OO(c[2]).data.S = [:s]
  else
    OO(c[1]).S = [:t]
    OO(c[2]).S = [:s]
  end

  O0 = twisting_sheaf(IP1, 0)
  O4 = twisting_sheaf(IP1, -2*s)
  O6 = twisting_sheaf(IP1, -3*s)

  bundleE = direct_sum([O0, O4, O6])

  P_proj = projectivization(bundleE, var_names=["z", "x", "y"])
  P = covered_scheme(P_proj)
  pr = covered_projection_to_base(P_proj)
  @assert has_decomposition_info(default_covering(P))

  # Create the singular Weierstrass model S of the elliptic K3 surface X
  a = a_invariants(E)
  U = affine_charts(P)[1]  # the standard Weierstrass chart
  (x, y, t) = gens(OO(U))
  @assert all(denominator(i)==1 for i in a)
  a = [numerator(a)(t) for a in a]
  (a1,a2,a3,a4,a6) = a
  ft = y^2  + a1*x*y + a3*y - (x^3 + a2*x^2 + a4*x+a6)
  I = IdealSheaf(P, U, [ft])

  inc_S = CoveredClosedEmbedding(P, I)
  Scov = domain(inc_S)  # The ADE singular elliptic K3 surface
  X.Weierstrasschart = Scov[1][1]
  X.fibration_weierstrass_model = compose(inc_S, pr)

  X.Weierstrassmodel = Scov
  X.inc_Weierstrass = inc_S

  set_attribute!(Scov, :is_irreducible=>true)
  set_attribute!(Scov, :is_reduced=>true)
  set_attribute!(Scov, :is_integral=>true)
  return Scov, inc_S
end

@doc raw"""
    _separate_singularities!(X::EllipticSurface) -> Covering

Create a covering of the ambient projective bundle $P$
of the Weierstrass model $S$ of $X$ such that each chart
(of $X$) contains at most one singular point of $S$.
Append this covering to the list of coverings of $X$ and return it.
"""
function _separate_singularities!(X::EllipticSurface)
  S, inc_S = weierstrass_model(X)
  P = codomain(inc_S)

  I_sing = ideal_sheaf_of_singular_locus(S)
  I_sing_P = SimplifiedIdealSheaf(pushforward(inc_S)(I_sing))

  # Refine the covering over the reducible singular fibers
  # to make sure that there is only a single singular point in each chart
  refined_charts = AbsAffineScheme[]
  U = P[1][1]  # the weierstrass_chart
  IsingU = I_sing_P(U)::MPolyIdeal
  if isone(IsingU)
    # we want one smooth weierstrass chart
    push!(refined_charts, U)
    set_attribute!(U, :is_smooth => true)
  else
    # there is at most one singularity in every fiber
    # project the singular locus to an affine chart of P1
    disc = gens(eliminate(IsingU, coordinates(U)[1:2]))[1]
    # The t-coordinates of the reducible fibers
    redfib = [f[1] for f in factor(disc)]
    # One chart with all reducible fibers taken out
    UU = PrincipalOpenSubset(U, redfib)
    set_attribute!(UU, :is_smooth => true)
    push!(refined_charts, UU)
    if length(redfib)==1
      # We need to recreate U as a PrincipalOpenSubset of itself here 
      # in order to maintain the correct tree-structure for refinements.
      # In any Covering no patch is allowed to be an ancestor of another. 
      push!(refined_charts, PrincipalOpenSubset(U, one(OO(U))))
    else
      for i in 1:length(redfib)
        # We take out all but the i-th singular fiber
        r = copy(redfib)
        g = r[i]
        deleteat!(r, i)
        Uref = PrincipalOpenSubset(U, r)
        push!(refined_charts, Uref)
      end
    end
  end

  # Create a chart which contains the fiber over s=0
  # and no other reducible singular fibers
  # these are visible in the charts that we have already
  # i.e. we add the fiber at s=0 and remove all other singular fibers
  V = P[1][4]
  IsingV = I_sing_P(V)
  if isone(IsingV)
    push!(refined_charts, V)
  else
    # reducible singular fibers
    disc = gens(eliminate(IsingV, coordinates(V)[1:2]))[1]
    (x,y,s) = coordinates(V)
    b, d = divides(disc, s)
    if b
      disc = d
    end
    redfib = [f[1] for f in factor(disc)]
    if length(redfib)> 0
      push!(refined_charts, PrincipalOpenSubset(V, redfib))
    else
      push!(refined_charts, V)
    end
  end

  # no extra singularities in the X = 1 chart
  # therefore we just exclude all the singularities visible here
  for W in [P[1][2],P[1][5]]
    local Ising = I_sing_P(W)
    if isone(Ising)
      push!(refined_charts, W)
      continue
    end
     (z,y,s_or_t) = coordinates(W)
    # reducible singular fibers
    local disc = gens(eliminate(Ising, [z, s_or_t]))[1]
    local redfib = [p for (p,e) in factor(disc)]
    push!(refined_charts, PrincipalOpenSubset(W, redfib))
  end

  # no extra singularities on the the zero section
  # This is the Y = 1 chart
  # therefore we just exclude all the singularities visible here
  for W in [P[1][3],P[1][6]]
    local Ising = I_sing_P(W)
    if isone(Ising)
      push!(refined_charts, W)
      continue
    end
    local (z,x,s_or_t) = coordinates(W)
    # reducible singular fibers
    local disc = gens(eliminate(Ising, [x, s_or_t]))[1]
    local redfib = [p for (p,e) in factor(disc)]
    push!(refined_charts, PrincipalOpenSubset(W, redfib))
  end


  Cref = Covering(refined_charts)
  inherit_gluings!(Cref, P[1])
  push!(P.coverings, Cref)
  @assert has_decomposition_info(default_covering(P))
  inherit_decomposition_info!(P, Cref)
  @assert has_decomposition_info(Cref)
  # Now we have an extra covering where each chart just contains a single singularity

  @assert scheme(I_sing) === S
  @assert scheme(I_sing_P) === P
  return Cref
end

@doc raw"""
    weierstrass_contraction(X::EllipticSurface) -> SchemeMor

Return the contraction morphism of ``X`` to its Weierstrass model.

This triggers the computation of the `underlying_scheme` of ``X``
as a blowup from its Weierstrass model. It may take a few minutes.
"""
function weierstrass_contraction(X::EllipticSurface)
  Y = X
  if isdefined(Y, :blowup)
    return Y.blowup
  end
  S, inc_S = weierstrass_model(Y)
  Crefined = _separate_singularities!(Y)
  # Blow up singular points (one at a time) until smooth
  # and compute the strict transforms of the `divisors`
  # collect the exceptional divisors
  # blowup ambient spaces: X0 → X   ⊂
  # blowup pi: Y  → (S singular weierstrass model)
  #
  # initialization for the while loop
  X0 = codomain(inc_S)
  Y0 = S
  inc_Y0 = inc_S
  I_sing_Y0 = maximal_associated_points(ideal_sheaf_of_singular_locus(Y0))::Vector{<:AbsIdealSheaf}
  I_sing_X0 = pushforward(inc_Y0).(I_sing_Y0)


  ambient_exceptionals = EffectiveCartierDivisor[]
  varnames = [:a,:b,:c,:d,:e,:f,:g,:h,:i,:j,:k,:l,:m,:n,:o,:p,:q,:r,:u,:v,:w]
  projectionsX = BlowupMorphism[]
  projectionsY = AbsCoveredSchemeMorphism[]
  count = 0

  @vprint :EllipticSurface 2 "Blowing up Weierstrass model\n"
  @vprint :EllipticSurface 2 "in $(Crefined)\n"
  while true
    count = count+1
    @vprint :EllipticSurface 1 "blowup number: $(count)\n"
    @vprint :EllipticSurface 1 "number of singular points: $(length(I_sing_X0))\n"
    if length(I_sing_X0)==0
      # stop if smooth
      break
    end
    # make sure there is only one singular point per chart
    if count == 1
      cov = Crefined
    else
      # the following leads to difficult bugs
      #=
      cov0 = simplified_covering(X0)
      cov1 = _separate_disjoint_components(I_sing_X0, covering=cov0)
      cov = _one_patch_per_component(cov1, I_sing_X0)
      push!(X0.coverings, cov)
      @assert has_decomposition_info(default_covering(X0))
      inherit_decomposition_info!(X0, cov)
      @assert has_decomposition_info(cov)
      =#
      cov = simplified_covering(X0)
      #inherit_decomposition_info!(cov, X0)
    end
    # take the first singular point and blow it up
    J = SimplifiedIdealSheaf(I_sing_X0[1])
    pr_X1 = blow_up(J, covering=cov, var_name=varnames[1+mod(count, length(varnames))])

    # Set the attribute so that the strict_transform does some extra work
    isomorphism_on_open_subset(pr_X1)

    X1 = domain(pr_X1)
    @vprint :EllipticSurface 1 "$(X1)\n"
    E1 = exceptional_divisor(pr_X1)

    @vprint :EllipticSurface 2 "computing strict transforms\n"
    # compute the exceptional divisors
    ambient_exceptionals = EffectiveCartierDivisor[strict_transform(pr_X1, e) for e in ambient_exceptionals]
    # move the divisors coming originally from S up to the next chart
    push!(ambient_exceptionals, E1)

    Y1, inc_Y1, pr_Y1 = strict_transform(pr_X1, inc_Y0)

    # transform the singular loci
    I_sing_X0 = AbsIdealSheaf[pullback(pr_X1, J) for J in I_sing_X0[2:end]]

    # Add eventual new components
    @vprint :EllipticSurface 2 "computing singular locus\n"
    I_sing_new = ideal_sheaf_of_singular_locus(Y1)
    I_sing_new = pushforward(inc_Y1, I_sing_new) + ideal_sheaf(E1) # new components only along the exc. set
    @vprint :EllipticSurface 2 "decomposing singular locus\n"
    I_sing_X0 = vcat(I_sing_X0, maximal_associated_points(I_sing_new))

    push!(projectionsX, pr_X1)
    push!(projectionsY, pr_Y1)
    simplify!(Y1)

    # set up for the next iteration
    Y0 = Y1
    inc_Y0 = inc_Y1
    X0 = X1
    set_attribute!(Y0, :is_irreducible=> true)
    set_attribute!(Y0, :is_reduced=>true)
    set_attribute!(Y0, :is_integral=>true)
    set_attribute!(X0, :is_irreducible=> true)
    set_attribute!(X0, :is_reduced=>true)
    set_attribute!(X0, :is_integral=>true)
  end
  Y.Y = Y0
  Y.blowups = projectionsY

  # We need to rewrap the last maps so that the domain is really Y
  last_pr = pop!(projectionsY)
  last_pr_wrap = CoveredSchemeMorphism(Y, codomain(last_pr), covering_morphism(last_pr))
  set_attribute!(last_pr_wrap, :isomorphism_on_open_subset, get_attribute(last_pr, :isomorphism_on_open_subset))

  push!(projectionsY, last_pr_wrap)
  Y.ambient_blowups = projectionsX

  Y.ambient_exceptionals = ambient_exceptionals
  piY = CompositeCoveredSchemeMorphism(reverse(projectionsY))
  Y.blowup = piY

  inc_Y0_wrap = CoveredClosedEmbedding(Y, codomain(inc_Y0), covering_morphism(inc_Y0), check=false)
  Y.inc_Y = inc_Y0_wrap

  set_attribute!(Y, :is_irreducible=> true)
  set_attribute!(Y, :is_reduced=>true)
  set_attribute!(Y, :is_integral=>true)
  return piY
end

#  global divisors0 = [strict_transform(pr_X1, e) for e in divisors0]
#exceptionals_res = [pullback(inc_Y0)(e) for e in exceptionals]
@doc raw"""
    _trivial_lattice(S::EllipticSurface)

Internal function. Returns a list consisting of:
- basis of the trivial lattice
- gram matrix
- fiber_components without multiplicities
"""
@attr function _trivial_lattice(S::EllipticSurface)
  #=
  inc_Y = S.inc_Y
  X = codomain(inc_Y)
  exceptionals_res = [pullback(inc_Y0)(e) for e in exceptionals]
  ExWeil = WeilDivisor.(exceptional_res)
  tmp = []
  ExWeil = reduce(append!, [components(i) for i in ExWeil], init= tmp)
  =#
  W = weierstrass_model(S)
  d = numerator(discriminant(generic_fiber(S)))
  j = j_invariant(generic_fiber(S))
  kt = parent(d)
  k = coefficient_ring(kt)
  # find the reducible fibers
  sing = elem_type(k)[]
  for (p,v) in factor(d)
    if v == 1
      continue
    end
    r = k.(roots(p))
    if length(r) == 0
      error("not all reducible fibers are visible over $(base_ring(X))")
    end
    @assert length(r) ==1
    rt = r[1]
    if v == 2
      # not a type II fiber
      if j!=0
        push!(sing, rt)
      end
    end
    if v > 2
      push!(sing, rt)
    end
  end
  # the reducible fibers are over the points in sing
  # and possibly the point at infinity
  f = [[k.([i,1]), fiber_components(S,[i,k(1)])] for  i in sing]
  if degree(d) <= 12*euler_characteristic(S) - 2
    pt = k.([1, 0])
    push!(f, [pt, fiber_components(S, pt)])
  end

  O = zero_section(S)
  pt0, F = fiber(S)
  set_attribute!(components(O)[1], :_self_intersection, -euler_characteristic(S))


  basisT = [F, O]

  grams = [ZZ[0 1;1 -euler_characteristic(S)]]
  fiber_componentsS = []
  for (pt, ft) in f
    @vprint :EllipticSurface 2 "normalizing fiber: over $pt \n"
    Ft0 = standardize_fiber(S, ft)
    @vprint :EllipticSurface 2 "$(Ft0[1]) \n"
    append!(basisT , Ft0[3][2:end])
    push!(grams,Ft0[4][2:end,2:end])
    push!(fiber_componentsS, vcat([pt], collect(Ft0)))
  end
  G = block_diagonal_matrix(grams)
  # make way for some more pretty printing
  for (pt,root_type,_,comp) in fiber_componentsS
    for (i,I) in enumerate(comp)
      name = string(root_type[1], root_type[2])
      set_attribute!(components(I)[1], :name, string("Component ", name, "_", i-1," of fiber over ", Tuple(pt)))
      set_attribute!(components(I)[1], :_self_intersection, -2)
    end
  end
  return basisT, G, fiber_componentsS
end

@doc raw"""
    trivial_lattice(X::EllipticSurface) -> Vector{WeilDivisor}, ZZMatrix

Return a basis for the trivial lattice as well as its gram matrix.

The trivial lattice is the lattice spanned by fiber components and
the zero section of $X$.
"""
function trivial_lattice(X::EllipticSurface)
  T = _trivial_lattice(X)[1:2]
  return T
end

@doc raw"""
    reducible_fibers(S::EllipticSurface)

Return the reducible fibers of $S$.

The output format is the following:
A list [F1, ..., Fn] where each entry Fi represents a reducible fiber.

The list $F$ has the following entries:
- A point $P \in \mathbb{P}^{1}$ such that $F = \pi^{-1}(P)$;
- The ADE-type of the fiber;
- The fiber $F$ as a Weil divisor, including its multiplicities;
- The irreducible components of the fiber. The first component intersects the zero section;
- Their intersection matrix.
"""
function reducible_fibers(S::EllipticSurface)
  return _trivial_lattice(S)[3]
end


@doc raw"""
    standardize_fiber(S::EllipticSurface, f::Vector{<:WeilDivisor})

Internal method. Used to prepare for [`reducible_fibers`](@ref).
`f` must be the list of the components of the reducible fiber `F`.
Output a list of tuples with each tuple as follows
- the root type of ``F``, e.g. `(:A, 3)`
- the class of ``F`` as a divisor with the appropriate multiplicities
- the irreducible components `[F0,...Fn]` of `F` sorted such that the first entry `F0` is the one intersecting the zero section. The others are sorted in some standard way
- gram matrix of the intersection of [F0,...,Fn], it is an extended ADE-lattice.
"""
function standardize_fiber(S::EllipticSurface, f::Vector{<:WeilDivisor})
  @req all(is_prime(i) for i in f) "not a vector of prime divisors"
  f = copy(f)
  O = components(zero_section(S))[1]
  for (i,D) in enumerate(f)
    if !isone(O+components(D)[1])
      global f0 = D
      deleteat!(f,i)
      break
    end
  end
  r = length(f)
  G = -2*identity_matrix(ZZ, r)
  @vprintln :EllipticSurface 2 "computing intersections:"
  for i in 1:r
    @vprint :EllipticSurface 3 "\nrow $(i): \n"
    for j in 1:i-1
      @vprint :EllipticSurface 4 "$(j) "
      # we know the intersections are 0 or 1, so we can replace the line below by a shortcut.
      # G[i, j] = G[j, i] = intersect(f[i], f[j])
      # In the examples treated, this led to roughly a factor 3 in speed and memory consumption. 
      if isone(components(f[i])[1]+components(f[j])[1])
        G[i,j] = 0
      else
        G[i,j] = 1
      end
      G[j,i] = G[i,j]
    end
  end
  L = integer_lattice(gram=G)
  rt,_ = root_lattice_recognition(L)
  @assert length(rt)==1
  rt = rt[1]
  R = root_lattice(rt[1], rt[2])
  b, I = _is_equal_up_to_permutation_with_permutation(G, -gram_matrix(R))
  @assert b
  gensF = vcat([f0], f[I])
  Gext, v = extended_ade(rt[1],rt[2])
  Fdiv = sum(v[i]*gensF[i] for i in 1:length(gensF))
  return rt, Fdiv, gensF, Gext
end

@doc raw"""
    fiber_cartier(S::EllipticSurface, P::Vector = ZZ.([0,1])) -> EffectiveCartierDivisor

Return the fiber of $\pi\colon X \to C$ over $P\in C$ as a Cartier divisor.
"""
function fiber_cartier(S::EllipticSurface, P::Vector = ZZ.([0,1]))
  S0,_ = weierstrass_model(S)
  underlying_scheme(S) # cache stuff
  D = IdDict{AbsAffineScheme, RingElem}()
  k = base_ring(S0)
  P = k.(P)

  if P[1]!=0 && P[2]!=0
    t0 = P[1] * inv(P[2])
    for i in 1:3
      U = S0[1][i]
      (_,_,t) = coordinates(U)
      D[U] = t-t0
    end
    s0 = inv(t0)
    for i in 4:6
      U = S0[1][i]
      (_,_,s) = coordinates(U)
      D[U] = s - s0
    end
  elseif P[1] != 0
    # it is the fiber at [1:0]
    for i in 4:6
      U = S0[1][i]
      (_,_,s) = coordinates(U)
      D[U] = s
    end
    for i in 1:3
      U = S0[1][i]
      (_,_,t) = coordinates(U)
      D[U] = one(parent(t))
    end
  elseif P[2] != 0
    # the fiber at [0:1]
    for i in 1:3
      U = S0[1][i]
      (_,_,t) = coordinates(U)
      D[U] = t
    end
    for i in 4:6
      U = S0[1][i]
      (_,_,s) = coordinates(U)
      D[U] = one(parent(s))
    end
  else
    error("[0,0] is not a point in projective space")
  end
  F = EffectiveCartierDivisor(S0, D, trivializing_covering=S0[1], check=false)
  return pullback(S.blowup)(F)
end

@doc raw"""
    fiber_components(S::EllipticSurface, P) -> Vector{<:WeilDivisor}

Return the fiber components of the fiber over the point $P \in C$.
"""
function fiber_components(S::EllipticSurface, P)
  @vprint :EllipticSurface 2 "computing fiber components over $(P)\n"
  F = fiber_cartier(S, P)
  @vprint :EllipticSurface 2 "decomposing fiber   "
  comp = maximal_associated_points(ideal_sheaf(F))
  @vprint :EllipticSurface 2 "done decomposing fiber\n"
  return [weil_divisor(c, check=false) for c in comp]
end

function fiber(X::EllipticSurface)
  b, pt, F = irreducible_fiber(X)
  if b
    W = weil_divisor(F)
    # we manually set the self-intersection
    set_attribute!(components(W)[1], :_self_intersection, 0)
  else
    # all fibers are reducible pick the one over [0 : 1]
    k = base_ring(X)
    pt = [k(0),k(1)]
    f = fiber_components(X, pt)
    fiber_type, W, componentsW, gramW = standardize_fiber(X, f)
  end
  set_attribute!(W, :name=> "Fiber over ($(pt[1]), $(pt[2]))")
  return pt, W
end


@doc raw"""
    irreducible_fiber(S::EllipticSurface) -> Bool, Point, EffectiveCartierDivisor

Return an irreducible fiber as a cartier divisor and whether it exists.

The return value is a triple `(b, pt, F)` where

- `b` is `true` if an irreducible fiber exists over the base field of `S`
- `pt` the base point of the fiber
- `F` the irreducible fiber which projects to `pt`
"""
function irreducible_fiber(S::EllipticSurface)
  W = weierstrass_model(S)
  d = numerator(discriminant(generic_fiber(S)))
  kt = parent(d)
  k = coefficient_ring(kt)
  r = [k.(roots(i[1])) for i in factor(d) if i[2]>=2]
  sing = reduce(append!,r, init=[])
  pt = k.([0,0]) # initialize
  found = false
  if degree(d) >= 12*euler_characteristic(S) - 1  # irreducible at infinity?
    pt = k.([1, 0])
    found = true
  else
    if is_finite(k)
      for i in k
        if !(i in sing)  # true if the fiber over [i,1] is irreducible
          pt = k.([i,1])
          found = true
          break
        end
      end
    else
      i = k(0)
      while true
        i = i+1
        if !(i in sing)
          pt = k.([i,1])
          found = true
          break
        end
      end
    end
  end
  F = fiber_cartier(S, pt)
  return found, pt, F
end

@doc raw"""
    section(X::EllipticSurface, P::EllipticCurvePoint)

Given a rational point $P\in E(C)$ of the generic fiber $E/C$ of $\pi\colon X \to C$,
return its closure in $X$ as a `WeilDivisor`.
"""
function section(X::EllipticSurface, P::EllipticCurvePoint)
  if iszero(P[1])&&iszero(P[3])
    return zero_section(X)
  end
  return _section(X, P)
end

function _section_on_weierstrass_ambient_space(X::EllipticSurface, P::EllipticCurvePoint)
  S0,incS0 = weierstrass_model(X)
  X0 = codomain(incS0)
  if P[3] == 0
    # zero section
    V = X0[1][3]
    (z,x,t) = coordinates(V)
    return IdealSheaf(X0, V, [x,z])
  end
  U = X0[1][1]
  (x,y,t) = coordinates(U)
  b = P
  return ideal_sheaf(X0,U,[OO(U)(i) for i in [x*denominator(b[1])(t)-numerator(b[1])(t),y*denominator(b[2])(t)-numerator(b[2])(t)]])
end

function _section(X::EllipticSurface, P::EllipticCurvePoint)
  @vprint :EllipticSurface 3 "Computing a section from a point on the generic fiber\n"
  weierstrass_contraction(X) # trigger required computations
  PX = _section_on_weierstrass_ambient_space(X, P)
  for f in X.ambient_blowups
    PX = strict_transform(f , PX)
  end
  PY = pullback(X.inc_Y, PX)
  set_attribute!(PY, :name, string("section: (",P[1]," : ",P[2]," : ",P[3],")"))
  set_attribute!(PY, :_self_intersection, -euler_characteristic(X))
  W =  WeilDivisor(PY, check=false)
  set_attribute!(W, :is_prime=>true)
  I = first(components(W))
  set_attribute!(I, :is_prime=>true)
  return W
end

@doc raw"""
    zero_section(S::EllipticSurface) -> WeilDivisor

Return the zero section of the relatively minimal elliptic
fibration \pi\colon X \to C$.
"""
@attr zero_section(S::EllipticSurface) = _section(S, generic_fiber(S)([0,1,0]))

################################################################################
#
# Some linear systems on elliptic surfaces
#
################################################################################

@doc raw"""
    _prop217(E::EllipticCurve, P::EllipticCurvePoint, k)

Compute a basis for the linear system
``|O + P + kF|``
on the  minimal elliptic (K3) surface defined by E.
Here F is the class of a fiber O the zero section
and P any non-torsion section.

The return value is a list of pairs ``(a(t),b(t))``

```jldoctest
julia> kt,t = polynomial_ring(GF(29),:t);

julia> ktfield = fraction_field(kt);

julia> bk = [((17*t^4 + 23*t^3 + 18*t^2 + 2*t + 6, 8*t^5 + 2*t^4 + 6*t^3 + 25*t^2 + 24*t + 5 )),
             ((17*t^6 + 3*t^5 + 16*t^4 + 4*t^3 + 13*t^2 + 6*t + 5)//(t^2 + 12*t + 7), (4*t^8 + 19*t^7 + 14*t^6 + 18*t^5 + 27*t^4 + 13*t^3 + 9*t^2 + 14*t + 12)//(t^3 + 18*t^2 + 21*t + 13) ),
             ((17*t^6 + 10*t^5 + 24*t^4 + 15*t^3 + 22*t^2 + 27*t + 5)//(t^2 + 16*t + 6), (20*t^8 + 24*t^7 + 22*t^6 + 12*t^5 + 21*t^4 + 21*t^3 + 9*t^2 + 21*t + 12)//(t^3 + 24*t^2 + 18*t + 19) ),
             ((17*t^8 + 21*t^7 + 20*t^5 + 24*t^4 + 21*t^3 + 4*t^2 + 9*t + 13)//(t^4 + 17*t^3 + 12*t^2 + 28*t + 28), (23*t^11 + 25*t^10 + 8*t^9 + 7*t^8 + 28*t^7 + 16*t^6 + 7*t^5 + 23*t^4 + 9*t^3 + 27*t^2 + 13*t + 13)//(t^6 + 11*t^5 + 14*t^4 + 13*t^3 + 6*t^2 + 18*t + 12) )];

julia> E = elliptic_curve(ktfield,[3*t^8+24*t^7+22*t^6+15*t^5+28*t^4+20*t^3+16*t^2+26*t+16, 24*t^12+27*t^11+28*t^10+8*t^9+6*t^8+16*t^7+2*t^6+10*t^5+3*t^4+22*t^3+27*t^2+10*t+3]);

julia> bk = [E(collect(i)) for i in bk];

julia> Oscar._prop217(E,bk[2],2)
5-element Vector{Tuple{FqPolyRingElem, FqPolyRingElem}}:
 (t^2 + 12*t + 7, 0)
 (t^3 + 8*t + 3, 0)
 (t^4 + 23*t + 2, 0)
 (25*t + 22, 1)
 (12*t + 28, t)

julia> Oscar._prop217(E,bk[1],1)
2-element Vector{Tuple{FqPolyRingElem, FqPolyRingElem}}:
 (1, 0)
 (t, 0)
```
"""
function _prop217(E::EllipticCurve, P::EllipticCurvePoint, k)
  @req !iszero(P[3]) "P must not be torsion" # seems like we cannot check this
  xn = numerator(P[1])
  xd = denominator(P[1])
  yn = numerator(P[2])
  yd = denominator(P[2])
  OP = divexact(max(degree(xd), degree(xn) - 4), 2)
  dega = k + 2*OP
  degb = k + 2*OP - 2 - divexact(degree(xd), 2) #?
  base = base_field(E)
  Bt = base_ring(base)
  B = coefficient_ring(Bt)

  R,ab = polynomial_ring(base,vcat([Symbol(:a,i) for i in 0:dega],[Symbol(:b,i) for i in 0:degb]),cached=false)
  Rt, t1 = polynomial_ring(R,:t)
  a = reduce(+,(ab[i+1]*t1^i for i in 0:dega), init=zero(Rt))
  b = reduce(+,(ab[2+dega+j]*t1^j for j in 0:degb), init=zero(Rt))
  c = a*xn(t1) - b*yn(t1)
  r = mod(c, xd(t1))
  # setup the linear equations for coefficients of r to vanish
  # and for the degree of c to be bounded above by
  # k + 2*OP + 4 + degree(xd)
  eq1 = collect(coefficients(r))
  eq2 = [coeff(c,i) for i in (k + 2*OP + 4 + degree(xd) + 1):degree(c)]
  eqns = vcat(eq1, eq2)

  # collect the equations as a matrix
  cc = [[coeff(j, abi) for abi in ab] for j in eqns]
  M = matrix(B, length(eqns), length(ab), reduce(vcat,cc, init=elem_type(base)[]))
  # @assert M == matrix(base, cc) # does not work if length(eqns)==0
  K = kernel(M; side = :right)
  kerdim = ncols(K)
  result = Tuple{elem_type(Bt),elem_type(Bt)}[]
  t = gen(Bt)
  for j in 1:kerdim
    aa = reduce(+, (K[i+1,j]*t^i for i in 0:dega), init=zero(Bt))
    bb = reduce(+, (K[dega+i+2,j]*t^i for i in 0:degb), init=zero(Bt))
    push!(result, (aa, bb))
  end
  # confirm the computation
  @assert kerdim == 2*k + OP # prediced by Riemann-Roch
  for (a,b) in result
    @assert mod(a*xn - b*yn, xd) == 0
    @assert degree(a) <= k + 2*OP
    @assert degree(b) <= k + 2*OP - 2 - 1//2*degree(xd)
    @assert degree(a*xn - b*yn) <= k + 2*OP + 4 + degree(xd)
  end
  return result
end

function iszero(P::EllipticCurvePoint)
  return iszero(P[1]) && isone(P[2]) && iszero(P[3])
end

@doc raw"""
    linear_system(X::EllipticSurface, P::EllipticCurvePoint, k::Int64) -> LinearSystem

Compute the linear system ``|O + P + k F|`` on the elliptic surface ``X``.
Here ``F`` is the class of the fiber over ``[0:1]``, ``O`` the zero section
and ``P`` any section given as a point on the generic fiber.

The linear system is represented in terms of the Weierstrass coordinates.
"""
function linear_system(X::EllipticSurface, P::EllipticCurvePoint, k::Int64)
  euler_characteristic(X) == 2 || error("linear system implemented only for elliptic K3s")
  #FS = function_field(weierstrass_model(X)[1])
  FS = function_field(X)
  U = weierstrass_chart_on_minimal_model(X)
  (x,y,t) = ambient_coordinates(U)

  sections = elem_type(FS)[]
  if iszero(P[3])
    append!(sections, [FS(t)^(i-k) for i in 0:k])
    append!(sections, [FS(t)^(i-k)*FS(x) for i in 0:k-4])
  else
    xn = numerator(P[1])
    xd = denominator(P[1])
    yn = numerator(P[2])
    yd = denominator(P[2])

    I = saturated_ideal(defining_ideal(U))
    IP = ideal([x*xd(t)-xn(t),y*yd(t)-yn(t)])
    issubset(I, IP) || error("P does not define a point on the Weierstrasschart")

    @assert gcd(xn, xd)==1
    @assert gcd(yn, yd)==1
    ab = _prop217(generic_fiber(X), P, k)
    d = divexact(yd, xd)(t)
    den = t^k*(x*xd(t) - xn(t))
    for (a,b) in ab
      c = divexact(b*yn - a*xn, xd)
      num = a(t)*x+b(t)*d*y + c(t)
      push!(sections, FS(num//den))
    end
  end
  return sections
end

@doc raw"""
    two_neighbor_step(X::EllipticSurface, F1::Vector{QQFieldElem})

Given an isotropic nef divisor ``F1`` with ``F1.F = 2``,
compute the linear system ``|F1|`` and return the corresponding generic fiber
as a double cover `C` of the projective line branched over four points.

Input:
``F1`` is represented as a vector in the `algebraic_lattice(X)`

Output:
A tuple `(C, (x1, y1, t1))` defined as follows.
- `C` is given by a polynomial `y1^2 - q(x1)` in `k(t)[x1,y1]` with `q` of degree 3 or 4.
- (x1,y1,t1) are expressed as rational functions in terms of the weierstrass coordinates `(x,y,t)`.
"""
function two_neighbor_step(X::EllipticSurface, F::Vector{QQFieldElem})
  E = generic_fiber(X)
  basisNS, tors, NS = algebraic_lattice(X)
  V = ambient_space(NS)
  @req inner_product(V, F, F)==0 "not an isotropic divisor"
  @req euler_characteristic(X) == 2 "not a K3 surface"
  F0 = zeros(QQ,degree(NS)); F0[1]=1

  @req inner_product(V, F, F0) == 2 "not a 2-neighbor"

  D1, D, P, l, c = horizontal_decomposition(X, F)
  u = _elliptic_parameter(X, D1, D, P, l, c)
  @assert scheme(parent(u)) === X
  pr = weierstrass_contraction(X)
  WX, _ = weierstrass_model(X)
  # The following is a cheating version of the command u = pushforward(pr)(u)
  u = function_field(WX)(u[weierstrass_chart_on_minimal_model(X)])
  @assert scheme(parent(u)) === weierstrass_model(X)[1]

  # Helper function
  my_const(u::MPolyRingElem) = is_zero(u) ? zero(coefficient_ring(parent(u))) : first(coefficients(u))

  # transform to a quartic y'^2 = q(x)
  if iszero(P[3])  #  P = O
    eqn1, phi1 = _elliptic_parameter_conversion(X, u, case=:case1)
    eqn2, phi2 = _normalize_hyperelliptic_curve(eqn1)
#   function phi_func(x)
#     y = phi1(x)
#     n = numerator(y)
#     d = denominator(y)
#     return phi2(n)//phi2(d)
#   end
#   phi = MapFromFunc(domain(phi1), codomain(phi2), phi_func)
#   # TODO: Verify that the construction below also works and replace by that, eventually.
#   phi_alt = compose(phi1, extend_domain_to_fraction_field(phi2))
#   @assert phi.(gens(domain(phi))) == phi_alt.(gens(domain(phi)))
   phi = compose(phi1, extend_domain_to_fraction_field(phi2))
  elseif iszero(2*P) # P is a 2-torsion section
    eqn1, phi1 = _elliptic_parameter_conversion(X, u, case=:case3)
    #eqn1, phi1 = _conversion_case_3(X, u)
    (x2, y2) = gens(parent(eqn1))

    # Make sure the coefficient of y² is one (or a square) so that 
    # completing the square works. 
    c = my_const(coeff(eqn1, [x2, y2], [0, 2]))::AbstractAlgebra.Generic.FracFieldElem
    eqn1 = inv(unit(factor(c)))*eqn1

    eqn2, phi2 = _normalize_hyperelliptic_curve(eqn1)
    phi = compose(phi1, extend_domain_to_fraction_field(phi2))
  else  # P has infinite order
    eqn1, phi1 = _elliptic_parameter_conversion(X, u, case=:case2)
    #eqn1, phi1 = _conversion_case_2(X, u)
    (x2, y2) = gens(parent(eqn1))
    
    # Make sure the coefficient of y² is one (or a square) so that 
    # completing the square works. 
    c = my_const(coeff(eqn1, [x2, y2], [0, 2]))::AbstractAlgebra.Generic.FracFieldElem
    eqn1 = inv(unit(factor(c)))*eqn1

    eqn2, phi2 = _normalize_hyperelliptic_curve(eqn1)
    phi = compose(phi1, extend_domain_to_fraction_field(phi2))
  end

  return eqn2, phi
end

@doc raw"""
    horizontal_decomposition(X::EllipticSurface, L::Vector{QQFieldElem}) -> WeilDivisor, EllipticCurvePoint

Given a divisor ``L`` as a vector in the `algebraic_lattice(X)`
find a linearly equivalent divisor ``(n-1) O + P + V = D ~ L`` where
``O`` is the zero section, ``P`` is any section and ``V`` is vertical.

Returns a tuple `(D1, D, P, l, c)` where `D` and `P` are as above and
``D <= D1 = (n-1)O + P + n_1F_1 + ... n_k F_k`` with ``l = n_1 + ... n_k`` minimal
and the `F_i` are some other fibers.
The rational function `c=c(t)` has divisor of zeros and poles``
(c) = lF - n_0F_1 + ... n_k F_k``
"""
function horizontal_decomposition(X::EllipticSurface, F::Vector{QQFieldElem})
  E = generic_fiber(X)
  basisNS, tors, NS = algebraic_lattice(X)
  V = ambient_space(NS)
  @req inner_product(V, F, F)==0 "not an isotropic divisor"
  @req euler_characteristic(X) == 2 "not a K3 surface"
  # how to give an ample divisor automagically in general?
  # @req is_nef(X, F) "F is not nef"
  l = F[1]
  rk_triv = nrows(trivial_lattice(X)[2])
  n = rank(NS)
  @assert degree(NS) == rank(NS)
  P0 = sum([ZZ(F[i])*X.MWL[i-rk_triv] for i in (rk_triv+1):n], init = E([0,1,0]))
  P0_div = section(X, P0)
  @vprint :EllipticSurface 2 "Computing basis representation of $(P0)\n"
  p0 = basis_representation(X, P0_div) # this could be done from theory alone
  F1 = F - p0  # should be contained in the QQ-trivial-lattice
  if all(isone(denominator(i)) for i in F1)
    # no torsion
    P = P0
    P_div = P0_div
    F2 = F1
  else
    found = false
    for (i,(T, tor)) in enumerate(tors)
      d = F1 - _vec(tor)
      if all(isone(denominator(i)) for i in d)
        found = true
        T0 = mordell_weil_torsion(X)[i]
        P = P0 + T0
        break
      end
    end
    @assert found
    P_div = section(X, P)
    p = basis_representation(X, P_div)
    F2 = F - p
    @assert all( isone(denominator(i)) for i in F2)
  end
  @vprint :EllipticSurface 4 "F2 = $(F2)\n"
  D = P_div
  D = D + ZZ(F2[2])*zero_section(X)
  D1 = D
  F2 = ZZ.(F2); F2[2] = 0
  l = F2[1] # number of fibers that we need
  # find the fiber components meeting O necessary
  F3 = F2
  (_,_,t) = ambient_coordinates(weierstrass_chart_on_minimal_model(X))
  c = t^0
  for (pt, rt, fiber, comp, gram) in reducible_fibers(X)
    Fib0 = comp[1]
    f0 = zeros(QQFieldElem, length(basisNS))
    for i in 1:length(basisNS)
      if !isone(components(Fib0)[1]+components(basisNS[i])[1])
        if length(comp)==2 && 2<i<=rk_triv
          f0[i] = 2
        else
          f0[i] = 1
        end
      end
    end
    f0 = ZZ.(f0 * inv(gram_matrix(ambient_space(NS))))
    @assert inner_product(ambient_space(NS), f0,f0) == -2
    nonzero = [i for i in 3:rk_triv if f0[i]!=0]
    if pt[2]==0 # at infinity
      t0 = t
    else
      t0 = t//(t*pt[2]-pt[1])
    end
    while any(F3[i]<0 for i in nonzero)
      F3 = F3 - f0
      D = D + Fib0
      D1 = D1 + fiber
      c = c*t0
    end
  end
  pt, _ = fiber(X)
  if pt[2]==0 # at infinity
    t0 = t
  else
    t0 = t//(t*pt[2]-pt[1])
  end
  c = c*(t0//1)^ZZ(F3[1])
  D = D + F3[1]*basisNS[1]
  D1 = D1 + F3[1]*basisNS[1]
  F4 = copy(F3); F4[1]=0
  @assert all(F4[i]>=0 for i in 1:length(basisNS))
  D = D + sum(ZZ(F4[i])*basisNS[i] for i in 1:length(basisNS))
  @assert D<=D1
  l = Int(l)
  return D1, D, P, l, c
end

@doc raw"""
  elliptic_parameter(X::EllipticSurface, F::Vector{QQFieldElem}) -> LinearSystem

Return the elliptic parameter ``u`` of the divisor class `F`. 

The input `F` must be given with respect to the basis of
`algebraic_lattice(X)` and be an isotropic nef divisor. 
This method assumes that $X$ is a K3 surface.
"""
function elliptic_parameter(X::EllipticSurface, F::Vector{QQFieldElem})
  D1, D, P, l, c = horizontal_decomposition(X, F)
  return _elliptic_parameter(X, D1, D, P, l, c)
end

@doc raw"""
    _elliptic_parameter(X::EllipticSurface, D::WeilDivisor, l, c)

Compute the linear system of ``D = (n-1) O + P + V``.
where V is vertical and `l` is the coefficient of the fiber class.
Assumes `D` nef and `D^2=0`.
Typically ``D`` is the output of `horizontal_decomposition`.
"""
function _elliptic_parameter(X::EllipticSurface, D1::WeilDivisor, D::WeilDivisor, P::EllipticCurvePoint, l::Int, c)
  S, piS = weierstrass_model(X);
  piX = weierstrass_contraction(X)
  c = function_field(X)(c)
  L = [i*c for i in linear_system(X, P, l)];
  LonX = linear_system(L, D1, check=false);

  LsubF, Tmat = subsystem(LonX, D);
  LsubFonS = [sum(Tmat[i,j]*L[j] for j in 1:ncols(Tmat)) for i in 1:nrows(Tmat)]

  @assert length(LsubFonS)==2
  u2 = LsubFonS[2]//LsubFonS[1]
  return u2
end


@doc raw"""
  extended_ade(ADE::Symbol, n::Int)

Return the dual intersection matrix of an extended ade Dynkin diagram
as well as the isotropic vector (with positive coefficients in the roots).
"""
function extended_ade(ADE::Symbol, n::Int)
  R = change_base_ring(ZZ,gram_matrix(root_lattice(ADE,n)))
  G = block_diagonal_matrix([ZZ[2;],R])
  if ADE == :E && n == 8
    G[1,n] = -1
    G[n,1] = -1
  end
  if ADE == :E && n == 7
    G[1,2] = -1
    G[2,1] = -1
  end
  if ADE == :E && n == 6
    G[1,n+1] = -1
    G[n+1,1] = -1
  end
  if ADE == :A && n > 0
    G[1,2] = -1
    G[2,1] = -1
    G[1,n+1] = -1
    G[n+1,1] = -1
  end
  if ADE == :A && n ==1 0
    G[1,2]= -2
    G[2,1] = -2
  end
  if ADE == :D
    G[1,n] = -1
    G[n,1] = -1
  end
  @assert rank(G) == n
  return -G, kernel(G; side = :left)
end

function basis_representation(X::EllipticSurface, D::WeilDivisor)
  basis_ambient,_, NS = algebraic_lattice(X)
  G = gram_matrix(ambient_space(NS))
  n = length(basis_ambient)
  v = zeros(ZZRingElem, n)
  @vprint :EllipticSurface 3 "computing basis representation of $D\n"
  for i in 1:n
    v[i] = intersect(basis_ambient[i], D)
  end
  @vprint :EllipticSurface 3 "done computing basis representation\n"
  return v*inv(G)
end

################################################################################
#
# patches for Oscar
#
################################################################################


########################################################################
# Internal functionality for Weierstrass transformation 
########################################################################


@doc raw"""
    _normalize_hyperelliptic_curve(g::MPolyRingElem, parent=nothing)

Transform ``a(x)y^2 + b(x)y - h(x)`` in ``K(t)[x,y]`` to ``y'^2 - h(x')``
"""
function _normalize_hyperelliptic_curve(g::MPolyRingElem; parent::Union{MPolyRing, Nothing}=parent(g))
  R = Oscar.parent(g)
  @assert ngens(R) == 2 "polynomial must be bivariate"
  F = fraction_field(R)
  kt = coefficient_ring(R)
  (x, y) = gens(R)

  # Prepare the output ring
  if parent===nothing
    R1, (x1, y1) = R, gens(R)
  else
    R1 = parent
    @assert coefficient_ring(R1) == coefficient_ring(R) "coefficient ring of output is incompatible with input"
    (x1, y1) = gens(R1)
  end

  # Get the coefficients of g as a univariate polynomial in y
  ktx, X = polynomial_ring(kt, :X, cached=false)
  ktxy, Y = polynomial_ring(ktx, :y, cached=false)

  # Maps to transform to univariate polynomials in y
  split_map_R = hom(R, ktxy, [ktxy(X), Y])
  split_map_R1 = hom(R1, ktxy, [ktxy(X), Y])
  G = split_map_R(g)
  @assert degree(G) == 2 "polynomial must be of degree 2 in its second variable"

  #complete the square
  h, b, a = collect(coefficients(G))
  h = -h
  u = unit(factor(a))
  a = inv(u)*a
  b = inv(u)*b
  success, sqa = is_square_with_sqrt(a)
  @assert success "leading coefficient as univariate polynomial in the second variable must be a square"

  F1 = fraction_field(R1)
  psi = hom(R1, F, F.([x, (2*evaluate(a, x)*y + evaluate(b, x))//(2*evaluate(sqa, x))]))
  conv = MapFromFunc(ktx, R1, f->evaluate(f, x1))
  (a1, b1, sqa1) = conv.([a, b, sqa])
  phi = hom(R, F1, F1.([x1, (2*sqa1*y1-b1)//(2*a1)]))
  phiF = MapFromFunc(F, F1, x-> phi(numerator(x))//phi(denominator(x)))
  # the inverse map if wanted
  # psiF = MapFromFunc(F1, F, x-> psi(numerator(x))//psi(denominator(x)))
  # @assert all(phiF(psiF(F1(i)))==i for i in gens(R1))

  # absorb squares into y1
  g1 = numerator(phi(g))
  G1 = split_map_R1(g1)
  ff = factor(first(coefficients(G1)))
  c = prod([p^div(i, 2) for (p, i) in ff], init=one(ktx))
  #d = sqrt(my_coeff(g1, y1, 2))
  d = last(coefficients(split_map_R1(g1)))
  success, d = is_square_with_sqrt(d)
  @assert success "leading coefficient must be a square"

  phi1 = hom(R1, F1, [F1(x1), F1(evaluate(c, x1), evaluate(d, x1))*y1])
  phiF1 = MapFromFunc(F1, F1, x-> phi1(numerator(x))//phi1(denominator(x)))
  phi2 = compose(phi, phiF1)
  g2 = numerator(phi1(g1))
  #c = my_coeff(g2, y1, 2)
  c = last(coefficients(split_map_R1(g2)))
  g2 = divexact(g2, evaluate(c, x1))
  @assert degree(g2, gen(parent, 1)) <= 4 "degree in the first variable is too high"
  @assert degree(g2, gen(parent, 1)) >= 3 "degree in the first variable is too low"
  return g2, phi2
end


@doc raw"""
    elliptic_surface(g::MPolyRingElem, P::Vector{<:RingElem})

Transform a bivariate polynomial `g` of the form `y^2 - Q(x)` with `Q(x)` of
degree at most ``4`` to Weierstrass form, apply Tate's algorithm and 
return the corresponding relatively minimal elliptic surface 
as well as the coordinate transformation.
"""
function elliptic_surface(g::MPolyRingElem, P::Vector{<:RingElem})
  R = parent(g)
  (x, y) = gens(R)
  P = base_ring(R).(P)
  g2, phi2 = transform_to_weierstrass(g, x, y, P);
  Y2, phi1 = _elliptic_surface_with_trafo(g2)
  return Y2, phi2 * phi1  
end

@doc raw"""
    transform_to_weierstrass(g::MPolyRingElem, x::MPolyRingElem, y::MPolyRingElem, P::Vector{<:RingElem})

Transform a bivariate polynomial `g` of the form `y^2 - Q(x)` with `Q(x)` of degree ``≤ 4``
to Weierstrass form. This returns a pair `(f, trans)` where `trans` is an endomorphism of the 
`fraction_field` of `parent(g)` and `f` is the transform. The input `P` must be a rational point 
on the curve defined by `g`, i.e. `g(P) == 0`.
"""
function transform_to_weierstrass(g::MPolyRingElem, x::MPolyRingElem, y::MPolyRingElem, P::Vector{<:RingElem})
  R = parent(g)
  F = fraction_field(R)
  @assert ngens(R) == 2 "input polynomial must be bivariate"
  @assert x in gens(R) "second argument must be a variable of the parent of the first"
  @assert y in gens(R) "third argument must be a variable of the parent of the first"
  # In case of variables in the wrong order, switch and transform the result.
  if x == R[2] && y == R[1]
    switch = hom(R, R, reverse(gens(R)))
    g_trans, trans = transform_to_weierstrass(switch(g), y, x, reverse(P))
    new_trans = MapFromFunc(F, F, f->begin
                                switch_num = switch(numerator(f))
                                switch_den = switch(denominator(f))
                                interm_res = trans(F(switch_num))//trans(F(switch(den)))
                                num = numerator(interm_res)
                                den = denominator(interm_res)
                                switch(num)//switch(den)
                            end
                           )
    return switch(g_trans), new_trans
  end

  kk = coefficient_ring(R)
  kkx, X = polynomial_ring(kk, :x, cached=false)
  kkxy, Y = polynomial_ring(kkx, :y, cached=false)

  imgs = [kkxy(X), Y]
  split_map = hom(R, kkxy, imgs)

  G = split_map(g)
  @assert degree(G) == 2 "input polynomial must be of degree 2 in y"
  @assert all(h->degree(h)<=4, coefficients(G)) "input polynomial must be of degree <= 4 in x"
  @assert iszero(coefficients(G)[1]) "coefficient of linear term in y must be zero"
  @assert isone(coefficients(G)[2]) "leading coefficient in y must be one"

  length(P) == 2 || error("need precisely two point coordinates")
  (px, py) = P
  #    assert g.subs({x:px,y:py})==0
  @assert iszero(evaluate(g, P)) "point does not lie on the hypersurface"
  gx = -evaluate(g, [X + px, zero(X)])
  coeff_gx = collect(coefficients(gx))
  A = coeff(gx, 4)
  B = coeff(gx, 3)
  C = coeff(gx, 2)
  D = coeff(gx, 1)
  E = coeff(gx, 0)
  #E, D, C, B, A = coeff_gx
  if !iszero(E)
    b = py
    a4, a3, a2, a1, a0 = A,B,C,D,E
    A = b
    B = a1//(2*b)
    C = (4*a2*b^2-a1^2)//(8*b^3)
    D = -2*b

    x1 = x//y
    y1 = (A*y^2+B*x*y+C*x^2+D*x^3)//y^2
    x1 = x1+px

    # TODO: The following are needed for the inverse. To be added eventually.
    # x2 = (y-(A+B*x+C*x^2))//(D*x^2)
    # y2 = x2//x
    # x2 = evaluate(x2, [x-px, y])
    # y2 = evaluate(y2, [x-px, y])

    # @assert x == evaluate(x1, [x2, y2])
    # @assert y == evaluate(y1, [x2, y2])
  else
    # TODO compute the inverse transformation (x2,y2)
    x1 = 1//x
    y1 = y//x^2
    g1 = numerator(evaluate(g, [x1, y1]))
    c = coeff(g1, [x], [3])
    x1 = evaluate(x1, [-x//c, y//c])
    y1 = evaluate(y1, [-x//c, y//c])
    x1 = x1+px
    #@assert x == evaluate(x1, [x2, y2])
    #@assert y == evaluate(y1, [x2, y2])
  end
  @assert F === parent(x1) "something is wrong with caching of fraction fields"
  # TODO: eventually add the inverse.
  trans = MapFromFunc(F, F, f->evaluate(numerator(f), [x1, y1])//evaluate(denominator(f), [x1, y1]))
  f_trans = trans(F(g))
  fac = [a[1] for a in factor(numerator(f_trans)) if isone(a[2]) && _is_in_weierstrass_form(a[1])]
  isone(length(fac)) || error("transform to weierstrass form did not succeed")

  # normalize the output
  result = first(fac)
  result = inv(first(coefficients(coeff(result, gens(parent(result)), [3, 0]))))*result

  return result, trans
end

function _is_in_weierstrass_form(f::MPolyRingElem)
  R = parent(f)
  @req ngens(R) == 2 "polynomial must be bivariate"
  # Helper function
  my_const(u::MPolyRingElem) = is_zero(u) ? zero(coefficient_ring(parent(u))) : first(coefficients(u))

  (x, y) = gens(R)
  f = -inv(my_const(coeff(f, [x, y], [0, 2]))) * f
  isone(-coeff(f, [x, y], [0, 2])) || return false
  isone(coeff(f, [x, y], [3, 0])) || return false
  
  a6 = coeff(f, [x,y], [0,0])
  a4 = coeff(f, [x,y], [1,0])
  a2 = coeff(f, [x,y], [2,0])
  a3 = -coeff(f, [x,y], [0,1])
  a1 = -coeff(f, [x,y], [1,1])
  a_invars = [my_const(i) for i in [a1,a2,a3,a4,a6]]
  (a1,a2,a3,a4,a6) = a_invars
  return f == (-(y^2 + a1*x*y + a3*y) + (x^3 + a2*x^2 + a4*x + a6))
end

function evaluate(f::AbstractAlgebra.Generic.FracFieldElem{<:MPolyRingElem}, a::Vector{T}) where {T<:RingElem}
  return evaluate(numerator(f), a)//evaluate(denominator(f), a)
end

function evaluate(f::AbstractAlgebra.Generic.FracFieldElem{<:PolyRingElem}, a::RingElem)
  return evaluate(numerator(f), a)//evaluate(denominator(f), a)
end

function extend_domain_to_fraction_field(phi::Map{<:MPolyRing, <:Ring})
  ext_dom = fraction_field(domain(phi))
  return MapFromFunc(ext_dom, codomain(phi), x->phi(numerator(x))*inv(phi(denominator(x))))
end

########################################################################
# The three conversions from Section 39.1 in 
#   A. Kumar: "Elliptic Fibrations on a generic Jacobian Kummer surface" 
# pp. 44--45.
########################################################################

function _elliptic_parameter_conversion(X::EllipticSurface, u::VarietyFunctionFieldElem; 
    case::Symbol=:case1, names=[:x, :y, :t]
  )
  @req variety(parent(u)) === weierstrass_model(X)[1] "function field element must live on the weierstrass model of the first argument"
  @req length(names) == 3 "need 3 variable names x, y, t"
  U = weierstrass_chart(X)
  R = ambient_coordinate_ring(U)
  x, y, t = gens(R)
  loc_eqn = first(gens(modulus(OO(U))))
  E = generic_fiber(X)::EllipticCurve
  f = equation(E)
  kk = base_ring(X)
  kkt_frac_XY = parent(f)::MPolyRing
  (xx, yy) = gens(kkt_frac_XY)
  kkt_frac = coefficient_ring(kkt_frac_XY)::AbstractAlgebra.Generic.FracField
  kkt = base_ring(kkt_frac)::PolyRing
  T = first(gens(kkt))

# kk = base_ring(U)
# kkt, T = polynomial_ring(kk, :T, cached=false)
# kkt_frac = fraction_field(kkt)
# kkt_frac_XY, (xx, yy) = polynomial_ring(kkt_frac, [:X, :Y], cached=false)
  R_to_kkt_frac_XY = hom(R, kkt_frac_XY, [xx, yy, kkt_frac_XY(T)])

  f_loc = first(gens(modulus(OO(U))))
  @assert f == R_to_kkt_frac_XY(f_loc) && _is_in_weierstrass_form(f) "local equation is not in Weierstrass form"
  a = a_invariants(E)

  u_loc = u[U]::AbstractAlgebra.Generic.FracFieldElem # the representative on the Weierstrass chart

  # Set up the ambient_coordinate_ring of the new Weierstrass-chart
  kkt2, t2 = polynomial_ring(kk, names[3], cached=false)
  kkt2_frac = fraction_field(kkt2)
  S, (x2, y2) = polynomial_ring(kkt2_frac, names[1:2], cached=false)
  FS = fraction_field(S)

  # Helper function
  my_const(u::MPolyRingElem) = is_zero(u) ? zero(coefficient_ring(parent(u))) : first(coefficients(u))

  # We verify the assumptions made on p. 44 of
  #   A. Kumar: "Elliptic Fibrations on a generic Jacobian Kummer surface"
  # for the first case considered there.
  @assert all(x->isone(denominator(x)), a) "local equation does not have the correct form"
  a = numerator.(a)
  @assert iszero(a[1]) "local equation does not have the correct form"
  @assert degree(a[2]) <= 4 "local equation does not have the correct form"
  @assert iszero(a[3]) "local equation does not have the correct form"
  @assert degree(a[4]) <= 8 "local equation does not have the correct form"
  @assert degree(a[5]) <= 12 "local equation does not have the correct form" # This is really a₆ in the notation of the paper, a₅ does not exist.
  # reduce fraction
  u_frac = R_to_kkt_frac_XY(numerator(u_loc))//R_to_kkt_frac_XY(denominator(u_loc))
  u_num = numerator(u_frac)
  u_den = denominator(u_frac)
  if case == :case1
    # D = 2O
    u_poly = u_num*inv(u_den) # Will throw if the latter is not a unit
    # Extract a(t) and b(t) as in the notation of the paper
    a_t = my_const(coeff(u_poly, [xx, yy], [0, 0]))
    b_t = my_const(coeff(u_poly, [xx, yy], [1, 0]))

    a_t = evaluate(a_t, x2)
    b_t = evaluate(b_t, x2)
    phi = hom(R, FS, FS.([(t2 - a_t)//b_t, y2, x2]))
    f_trans = phi(f_loc)
    return numerator(f_trans), phi
  elseif case == :old
    # D = O + P
    @assert degree(u_num, 2) == 1 && degree(u_num, 1) <= 1 "numerator does not have the correct degree"
    @assert degree(u_den, 1) == 1 && degree(u_den, 2) == 0 "denominator does not have the correct degree"

    # We expect a form as on p. 44, l. -4
    denom_unit = my_const(coeff(u_den, [xx, yy], [1, 0]))
    x0 = -inv(denom_unit)*my_const(coeff(u_den, [xx, yy], [0, 0]))
    b_t = inv(denom_unit)*my_const(coeff(u_num, [xx, yy], [0, 1]))
    u_num = u_num - denom_unit * b_t * yy
    a_t = inv(denom_unit)*my_const(coeff(u_num, [xx, yy], [1, 0]))
    u_num = u_num - denom_unit * a_t * (xx - x0)
    @assert is_constant(u_num) "numerator is not in the correct form"
    y0 = my_const(coeff(u_num, [xx, yy], [0, 0])) * inv(denom_unit * b_t)

    @assert a_t + b_t*(yy + y0)//(xx - x0) == u_frac "decomposition failed"
    # We have 
    #
    #   y ↦ (u - a_t) * (x - x₀) / b_t - y₀ = (t₂ - a_t(x₂)) * (y₂ - x₀(x₂)) / b_t(x₂) - y₀(x₂)
    #   x ↦ y₂
    #   t ↦ x₂
    phi = hom(R, FS, FS.([y2, (t2 - evaluate(a_t, x2)) * (y2 - evaluate(x0, x2)) // evaluate(b_t, x2) - evaluate(y0, x2), x2]))
    f_trans = phi(f_loc)
    eqn1 = numerator(f_trans)
    # According to 
    #   A. Kumar: "Elliptic Fibrations on a generic Jacobian Kummer surface" 
    # p. 45, l. 1 we expect the following cancelation to be possible:
    divisor_num = evaluate(numerator(x0), x2)
    divisor_den = evaluate(denominator(x0), x2)
    divisor = divisor_den * y2 - divisor_num
    success, eqn1 = divides(eqn1, divisor) # This division must only be possible in the ring K(x2)[y2].
                                           # Hence, multiplying by the denominator `divisor_den` is 
                                           # merely an educated guess.
    @assert success "division failed"
    return eqn1, phi
  elseif case == :case3
    # D = O + T

    @assert u_den == xx "elliptic parameter was not brought to the correct form"
    @assert degree(u_num, 1) <= 1 && degree(u_num, 2) <= 1 "numerator does not have the correct degrees"
    a_t = my_const(coeff(u_num, [xx, yy], [1, 0]))
    b_t = my_const(coeff(u_num, [xx, yy], [0, 1]))

    # New Weierstrass equation is of the form 
    #
    #   x^2 = h(t, u)
    #
    # so y₂ = x, x₂ = t, and t₂ = u.
    #
    # We have u = a_t + b_t * y/x ⇒ y = (u - a_t) * x / b_t = (t₂ - a_t(x₂)) * y₂ / b_t(x₂)
    phi = hom(R, FS, FS.([y2, (t2 - evaluate(a_t, x2)) * y2 // evaluate(b_t, x2), x2]))
    f_trans = phi(f_loc)
    eqn1 = numerator(f_trans)
    # According to 
    #   A. Kumar: "Elliptic Fibrations on a generic Jacobian Kummer surface" 
    # p. 45, l. 15 we expect the following cancelation to be possible:
    success, eqn1 = divides(eqn1, y2)
    @assert success "equation did not come out in the anticipated form"
    return eqn1, phi
  elseif case == :case2
    # D = O + P
    @assert degree(u_num, 2) == 1 && degree(u_num, 1) <= 1 "numerator does not have the correct degree"
    @assert degree(u_den, 1) == 1 && degree(u_den, 2) <= 1 "denominator does not have the correct degree"

    # u = (ax + by + c)/(a'x + b'y + c')
    an = my_const(coeff(u_num, [xx, yy], [1, 0]))
    bn = my_const(coeff(u_num, [xx, yy], [0, 1]))
    cn = my_const(coeff(u_num, [xx, yy], [0, 0]))

    ad = my_const(coeff(u_den, [xx, yy], [1, 0]))
    bd = my_const(coeff(u_den, [xx, yy], [0, 1]))
    cd = my_const(coeff(u_den, [xx, yy], [0, 0]))

    @assert (an*xx+bn*yy+cn)//(ad*xx+bd*yy+cd) == u_frac "decomposition failed"


    v = solve(matrix(parent(an), 2, 2, [-an, bn,-ad, bd]), matrix(parent(an), 2, 1, [cn, cd]); side=:right)
    x0 = v[1,1]
    y0 = v[2,1]
    @assert evaluate(f_loc,[x0,y0,gen(parent(x0))])==0

    ad = evaluate(ad,x2)
    an = evaluate(an,x2)
    bd = evaluate(bd,x2)
    bn = evaluate(bn,x2)
    cn = evaluate(cn,x2)
    cd = evaluate(cd,x2)
    #x0 = evaluate(x0,x2)
    #y0 = evaluate(y0,x2)


    imgy = -FS(((ad*t2 - an )*y2 + (cd*t2 -cn)) //(bd*t2 -bn))

    # We have
    #
    #   y ↦ -((ad u - an )x + (cd u -cn)) // (bd*u -bn)
    #   x ↦ y₂
    #   t ↦ x₂
    phi = hom(R, FS, [y2, imgy, x2])
    f_trans = phi(f_loc)
    eqn1 = numerator(f_trans)
    # According to
    #   A. Kumar: "Elliptic Fibrations on a generic Jacobian Kummer surface"
    # p. 45, l. 1 we expect the following cancellation to be possible:
    divisor_num = evaluate(numerator(x0), x2)
    divisor_den = evaluate(denominator(x0), x2)
    divisor = divisor_den * y2 - divisor_num
    success, eqn1 = divides(eqn1, divisor) # This division must only be possible in the ring K(x2)[y2].
                                           # Hence, multiplying by the denominator `divisor_den` is
                                           # merely an educated guess.
    @assert success "division failed"
    return eqn1, phi
  else
    error("case not recognized")
  end
end

@doc raw"""
    _compute_mwl_basis(X::EllipticSurface, mwl_gens::Vector{<:EllipticCurvePoint}) -> ZZLat, Vector{<:EllipticCurvePoint}

Return a tuple `(M, B)` where  `B` is an LLL-reduced basis of the sublattice `M` of the
Mordell-Weil lattice of ``X`` generated by `mwl_gens`.
"""
function _compute_mwl_basis(X::EllipticSurface, mwl_gens::Vector{<:EllipticCurvePoint})
  # it would be good to have the height pairing implemented
  basis,tors, SX = _algebraic_lattice(X, mwl_gens)
  basisTriv, GTriv = trivial_lattice(X)
  r = length(basisTriv)
  l = length(mwl_gens)
  V = ambient_space(SX)
  rk = rank(V)
  G = ZZ.(gram_matrix(V))
  # project away from the trivial lattice
  pr_mwl = orthogonal_projection(V,basis_matrix(SX)[1:r, :])
  BMWL = pr_mwl.matrix[r+1:end, :]
  GB = gram_matrix(V,BMWL)
  @assert rank(GB) == rk-r
  _, u = hnf_with_transform(ZZ.(denominator(GB) * GB))
  B = u[1:rk-r,:] * BMWL

  MWL = lll(lattice(V, B, isbasis=false))
  u = solve(BMWL, basis_matrix(MWL); side=:left)
  u = ZZ.(u)
  mwl_basis = [sum(u[i,j] * mwl_gens[j] for j in 1:length(mwl_gens)) for i in 1:nrows(u)]
  return MWL, mwl_basis
end

function fibration_on_weierstrass_model(X::EllipticSurface)
  if !isdefined(X, :fibration_weierstrass_model)
    weierstrass_model(X) # trigger caching
  end
  return X.fibration_weierstrass_model
end

function fibration(X::EllipticSurface)
  if !isdefined(X, :fibration)
    X.fibration = compose(weierstrass_contraction(X), fibration_on_weierstrass_model(X))
  end
  return X.fibration
end

function _local_pushforward(loc_map::AbsAffineSchemeMor, I::Ideal)
  U_sub = domain(loc_map)
  E, inc_E = sub(U_sub, I) # The subscheme of the divisor
  E_simp = simplify(E) # Eliminate superfluous variables
  id, id_inv = identification_maps(E_simp)

  comp = compose(compose(id, inc_E), loc_map)

  pb = pullback(comp)
  K = kernel(pb)
  return K
end

function _pushforward_lattice_along_isomorphism(step::MorphismFromRationalFunctions{<:EllipticSurface, <:EllipticSurface})
  @assert is_isomorphism(step) "morphism must be an isomorphism"
  X = domain(step)
  Y = codomain(step)
  UX = weierstrass_chart_on_minimal_model(X)
  UY = weierstrass_chart_on_minimal_model(Y)
  @assert codomain_chart(step) === UY
  fracs = coordinate_images(step)

  WY, _ = weierstrass_model(Y)
  UWY = weierstrass_chart(Y)

  to_weierstrass_Y = morphism_from_rational_functions(X, WY, UX, UWY, fracs, check=false)

  fibration_proj_Y = fibration(Y)

  BY = codomain(fibration_proj_Y)
  UBY = codomain(covering_morphism(fibration_proj_Y)[UY])

  composit = morphism_from_rational_functions(X, BY, UX, UBY, [fracs[3]], check=false)

  lat_X = algebraic_lattice(X)[1]
  if !is_prime(lat_X[1])
    ex, pt, F = irreducible_fiber(X)
    ex || error("no irreducible fiber found; case not implemented")
    lat_X[1] = weil_divisor(F)
  end

  # We first estimate for every element in the lattic of X whether its image 
  # will be a fiber component, or a (multi-)section.
  pre_select = IdDict{AbsWeilDivisor, AbsIdealSheaf}()

  for D in lat_X
    @assert length(components(D)) == 1 "divisors in the algebraic lattice must be prime"
    I = first(components(D))
    @assert is_prime(I)
    pre_select[D] = _pushforward_prime_divisor(composit, I)
  end


  # Now we map them one by one using the knowledge gained above
  result = IdDict{AbsWeilDivisor, AbsWeilDivisor}()
  co_ring = coefficient_ring(zero_section(Y))

  n = length(lat_X)
  mwr = rank(mordell_weil_lattice(X))
  for (i, D) in enumerate(lat_X)
    @vprint :EllipticSurface 2 "$((i, D, pre_select[D]))\n"
    # D is a non-section
    Q = pre_select[D]
    I = first(components(D))
    @vprint :EllipticSurface 2 "$(typeof(I))\n"
    dom_chart = _find_good_representative_chart(I)
    if i > n - mwr # if this is a section
      dom_chart = weierstrass_chart_on_minimal_model(X)
    end

    if dim(Q) == 0
      # find the fiber 
      if is_one(Q(UBY)) # fiber over infinity
        # collect all components
        comps = AbsWeilDivisor[]
        for (pt, _, F, E, _) in reducible_fibers(Y)
          if is_zero(pt[2]) # if this is in the fiber over the point at ∞ ∈ ℙ¹
            append!(comps, E[2:end])
          end
        end

        # collect all charts
        codomain_charts = AbsAffineScheme[]
        if is_empty(comps) # The fiber over infinity
          codomain_charts = affine_charts(Y) # TODO: How can we restrict the charts then?
        else
          codomain_charts = AbsAffineScheme[V for V in affine_charts(Y) if any(D->!isone(first(components(D))(V)), comps)]
        end

        if i > n - mwr # If D is a section
          pt = X.MWL[i-(n-mwr)]
          res = _pushforward_section(step, pt; divisor=D, codomain_charts)
          result[D] = WeilDivisor(Y, co_ring, IdDict{AbsIdealSheaf, elem_type(co_ring)}(res::AbsIdealSheaf => one(co_ring)); check=false)
        else
          loc_map, dom_chart, cod_chart = _prepare_pushforward_prime_divisor(step, I; domain_chart = dom_chart, codomain_charts)

          loc_map === nothing && error("pushforward preparation did not succeed")
          K = _local_pushforward(loc_map, I(domain(loc_map)))

          JJ = ideal(OO(cod_chart), gens(K))
          res = PrimeIdealSheafFromChart(Y, cod_chart, JJ)

          result[D] = WeilDivisor(Y, co_ring, IdDict{AbsIdealSheaf, elem_type(co_ring)}(res::AbsIdealSheaf => one(co_ring)); check=false)
        end
        continue
      end

      # fiber over some point ≂̸ ∞.
      t = first(gens(OO(UBY)))

      codomain_charts = copy(affine_charts(Y))

      # Restrict the codomain charts if applicable
      for (i, (p, _, F, E, _)) in enumerate(reducible_fibers(Y))
        p[2] == 0 && continue # Fiber over infinity already caught above
        t0 = p[1]//p[2]
        ideal(OO(UBY), t - t0) == Q(UBY) || continue

        # Collect all patches
        codomain_charts = AbsAffineScheme[V for V in affine_charts(Y) if any(I->!isone(I(V)), components(F))]
        break
      end

      if i > n - mwr # If D is a section
        pt = X.MWL[i-(n-mwr)]
        res = _pushforward_section(step, pt; divisor=D, codomain_charts)
        result[D] = WeilDivisor(Y, co_ring, IdDict{AbsIdealSheaf, elem_type(co_ring)}(res::AbsIdealSheaf => one(co_ring)); check=false)
      else
        loc_map, dom_chart, cod_chart = _prepare_pushforward_prime_divisor(step, I; codomain_charts)
        loc_map === nothing && error("preparation for pushforward did not succeed")

        K = _local_pushforward(loc_map, I(domain(loc_map)))
        JJ = ideal(OO(cod_chart), gens(K))
        res = PrimeIdealSheafFromChart(Y, cod_chart, JJ)

        result[D] = WeilDivisor(Y, co_ring, IdDict{AbsIdealSheaf, elem_type(co_ring)}(res::AbsIdealSheaf => one(co_ring)); check=false)
      end
    else
      # "pushforward will be a section"
      if i > n - mwr # If D is a section
        pt = X.MWL[i-(n-mwr)]
        res = _pushforward_section(step, pt; divisor=D, codomain_charts=[weierstrass_chart_on_minimal_model(Y)])
        if res === nothing
          # The only section not visible in the weierstrass chart is the zero section
          result[D] = zero_section(Y)
          continue
        end

        result[D] = WeilDivisor(Y, co_ring, IdDict{AbsIdealSheaf, elem_type(co_ring)}(res::AbsIdealSheaf => one(co_ring)); check=false)
      else
        loc_map, dom_chart, cod_chart = _prepare_pushforward_prime_divisor(step, I, domain_chart = dom_chart, codomain_charts = [weierstrass_chart_on_minimal_model(Y)])

        if loc_map === nothing 
          # The only section not visible in the weierstrass chart is the zero section
          result[D] = zero_section(Y)
          continue
        end

        K = _local_pushforward(loc_map, I(domain(loc_map)))
        JJ = ideal(OO(cod_chart), gens(K))
        res = PrimeIdealSheafFromChart(Y, cod_chart, JJ)

        result[D] = WeilDivisor(Y, co_ring, IdDict{AbsIdealSheaf, elem_type(co_ring)}(res::AbsIdealSheaf => one(co_ring)); check=false)
      end
    end
  end

  res = WeilDivisor[result[D] for D in lat_X]
  for a in res
    set_attribute!(first(components(a)), :_self_intersection, -2)
  end
  # the first one is the class of the fiber; set that one back
  set_attribute!(first(components(first(res))), :_self_intersection, 0)
  return res
end

#=
# The map is not dominant and can hence not be realized as a MorphismFromRationalFunctions.
# We keep the code for the moment as it will probably help us to reconstruct this map as a 
# proper CoveredSchemeMorphism, once this is needed. 
=#
function morphism_from_section(
    X::EllipticSurface, P::EllipticCurvePoint;
    divisor::AbsWeilDivisor=_section(X, P)
  )
  U = weierstrass_chart_on_minimal_model(X)
  II = first(components(divisor))

  # For the zero section we can not use the Weierstrass chart
  if P.is_infinite
    return identity_map(X)
  end
  @assert !is_one(II(U))

  C, inc_C = sub(II)

  UC = domain(first(maps_with_given_codomain(inc_C, U)))

  B = codomain(fibration(X))
  V = codomain(fibration(X)[weierstrass_chart_on_minimal_model(X)])

  kkt = OO(V)::MPolyRing
  @assert ngens(kkt) == 1
  t = first(gens(kkt))
  img_gens = [evaluate(P.coordx, t), evaluate(P.coordy, t), t]

  Fkkt = fraction_field(kkt)
  img_gens2 = Fkkt.(img_gens)
  # TODO: Cache?
  iso = morphism_from_rational_functions(B, C, V, UC, img_gens2, check=false)
  return iso, inc_C
end

########################################################################
# Translations by sections                                             #
########################################################################

function translation_morphism(X::EllipticSurface, P::EllipticCurvePoint;
    divisor::AbsWeilDivisor=_section(X, P)
  )
  E = generic_fiber(X)
  @assert parent(P) === E "point does not lay on the underlying elliptic curve"
  U = weierstrass_chart_on_minimal_model(X)
  is_zero(P) && return identity_map(X)

  # We construct the translation by P as a morphism of rational functions
  kT = base_field(E)
  T = first(gens(kT))

  R = ambient_coordinate_ring(U)
  x, y, t = gens(R)
  
  a1, a2, a3, a4, a6 = [evaluate(a, t) for a in a_invariants(E)]

  p_x = evaluate(P[1], t)
  p_y = evaluate(P[2], t)

  # Formulas adapted from Hecke/src/EllCrv/EllCrv.jl
  m = (p_y - y)//(p_x - x)
  pb_x = - x - p_x - a2 + a1*m + m^2
  pb_y = - y - m*(pb_x - x) - a1*pb_x - a3

  F = fraction_field(R)

  result = morphism_from_rational_functions(X, X, U, U, F.([pb_x, pb_y, t]), check=true)
  set_attribute!(result, :is_isomorphism=>true)
  return result
end

function _pushforward_section(
    phi::MorphismFromRationalFunctions{<:EllipticSurface, <:EllipticSurface}, 
    P::EllipticCurvePoint;
    divisor::AbsWeilDivisor=_section(domain(phi), P),
    codomain_charts::Vector{<:AbsAffineScheme} = affine_charts(codomain(phi))
  )
  X = domain(phi)::EllipticSurface
  Y = codomain(phi)::EllipticSurface
  D = divisor
  I = first(components(D))
  iso, inc = morphism_from_section(X, P; divisor=D)
  U = weierstrass_chart_on_minimal_model(X)
  inc_loc = first(maps_with_given_codomain(inc, U))
  U_C = domain(inc_loc)
  phi_loc, _, V = _prepare_pushforward_prime_divisor(phi, I; domain_chart=U, codomain_charts)
  phi_loc === nothing && return nothing # Indicate that the given selection of codomain charts did not lead to a result
  W = codomain(fibration(X)[U])
  iso_loc = _restrict_properly(cheap_realization(iso, W, U_C), U_C)
  inc_dom_phi_loc = inclusion_morphism(domain(phi_loc)) 
  UU, to_U_C, to_U = fiber_product(inc_loc, inc_dom_phi_loc)
  WW, a, b = fiber_product(iso_loc, to_U_C)
  psi_loc = compose(compose(b, to_U), phi_loc)
  K = kernel(pullback(psi_loc))
  J = ideal(OO(V), gens(K))
  JJ = PrimeIdealSheafFromChart(Y, V, J)
  return JJ
end

# Find a moebius transformation which sends a given set of three points in ℙ¹ to another set 
# of three points.
function find_moebius_transformation(
    orig_pts::Vector{<:Vector{<:FieldElem}}, 
    new_pts::Vector{<:Vector{<:FieldElem}}
  )
  kk = parent(first(orig_pts))
  a = [a[1] for a in orig_pts]
  b = [b[1] for b in new_pts]
  @assert all(a->isone(a[2]), orig_pts) "not implemented for non-normalized or infinite points"
  @assert all(a->isone(a[2]), new_pts) "not implemented for non-normalized or infinite points"
  return find_moebius_transformation(a, b)
end

function find_moebius_transformation(
    orig_pts::Vector{<:FieldElem},
    new_pts::Vector{<:FieldElem}
  )
  length(orig_pts) == 3 || error("exactly three points are needed")
  @assert length(orig_pts) == length(new_pts) "number of points must coincide"
  kk = parent(first(orig_pts))
  a = orig_pts
  b = new_pts
  
  # Set up the matrix mapping the first three points to 0, 1, ∞
  A = kk[(a[2] - a[3]) (-a[1]*(a[2] - a[3])); (a[2] - a[1]) (-a[3]*(a[2] - a[1]))]

  # Set up the matrix mapping the second three points to 0, 1, ∞
  B = kk[(b[2] - b[3]) (-b[1]*(b[2] - b[3])); (b[2] - b[1]) (-b[3]*(b[2] - b[1]))]

  C = inv(B)*A
  return x->(C[1,1]*x + C[1, 2], C[2,1]*x + C[2,2])
end

# Given a bivariate polynomial over a univariate function field, 
# normalize the associated elliptic curve so that the usual constructor 
# for elliptic surfaces digests it, and then return it, together with the 
# transformation on the algebraic side. 
#
# The transformation is a morphism from the fraction field of the 
# parent of g to the fraction field of the `ambient_coordinate_ring` 
# of the `weierstrass_chart` of the resulting surface.
function _elliptic_surface_with_trafo(g::MPolyRingElem{<:AbstractAlgebra.Generic.FracFieldElem})
  x, y = gens(parent(g))
  E = elliptic_curve(g, x, y)
  kkt = base_field(E)
  kk = coefficient_ring(base_ring(kkt))

  FFt, t = rational_function_field(kk, :t)

  # The following three commands won't work unless we convert to a rational_function_field
  EE = base_change(x->evaluate(x, t), E)

  EE = tates_algorithm_global(EE)
  EE, _ = short_weierstrass_model(EE)
  EE, _ = integral_model(EE)

  # ...and back.
  E2 = base_change(x->evaluate(x, gen(kkt)), EE)

  @assert is_isomorphic(E, E2)
  a, b, _ = rational_maps(isomorphism(E2, E))

  eq_E = equation(E)
  eq_E2 = equation(E2)

  h = evaluate(eq_E, [a, b])
  @assert divides(h, eq_E2)[1]

  cod = parent(a)::MPolyRing

  #phi = hom(R, cod, cod.([a, b]))
  #Phi = extend_domain_to_fraction_field(phi)
  
  result = elliptic_surface(E2, 2)
  W = weierstrass_chart(result)
  R = ambient_coordinate_ring(W)
  FR = fraction_field(R)

  help_map = hom(cod, FR, t->evaluate(t, FR(R[3])), FR.([R[1], R[2]]))
  A = help_map(a)
  B = help_map(b)

  res_map = hom(parent(g), FR, t->evaluate(t, FR(R[3])), [A, B])
  return result, extend_domain_to_fraction_field(res_map)
end

# Given two abstractly isomorphic elliptic surfaces X and Y over ℙ¹, 
# find all moebius transformation of the base which preserve the critical 
# values of the projections, try to lift them to morphisms X -> Y and 
# return the list of such morphisms for which the lift was successful.
function admissible_moebius_transformations(
    X::EllipticSurface,
    Y::EllipticSurface
  )
  EX = generic_fiber(X)
  EY = generic_fiber(Y)

#  kkt = base_field(EX)
#  @assert kkt === base_field(EY) "base fields of the generic fibers must coincide"
  kk = base_ring(X)
  @assert kk === base_ring(Y) "elliptic surfaces must be defined over the same field"

  dX = numerator(discriminant(EX))::PolyRingElem
  dY = numerator(discriminant(EY))::PolyRingElem

  vX = roots(dX)
  @assert all(is_one(degree(a)) for (a, k) in factor(dX))  "not all critical values are rational over the given ground field"
  
  vY = roots(dY)
  @assert all(is_one(degree(a)) for (a, k) in factor(dY))  "not all critical values are rational over the given ground field"

  for (c, _) in reducible_fibers(X)
    @assert !is_zero(c[2]) "the case of reducible fibers over the point at infinity is not implemented"
  end
  for (c, _) in reducible_fibers(Y)
    @assert !is_zero(c[2]) "the case of reducible fibers over the point at infinity is not implemented"
  end

  # Use the first three elements of vX and map them to three elements of vY.
  # Then check whether the resulting transformation preserves everything.

  candidates = Function[]

  @assert length(vX) >= 3 "at least three reducible fibers are needed"
  length(vX) == length(vY) || return candidates # No moebius transformation is possible in this case

  p1 = vX[1:3]
  for i in vY
    for j in vY
      i == j && continue
      for k in vY
        (i == k || j == k) && continue
        p2 = [i, j, k]
        mt = find_moebius_transformation(p1, p2)
        any(is_zero(mt(x)[2]) for x in vX) && continue # reducible fibers over ∞ are not implemented at the moment.
        any(!(mt(x)[1]//mt(x)[2] in vY) for x in vX) && continue # the transformation does not preserve all admissible fibers in this case
        push!(candidates, mt)
      end
    end
  end

  result = MorphismFromRationalFunctions[]

  # Set up some variables
  kkt = base_field(EX)
  t = gen(kkt)
  WX = weierstrass_chart_on_minimal_model(X)
  RX = ambient_coordinate_ring(WX)
  FRX = fraction_field(RX)
  WY = weierstrass_chart_on_minimal_model(Y)
  RY = ambient_coordinate_ring(WY)
  FRY = fraction_field(RY)

  # Go through the candidates again and for those which do indeed lead to isomorphic 
  # surfaces, construct the isomorphism.
  for mt in candidates
    p, q = mt(t)
    img_t = (p//q)::typeof(t)
    EYbc = base_change(f->evaluate(f, img_t), EY)
    is_isomorphic(EYbc, EX) || continue
    # Construct the isomorphism of elliptic surfaces explicitly
    iso_ell = isomorphism(EX, EYbc)

    a, b, _ = rational_maps(iso_ell)
    kkTxy = parent(a)
    to_FRX = hom(kkTxy, FRX, x->evaluate(x, FRX(RX[3])), FRX.([RX[1], RX[2]]))
    A = to_FRX(a)
    B = to_FRX(b)
    P, Q = mt(FRX(RX[3]))
    img_T = (P//Q)::elem_type(FRX)
    img_gens = [A, B, img_T]
    loc_res = morphism_from_rational_functions(X, Y, WX, WY, img_gens; check=true)
    set_attribute!(loc_res, :is_isomorphism=>true)
    push!(result, loc_res)
  end

  return result
end

# An internal helper routine to verify that a given isomorphism of elliptic surfaces 
# does indeed give an isomorphism on their generic fibers.
function check_isomorphism_on_generic_fibers(phi::MorphismFromRationalFunctions{<:EllipticSurface, <:EllipticSurface})
  X = domain(phi)
  Y = codomain(phi)
  @assert domain_chart(phi) === weierstrass_chart_on_minimal_model(X)
  @assert codomain_chart(phi) === weierstrass_chart_on_minimal_model(Y)
  EX = generic_fiber(X)
  EY = generic_fiber(Y)
  a, b, c = coordinate_images(phi)

  hX = equation(EX)
  RX = parent(hX)
  FX = fraction_field(RX)
  kktX = coefficient_ring(RX)

  hY = equation(EY)
  RY = parent(hY)
  FY = fraction_field(RY)
  kktY = coefficient_ring(RY)

  A = evaluate(a, [RX[1], RX[2], RX(gen(kktX))])
  B = evaluate(b, [RX[1], RX[2], RX(gen(kktX))])
  C = evaluate(c, [RX[1], RX[2], RX(gen(kktX))])

  help_map = hom(RY, FX, t->evaluate(t, C), [A, B])

  hh = help_map(hY)

  return divides(hX, numerator(hh))[1]
end

function isomorphism_from_generic_fibers(
    X::EllipticSurface, Y::EllipticSurface, f::Hecke.EllCrvIso
  )
  EX = generic_fiber(X)
  EY = generic_fiber(Y)
  iso_ell = f
  @req domain(f) == EX "must be an isomorphism of the generic fibers"
  @req codomain(f) == EY "must be an isomorphism of the generic fibers"
  a, b, _ = rational_maps(iso_ell)
  kt = base_field(EX)
  t = gen(kt)

  # Make sure we got something reasonable
  h2 = equation(EY)
  pb_h2 = evaluate(h2, [a, b])
  @assert divides(pb_h2, equation(parent(pb_h2), EX))[1]

  WX = weierstrass_chart_on_minimal_model(X)
  RX = ambient_coordinate_ring(WX)
  FRX = fraction_field(RX)
  WY = weierstrass_chart_on_minimal_model(Y)
  RY = ambient_coordinate_ring(WY)
  FRY = fraction_field(RY)

  kkTxy = parent(a)
  to_FRX = hom(kkTxy, FRX, x->evaluate(x, FRX(RX[3])), FRX.([RX[1], RX[2]]))
  A = to_FRX(a)
  B = to_FRX(b)
  img_gens = [A, B, FRX(RX[3])]
  m = morphism_from_rational_functions(X, Y, WX, WY, FRX.(img_gens); check=false)
  set_attribute!(m, :is_isomorphism=>true)
  return m
end

# Given two elliptic surfaces X and Y with abstractly isomorphic generic 
# fibers, construct the corresponding isomorphism X -> Y.
function isomorphism_from_generic_fibers(
    X::EllipticSurface, Y::EllipticSurface
  )
  EX = generic_fiber(X)
  EY = generic_fiber(Y)
  is_isomorphic(EX, EY) || error("generic fibers are not isomorphic")
  iso_ell = isomorphism(EX, EY)
  return isomorphism_from_generic_fibers(X, Y, iso_ell)
end


"""
    pushforward_on_algebraic_lattices(f::MorphismFromRationalFunctions{<:EllipticSurface, <:EllipticSurface}) -> QQMatrix
    
Return the pushforward `f_*: V_1 -> V_2` where `V_i` is the ambient quadratic space of the `algebraic_lattice`.

This assumes that the image `f_*(V_1)` is contained in `V_2`. If this is not the case, you will get  
``f_*`` composed with the orthogonal projection to `V_2`. 
"""
function pushforward_on_algebraic_lattices(f::MorphismFromRationalFunctions{<:EllipticSurface, <:EllipticSurface})
  imgs_divs = _pushforward_lattice_along_isomorphism(f)
<<<<<<< HEAD
  M =  matrix([basis_representation(codomain(f),i) for i in imgs_divs])
  V1 = algebraic_lattice(domain(f))[3]
  V2 = algebraic_lattice(codomain(f))[3]
=======
  M = matrix([basis_representation(codomain(f),i) for i in imgs_divs])
  V1 = ambient_space(algebraic_lattice(domain(f))[3])
  V2 = ambient_space(algebraic_lattice(codomain(f))[3])
>>>>>>> fbf2b2e8
  # keep the check on since it is simple compared to all the other computations done here
  fstar = hom(V1,V2, M; check=true)
  return fstar
end

# Given an irreducible divisor D on an elliptic surface X, try to extract a point 
# on the generic fiber from it. The return value is `nothing` in case this does not succeed.
function point_on_generic_fiber_from_divisor(D::AbsWeilDivisor{<:EllipticSurface}; check::Bool=true)
  X = scheme(D)
  E = generic_fiber(X)
  ex, pt, F = irreducible_fiber(X)
  WF = weil_divisor(F)
  # TODO: Also cover this case by considering the class of a reducible fiber?
  !ex && error("no irreducible fiber exists on this algebraic surface")
  @assert length(components(D)) == 1 "divisor must be irreducible"
  
  I = first(components(D))
  fib = fibration(X)

  # Check a necessary criterion for being a section
  # J = pushforward(fib, I)
  # is_one(dim(J)) || return nothing
  is_zero(intersect(D, WF)) && return nothing
# @check begin
#   J = pushforward(fib, I)
#   is_one(dim(J))
# end "given divisor can not be a section"

  #@check is_one(intersect(D, WF)) "intersection number with irreducible fiber is not one"

  WX = weierstrass_chart_on_minimal_model(X)
  IWX = I(WX)
  is_one(IWX) && return infinity(E) # Point must be the zero section
  R = ambient_coordinate_ring(WX)
  (x, y, t) = gens(R)
  
  # In case of a multisection do some extra preparation; see below.
  !is_one(intersect(D, WF)) && return point_on_generic_fiber_from_divisor(_prepare_section(D))

  g = gens(groebner_basis(saturated_ideal(IWX), ordering=lex(gens(R))))

  # extract the coefficients for the section
  kkt = base_field(E)

  # First extract the y-coordinate
  i = findfirst(f->(is_zero(degree(f, 1)) && is_one(degree(f, 2))), g)
  i === nothing && return nothing
  #i === nothing && error("no suitable polynomial found to read off point coordinates")
  f = g[i]
  y_coord = one(kkt)
  ev_vals = [zero(kkt), one(kkt), gen(kkt)]
  num = zero(kkt)
  den = zero(kkt)
  for t in terms(f)
    degree(t, 2) == 1 && (den = den - evaluate(t, ev_vals))
    degree(t, 2) == 0 && (num = num + evaluate(t, ev_vals))
  end
  y_coord = num//den

  # Now extract the x-coordinate
  i = findfirst(f->(is_one(degree(f, 1))), g)
  i === nothing && return nothing
  #i === nothing && error("no suitable polynomial found to read off point coordinates")
  f = g[i]
  x_coord = one(kkt)
  ev_vals = [one(kkt), y_coord, gen(kkt)]
  num = zero(kkt)
  den = zero(kkt)
  for t in terms(f)
    degree(t, 1) == 1 && (den = den - evaluate(t, ev_vals))
    degree(t, 1) == 0 && (num = num + evaluate(t, ev_vals))
  end
  x_coord = num//den

  is_zero(evaluate(equation(E), [x_coord, y_coord])) || return nothing
  #@assert is_zero(evaluate(equation(E), [x_coord, y_coord])) "esteemed point does not lie on the curve" 
  P = E([x_coord, y_coord])
  return P
end

# Given an isomorphism phi : X -> Y of elliptic surfaces and a full algebraic lattice L on X, 
# push forward the divisors D from L to Y and try to extract points on the generic fiber from 
# them. 
#
# This returns a list consisting of the points on the generic fiber.
function extract_mordell_weil_basis(phi::MorphismFromRationalFunctions{<:EllipticSurface, <:EllipticSurface})
  X = domain(phi)
  Y = codomain(phi)
  is_isomorphism(phi) || error("morphism must be an isomorphism")
  pf_lat = _pushforward_lattice_along_isomorphism(phi)
  points = EllipticCurvePoint[]
  for D in pf_lat
    P = point_on_generic_fiber_from_divisor(D)
    P === nothing && continue
    push!(points, P)
  end
  return points
end

function _prepare_section(D::AbsWeilDivisor{<:EllipticSurface})
  X = scheme(D)
  WX = weierstrass_chart_on_minimal_model(X)
  R = ambient_coordinate_ring(WX)
  I = first(components(D))
  IWX = I(WX)
  # We have a multisection in this case. 
  # To get a section from it, apply arXiv:2103.15101, Algorithm 1.

  # Build up a helper ring
  kkt = base_field(generic_fiber(X))
  f = equation(generic_fiber(X))
  kktXY = parent(f)
  (xx, yy) = gens(kktXY)
  for (c, e) in zip(coefficients(f), exponents(f))
    if e == [0, 2]
      @assert is_one(c) "polynomial is not normalized"
    end
  end
  f = yy^2 - f # prepare the f from the Lemma
  #kktXY, (xx, yy) = polynomial_ring(kkt, [:X, :Y]; cached=false)

  @assert coefficient_ring(R) === coefficient_ring(base_ring(kkt))
  help_map = hom(R, kktXY, [xx, yy, kktXY(gen(kkt))])

  J = ideal(kktXY, help_map.(gens(saturated_ideal(IWX))))

  J_gens = gens(groebner_basis(J, ordering=lex([yy, xx])))
  i = findfirst(f->degree(f, 2) == 0, J_gens)
  i === nothing && error("assertion of Lemma could not be verified")
  g = J_gens[i]
  i = findfirst(f->degree(f, 2) == 1, J_gens)
  i === nothing && error("assertion of Lemma could not be verified")
  h = J_gens[i]
  c = zero(kkt)
  for t in terms(h)
    if degree(t, 2) == 1 
      c = c + evaluate(t, [zero(kkt), one(kkt)])
    end
  end
  !isone(c) && (h = inv(c)*h)
  h = yy - h
  @assert J == ideal(kktXY, [g, yy-h])
  ff = equation(kktXY, generic_fiber(X))
  @assert parent(ff) === parent(f)
  @assert ff == yy^2 - f
  while total_degree(g) > 1
    g = divexact(h^2 - f, g)
    p, q = divrem(h, g)
    h = q
  end

  F = fraction_field(R)
  help_map_back = hom(kktXY, F, u->evaluate(u, F(R[3])), F.([R[1], R[2]]))
  new_gens = [help_map_back(g), help_map_back(yy - h)]
  sec_ideal = ideal(OO(WX), numerator.(new_gens))
  @assert dim(sec_ideal) == 1
  @assert is_prime(sec_ideal)

  # overwrite the local variables
  I = PrimeIdealSheafFromChart(X, WX, sec_ideal)
  return weil_divisor(I)
end

<|MERGE_RESOLUTION|>--- conflicted
+++ resolved
@@ -2496,15 +2496,9 @@
 """
 function pushforward_on_algebraic_lattices(f::MorphismFromRationalFunctions{<:EllipticSurface, <:EllipticSurface})
   imgs_divs = _pushforward_lattice_along_isomorphism(f)
-<<<<<<< HEAD
-  M =  matrix([basis_representation(codomain(f),i) for i in imgs_divs])
-  V1 = algebraic_lattice(domain(f))[3]
-  V2 = algebraic_lattice(codomain(f))[3]
-=======
   M = matrix([basis_representation(codomain(f),i) for i in imgs_divs])
   V1 = ambient_space(algebraic_lattice(domain(f))[3])
   V2 = ambient_space(algebraic_lattice(codomain(f))[3])
->>>>>>> fbf2b2e8
   # keep the check on since it is simple compared to all the other computations done here
   fstar = hom(V1,V2, M; check=true)
   return fstar
