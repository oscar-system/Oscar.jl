--- conflicted
+++ resolved
@@ -105,10 +105,7 @@
 function WeilDivisor(I::IdealSheaf, R::Ring; check::Bool=true)
   D = WeilDivisor(space(I), R)
   @check isprime(I) "ideal sheaf must be prime"
-<<<<<<< HEAD
-=======
   @check dim(X) - dim(D) == 1 "components of a divisor must be of codimension one"
->>>>>>> 725e1f22
   coefficient_dict(D)[I] = one(R)
   return D
 end
