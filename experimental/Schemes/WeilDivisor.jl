export LinearSystem
export WeilDivisor
export coefficient_dict
export coefficient_ring
export coefficient_ring_type
export coefficient_type
export components
export divisor
export in_linear_system
export linear_system
export scheme
export scheme_type
export subsystem
export weil_divisor

@doc raw"""
    WeilDivisor

A Weil divisor on an integral separated `AbsCoveredScheme` ``X``; 
stored as a formal linear combination over some ring ``R`` of 
(prime) ideal sheaves on ``X``.
"""
@attributes mutable struct WeilDivisor{
    CoveredSchemeType<:AbsCoveredScheme, 
    CoefficientRingType<:AbstractAlgebra.Ring, 
    CoefficientRingElemType<:AbstractAlgebra.RingElem
   } <: AbsAlgebraicCycle{CoveredSchemeType, CoefficientRingType}
  C::AlgebraicCycle{CoveredSchemeType, CoefficientRingType, CoefficientRingElemType}

  function WeilDivisor(
      X::AbsCoveredScheme,
      R::CoefficientRingType, 
      coefficients::IdDict{<:IdealSheaf, CoefficientRingElemType};
      check::Bool=true
    ) where {CoefficientRingType, CoefficientRingElemType}
    @check begin
      for D in keys(coefficients)
        isprime(D) || error("components of a divisor must be sheaves of prime ideals")
        dim(X) - dim(D) == 1 || error("components of a divisor must be of codimension one")
      end
      true # Return true here for the check macro as all internal checks have passed.
    end
    return new{typeof(X), CoefficientRingType, CoefficientRingElemType}(AlgebraicCycle(X, R, coefficients, check=check))
  end

  function WeilDivisor(C::AlgebraicCycle; check::Bool=true)
    X = scheme(C)
    @check begin
      for D in keys(coefficient_dict(C))
        isprime(D) || error("components of a divisor must be sheaves of prime ideals")
        dim(X) - dim(D) == 1 || error("components of a divisor must be of codimension one")
      end
      true # Return true here for the check macro as all internal checks have passed.
    end
    return new{typeof(X), coefficient_ring_type(C), coefficient_ring_elem_type(C)}(C)
  end
end

### forwarding of all essential functionality
underlying_cycle(D::WeilDivisor) = D.C

@attr function dim(I::IdealSheaf)
  dims = [dim(I(U)) for U in affine_charts(scheme(I))]
  return maximum(dims)
end

### type getters 
scheme_type(D::WeilDivisor{S, U, V}) where{S, U, V} = S
scheme_type(::Type{WeilDivisor{S, U, V}}) where{S, U, V} = S
coefficient_ring_type(D::WeilDivisor{S, U, V}) where{S, U, V} = U
coefficient_ring_type(::Type{WeilDivisor{S, U, V}}) where{S, U, V} = U
coefficient_type(D::WeilDivisor{S, U, V}) where{S, U, V} = V
coefficient_type(::Type{WeilDivisor{S, U, V}}) where{S, U, V} = V


@doc raw"""
    WeilDivisor(X::CoveredScheme, R::Ring)

Return the zero `WeilDivisor` over `X` with coefficients 
in `R`.
"""
function WeilDivisor(X::AbsCoveredScheme, R::Ring)
  D = IdDict{IdealSheaf, elem_type(R)}()
  return WeilDivisor(X, R, D, check=false)
end

function zero(W::WeilDivisor)
  return WeilDivisor(scheme(W), coefficient_ring(W))
end

# provide non-camelcase methods
@doc raw"""
    weil_divisor(X::AbsCoveredScheme, R::Ring)

See the documentation for `WeilDivisor`.
"""
weil_divisor(X::AbsCoveredScheme, R::Ring) = WeilDivisor(X, R)

@doc raw"""
    WeilDivisor(I::IdealSheaf, R::Ring=ZZ)

Return the `WeilDivisor` ``D = 1 ⋅ V(I)`` with coefficients 
in ``R`` for a sheaf of prime ideals ``I``.
"""
function WeilDivisor(I::IdealSheaf, R::Ring=ZZ; check::Bool=true)
  D = WeilDivisor(space(I), R)
  @check isprime(I) "ideal sheaf must be prime"
  @check dim(space(I)) - dim(I) == 1 "components of a divisor must be of codimension one"
  coefficient_dict(D)[I] = one(R)
  return D
end

weil_divisor(I::IdealSheaf, R::Ring; check::Bool=true) = WeilDivisor(I, R, check=check)

weil_divisor(I::IdealSheaf) = WeilDivisor(I)

### copy constructor
function copy(D::WeilDivisor) 
  new_dict = IdDict{IdealSheaf, elem_type(coefficient_ring_type(D))}()
  for I in keys(coefficient_dict(D))
    new_dict[I] = D[I]
  end
  return WeilDivisor(scheme(D), coefficient_ring(D), new_dict, check=false)
end

function Base.show(io::IO, D::WeilDivisor)
  if has_name(D)
    print(io, name(D))
    return
  end
  if length(components(D)) == 0
    print(io, "the zero Weil divisor on $(scheme(D))")
    return
  end
  println(io, "Weil divisor on $(scheme(D)) given as the formal sum:")
  comp = ["$(D[I]) ⋅ $(I)" for I in components(D)]
  join(io, comp, " + ")
end

function +(D::T, E::T) where {T<:WeilDivisor}
  return WeilDivisor(underlying_cycle(D) + underlying_cycle(E), check=false)
end

function -(D::T) where {T<:WeilDivisor}
  return WeilDivisor(-underlying_cycle(D), check=false)
end

-(D::T, E::T) where {T<:WeilDivisor} = D + (-E)

function *(a::RingElem, E::WeilDivisor)
  return WeilDivisor(a*underlying_cycle(E), check=false)
end

*(a::Int, E::WeilDivisor) = coefficient_ring(E)(a)*E
*(a::Integer, E::WeilDivisor) = coefficient_ring(E)(a)*E

+(D::WeilDivisor, I::IdealSheaf) = D + WeilDivisor(I)

function ==(D::WeilDivisor, E::WeilDivisor) 
  return underlying_cycle(D) == underlying_cycle(E)
end

@doc raw"""
    intersect(D::WeilDivisor, E::WeilDivisor)

For two `WeilDivisor`s on a complete smooth surface the intersection number is defined 
as in Hartshorne's "Algebraic Geometry". This computes this intersection number.
"""
function intersect(D::WeilDivisor, E::WeilDivisor)
  X = scheme(D)
  @assert dim(X) == 2 "intersection of Weil divisors is only implemented for surfaces."
  X === scheme(E) || error("divisors do not live on the same scheme")
  R = coefficient_ring(D)
  R === coefficient_ring(E) || error("divisors do not have the same coefficient ring")
#  # prepare a copy of the divisors
#  D_copy = WeilDivisor(X, R)
#  E_copy = WeilDivisor(X, R)
#  # check whether a common refinement of the covering is necessary
#  CD = covering(D)
#  CE = covering(E)
#  if CD != CE
#    CC, f, g = common_refinement(X, CD, CE)
#    D_copy = pullback(f, D)
#    E_copy = pullback(g, E)
#  else
#    D_copy = D
#    E_copy = E
#  end
  # TODO: Work out the intersection
  result = zero(R)
  for c1 in components(D)
    a1 = D[c1]
    for c2 in components(E)
      a2 = E[c2]
      I = c1 + c2
      @assert dim(I) <= 0 "divisors have nontrivial self intersection"
      result = result + a1 * a2 * colength(I)
    end
  end
  return result
end

function colength(I::IdealSheaf)
  X = scheme(I)
  C = default_covering(X)
  patches_todo = copy(affine_charts(X))
  patches_done = AbsSpec[]
  result = 0
  while length(patches_todo) != 0
    U = pop!(patches_todo)
    J = I(U)
    # To avoid overcounting, throw away all components that 
    # were already visible in other charts.
    for V in patches_done
      if !haskey(glueings(C), (U, V))
        continue
      end
      G = C[U, V]
      (UV, VU) = glueing_domains(G)
      UV isa PrincipalOpenSubset || error("method is only implemented for simple glueings")
<<<<<<< HEAD
      f = complement_equation(UV) 
      # Find a sufficiently high power of f such that it throws 
      # away all components away from the horizon, but does not affect 
=======
      f = complement_equation(UV)
      # Find a sufficiently high power of f such that it throws
      # away all components away from the horizon, but does not affect
>>>>>>> 440bcb3a
      # those on the horizon itself.
      k = 0
      while !(f^(k) in ideal(OO(U), f^(k+1)) + J)
        k = k + 1
      end
      J = J + ideal(OO(U), f^k)
      isone(J) && break
    end
    if !isone(J)
      JJ = leading_ideal(saturated_ideal(J))
      A, _ = quo(base_ring(JJ), JJ)
      result = result + ngens(vector_space(coefficient_ring(base_ring(A)), A)[1])
    end
    push!(patches_done, U)
  end
  return result
end


@doc raw"""
    in_linear_system(f::VarietyFunctionFieldElem, D::WeilDivisor; check::Bool=true) -> Bool

Check if the rational function `f` is in the linear system ``|D|``.
"""
function in_linear_system(f::VarietyFunctionFieldElem, D::WeilDivisor; check::Bool=true)
  X = scheme(D) 
  X === variety(parent(f)) || error("schemes not compatible")
  C = default_covering(X)
  for I in components(D)
    # no check needed because the components of a prime divisor a prime anyways
    order_on_divisor(f, I, check=false) >= -D[I] || return false
  end
  for U in patches(C)
    # we have to check that f[U] has no poles outside the support of D[U]
<<<<<<< HEAD
    g = numerator(f[U])
    h = denominator(f[U])
=======
>>>>>>> 440bcb3a
    J = intersect([J(U) for J in components(D)])
    incH = ClosedEmbedding(U, J)
    W = complement(incH) # This is a SpecOpen
    is_regular(f, W) || return false
  end
  return true
end

@doc raw"""
    LinearSystem

A linear system of a Weil divisor `D` on a variety `X`, 
generated by rational functions ``f₁,…,fᵣ ∈ K(X)``.
"""
@attributes mutable struct LinearSystem{DivisorType<:WeilDivisor}
  D::DivisorType
  f::Vector{<:VarietyFunctionFieldElem}

  function LinearSystem(f::Vector, D::WeilDivisor; check::Bool=true)
    length(f) == 0 && return new{typeof(D)}(D, Vector{VarietyFunctionFieldElem}())
    KK = parent(f[1])
    all(g -> (parent(g) === KK), f[2:end]) || error("elements must have the same parent")
    X = scheme(D)
    X === variety(KK) || error("input not compatible")

    if check
      all(g->in_linear_system(g, D), f) || error("element not in linear system")
    end
    f = Vector{VarietyFunctionFieldElem}(f)
    return new{typeof(D)}(D, f)
  end
end
  
@doc raw"""
    linear_system(f::Vector, D::WeilDivisor; check::Bool=true)

Return the linear system ``L`` generated by rational functions ``f₁,…,fᵣ ∈ K(X)``
with $L \subseteq |D|$ for `D` on a variety `X`. If `check` is set,
confirm that $L \subseteq |D|$.
"""
linear_system(f::Vector, D::WeilDivisor; check::Bool=true) = LinearSystem(f, D, check=check)

### essential getters 
@doc raw"""
    weil_divisor(L::LinearSystem)

Return the divisor `D` of the linear system `L = |D|`.
"""
function weil_divisor(L::LinearSystem) 
  return L.D
end
gens(L::LinearSystem) = L.f
ngens(L::LinearSystem) = length(L.f)
gen(L::LinearSystem,i::Int) = L.f[i]

@doc raw"""
    variety(L::LinearSystem)

Return the variety on which `L` is defined.
"""
variety(L::LinearSystem) = scheme(weil_divisor(L))
# an alias for the user's convenience 
scheme(L::LinearSystem) = variety(L)

@doc raw"""
    subsystem(L::LinearSystem, P::IdealSheaf, n::Int) -> LinearSystem

Given a linear system ``L = |D|``, a sheaf of prime ideals `P` 
and an integer `n`, return a pair ``(K, A)`` consisting
of the subsystem of elements in ``|D - n P|`` and the representing
matrix ``A`` for its inclusion into ``L`` on the given set 
of generators.
"""
function subsystem(L::LinearSystem, P::IdealSheaf, n::Int)
  # find one chart in which P is supported
  # TODO: There might be preferred choices for charts with 
  # the least complexity.
  X = variety(L)
  X === space(P) || error("input incompatible")
  C = default_covering(X)
  U = first(patches(C))
  for V in patches(C)
    if !(one(OO(V)) in P(V))
      U = V
      break
    end
  end
  # Now U it is.

  # Assemble the local representatives
  R = ambient_coordinate_ring(U)
  loc_rep = [g[U] for g in gens(L)]
  common_denominator = lcm([denominator(g) for g in loc_rep])
  numerators = [numerator(g)*divexact(common_denominator, denominator(g)) for g in loc_rep]

  # compute a symbolic power
  RP, _ = Localization(R, complement_of_prime_ideal(saturated_ideal(P(U))))
  PP = RP(prime_ideal(inverted_set(RP)))
  denom_mult = (_minimal_power_such_that(PP, I -> !(RP(common_denominator) in I))[1])-1
  w = n + denom_mult # Adjust!
  pPw = saturated_ideal(PP^w) # the symbolic power

  # reduce the numerators modulo P^(w)
  images = elem_type(R)[]
  for a in numerators
    push!(images, normal_form(a, pPw))
  end
  # collect a monomial basis in which to represent the results
  all_mons = elem_type(R)[]
  for b in images
    all_mons = vcat(all_mons, [m for m in monomials(b) if !(b in all_mons)])
  end

  kk = base_ring(X)
  A = zero_matrix(kk, ngens(L), length(all_mons))
  for i in 1:ngens(L)
    for (c, m) in zip(coefficients(images[i]), monomials(images[i]))
      k = findfirst(x->(x==m), all_mons)
      A[i, k] = c
    end
  end
  r, K = left_kernel(A)
  new_gens = [sum([K[i,j]*gen(L, j) for j in 1:ncols(K)]) for i in 1:r]
  return LinearSystem(new_gens, weil_divisor(L) + n*WeilDivisor(P), check=false), K
end

function subsystem(L::LinearSystem, P::WeilDivisor, n::Int)
  @req is_prime(P) "P must be a prime divisor"
  I = components(P)[1]
  return subsystem(L, I, n)
end

@attr Bool function is_prime(D::WeilDivisor)
  if length(components(D))!=1
    return false
  end
  c = components(D)[1]
  return coefficient_dict(D)[c] == 1
end

is_irreducible(D::WeilDivisor) = is_prime(D)

function order_on_divisor(
    f::VarietyFunctionFieldElem,
    D::WeilDivisor;
    check::Bool=true
  )
  @check is_prime(D) || error("divisor must be prime")
  I = components(D)[1]
  return order_on_divisor(f, I, check=false)
end
<|MERGE_RESOLUTION|>--- conflicted
+++ resolved
@@ -38,7 +38,6 @@
         isprime(D) || error("components of a divisor must be sheaves of prime ideals")
         dim(X) - dim(D) == 1 || error("components of a divisor must be of codimension one")
       end
-      true # Return true here for the check macro as all internal checks have passed.
     end
     return new{typeof(X), CoefficientRingType, CoefficientRingElemType}(AlgebraicCycle(X, R, coefficients, check=check))
   end
@@ -50,7 +49,6 @@
         isprime(D) || error("components of a divisor must be sheaves of prime ideals")
         dim(X) - dim(D) == 1 || error("components of a divisor must be of codimension one")
       end
-      true # Return true here for the check macro as all internal checks have passed.
     end
     return new{typeof(X), coefficient_ring_type(C), coefficient_ring_elem_type(C)}(C)
   end
@@ -218,15 +216,9 @@
       G = C[U, V]
       (UV, VU) = glueing_domains(G)
       UV isa PrincipalOpenSubset || error("method is only implemented for simple glueings")
-<<<<<<< HEAD
-      f = complement_equation(UV) 
-      # Find a sufficiently high power of f such that it throws 
-      # away all components away from the horizon, but does not affect 
-=======
       f = complement_equation(UV)
       # Find a sufficiently high power of f such that it throws
       # away all components away from the horizon, but does not affect
->>>>>>> 440bcb3a
       # those on the horizon itself.
       k = 0
       while !(f^(k) in ideal(OO(U), f^(k+1)) + J)
@@ -261,11 +253,6 @@
   end
   for U in patches(C)
     # we have to check that f[U] has no poles outside the support of D[U]
-<<<<<<< HEAD
-    g = numerator(f[U])
-    h = denominator(f[U])
-=======
->>>>>>> 440bcb3a
     J = intersect([J(U) for J in components(D)])
     incH = ClosedEmbedding(U, J)
     W = complement(incH) # This is a SpecOpen
@@ -373,6 +360,7 @@
   for a in numerators
     push!(images, normal_form(a, pPw))
   end
+
   # collect a monomial basis in which to represent the results
   all_mons = elem_type(R)[]
   for b in images
