export AbsProjectiveScheme
export EmptyScheme
export ProjectiveScheme
export ProjectiveSchemeMor
export VarietyFunctionField
export VarietyFunctionFieldElem
<<<<<<< HEAD
=======

abstract type AbsProjectiveGluing{
                                   GluingType<:AbsGluing,
                                  }
end

@doc raw"""
  LazyProjectiveGluing(
      X::AbsProjectiveScheme,
      Y::AbsProjectiveScheme,
      BG::AbsGluing,
      compute_function::Function,
      gluing_data
    )

Produce a container `pg` to host a non-computed `ProjectiveGluing` of ``X`` with ``Y``.

The arguments consist of

 * the patches ``X`` and ``Y`` to be glued;
 * a gluing `BG` of the `base_scheme`s of ``X`` and ``Y`` over which the
   `ProjectiveGluing` to be computed sits;
 * a function `compute_function` which takes a single argument `gluing_data`
   of arbitrary type and actually carries out the computation;
 * an arbitrary struct `gluing_data` that the user can fill with whatever
   information is needed to properly feed their `compute_function`.

The container `pg` can then be stored as the gluing of ``X`` and ``Y``. As soon
as it is asked about any data on the gluing beyond its two `patches`, it will
invoke the internally stored `compute_function` to actually carry out the computation
of the gluing and then serve the incoming request on the basis of that result.
The latter actual `ProjectiveGluing` will then be cached.
"""
mutable struct LazyProjectiveGluing{
                                     GluingType<:AbsGluing,
                                     GluingDataType
                                    } <: AbsProjectiveGluing{GluingType}
  base_gluing::GluingType
  patches::Tuple{AbsProjectiveScheme, AbsProjectiveScheme}
  compute_function::Function
  gluing_data::GluingDataType
  underlying_gluing::AbsProjectiveGluing

  function LazyProjectiveGluing(
      X::AbsProjectiveScheme,
      Y::AbsProjectiveScheme,
      BG::AbsGluing,
      compute_function::Function,
      gluing_data
    )
    (base_scheme(X), base_scheme(Y)) == patches(BG) || error("gluing is incompatible with provided patches")
    return new{typeof(BG), typeof(gluing_data)}(BG, (X, Y), compute_function, gluing_data)
  end
end

@doc raw"""
    ProjectiveGluing(
        G::GluingType,
        incP::IncType, incQ::IncType,
        f::IsoType, g::IsoType;
        check::Bool=true
      ) where {GluingType<:AbsGluing, IncType<:ProjectiveSchemeMor, IsoType<:ProjectiveSchemeMor}

The `AbsProjectiveSchemeMorphism`s `incP` and `incQ` are open embeddings over open
embeddings of their respective `base_scheme`s.

        PX ↩ PU ≅ QV ↪ QY
      π ↓    ↓    ↓    ↓ π
    G : X  ↩ U  ≅ V  ↪ Y

This creates a gluing of the projective schemes `codomain(incP)` and `codomain(incQ)`
over a gluing `G` of their `base_scheme`s along the morphisms of `AbsProjectiveScheme`s
`f` and `g`, identifying `domain(incP)` and `domain(incQ)`, respectively.
"""
mutable struct ProjectiveGluing{
                                 GluingType<:AbsGluing,
                                 IsoType1<:ProjectiveSchemeMor,
                                 IncType1<:ProjectiveSchemeMor,
                                 IsoType2<:ProjectiveSchemeMor,
                                 IncType2<:ProjectiveSchemeMor,
                                } <: AbsProjectiveGluing{GluingType}
  G::GluingType # the underlying gluing of the base schemes
  inc_to_P::IncType1
  inc_to_Q::IncType2
  f::IsoType1
  g::IsoType2

  ###
  # Given two relative projective schemes and a gluing
  #
  #       PX ↩ PU ≅ QV ↪ QY
  #     π ↓    ↓    ↓    ↓ π
  #   G : X  ↩ U  ≅ V  ↪ Y
  #
  # this constructs the gluing of PX and QY along
  # their open subsets PU and QV, given the two inclusions
  # and isomorphisms over the gluing G in the base schemes.
  function ProjectiveGluing(
      G::GluingType,
      incP::IncType1, incQ::IncType2,
      f::IsoType1, g::IsoType2;
      check::Bool=true
    ) where {GluingType<:AbsGluing, IncType1<:ProjectiveSchemeMor,IncType2<:ProjectiveSchemeMor, IsoType1<:ProjectiveSchemeMor, IsoType2<:ProjectiveSchemeMor}
    (X, Y) = patches(G)
    (U, V) = gluing_domains(G)
    @vprint :Gluing 1 "computing projective gluing\n"
    @vprint :Gluing 2 "$(X), coordinates $(ambient_coordinates(X))\n"
    @vprint :Gluing 2 "and\n"
    @vprint :Gluing 2 "$(Y) coordinates $(ambient_coordinates(X))\n"
    (fb, gb) = gluing_morphisms(G)
    (PX, QY) = (codomain(incP), codomain(incQ))
    (PU, QV) = (domain(incP), domain(incQ))
    (base_scheme(PX) === X && base_scheme(QY) === Y) || error("base gluing is incompatible with the projective schemes")
    domain(f) === codomain(g) === PU && domain(g) === codomain(f) === QV || error("maps are not compatible")
    SPU = homogeneous_coordinate_ring(domain(f))
    SQV = homogeneous_coordinate_ring(codomain(f))
    @check begin
      # check the commutativity of the pullbacks
      all(y->(pullback(f)(SQV(OO(V)(y))) == SPU(pullback(fb)(OO(V)(y)))), gens(base_ring(OO(Y)))) || error("maps do not commute")
      all(x->(pullback(g)(SPU(OO(U)(x))) == SQV(pullback(gb)(OO(U)(x)))), gens(base_ring(OO(X)))) || error("maps do not commute")
      fc = map_on_affine_cones(f, check=false)
      gc = map_on_affine_cones(g, check=false)
      idCPU = compose(fc, gc)
      idCPU == identity_map(domain(fc)) || error("composition of maps is not the identity")
      idCQV = compose(gc, fc)
      idCQV == identity_map(domain(gc)) || error("composition of maps is not the identity")
      # idPU = compose(f, g)
      # all(t->(pullback(idPU)(t) == t), gens(SPU)) || error("composition of maps is not the identity")
      # idQV = compose(g, f)
      # all(t->(pullback(idQV)(t) == t), gens(SQV)) || error("composition of maps is not the identity")
    end
    @vprint :Gluing 1 "done computing the projective gluing\n"
    return new{GluingType, IsoType1, IncType1, IsoType2, IncType2}(G, incP, incQ, f, g)
  end
end

### Proper schemes π : Z → X over a covered base scheme X
#
# When {Uᵢ} is an affine covering of X, the datum stored
# consists of a list of projective schemes
#
#   Zᵢ ⊂ ℙʳ⁽ⁱ⁾(𝒪(Uᵢ)) → Uᵢ
#
# with varying ambient spaces ℙʳ⁽ⁱ⁾(𝒪(Uᵢ)) and a list of
# identifications (transitions)
#
#   Zᵢ ∩ π⁻¹(Uⱼ) ≅ Zⱼ ∩ π⁻¹(Uᵢ)
#
# of projective schemes over Uᵢ∩ Uⱼ for all pairs (i,j).
#
# These structs are designed to accommodate blowups of
# covered schemes along arbitrary centers, as well as
# projective bundles.

@attributes mutable struct CoveredProjectiveScheme{BRT} <: Scheme{BRT}
  Y::AbsCoveredScheme # the base scheme
  BC::Covering # the reference covering of the base scheme
  patches::IdDict{AbsAffineScheme, AbsProjectiveScheme} # the projective spaces over the affine patches in the base covering
  gluings::IdDict{Tuple{AbsAffineScheme, AbsAffineScheme}, AbsProjectiveGluing} # the transitions sitting over the affine patches in the gluing domains of the base scheme

  function CoveredProjectiveScheme(
      Y::AbsCoveredScheme,
      C::Covering,
      projective_patches::IdDict{AbsAffineScheme, AbsProjectiveScheme},
      projective_gluings::IdDict{Tuple{AbsAffineScheme, AbsAffineScheme}, AbsProjectiveGluing};
      check::Bool=true
    )
    C in coverings(Y) || error("covering not listed")
    for P in values(projective_patches)
      any(x->x===base_scheme(P), patches(C)) || error("base scheme not found in covering")
    end
    for (U, V) in keys(gluings(C))
      (U, V) in keys(projective_gluings) || error("not all projective gluings were provided")
    end
    return new{base_ring_type(Y)}(Y, C, projective_patches, projective_gluings)
  end
end


@doc raw"""
    AbsDesingMor{
                                  DomainType<:AbsCoveredScheme,
                                  CodomainType<:AbsCoveredScheme,
                                  BlowupMorphismType
       } <: AbsCoveredSchemeMorphism{
                                 DomainType,
                                 CodomainType,
                                 Nothing,
                                 BlowupMorphismType
                                }
Abstract type for desingularizations ``f : X -> Y `` of schemes where

  * ``Y`` is the scheme of which the singularities are to be resolved
  * ``f`` is a birational proper map 
          may for instance be BlowUpSequence or Lipman-style combination of blow-ups and normalization
  * ``Y`` is a regular scheme
"""
abstract type AbsDesingMor{
                           DomainType<:AbsCoveredScheme,
                           CodomainType<:AbsCoveredScheme,
                           BlowupMorphismType
                          } <: AbsCoveredSchemeMorphism{
                                                        DomainType,
                                                        CodomainType,
                                                        Nothing,
                                                        BlowupMorphismType
                                                       }
end

########################################################################
# An abstract type for blowup morphisms.
#
# This should also comprise sequences of simple blowups leading
# to a partial or full resolution of singularities. The interface
# is specified below.
########################################################################
abstract type AbsBlowupMorphism{DomainType<:AbsCoveredScheme,
                                  CodomainType<:AbsCoveredScheme,
                                  BlowupMorphismType
                                 } <: AbsDesingMor{DomainType, CodomainType, BlowupMorphismType}
end

########################################################################
# An abstract type for classical blowups of ideal sheaves.
#
# This can either be a BlowupMorphism as below, but also a special
# toric morphism induced by fan subdivisions.
########################################################################
abstract type AbsSimpleBlowupMorphism{DomainType<:AbsCoveredScheme,
                                     CodomainType<:AbsCoveredScheme,
                                     BlowupMorphismType
    } <: AbsBlowupMorphism{
                             DomainType,
                             CodomainType,
                             BlowupMorphismType
                            }
end


########################################################################
# BlowupMorphism
#
# A datastructure to maintain all information necessary to effectively
# handle blowups. This is work in progress and will one day serve as
# a building block for sequences of blowups
########################################################################

@doc raw"""
    BlowupMorphism

A datastructure to encode blowups of covered schemes in some sheaves of ideals.

It is described as a morphism from the new scheme to the blown-up scheme, with
information about its center (i.e. the ideal sheaves blown-up in the bottom
scheme) and its exceptional locus (i.e. the preimage of the center under the
blowup).

# Examples
```jldoctest
julia> R, (x,y,z) = QQ[:x, :y, :z];

julia> A3 = spec(R)
Spectrum
  of multivariate polynomial ring in 3 variables x, y, z
    over rational field

julia> I = ideal(R, [x,y,z])
Ideal generated by
  x
  y
  z

julia> bl = blow_up(A3, I)
Blowup
  of scheme over QQ covered with 1 patch
    1b: [x, y, z]   affine 3-space
  in sheaf of ideals with restriction
    1b: Ideal (x, y, z)
with domain
  scheme over QQ covered with 3 patches
    1a: [(s1//s0), (s2//s0), x]   scheme(0, 0, 0)
    2a: [(s0//s1), (s2//s1), y]   scheme(0, 0, 0)
    3a: [(s0//s2), (s1//s2), z]   scheme(0, 0, 0)
and exceptional divisor
  effective cartier divisor defined by
    sheaf of ideals with restrictions
      1a: Ideal (x)
      2a: Ideal (y)
      3a: Ideal (z)

julia> E = exceptional_divisor(bl)
Effective cartier divisor
  on scheme over QQ covered with 3 patches
    1: [(s1//s0), (s2//s0), x]   scheme(0, 0, 0)
    2: [(s0//s1), (s2//s1), y]   scheme(0, 0, 0)
    3: [(s0//s2), (s1//s2), z]   scheme(0, 0, 0)
defined by
  sheaf of ideals with restrictions
    1: Ideal (x)
    2: Ideal (y)
    3: Ideal (z)

julia> Z = center(bl)
Sheaf of ideals
  on scheme over QQ covered with 1 patch
    1: [x, y, z]   affine 3-space
with restriction
  1: Ideal (x, y, z)
```
"""
@attributes mutable struct BlowupMorphism{
     DomainType<:AbsCoveredScheme, # Not a concrete type in general because this is lazy
     CodomainType<:AbsCoveredScheme,
   } <: AbsSimpleBlowupMorphism{
                                  DomainType,
                                  CodomainType,
                                  BlowupMorphism{DomainType, CodomainType}
                                 }
  projective_bundle::CoveredProjectiveScheme
  codomain::CodomainType   # in general a CoveredScheme
  center::AbsIdealSheaf      # on codomain
  projection::AbsCoveredSchemeMorphism
  domain::AbsCoveredScheme # in general a CoveredScheme
  exceptional_divisor::EffectiveCartierDivisor

  function BlowupMorphism(
      IP::CoveredProjectiveScheme,
      I::AbsIdealSheaf
    )
    X = base_scheme(IP)
    X === scheme(I) || error("ideal sheaf not compatible with blown up variety")
    return new{AbsCoveredScheme, typeof(X)}(IP, X, I)
  end
end

########################################################################
# Resolutions of singularities                                         #
########################################################################

@doc raw"""
    BlowUpSequence{
    DomainType<:AbsCoveredScheme,
    CodomainType<:AbsCoveredScheme
   } <: AbsDesingMor{
                                 DomainType,
                                 CodomainType,
                                }


"""
@attributes mutable struct BlowUpSequence{
                                          DomainType<:AbsCoveredScheme,
                                          CodomainType<:AbsCoveredScheme
                                         }<:AbsBlowupMorphism{
                                                                DomainType, CodomainType, 
                                                                BlowUpSequence{DomainType, CodomainType}
                                                               }
  maps::Vector{<:BlowupMorphism}                 # count right to left:
                                                 # original scheme is codomain of map 1
  
  embeddings::Vector{<:AbsCoveredSchemeMorphism} # if set,
                                                 # assert codomain(maps[i])===codomain(embeddings[i]) 
  # boolean flags
  is_embedded::Bool                              # do not set embeddings, ex_mult, controlled_transform etc
                                                 #     if is_embedded == false
  resolves_sing::Bool                            # domain(maps[end]) smooth?
  is_trivial::Bool                               # codomain already smooth?
  is_strong::Bool                                # snc divisors ensured?
  transform_type::Symbol                         # can be :strict, :weak or :control
                                                 #     only relevant for is_embedded == true

  # fields for caching, may be filled during computation
  ex_div::Vector{<:EffectiveCartierDivisor}      # list of exc. divisors arising from individual steps
                                                 # lives in domain(maps[end])
  control::Int                                   # value of control for controlled transform
  ex_mult::Vector{Int}                           # multiplicities of exceptional divisors removed from
                                                 # total transform, not set for is_embedded == false
                                                 # or transform_type == strict
  controlled_transform::AbsIdealSheaf            # holds weak or controlled transform according to transform_type
  dont_meet::Vector{Tuple{Int,Int}}              # mostly for dim=2: intersections which cannot exist according
                                                 # to intermediate computations
  caution_multi_charts::Vector{Tuple{Int,Int}}   # only for dim=2: intersection of divisors not
                                                 # entirely visible in a single chart


  # fields for caching to be filled a posteriori (on demand, only if partial_res==false)
  underlying_morphism::CompositeCoveredSchemeMorphism{DomainType, CodomainType}
  exceptional_divisor::CartierDivisor            # exceptional divisor of composed_map
  exceptional_locus::WeilDivisor                 # exceptional locus of composed map
  exceptional_divisor_on_X::CartierDivisor          # exceptional divisor of composed_map
                                                 # restricted to domain(embeddings[end])

  function BlowUpSequence(maps::Vector{<:BlowupMorphism})
    n = length(maps)
    for i in 1:n-1
      @assert domain(maps[i]) === codomain(maps[i+1]) "not a sequence of morphisms"
    end
    return new{typeof(domain(maps[end])),typeof(codomain(first(maps)))}(maps)
  end
end

########################################################################
# strict transforms of ideal sheaves                                   #
########################################################################

@attributes mutable struct StrictTransformIdealSheaf{SpaceType, OpenType, OutputType,
                                                     RestrictionType
                                                    } <: AbsIdealSheaf{
                                                                       SpaceType, OpenType,
                                                                       OutputType, RestrictionType
                                                                      }
  morphism::AbsSimpleBlowupMorphism
  orig::AbsIdealSheaf
  underlying_presheaf::AbsPreSheaf

  function StrictTransformIdealSheaf(
      f::AbsSimpleBlowupMorphism,
      J::AbsIdealSheaf
    )
    @assert scheme(J) === codomain(f)
    X = domain(f)
    Ipre = PreSheafOnScheme(X,
                      OpenType=AbsAffineScheme, OutputType=Ideal,
                      RestrictionType=Map,
                      is_open_func=_is_open_func_for_schemes_without_affine_scheme_open_subscheme(X)
                     )
    I = new{typeof(X), AbsAffineScheme, Ideal, Map}(f, J, Ipre)
    return I
  end
end

#####################################################################################################
# Desingularization morphism: birational map between covered schemes with smooth domain
#####################################################################################################
@doc raw"""
    MixedBlowUpSequence{
              DomainType<:AbsCoveredScheme,
              CodomainType<:AbsCoveredScheme
            }<:AbsDesingMor{  DomainType,
                              CodomainType, 
                              MixedBlowUpSequence{DomainType, CodomainType}
                                              }
A datastructure to encode sequences of blow-ups and normalizations of covered schemes
as needed for desingularization of non-embedded schemes by the approaches of Zariski and of
Lipman. 
"""

@attributes mutable struct MixedBlowUpSequence{
                                                DomainType<:AbsCoveredScheme,
                                                CodomainType<:AbsCoveredScheme
                                              }<:AbsDesingMor{  DomainType,
                                                                CodomainType, 
                                                                MixedBlowUpSequence{DomainType, CodomainType}
                                              }
  maps::Vector{Union{<:BlowupMorphism,<:NormalizationMorphism}}       # count right to left:
                                                 # original scheme is codomain of map 1
  # boolean flags
  resolves_sing::Bool                            # domain not smooth yet?
  is_trivial::Bool                               # codomain already smooth?
  is_strong::Bool                                # snc divisors ensured?

  # fields for caching, to be filled during desingularization
  # always carried along to domain(maps[end])) using strict_transform
  ex_div::Vector{AbsIdealSheaf}      # list of exc. divisors arising from individual steps
  dont_meet::Vector{Tuple{Int,Int}}             # mostly for dim=2: intersections which cannot exist
                                                # according to intermediate computations
  caution_multi_charts::Vector{Tuple{Int,Int}}  # only for dim=2: intersection of divisors not
                                                # entirely visible in a single chart

  # keep track of the normalization steps
  normalization_steps::Vector{Int}

  # fields for caching to be filled a posteriori (on demand, only if partial_res==false)
  underlying_morphism::CompositeCoveredSchemeMorphism{DomainType, CodomainType}
  exceptional_divisor::AbsWeilDivisor
  exceptional_locus::AbsAlgebraicCycle

  function MixedBlowUpSequence(maps::Vector{<:AbsCoveredSchemeMorphism})
    n = length(maps)
    for i in 1:n
      @assert all(x->((x isa BlowupMorphism) || (x isa NormalizationMorphism)), maps) "only blow-ups and normalizations allowed"
    end
    for i in 1:n-1
      @assert domain(maps[i]) === codomain(maps[i+1]) "not a sequence of morphisms"
    end
    resi = new{typeof(domain(maps[end])),typeof(codomain(first(maps)))}(maps)
    resi.normalization_steps = [i for i in 1:n if maps[i] isa NormalizationMorphism]
    return resi
  end

end

    
>>>>>>> 46abff73
<|MERGE_RESOLUTION|>--- conflicted
+++ resolved
@@ -4,8 +4,6 @@
 export ProjectiveSchemeMor
 export VarietyFunctionField
 export VarietyFunctionFieldElem
-<<<<<<< HEAD
-=======
 
 abstract type AbsProjectiveGluing{
                                    GluingType<:AbsGluing,
@@ -496,7 +494,4 @@
     return resi
   end
 
-end
-
-    
->>>>>>> 46abff73
+end