export ProjectiveScheme, base_ring, fiber_dimension, ambient_ring, gens, getindex, affine_patch_type
export projective_scheme_type, affine_patch_type, base_ring_type, base_scheme_type, morphism_type
export projective_space, subscheme
export projection_to_base, affine_cone, set_base_scheme!, base_scheme, homogeneous_coordinates, homog_to_frac, covered_scheme, covered_projection_to_base, dehomogenize
export ProjectiveSchemeMor, domain, codomain, images_of_variables, map_on_affine_cones, is_well_defined, poly_to_homog, frac_to_homog_pair
export fiber_product, inclusion_morphism, identity_map

export ==

########################################################################
# Interface for abstract projective schemes                            #
########################################################################

function base_ring(P::AbsProjectiveScheme) 
  return base_ring(underlying_scheme(P))
end

@Markdown.doc """
    ambient_ring(P::AbsProjectiveScheme)

On a projective scheme ``P = Proj(S)`` with ``S = P/I`` 
for a standard graded polynomial ring ``P`` and a 
homogeneous ideal ``I`` this returns ``P``.

**Note:** This is preferred over the homogeneous coordinate 
ring ``S`` since quotient rings ``P/I`` can not be expected 
to be fully functional over arbitrary coefficient rings.
"""
function ambient_ring(P::AbsProjectiveScheme)
  return ambient_ring(underlying_scheme(P))
end

@attr AbsSpec function base_scheme(P::AbsProjectiveScheme)
  return base_scheme(underlying_scheme(P))
end

@Markdown.doc """
    affine_cone(X::ProjectiveScheme) 

On ``X ⊂ ℙʳ(𝕜)`` this returns the affine cone ``C(X)⊂ 𝕜ʳ⁺¹`` and similar 
in the relative situation.
"""
function affine_cone(P::AbsProjectiveScheme)
  return affine_cone(underlying_scheme(P))
end

@Markdown.doc """
    homog_to_frac(X::ProjectiveScheme) 

Returns a map that converts a polynomial in the 
`ambient_ring` of `X` into a function on the 
`affine_cone` of `X`.
"""
function homog_to_frac(P::AbsProjectiveScheme)
  return homog_to_frac(underlying_scheme(P))
end

@Markdown.doc """
    poly_to_homog(X::ProjectiveScheme)

Return a map that converts an element of the `base_ring` of the
ring of functions `OO` of the `affine_cone` of `X` into 
an element of the `ambient_ring` of `X`.
"""
function poly_to_homog(P::AbsProjectiveScheme)
  return poly_to_homog(underlying_scheme(P))
end

@Markdown.doc """
    frac_to_homog_pair(X::ProjectiveScheme)

Return a map that converts an element ``f = p/q`` of the ring of 
functions `OO` of the `affine_cone` of `X` into a pair 
``(a, b)`` of elements of the `ambient_ring` of `X`
corresponding to ``p`` and ``q``, respectively.
"""
function frac_to_homog_pair(P::AbsProjectiveScheme)
  return frac_to_homog_pair(underlying_scheme(P))
end

########################################################################
# Methods for ProjectiveScheme                                         #
########################################################################

### type getters & constructors
projective_scheme_type(A::T) where {T<:AbstractAlgebra.Ring} = projective_scheme_type(typeof(A))
projective_scheme_type(::Type{T}) where {T<:AbstractAlgebra.Ring} = 
ProjectiveScheme{T, elem_type(T), mpoly_dec_ring_type(mpoly_ring_type(T)), mpoly_dec_type(mpoly_ring_type(T))}

base_ring_type(P::ProjectiveScheme) = base_ring_type(typeof(P))
base_ring_type(::Type{ProjectiveScheme{S, T, U, V}}) where {S, T, U, V} = S

ring_type(P::ProjectiveScheme) = ring_type(typeof(P))
ring_type(::Type{ProjectiveScheme{S, T, U, V}}) where {S, T, U, V} = U

### type constructors 

# the type of a relative projective scheme over a given base scheme
projective_scheme_type(X::AbsSpec) = projective_scheme_type(typeof(X))
projective_scheme_type(::Type{T}) where {T<:AbsSpec} = projective_scheme_type(ring_type(T))


@Markdown.doc """
    base_ring(X::ProjectiveScheme)

On ``X ⊂ ℙʳ(A)`` this returns ``A``.
"""
base_ring(P::ProjectiveScheme) = P.A

@Markdown.doc """
    base_scheme(X::ProjectiveScheme{CRT, CRET, RT, RET}) where {CRT<:MPolyQuoLocalizedRing, CRET, RT, RET}

Return the base scheme ``Y`` for ``X ⊂ ℙʳ×ₖ Y → Y`` with ``Y`` defined over a field ``𝕜``.
"""
function base_scheme(X::ProjectiveScheme{CRT, CRET, RT, RET}) where {CRT<:Ring, CRET, RT, RET}
  if !isdefined(X, :Y)
    X.Y = Spec(base_ring(X))
  end
  return X.Y
end

function base_scheme(X::ProjectiveScheme{<:SpecOpenRing}) 
  return domain(base_ring(X))
end

function set_base_scheme!(
    P::ProjectiveScheme{CRT, CRET, RT, RET}, 
    X::Union{<:AbsSpec, <:SpecOpen}
  ) where {CRT<:Ring, CRET, RT, RET}
  OO(X) == base_ring(P) || error("schemes are not compatible")
  P.Y = X
  return P
end

function projection_to_base(X::ProjectiveScheme{CRT, CRET, RT, RET}) where {CRT<:Union{<:MPolyRing, <:MPolyQuo, <:MPolyLocalizedRing, <:MPolyQuoLocalizedRing, <:SpecOpenRing}, CRET, RT, RET}
  if !isdefined(X, :projection_to_base)
    affine_cone(X)
  end
  return X.projection_to_base
end

@Markdown.doc """
    fiber_dimension(X::ProjectiveScheme)

On ``X ⊂ ℙʳ(A)`` this returns ``r``.
"""
fiber_dimension(P::ProjectiveScheme) = P.r

@Markdown.doc """
    ambient_ring(X::ProjectiveScheme)

On ``X ⊂ ℙʳ(A)`` this returns ``A[s₀,…,sᵣ]``.
"""
ambient_ring(P::ProjectiveScheme) = P.S

@Markdown.doc """
    homogeneous_coordinates(X::ProjectiveScheme)

On ``X ⊂ ℙʳ(A)`` this returns a vector with the homogeneous 
coordinates ``[s₀,…,sᵣ]`` as entries where each one of the 
``sᵢ`` is a function on the `affine cone` of ``X``.
"""
function homogeneous_coordinates(P::ProjectiveScheme)
  if !isdefined(P, :homog_coord)
    affine_cone(P)
  end
  return P.homog_coord
end

homogeneous_coordinate(P::ProjectiveScheme, i::Int) = homogeneous_coordinates(P)[i]

@Markdown.doc """
    defining_ideal(X::ProjectiveScheme)

On ``X ⊂ ℙʳ(A)`` this returns the homogeneous 
ideal ``I ⊂ A[s₀,…,sᵣ]`` defining ``X``.
"""
defining_ideal(X::ProjectiveScheme) = X.I

function Base.show(io::IO, P::ProjectiveScheme) 
  print(io, "subscheme of ℙ^$(fiber_dimension(P))_{$(base_ring(P))} defined as the zero locus of  $(defining_ideal(P))")
end

function subscheme(P::ProjectiveScheme, f::RingElemType) where {RingElemType<:MPolyElem_dec}
  S = ambient_ring(P)
  parent(f) == S || error("ring element does not belong to the correct ring")
  Q = ProjectiveScheme(S, ideal(S, vcat(gens(defining_ideal(P)), [f])))
  if isdefined(P, :Y) 
    set_base_scheme!(Q, base_scheme(P))
  end
  return Q
end

function subscheme(P::ProjectiveScheme, f::Vector{RingElemType}) where {RingElemType<:MPolyElem_dec}
  length(f) == 0 && return P #TODO: Replace P by an honest copy!
  S = ambient_ring(P)
  for i in 1:length(f)
    parent(f[i]) == S || error("ring element does not belong to the correct ring")
  end
  Q = ProjectiveScheme(S, ideal(S, vcat(gens(defining_ideal(P)),f)))
  if isdefined(P, :Y) 
    set_base_scheme!(Q, base_scheme(P))
  end
  return Q
end

function subscheme(P::ProjectiveScheme, I::MPolyIdeal{T}) where {T<:RingElem}
  S = ambient_ring(P)
  base_ring(I) == S || error("ideal does not belong to the correct ring")
  Q = ProjectiveScheme(S, ideal(S, vcat(gens(I), gens(defining_ideal(P)))))
  if isdefined(P, :Y) 
    set_base_scheme!(Q, base_scheme(P))
  end
  return Q
end

function projective_space(A::CoeffRingType, var_symb::Vector{Symbol}) where {CoeffRingType<:Ring}
  n = length(var_symb)
  R, _ = PolynomialRing(A, var_symb)
  S, _ = grade(R, [1 for i in 1:n ])
  I = ideal(S, [zero(S)])
  return ProjectiveScheme(S, I)
end

projective_space(A::CoeffRingType, var_names::Vector{String}) where {CoeffRingType<:Ring} = projective_space(A, Symbol.(var_names))


function projective_space(A::CoeffRingType, r::Int; var_name::String="s") where {CoeffRingType<:Ring}
  R, _ = PolynomialRing(A, [var_name*"$i" for i in 0:r])
  S, _ = grade(R, [1 for i in 0:r ])
  I = ideal(S, [zero(S)])
  return ProjectiveScheme(S, I)
end

function projective_space(W::Union{<:SpecOpen, <:AbsSpec}, r::Int; var_name::String="s") 
  P = projective_space(OO(W), r, var_name=var_name)
  set_base_scheme!(P, W)
  return P
end

function projective_space(W::Union{<:SpecOpen, <:AbsSpec}, var_names::Vector{Symbol}) 
  P = projective_space(OO(W), var_names)
  set_base_scheme!(P, W)
  return P
end

function projective_space(W::Union{<:SpecOpen, <:AbsSpec}, var_names::Vector{String}) 
  P = projective_space(OO(W), var_names)
  set_base_scheme!(P, W)
  return P
end

function homog_to_frac(X::ProjectiveScheme) 
  if !has_attribute(X, :homog_to_frac)
    affine_cone(X)
  end
  return get_attribute(X, :homog_to_frac)
end

function poly_to_homog(X::ProjectiveScheme)
  if !has_attribute(X, :poly_to_homog)
    affine_cone(X)
  end
  return get_attribute(X, :poly_to_homog)
end

function frac_to_homog_pair(X::ProjectiveScheme)
  if !has_attribute(X, :frac_to_homog_pair)
    affine_cone(X)
  end
  return get_attribute(X, :frac_to_homog_pair)
end

    
### This is a temporary fix that needs to be addressed in AbstractAlgebra, issue #1105
Generic.ordering(S::MPolyRing_dec) = :degrevlex

function affine_cone(X::ProjectiveScheme{CRT, CRET, RT, RET}) where {CRT<:MPolyRing, CRET, RT, RET}
  if !isdefined(X, :C)
    A = base_ring(X)
    Y = Spec(A)
    X.Y = Y
    kk = base_ring(A)
    F = affine_space(kk, symbols(ambient_ring(X)))
    C, pr_fiber, pr_base = product(F, Y)
    X.homog_coord = lift.([pullback(pr_fiber)(u) for u in gens(OO(F))])

    S = ambient_ring(X)
    # use the new mapping types for polynomial rings.
    inner_help_map = hom(A, OO(C), [pullback(pr_base)(x) for x in gens(OO(Y))])
    help_map = hom(S, OO(C), inner_help_map, [pullback(pr_fiber)(y) for y in gens(OO(F))])

    # use the map to convert ideals:
    #I = ideal(OO(C), [help_map(g) for g in gens(defining_ideal(X))])
    I = help_map(defining_ideal(X))
    CX = subscheme(C, pre_image_ideal(I))
    set_attribute!(X, :affine_cone, CX)
    X.C = get_attribute(X, :affine_cone)
    pr_base_res = restrict(pr_base, CX, Y, check=false)
    pr_fiber_res = restrict(pr_fiber, CX, F, check=false)

    # store the various conversion maps
    set_attribute!(X, :homog_to_frac, 
                    hom(S, OO(CX), 
                          hom(A, OO(CX), [pullback(pr_base_res)(x) for x in gens(OO(Y))]),
                          [pullback(pr_fiber_res)(y) for y in gens(OO(F))]
                       )
                  )
    pth = hom(base_ring(OO(CX)), S, vcat(gens(S), S.(gens(A))))
    set_attribute!(X, :poly_to_homog, pth)
    set_attribute!(X, :frac_to_homog_pair, (f -> (pth(lifted_numerator(OO(CX)(f))), pth(lifted_denominator(OO(CX)(f))))))
    X.projection_to_base = pr_base_res
  end
  return X.C
end

function affine_cone(X::ProjectiveScheme{CRT, CRET, RT, RET}) where {CRT<:MPolyQuo, CRET, RT, RET}
  if !isdefined(X, :C)
    A = base_ring(X)
    R = base_ring(A)
    Y = base_scheme(X)
    kk = base_ring(R)
    F = affine_space(kk, symbols(ambient_ring(X)))
    C, pr_fiber, pr_base = product(F, Y)
    X.homog_coord = lift.([pullback(pr_fiber)(u) for u in gens(OO(F))])

    S = ambient_ring(X)
    # use the new mapping types for polynomial rings.
    inner_help_map = hom(A, OO(C), [pullback(pr_base)(x) for x in gens(OO(Y))])
    help_map = hom(S, OO(C), inner_help_map, [pullback(pr_fiber)(y) for y in gens(OO(F))])

    # use the map to convert ideals:
    #I = ideal(OO(C), [help_map(g) for g in gens(defining_ideal(X))])
    I = help_map(defining_ideal(X))
    CX = subscheme(C, I)
    set_attribute!(X, :affine_cone, CX)
    X.C = get_attribute(X, :affine_cone)
    pr_base_res = restrict(pr_base, CX, Y, check=false)
    pr_fiber_res = restrict(pr_fiber, CX, F, check=false)

    # store the various conversion maps
    set_attribute!(X, :homog_to_frac, 
                    hom(S, OO(CX), 
                          hom(A, OO(CX), [pullback(pr_base_res)(x) for x in gens(OO(Y))]),
                          [pullback(pr_fiber_res)(y) for y in gens(OO(F))]
                       )
                  )
    pth = hom(base_ring(OO(CX)), S, vcat(gens(S), S.(gens(A))))
    set_attribute!(X, :poly_to_homog, pth)
    set_attribute!(X, :frac_to_homog_pair, (f -> (pth(lifted_numerator(OO(CX)(f))), pth(lifted_denominator(OO(CX)(f))))))
    X.projection_to_base = pr_base_res
  end
  return X.C
end

function (f::MPolyAnyMap{<:MPolyRing, <:AbstractAlgebra.NCRing})(I::MPolyIdeal)
  return ideal(codomain(f), [f(g) for g in gens(I)])
end

function affine_cone(X::ProjectiveScheme{CRT, CRET, RT, RET}) where {CRT<:MPolyLocalizedRing, CRET, RT, RET}
  if !isdefined(X, :C)
    A = base_ring(X)
    Y = base_scheme(X)
    R = base_ring(A)
    kk = coefficient_ring(R)
    F = affine_space(kk, symbols(ambient_ring(X)))
    C, pr_fiber, pr_base = product(F, Y)
    X.homog_coord = lift.([pullback(pr_fiber)(u) for u in gens(OO(F))])
    S = ambient_ring(X)

    # store the various conversion maps
    help_map = hom(S, OO(C), 
                   (x -> pullback(pr_base)(x)),
                   [pullback(pr_fiber)(y) for y in gens(OO(F))]
                  )

    I = help_map(defining_ideal(X))
    CX = subscheme(C, pre_image_ideal(I))
    pr_base_res = restrict(pr_base, CX, Y, check=false)
    pr_fiber_res = restrict(pr_fiber, CX, F, check=false)

    set_attribute!(X, :homog_to_frac, 
                    hom(S, OO(CX), 
                        pullback(pr_base_res),
                        [pullback(pr_fiber_res)(y) for y in gens(OO(F))]
                       )
                  )
    pth = hom(base_ring(OO(CX)), S, vcat(gens(S), S.(gens(A))))
    set_attribute!(X, :poly_to_homog, pth)
    set_attribute!(X, :frac_to_homog_pair, (f -> (pth(lifted_numerator(OO(CX)(f))), pth(lifted_numerator(OO(CX)(f))))))
    X.C = CX
    X.projection_to_base = pr_base_res
  end
  return X.C
end
    
function affine_cone(X::ProjectiveScheme{CRT, CRET, RT, RET}) where {CRT<:MPolyQuoLocalizedRing, CRET, RT, RET}
  if !isdefined(X, :C)
    A = base_ring(X)
    Y = base_scheme(X)
    R = base_ring(A)
    kk = coefficient_ring(R)
    F = affine_space(kk, symbols(ambient_ring(X)))
    C, pr_fiber, pr_base = product(F, Y)
    X.homog_coord = lift.([pullback(pr_fiber)(u) for u in gens(OO(F))])
    S = ambient_ring(X)

    # store the various conversion maps
    help_map = hom(S, OO(C), 
                   (x -> pullback(pr_base)(x)),
                   [pullback(pr_fiber)(y) for y in gens(OO(F))]
                  )

    I = help_map(defining_ideal(X))
    CX = subscheme(C, pre_image_ideal(I))
    pr_base_res = restrict(pr_base, CX, Y, check=false)
    pr_fiber_res = restrict(pr_fiber, CX, F, check=false)

    set_attribute!(X, :homog_to_frac, 
                    hom(S, OO(CX), 
                        pullback(pr_base_res),
                        [pullback(pr_fiber_res)(y) for y in gens(OO(F))]
                       )
                  )
    pth = hom(base_ring(OO(CX)), S, vcat(gens(S), S.(gens(A))))
    set_attribute!(X, :poly_to_homog, pth)
    set_attribute!(X, :frac_to_homog_pair, (f -> (pth(lifted_numerator(OO(CX)(f))), pth(lifted_numerator(OO(CX)(f))))))
    X.C = CX
    X.projection_to_base = pr_base_res
  end
  return X.C
end
    
# assure compatibility with generic code for MPolyQuos:
lift(f::MPolyElem) = f

function affine_cone(X::ProjectiveScheme{CRT, CRET, RT, RET}) where {CRT<:AbstractAlgebra.Ring, CRET, RT, RET}
  if !isdefined(X, :C)
    kk = base_ring(X)
    C = affine_space(kk, symbols(ambient_ring(X)))
    X.homog_coord = gens(OO(C))
    S = ambient_ring(X)
    help_map = hom(S, OO(C), gens(OO(C)))
    I = help_map(defining_ideal(X))
    CX = subscheme(C, I)

    # store the various conversion maps
    set_attribute!(X, :homog_to_frac, hom(S, OO(CX), gens(OO(CX))))
    pth = hom(base_ring(OO(CX)), S, gens(S))
    set_attribute!(X, :poly_to_homog, pth)
    set_attribute!(X, :frac_to_homog_pair, (f -> (pth(lift(f)), one(S))))
    X.C = CX
  end
  return X.C
end

function affine_cone(X::ProjectiveScheme{CRT, CRET, RT, RET}) where {CRT<:SpecOpenRing, CRET, RT, RET}
  if !isdefined(X, :C)
    S = ambient_ring(X)
    B = coefficient_ring(S)
    Y = scheme(B)
    U = domain(B)
    R = base_ring(OO(Y))
    kk = base_ring(R)
    F = affine_space(kk, symbols(ambient_ring(X)))
    C, pr_base, pr_fiber = product(U, F)
    X.homog_coord = [pullback(pr_fiber)(u) 
                           for u in OO(codomain(pr_fiber)).(gens(OO(F)))]
    phi = hom(S, OO(C), pullback(pr_base), X.homog_coord)
    g = phi.(gens(defining_ideal(X)))
    CX = subscheme(C, g)
    X.C = CX

    set_attribute!(X, :homog_to_frac, compose(phi, restriction_map(C, CX)))
    set_attribute!(X, :base_scheme, U)
    X.projection_to_base = restrict(pr_base, CX, U, check=false)
  end
  return X.C
end

########################################################################
# Methods for ProjectiveSchemeMor                                      #
########################################################################
<<<<<<< HEAD
### type getters
morphism_type(P::S, Q::T) where {S<:ProjectiveScheme, T<:ProjectiveScheme} = morphism_type(S, T)
morphism_type(::Type{S}, ::Type{T}) where {S<:ProjectiveScheme, T<:ProjectiveScheme} = ProjectiveSchemeMor{S, T, MPolyAnyMap{ring_type(T), ring_type(S), morphism_type(base_ring_type(T), base_ring_type(S)), elem_type(ring_type(T))}}

morphism_type(P::S) where {S<:ProjectiveScheme} = morphism_type(S, S)
morphism_type(::Type{S}) where {S<:ProjectiveScheme} = morphism_type(S, S)
=======
>>>>>>> 1d904f76

### getters 
domain(phi::ProjectiveSchemeMor) = phi.domain
codomain(phi::ProjectiveSchemeMor) = phi.codomain
pullback(phi::ProjectiveSchemeMor) = phi.pullback
base_ring_morphism(phi::ProjectiveSchemeMor) = coefficient_map(pullback(phi))

### additional constructors
function ProjectiveSchemeMor(
    X::AbsProjectiveScheme, 
    Y::AbsProjectiveScheme, 
    a::Vector{<:MPolyElem_dec}
  )
  base_ring(X) === base_ring(Y) || error("projective schemes must be defined over the same base ring")
  Q = ambient_ring(X)
  P = ambient_ring(Y)
  return ProjectiveSchemeMor(X, Y, hom(P, Q, a))
end

# in case we have honest base schemes, also make the map of schemes available
function base_map(phi::ProjectiveSchemeMor{<:AbsProjectiveScheme{<:MPolyQuoLocalizedRing}})
  if !isdefined(phi, :map_on_base_schemes)
    phi.map_on_base_schemes = SpecMor(base_scheme(domain(phi)), base_scheme(codomain(phi)), coefficient_map(pullback(phi)))
  end
  return phi.map_on_base_schemes::SchemeMor
end

function map_on_affine_cones(phi::ProjectiveSchemeMor{<:ProjectiveScheme{<:Union{<:MPolyQuoLocalizedRing, <:MPolyLocalizedRing, <:MPolyRing, <:MPolyQuo}}})
  if !isdefined(phi, :map_on_affine_cones)
    Y = base_scheme(domain(phi))
    A = OO(Y)
    S = ambient_ring(codomain(phi))
    T = ambient_ring(domain(phi))
    P = domain(phi)
    Q = codomain(phi)
    pb_P = pullback(projection_to_base(P))
    pb_Q = pullback(projection_to_base(Q))
    imgs_base = pb_P.(gens(A))
    imgs_fiber = [homog_to_frac(P)(g) for g in pullback(phi).(gens(S))]
    phi.map_on_affine_cones = SpecMor(affine_cone(P), affine_cone(Q), vcat(imgs_fiber, imgs_base))
  end
  return phi.map_on_affine_cones::AbsSpecMor
end

### This method is for the case of a morphism of 
# projective schemes over a common and unchanged base ring/field.
# So it will be the most usual case. 
function map_on_affine_cones(phi::ProjectiveSchemeMor{<:ProjectiveScheme{<:AbstractAlgebra.Ring}})
  if !isdefined(phi, :map_on_affine_cones)
    S = ambient_ring(codomain(phi))
    T = ambient_ring(domain(phi))
    P = domain(phi)
    Q = codomain(phi)
    imgs_fiber = [homog_to_frac(P)(g) for g in pullback(phi).(gens(S))]
    phi.map_on_affine_cones = SpecMor(affine_cone(P), affine_cone(Q), imgs_fiber)
  end
  return phi.map_on_affine_cones::AbsSpecMor
end

function map_on_affine_cones(phi::ProjectiveSchemeMor{<:ProjectiveScheme{<:SpecOpenRing}, <:ProjectiveScheme{<:SpecOpenRing}})
  if !isdefined(phi, :map_on_affine_cones)
    X = domain(phi)
    CX = affine_cone(X)
    P = ambient(CX)
    BX = base_scheme(X)
    BP = ambient(BX)
    Y = codomain(phi)
    CY = affine_cone(Y)
    Q = ambient(CY)
    BY = base_scheme(Y)
    BQ = ambient(BY)
    fiber_coord_imgs = homog_to_frac(X).(pullback(phi).(gens(ambient_ring(Y)))) # elements in OO(CX)
    #@show pullback(phi).(pullback(projection_to_base(Y)).(gens(OO(BY))))
    base_coord_imgs = homog_to_frac(X).(pullback(phi).(ambient_ring(Y).(gens(OO(BY)))))
    coord_imgs = vcat(base_coord_imgs, fiber_coord_imgs)
    list = [SpecMor(CX[i], Q, restriction_map(CX, CX[i]).(coord_imgs)) for i in 1:ngens(CX)]
    phi.map_on_affine_cones = SpecOpenMor(CX, CY, list, check=false)
  end
  return phi.map_on_affine_cones::SpecOpenMor
end

function is_well_defined(phi::ProjectiveSchemeMor) 
  CP = affine_cone(domain(phi))
  CQ = affine_cone(codomain(phi))
  return issubset(CP, preimage(map_on_affine_cones(phi), CQ))
end

function compose(f::ProjectiveSchemeMor, g::ProjectiveSchemeMor)
  return ProjectiveSchemeMor(domain(f), codomain(g), compose(pullback(g), pullback(f)))
end

function ==(f::ProjectiveSchemeMor, g::ProjectiveSchemeMor) 
  domain(f) === domain(g) || return false
  codomain(f) === codomain(g) || return false
  for s in gens(ambient_ring(codomain(f)))
    pullback(f)(s) - pullback(g)(s) in defining_ideal(domain(f)) || return false
  end
  return true
end

function ==(f::ProjectiveSchemeMor{<:ProjectiveScheme{<:Union{<:MPolyRing, <:MPolyQuo, <:MPolyLocalizedRing, <:MPolyQuoLocalizedRing}}}, 
            g::ProjectiveSchemeMor{<:ProjectiveScheme{<:Union{<:MPolyRing, <:MPolyQuo, <:MPolyLocalizedRing, <:MPolyQuoLocalizedRing}}}) 
  domain(f) === domain(g) || return false
  codomain(f) === codomain(g) || return false
  return map_on_affine_cones(f) == map_on_affine_cones(g)
end

### additional constructors

function fiber_product(f::Hecke.Map{DomType, CodType}, P::ProjectiveScheme{DomType}) where {DomType<:Ring, CodType<:Ring}
  R = base_ring(P) 
  R == domain(f) || error("rings not compatible")
  Rnew = codomain(f)
  S = ambient_ring(P)
  Qambient = projective_space(Rnew, symbols(S))
  Snew = ambient_ring(Qambient)
  phi = hom(S, Snew, f, gens(Snew))
  Q = subscheme(Qambient, phi(defining_ideal(P)))
  return Q, ProjectiveSchemeMor(Q, P, hom(S, ambient_ring(Q), f, gens(ambient_ring(Q))))
end

function fiber_product(
    f::AbsSpecMor, 
    P::ProjectiveScheme{<:Union{<:MPolyRing, <:MPolyQuo, <:MPolyLocalizedRing, <:MPolyQuoLocalizedRing}}
  )
  codomain(f) == base_scheme(P) || error("codomain and base_scheme are incompatible")
  X = domain(f)
  Y = codomain(f)
  Q_ambient = projective_space(X, symbols(ambient_ring(P)))
  help_map = hom(ambient_ring(P),
                 ambient_ring(Q_ambient),
                 pullback(f),
                 gens(ambient_ring(Q_ambient))
                )
  I = help_map(defining_ideal(P))
  Q = subscheme(Q_ambient, I)
  return Q, ProjectiveSchemeMor(Q, P, 
                                hom(ambient_ring(P),
                                    ambient_ring(Q),
                                    pullback(f),
                                    gens(ambient_ring(Q))
                                   )
                               )
end

fiber_product(X::AbsSpec, 
              P::ProjectiveScheme{<:Union{<:MPolyRing, <:MPolyQuo, <:MPolyLocalizedRing, <:MPolyQuoLocalizedRing}}
             ) = fiber_product(inclusion_morphism(X, base_scheme(P)), P)

### canonical map constructors

@Markdown.doc """
    inclusion_morphism(P::T, Q::T)

Assuming that ``P ⊂ Q`` is a subscheme, both proper over an inclusion of 
their base schemes, this returns the associated `ProjectiveSchemeMor`.
"""
function inclusion_morphism(
    P::AbsProjectiveScheme{<:Union{<:MPolyRing, <:MPolyQuo, <:MPolyLocalizedRing, <:MPolyQuoLocalizedRing}},
    Q::AbsProjectiveScheme{<:Union{<:MPolyRing, <:MPolyQuo, <:MPolyLocalizedRing, <:MPolyQuoLocalizedRing}}
  )
  X = base_scheme(P)
  Y = base_scheme(Q)
  f = inclusion_morphism(X, Y) # will throw if X and Y are not compatible
  return ProjectiveSchemeMor(P, Q, 
                             hom(ambient_ring(Q),
                                 ambient_ring(P),
                                 pullback(f), 
                                 gens(ambient_ring(P))
                                )
                            )
end

function inclusion_morphism(P::T, Q::T) where {T<:AbsProjectiveScheme{<:AbstractAlgebra.Ring}}
  A = base_ring(Q)
  B = base_ring(P)
  A === B || error("can not compare schemes for non-equal base rings") # TODO: Extend by check for canonical maps, once they are available
  return ProjectiveSchemeMor(P, Q, 
                             hom(ambient_ring(Q),
                                 ambient_ring(P),
                                 gens(ambient_ring(P))
                                )
                            )
end

identity_map(P::ProjectiveScheme) = ProjectiveSchemeMor(P, P, 
                                                        hom(ambient_ring(P),
                                                            ambient_ring(P),
                                                            gens(ambient_ring(P))
                                                           )
                                                       )

@attr function covered_scheme(P::ProjectiveScheme)
    C = standard_covering(P) 
    X = CoveredScheme(C)
    return X
end

function covered_projection_to_base(X::ProjectiveScheme{<:Union{<:MPolyQuoLocalizedRing, <:MPolyLocalizedRing, <:MPolyQuo, <:MPolyRing}})
  if !has_attribute(X, :covered_projection_to_base) 
    C = standard_covering(X)
  end
  return get_attribute(X, :covered_projection_to_base) # TODO: establish type assertion here!
end

function dehomogenize(
    X::ProjectiveScheme{CRT}, 
    i::Int
  ) where {
    CRT<:Union{MPolyQuoLocalizedRing,MPolyRing, MPolyQuo}
  }
  i in 0:fiber_dimension(X) || error("the given integer is not in the admissible range")
  S = ambient_ring(X)
  C = standard_covering(X)
  U = C[i+1]
  p = covered_projection_to_base(X)
  s = vcat(gens(OO(U))[1:i], [one(OO(U))], gens(OO(U))[i+1:fiber_dimension(X)])
  return hom(S, OO(U), pullback(p[U]), s)
end

function getindex(X::ProjectiveScheme, U::Spec)
  Xcov = covered_scheme(X)
  for C in coverings(Xcov)
    for j in 1:npatches(C)
      if U === C[j] 
        return C, j
      end
    end
  end
  return nothing, 0
end

function dehomogenize(
    X::ProjectiveScheme{CRT}, 
    U::AbsSpec
  ) where {
    CRT<:MPolyQuoLocalizedRing
  }
  # look up U in the coverings of X
  cover_of_U, index_of_U = X[U]
  Xcov = covered_scheme(X)
  S = ambient_ring(X)

  s = Vector{elem_type(OO(U))}()
  if cover_of_U === standard_covering(X)
    S = ambient_ring(X)
    C = standard_covering(X)
    p = covered_projection_to_base(X)
    s = vcat(gens(OO(U))[1:index_of_U-1], [one(OO(U))], gens(OO(U))[index_of_U:fiber_dimension(X)])
    return hom(S, OO(U), pullback(p[U]), s)
  else
    ref = Xcov[cover_of_U, standard_covering(X)]
    V = codomain(ref[U])
    index_of_V = standard_covering(X)[V]
    t = vcat(gens(OO(V))[1:index_of_V-1], [one(OO(V))], gens(OO(V))[index_of_V:fiber_dimension(X)])
    s = pullback(ref[U]).(t)
    pb = compose(ref[U], covered_projection_to_base(X)[V])
    return hom(S, OO(U), pullback(pb), s)
  end
end

function dehomogenize(
    X::ProjectiveScheme{CRT},
    i::Int
  ) where {
    CRT<:AbstractAlgebra.Ring
  }
  i in 0:fiber_dimension(X) || error("the given integer is not in the admissible range")
  S = ambient_ring(X)
  C = standard_covering(X)
  U = C[i+1]
  s = vcat(gens(OO(U))[1:i], [one(OO(U))], gens(OO(U))[i+1:fiber_dimension(X)])
  return hom(S, OO(U), s)
end

### Hack for a detour to speed up mapping of elements 
# This is terribly slow in all kinds of quotient rings 
# because of massive checks for `iszero` due to memory 
# management.
function (f::Oscar.MPolyAnyMap{<:MPolyRing, <:MPolyQuoLocalizedRing, <:Nothing})(a::MPolyElem)
  if !has_attribute(f, :lifted_map)
    S = domain(f)
    W = codomain(f)
    L = localized_ring(W)
    g = hom(S, L, lift.(f.img_gens))
    set_attribute!(f, :lifted_map, g)
  end
  g = get_attribute(f, :lifted_map)
  return codomain(f)(g(a), check=false)
end

function (f::Oscar.MPolyAnyMap{<:MPolyRing, <:MPolyQuoLocalizedRing, <:MPolyQuoLocalizedRingHom})(a::MPolyElem)
  if !has_attribute(f, :lifted_map)
    S = domain(f)
    W = codomain(f)
    L = localized_ring(W)
    g = hom(S, L, x -> lift(f.coeff_map(x)), lift.(f.img_gens))
    set_attribute!(f, :lifted_map, g)
  end
  g = get_attribute(f, :lifted_map)
  return codomain(f)(g(a), check=false)
end<|MERGE_RESOLUTION|>--- conflicted
+++ resolved
@@ -92,6 +92,9 @@
 
 ring_type(P::ProjectiveScheme) = ring_type(typeof(P))
 ring_type(::Type{ProjectiveScheme{S, T, U, V}}) where {S, T, U, V} = U
+
+#base_scheme_type(P::ProjectiveScheme{S, T, U, V}) where {S, T, U, V} = spec_type(S)
+#base_scheme_type(::Type{ProjectiveScheme{S, T, U, V}}) where {S, T, U, V} = spec_type(S)
 
 ### type constructors 
 
@@ -232,19 +235,19 @@
   return ProjectiveScheme(S, I)
 end
 
-function projective_space(W::Union{<:SpecOpen, <:AbsSpec}, r::Int; var_name::String="s") 
+function projective_space(W::Spec, r::Int; var_name::String="s") 
   P = projective_space(OO(W), r, var_name=var_name)
   set_base_scheme!(P, W)
   return P
 end
 
-function projective_space(W::Union{<:SpecOpen, <:AbsSpec}, var_names::Vector{Symbol}) 
+function projective_space(W::Spec, var_names::Vector{Symbol}) 
   P = projective_space(OO(W), var_names)
   set_base_scheme!(P, W)
   return P
 end
 
-function projective_space(W::Union{<:SpecOpen, <:AbsSpec}, var_names::Vector{String}) 
+function projective_space(W::Spec, var_names::Vector{String}) 
   P = projective_space(OO(W), var_names)
   set_base_scheme!(P, W)
   return P
@@ -477,19 +480,10 @@
   end
   return X.C
 end
-
+ 
 ########################################################################
 # Methods for ProjectiveSchemeMor                                      #
 ########################################################################
-<<<<<<< HEAD
-### type getters
-morphism_type(P::S, Q::T) where {S<:ProjectiveScheme, T<:ProjectiveScheme} = morphism_type(S, T)
-morphism_type(::Type{S}, ::Type{T}) where {S<:ProjectiveScheme, T<:ProjectiveScheme} = ProjectiveSchemeMor{S, T, MPolyAnyMap{ring_type(T), ring_type(S), morphism_type(base_ring_type(T), base_ring_type(S)), elem_type(ring_type(T))}}
-
-morphism_type(P::S) where {S<:ProjectiveScheme} = morphism_type(S, S)
-morphism_type(::Type{S}) where {S<:ProjectiveScheme} = morphism_type(S, S)
-=======
->>>>>>> 1d904f76
 
 ### getters 
 domain(phi::ProjectiveSchemeMor) = phi.domain
@@ -562,7 +556,6 @@
     BY = base_scheme(Y)
     BQ = ambient(BY)
     fiber_coord_imgs = homog_to_frac(X).(pullback(phi).(gens(ambient_ring(Y)))) # elements in OO(CX)
-    #@show pullback(phi).(pullback(projection_to_base(Y)).(gens(OO(BY))))
     base_coord_imgs = homog_to_frac(X).(pullback(phi).(ambient_ring(Y).(gens(OO(BY)))))
     coord_imgs = vcat(base_coord_imgs, fiber_coord_imgs)
     list = [SpecMor(CX[i], Q, restriction_map(CX, CX[i]).(coord_imgs)) for i in 1:ngens(CX)]
