export SpaceGerm

export representative, point

export germ_at_point, ring_of_germ, ideal_of_germ, ambient_germ

import AbstractAlgebra: Ring

@Markdown.doc """
    AbsSpaceGerm{BaseRingType<:Ring,RingType<:Ring}

A space germ, i.e. a ringed space ``(X,O_{(X,x)})`` with local ring ``O_{(X,x)}`` of type `RingType` over a ring ``k`` of type `BaseRingType`.
"""
abstract type AbsSpaceGerm{BaseRingType<:Ring, RingType<:Ring} <: AbsSpec{BaseRingType, RingType} end


####################################################################
## two short hand definitions for internal use only
####################################################################
GermAtClosedPoint = Spec{<:Field, 
                         <:AbsLocalizedRing{<:Ring, <:Any, 
                                            <:MPolyComplementOfKPointIdeal}
                        }
GermAtGeometricPoint = Spec{<:Field, 
                            <:AbsLocalizedRing{<:Ring, <:Any, 
                                               <:MPolyComplementOfPrimeIdeal}
                           }

###################################################################
## start of the definition of space germ functionality
###################################################################

@Markdown.doc """
    SpaceGerm{BaseRingType, RingType, SpecType}
A space germ ``(X,O_{(X,x)}``, i.e. a ringed space with underlying scheme ``X`` of type SpecType and local ring ``O_{(X,x)}`` of type `RingType` over some base ring ``k`` of type `BaseRingType`.
"""
@attributes mutable struct SpaceGerm{BaseRingType<:Ring, RingType<:Ring, SpecType<:Spec} <: AbsSpaceGerm{BaseRingType, RingType}
  X::SpecType

  function SpaceGerm(X::GermAtClosedPoint)
    return new{typeof(base_ring(X)), typeof(OO(X)), typeof(X)}(X)
  end
  
  function SpaceGerm(X::GermAtGeometricPoint)
    return new{typeof(base_ring(X)), typeof(OO(X)), typeof(X)}(X)
  end
end

### Getter functions

function underlying_scheme(X::SpaceGerm)
  return X.X
end

@attr Spec function representative(X::SpaceGerm{<:Ring, <:MPolyQuoLocalizedRing})
    return Spec(quotient_ring(X))
end

@attr Spec function representative(X::SpaceGerm{<:Ring, <:MPolyLocalizedRing})
    R = ambient_ring(X)
    return Spec(R)
end

function point(X::SpaceGerm{<:Any, <:Any, <:GermAtClosedPoint})
  return point_coordinates(inverted_set(OO(X)))
end

function point(X::SpaceGerm{<:Any, <:Any, <:GermAtGeometricPoint})
  return prime_ideal(inverted_set(OO(X)))
end

ring_of_germ(X::AbsSpaceGerm) = OO(X)

function ideal_of_germ(X::AbsSpaceGerm{<:Ring,<:MPolyQuoLocalizedRing})
    return modulus(OO(X))
end

function ideal_of_germ(X::AbsSpaceGerm{<:Ring,<:MPolyLocalizedRing})
    return ideal(OO(X),[zero(OO(X))])
end

@attr SpaceGerm function ambient_germ(X::AbsSpaceGerm{<:Ring,<:MPolyQuoLocalizedRing})
    Y,_ = germ_at_point(localized_ring(OO(X)))
    return Y
end

@attr SpaceGerm function ambient_germ(X::AbsSpaceGerm{<:Ring,<:MPolyLocalizedRing})
<<<<<<< HEAD
    return X   ### how do I make this a copy of X, instead of X itself?
=======
    return copy(X)
>>>>>>> ec30be40
end

############################################################################################################
# allow user to specify point also as ideal
# currently broken -- suggestions welcome on how to do this Oscar-style
############################################################################################################
function _maxideal_to_point(I::MPolyIdeal)
  G = groebner_assure(I)
  dim(I)==0 || error("Ideal does not describe finite set of points")
  vectorspace_dimension(G)==1 || error("Ideal does not describe a single K-point")
  return [normal_form(v,G) for v in gens(base_ring(I))]
end

### constructors
function SpaceGerm(X::AbsSpec, a::Vector)
  R = ambient_ring(X)
  kk = coefficient_ring(R)
  b = [kk.(v) for v in a]  ## throws and error, if vector entries are not compatible
  U = MPolyComplementOfKPointIdeal(R,b)
  Y = Spec(Localization(OO(X), U)[1])
  return SpaceGerm(Y)
end

function SpaceGerm(X::AbsSpec, I::MPolyIdeal)
  R = base_ring(I)
  R == ambient_ring(X) || error("rings are not compatible")
  a = _maxideal_to_point(I)
  Y = SpaceGerm(X,a)
  return Y
end

function SpaceGerm(X::AbsSpec, I::MPolyQuoIdeal)
  A = base_ring(I)
  A == OO(X) || error("rings are not compatible")
  R = base_ring(A)
  I = ideal(R, lift.(gens(I))) + modulus(A)
  a = _maxideal_to_point(I)
  Y = SpaceGerm(X,a)
  return Y
end

##### still missing: case of MPolyLocalizedIdeal and quo
#####                problem: does only make sense for inverting powers of elements
#####                for complements of ideals: either I is the complement of the inverted set or nonsense

function germ_at_point(X::AbsSpec, I::Ideal)
  Y = SpaceGerm(X, I)
  restr_map = SpecMor(Y, X, hom(OO(X), OO(Y), gens(OO(Y)), check=false), check=false)
  return Y, restr_map
end

function germ_at_point(X::AbsSpec, a::Vector)
  Y = SpaceGerm(X, a)
  restr_map = SpecMor(Y, X, hom(OO(X), OO(Y), gens(OO(Y)), check=false), check=false)
  return Y, restr_map
end

function germ_at_point(A::MPolyRing, I::Ideal)
  X = Spec(A)
  Y = SpaceGerm(X, I)
  restr_map = SpecMor(Y, X, hom(OO(X), OO(Y), gens(OO(Y)), check=false), check=false)
  return Y, restr_map
end

function germ_at_point(A::MPolyRing, a::Vector)
  X = Spec(A)
  Y = SpaceGerm(X, a)
  restr_map = SpecMor(Y, X, hom(OO(X), OO(Y), gens(OO(Y)), check=false), check=false)
  return Y, restr_map
end

function germ_at_point(A::MPolyQuo, I::Ideal)
  X = Spec(A)
  Y = SpaceGerm(X, I)
  restr_map = SpecMor(Y, X, hom(OO(X), OO(Y), gens(OO(Y)), check=false), check=false)
  return Y, restr_map
end

function germ_at_point(A::MPolyQuo, a::Vector)
  X = Spec(A)
  Y = SpaceGerm(X, a)
  restr_map = SpecMor(Y, X, hom(OO(X), OO(Y), gens(OO(Y)), check=false), check=false)
  return Y, restr_map
end

LocalRing = Union{MPolyQuoLocalizedRing{<:Any, <:Any, <:Any, <:Any, 
                                        <:MPolyComplementOfKPointIdeal},
                  MPolyLocalizedRing{<:Any, <:Any, <:Any, <:Any, 
                                     <:MPolyComplementOfKPointIdeal},
                  MPolyQuoLocalizedRing{<:Any, <:Any, <:Any, <:Any, 
                                        <:MPolyComplementOfPrimeIdeal},
                  MPolyLocalizedRing{<:Any, <:Any, <:Any, <:Any, 
                                     <:MPolyComplementOfPrimeIdeal}
                 }

## for users thinking in terms of local rings
function SpaceGerm(A::LocalRing)
  return SpaceGerm(Spec(A))
end

## and with identity map to keep usage consistent
function germ_at_point(A::LocalRing)
  X = SpaceGerm(A)
  restr_map = SpecMor(X, X, hom(OO(X), OO(X), gens(OO(X)), check=false), check=false)
  return Y, restr_map
end

### basic functionality for space germs

##############################################################################
# note: issubset, isempty, is_canonically_isomorphic, intersect are 
#       inherited from Spec
##############################################################################

function Base.union(X::AbsSpaceGerm, Y::AbsSpaceGerm)
  ambient_ring(X)==ambient_ring(Y) || error("not subgerms of a common space germ")
  point(X)==point(Y) || error("not the same point of the germ")
  # comparison of points implicitly also checks that localization was performed at points
  # otherwise 'point' is not implemented
  I=intersect(modulus(X),modulus(Y))
  Z,_ = germ_at_point(quo(localized_ring(OO(X)),I))
  return Z
end

##############################################################################
# note: singular_locus, is_smooth and is_regular are inherited from Spec
##############################################################################



<|MERGE_RESOLUTION|>--- conflicted
+++ resolved
@@ -85,11 +85,7 @@
 end
 
 @attr SpaceGerm function ambient_germ(X::AbsSpaceGerm{<:Ring,<:MPolyLocalizedRing})
-<<<<<<< HEAD
-    return X   ### how do I make this a copy of X, instead of X itself?
-=======
     return copy(X)
->>>>>>> ec30be40
 end
 
 ############################################################################################################
