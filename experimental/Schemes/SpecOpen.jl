--- conflicted
+++ resolved
@@ -648,15 +648,6 @@
     issubset(U, V) || error("method not implemented")
   end
   return SpecOpenMor(U, V, gens(base_ring(OO(X))), check=false)
-<<<<<<< HEAD
-end
-
-function SpecOpenMor(X::SpecType, d::RET, Y::SpecType, e::RET, f::Vector{RET}; check::Bool=true) where {SpecType<:Spec, RET<:RingElem}
-  U = SpecOpen(X, [d], check=check)
-  V = SpecOpen(Y, [e], check=check)
-  return SpecOpenMor(U, V, [SpecMor(U[1], Y, OO(U[1]).(f), check=check)], check=check)
-=======
->>>>>>> ce7f8bee
 end
 
 function SpecOpenMor(X::SpecType, d::RET, Y::SpecType, e::RET, f::Vector{RET}; check::Bool=true) where {SpecType<:Spec, RET<:RingElem}
@@ -795,7 +786,6 @@
   inc = inclusion_morphism(U, domain(f), check=check)
   help_map = compose(inc, f, check=check)
   return SpecOpenMor(U, V, maps_on_patches(help_map), check=check)
-<<<<<<< HEAD
 end
 
 ### the restriction of a morphism to closed subsets in domain and codomain
@@ -813,25 +803,6 @@
   return SpecOpenMor(U, V, new_maps_on_patches, check=check)
 end
 
-=======
-end
-
-### the restriction of a morphism to closed subsets in domain and codomain
-function restriction(
-    f::SpecOpenMor,
-    X::SpecType,
-    Y::SpecType;
-    check::Bool=true
-  ) where {SpecType<:Spec}
-  U = intersect(X, domain(f))
-  V = intersect(Y, codomain(f))
-
-  new_maps_on_patches = [restrict(f[i], U[i], Y, check=check) for i in 1:npatches(U)]
-
-  return SpecOpenMor(U, V, new_maps_on_patches, check=check)
-end
-
->>>>>>> ce7f8bee
 identity_map(U::SpecOpen) = SpecOpenMor(U, U, [SpecMor(V, ambient(U), gens(OO(V)), check=false) for V in affine_patches(U)], check=false)
 
 function ==(f::T, g::T) where {T<:SpecOpenMor} 
@@ -947,14 +918,10 @@
   return N
 end
 
-<<<<<<< HEAD
 Base.inv(M::MatElem) = inv(det(M))*adjoint(M)
 
 function preimage(f::SpecMor, V::SpecOpen; check::Bool=true)
   Z = preimage(f, ambient(V))
   new_gens = pullback(f).(gens(V))
   return SpecOpen(Z, lifted_numerator.(new_gens), check=check)
-end
-=======
-Base.inv(M::MatElem) = inv(det(M))*adjoint(M)
->>>>>>> ce7f8bee
+end