--- conflicted
+++ resolved
@@ -1080,17 +1080,10 @@
     is_closed_embedding(Z, ambient(codomain(f))) || error("second argument must be closed in the codomain")
   end
   n = length(affine_patches(U))
-<<<<<<< HEAD
   pbZ = [preimage(f[i], Z) for i in 1:n]
   Y = X 
   for K in pbZ
-    Y = subscheme(Y, gens(modulus(OO(K))))
-=======
-  W = localized_ring(OO(X))
-  I = ideal(W, one(W))
-  for i in 1:n 
-    I = intersect(I, modulus(OO(closure(preimage(f[i], Z), X))))
->>>>>>> a3e11d97
+    Y = subscheme(Y, gens(modulus(quotient_ring(OO(K)))))
   end
   return SpecOpen(Y, [g for g in gens(U) if !iszero(OO(Y)(g))])
  end
