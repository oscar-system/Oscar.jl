export SpecOpen, ambient, gens, complement, npatches, affine_patches, intersections, name, intersect, issubset, closure, find_non_zero_divisor, is_non_zero_divisor, is_dense

export StructureSheafRing, scheme, domain, OO

export StructureSheafElem, domain, restrictions, patches, restrict, npatches

export SpecOpenMor, maps_on_patches, restriction, identity_map, preimage, generic_fractions, pullback, maximal_extension

@Markdown.doc """
    SpecOpen{BRT, BRET, RT, RET, MST} <: Scheme{BRT, BRET}

Zariski open subset ``U`` of an affine scheme ``X = Spec(R)``. 
This stores a list of generators ``f₁,…,fᵣ`` of an ideal 
``I`` defining the complement ``Z = X ∖ U``. 
The scheme ``X`` is referred to as the *ambient scheme* and 
the list ``f₁,…,fᵣ`` as the *generators* for ``U``.
"""
@attributes mutable struct SpecOpen{BRT, BRET, RT, RET, MST} <: Scheme{BRT, BRET}
  X::Spec{BRT, BRET, RT, RET, MST} # the ambient scheme
  gens::Vector{RET} # a list of functions defining the complement of the open subset

  # fields used for caching
  name::String
  patches::Vector{Spec{BRT, BRET, RT, RET, MST}}
  intersections::Dict{Tuple{Int}, Spec{BRT, BRET, RT, RET, MST}}
  complement::Spec{BRT, BRET, RT, RET, MST}

  function SpecOpen(X::Spec{BRT, BRET, RT, RET, MST}, f::Vector{RET}; name::String="") where {BRT, BRET, RT, RET, MST}
    for a in f
      parent(a) == base_ring(OO(X)) || error("element does not belong to the correct ring")
    end
    U = new{BRT, BRET, RT, RET, MST}(X, f)
    length(name) > 0 && set_name!(U, name)
    return U
  end
end

@Markdown.doc """
    ambient(U::SpecOpen)

Return the ambient scheme ``X`` of a Zariski open subset ``U ⊂ X``.
"""
ambient(U::SpecOpen) = U.X

@Markdown.doc """
    npatches(U::SpecOpen)

Return the number of generators stored for describing the complement of ``U``.
"""
npatches(U::SpecOpen) = length(U.gens)

@Markdown.doc """
    gens(U::SpecOpen)

Return the generators ``[f₁,…,fᵣ]`` stored for the description 
of the complement of ``U``.
"""
gens(U::SpecOpen) = U.gens

@Markdown.doc """
<<<<<<< HEAD
    affine_patch(U::SpecOpen, i::Int)
=======
    getindex(U::SpecOpen, i::Int)
>>>>>>> 6d4845e1

Return the hypersurface complement of ``fᵢ`` in the 
ambient scheme ``X`` of ``U`` where ``f₁,…,fᵣ`` are 
the generators stored for the description of the complement 
of ``U``. This function can also be called using the 
`getindex` method or simply via `U[i]`.
"""
affine_patch(U::SpecOpen, i::Int) = affine_patches(U)[i]
getindex(U::SpecOpen, i::Int) = affine_patches(U)[i]

function Base.show(io::IO, U::SpecOpen)
  if isdefined(U, :name) 
    print(io, name(U))
    return
  end
  print(io, "complement of zero locus of $(gens(U)) in $(ambient(U))")
end

@Markdown.doc """
    function SpecOpen(X::Spec, I::MPolyLocalizedIdeal)

Return the complement of the zero locus of ``I`` in ``X``.
"""
function SpecOpen(
    X::Spec{BRT, BRET, RT, RET, MST},
    I::MPolyLocalizedIdeal{BRT, BRET, RT, RET, MST}
  ) where {BRT, BRET, RT, RET, MST}
  base_ring(I) === localized_ring(OO(X)) || error("Ideal does not belong to the correct ring")
  f = [reduce(f, groebner_basis(localized_modulus(OO(X)))) for f in gens(I)]
  g = [numerator(a) for a in f if !iszero(numerator(a))]
  return SpecOpen(X, g)
end

function SpecOpen(
    X::Spec{BRT, BRET, RT, RET, MST},
    I::MPolyIdeal{RET}
  ) where {BRT, BRET, RT, RET, MST}
  return SpecOpen(X, localized_ring(OO(X))(I))
end

function complement(X::T, Z::T) where {T<:Spec}
  if !issubset(Z, X) 
    Z = intersect(X, Z)
  end
  return SpecOpen(X, modulus(OO(Z)))
end

SpecOpen(X::Spec) = SpecOpen(X, [one(base_ring(OO(X)))])

function complement(U::SpecOpen) 
  if !isdefined(U, :complement)
    I = radical(saturated_ideal(ideal(localized_ring(OO(ambient(U))), gens(U))))
    U.complement = subscheme(ambient(U), I)
  end
  return U.complement
end

@Markdown.doc """
    affine_patches(U::SpecOpen)

Return a list of principal affine open subschemes covering ``U``.
"""
function affine_patches(U::SpecOpen)
  if !isdefined(U, :patches)
    X = ambient(U)
    U.patches = [hypersurface_complement(X, f) for f in gens(U)]
  end
  return U.patches
end

@Markdown.doc """
    intersections(U::SpecOpen)

Return a list of pairwise intersections of the 
principal open subschemes covering ``U``.
"""
function intersections(U::SpecOpen)
  if !isdefined(U, :intersections)
    X = ambient(U)
    V = affine_patches(U)
    for i in 2:length(V)
      for j in 1:i-1
        U.intersections[(i,j)] = U.intersections[(j,i)] = intersect(V[i], V[j])
      end
    end
  end
  return U.intersections
end

function name(U::SpecOpen) 
  if isdefined(U, :name)
    return U.name
  end
  return "open subset of $(ambient(U))"
end

function intersect(
    Y::Spec{BRT, BRET, RT, RET, MST}, 
    U::SpecOpen{BRT, BRET, RT, RET, MST}
  ) where {BRT, BRET, RT, RET, MST}
  X = ambient(U)
  base_ring(OO(X)) === base_ring(OO(Y)) || error("Schemes can not be compared")
  if !issubset(Y, X)
    Y = intersect(Y, X)
  end
  return SpecOpen(Y, gens(U))
end

function intersect(
    U::SpecOpen{BRT, BRET, RT, RET, MST},
    Y::Spec{BRT, BRET, RT, RET, MST}
  ) where {BRT, BRET, RT, RET, MST}
  return intersect(Y, U)
end

function intersect(
    U::SpecOpen{BRT, BRET, RT, RET, MST},
    V::SpecOpen{BRT, BRET, RT, RET, MST}
  ) where {BRT, BRET, RT, RET, MST}
  X = ambient(U) 
  X == ambient(V) || error("ambient schemes do not coincide")
  return SpecOpen(X, [a*b for a in gens(U) for b in gens(V)])
end

function Base.union(U::T, V::T) where {T<:SpecOpen}
  ambient(U) == ambient(V) || error("the two open sets do not lay in the same ambient scheme")
  return SpecOpen(ambient(U), vcat(gens(U), gens(V)))
end

function issubset(
    Y::Spec{BRT, BRET, RT, RET, MST}, 
    U::SpecOpen{BRT, BRET, RT, RET, MST}
  ) where {BRT, BRET, RT, RET, MST}
  return one(localized_ring(OO(Y))) in ideal(OO(Y), gens(U))
end

function issubset(
    U::SpecOpen{BRT, BRET, RT, RET, MST},
    Y::Spec{BRT, BRET, RT, RET, MST}
  ) where {BRT, BRET, RT, RET, MST}
  for V in affine_patches(U)
    issubset(V, Y) || return false
  end
  return true
end

function issubset(U::T, V::T) where {T<:SpecOpen}
  base_ring(OO(ambient(U))) === base_ring(OO(ambient(V))) || return false
  return issubset(complement(intersect(V, ambient(U))), complement(U))
end

function ==(U::T, V::T) where {T<:SpecOpen}
  return issubset(U, V) && issubset(V, U)
end

function ==(
    U::SpecOpen{BRT, BRET, RT, RET, MST},
    Y::Spec{BRT, BRET, RT, RET, MST}
  ) where {BRT, BRET, RT, RET, MST}
  return issubset(U, Y) && issubset(Y, U)
end

function ==(
    Y::Spec{BRT, BRET, RT, RET, MST},
    U::SpecOpen{BRT, BRET, RT, RET, MST}
  ) where {BRT, BRET, RT, RET, MST}
  return U == Y
end

@Markdown.doc """
    closure(U::SpecOpen)

Compute the Zariski closure of an open set ``U ⊂ X`` 
where ``X`` is the affine ambient scheme of ``U``.
"""
function closure(U::SpecOpen)
  X = ambient(U)
  R = base_ring(OO(X))
  I = saturated_ideal(localized_modulus(OO(X)))
  I = saturation(I, ideal(R, gens(U)))
  return subscheme(X, I)
end

@Markdown.doc """
    closure(U::SpecOpen, Y::Spec)

Compute the closure of ``U ⊂ Y``.
"""
function closure(
    U::SpecOpen{BRT, BRET, RT, RET, MST},
    Y::Spec{BRT, BRET, RT, RET, MST} 
  ) where {BRT, BRET, RT, RET, MST}
  issubset(U, Y) || error("the first set is not contained in the second")
  X = closure(U)
  return intersect(X, Y)
end


@Markdown.doc """
    StructureSheafRing{BRT, BRET, RT, RET, MST}

The ring of regular functions ``𝒪(X, U)`` on an open subset ``U`` of an 
affine scheme ``X``.
"""
mutable struct StructureSheafRing{BRT, BRET, RT, RET, MST}
  scheme::Spec{BRT, BRET, RT, RET, MST}
  domain::SpecOpen{BRT, BRET, RT, RET, MST}

  function StructureSheafRing(
      X::Spec{BRT, BRET, RT, RET, MST}, 
      U::SpecOpen{BRT, BRET, RT, RET, MST}
    ) where {BRT, BRET, RT, RET, MST}
    issubset(U, X) || error("open set does not lay in the scheme")
    return new{BRT, BRET, RT, RET, MST}(X, U)
  end
end

@Markdown.doc """
    scheme(R::StructureSheafRing)

The ring ``R = 𝒪(X, U)`` belongs to a sheaf of rings ``𝒪(X, -)`` and this returns 
the scheme ``X`` on which ``𝒪`` is defined.
"""
scheme(R::StructureSheafRing) = R.scheme

@Markdown.doc """
    domain(R::StructureSheafRing)

For a ring ``R = 𝒪(X, U)``, return ``U``.
"""
domain(R::StructureSheafRing) = R.domain

OO(U::SpecOpen) = StructureSheafRing(ambient(U), U)
OO(X::Spec{BRT, BRET, RT, RET, MST}, U::SpecOpen{BRT, BRET, RT, RET, MST}) where {BRT, BRET, RT, RET, MST} = StructureSheafRing(X, U)

function ==(R::T, S::T) where {T<:StructureSheafRing} 
  scheme(R) == scheme(S) || return false
  domain(S) == domain(R) || return false
  return true
end

elem_type(R::StructureSheafRing{BRT, BRET, RT, RET, MST}) where {BRT, BRET, RT, RET, MST}= Type{StructureSheafElem{BRT, BRET, RT, RET, MST}}

@Markdown.doc """
    StructureSheafElem{BRT, BRET, RT, RET, MST}

An element ``f ∈ 𝒪(X, U)`` of the ring of regular functions on 
an open set ``U`` of an affine scheme ``X``.
"""
mutable struct StructureSheafElem{BRT, BRET, RT, RET, MST}
  domain::SpecOpen{BRT, BRET, RT, RET, MST}
  restrictions::Vector{MPolyQuoLocalizedRingElem{BRT, BRET, RT, RET, MST}}

  function StructureSheafElem(
      U::SpecOpen{BRT, BRET, RT, RET, MST},
      f::Vector{MPolyQuoLocalizedRingElem{BRT, BRET, RT, RET, MST}}
    ) where {BRT, BRET, RT, RET, MST}
    n = length(f)
    n == length(affine_patches(U)) || error("the number of restrictions does not coincide with the number of affine patches")
    for i in 1:n 
      OO(affine_patches(U)[i])(lift(f[i])) # throws an error if conversion is not possible
    end
    return new{BRT, BRET, RT, RET, MST}(U, f)
  end
end

scheme(f::StructureSheafElem) = ambient(domain(f))
domain(f::StructureSheafElem) = f.domain
restrictions(f::StructureSheafElem) = f.restrictions
affine_patches(f::StructureSheafElem) = affine_patches(domain(f))
npatches(f::StructureSheafElem) = length(f.restrictions)
getindex(f::StructureSheafElem, i::Int) = getindex(restrictions(f), i)
ambient(f::StructureSheafElem) = OO(scheme(f), domain(f))

function restrict(
    f::StructureSheafElem{BRT, BRET, RT, RET, MST}, 
    V::Spec{BRT, BRET, RT, RET, MST}
  ) where {BRT, BRET, RT, RET, MST}
  for i in 1:length(restrictions(f))
    if V == affine_patches(domain(f))[i]
      return restrictions(f)[i]
    end
  end
  issubset(V, domain(f)) || error("the set is not contained in the domain of definition of the function")
  VU = [intersect(V, U) for U in affine_patches(domain(f))]
  g = [OO(VU[i])(f[i]) for i in 1:length(VU)]
  l = write_as_linear_combination(one(OO(V)), OO(V).(lifted_denominator.(g)))
  return dot(l, OO(V).(lifted_numerator.(g)))
end

@Markdown.doc """
    maximal_extension(X::Spec, f::AbstractAlgebra.Generic.Frac)

Return the maximal extension of the restriction of ``f`` 
to a rational function on ``X`` on a maximal domain of 
definition ``U ⊂ X``. 
"""
function maximal_extension(
    X::Spec{BRT, BRET, RT, RET, MST}, 
    f::AbstractAlgebra.Generic.Frac{RET}
  ) where {BRT, BRET, RT, RET, MST}
  a = numerator(f)
  b = denominator(f)
  W = localized_ring(OO(X))
  I = quotient(ideal(W, b) + localized_modulus(OO(X)), ideal(W, a))
  U = SpecOpen(X, I)
  g = [OO(V)(f) for V in affine_patches(U)]
  return StructureSheafElem(U, g)
end

@Markdown.doc """
    maximal_extension(X::Spec, f::Vector{AbstractAlgebra.Generic.Frac})

Return the extension of the restriction of the ``fᵢ`` as a 
set of rational functions on ``X`` as *regular* functions to a 
common maximal domain of definition ``U ⊂ X``.
"""
function maximal_extension(
    X::Spec{BRT, BRET, RT, RET, MST}, 
    f::Vector{AbstractAlgebra.Generic.Frac{RET}}
  ) where {BRT, BRET, RT, RET, MST}
  if length(f) == 0
    return SpecOpen(X), Vector{StructureSheafElem{BRT, BRET, RT, RET, MST}}()
  end
  R = base_ring(parent(f[1]))
  for a in f
    R == base_ring(parent(a)) || error("fractions do not belong to the same ring")
  end
  R == base_ring(OO(X)) || error("fractions do not belong to the base ring of the scheme")
  a = numerator.(f)
  b = denominator.(f)
  W = localized_ring(OO(X))
  I = ideal(W, one(W))
  for p in f
    I = intersect(quotient(ideal(W, denominator(p)) + localized_modulus(OO(X)), ideal(W, numerator(p))), I)
  end
  U = SpecOpen(X, I)
  return U, [StructureSheafElem(U, [OO(V)(a) for V in affine_patches(U)]) for a in f]
end

@Markdown.doc """
    SpecOpenMor{BRT, BRET, RT, RET, MST1, MST2}

Morphisms ``f : U → V`` of open sets ``U ⊂ X`` and ``V ⊂ Y`` of affine schemes.
These are stored as morphisms ``fᵢ: Uᵢ→ Y`` on the affine patches 
``Uᵢ`` of ``U``.
"""
mutable struct SpecOpenMor{BRT, BRET, RT, RET, MST1, MST2}
  domain::SpecOpen{BRT, BRET, RT, RET, MST1}
  codomain::SpecOpen{BRT, BRET, RT, RET, MST2}
  maps_on_patches::Vector{SpecMor{BRT, BRET, RT, RET, MST1, MST2}}

  # fields used for caching
  inverse::SpecOpenMor{BRT, BRET, RT, RET, MST2, MST1}

  function SpecOpenMor(
      U::SpecOpen{BRT, BRET, RT, RET, MST1},
      V::SpecOpen{BRT, BRET, RT, RET, MST2},
      f::Vector{SpecMor{BRT, BRET, RT, RET, MST1, MST2}};
      check::Bool=true
    ) where {BRT, BRET, RT, RET, MST1, MST2}
    Y = ambient(V)
    n = length(f)
    n == length(affine_patches(U)) || error("number of patches does not coincide with the number of maps")
    if check
      for i in 1:n
        domain(f[i]) == affine_patches(U)[i] || error("domain of definition of the map does not coincide with the patch")
        codomain(f[i]) == Y || error("codomain is not compatible")
      end
      for i in 1:n-1
	for j in i+1:n
	  A = intersect(domain(f[i]), domain(f[j]))
	  restrict(f[i], A, Y) == restrict(f[j], A, Y) || error("maps don't glue")
	end
      end
      I = ideal(localized_ring(OO(Y)), gens(V))
      for g in f
	one(localized_ring(OO(domain(g)))) in pullback(g)(I) + localized_modulus(OO(domain(g))) || error("image is not contained in the codomain")
      end
    end
    return new{BRT, BRET, RT, RET, MST1, MST2}(U, V, f)
  end
end

domain(f::SpecOpenMor) = f.domain
codomain(f::SpecOpenMor) = f.codomain
maps_on_patches(f::SpecOpenMor) = f.maps_on_patches
getindex(f::SpecOpenMor, i::Int) = maps_on_patches(f)[i]

function SpecOpenMor(U::SpecOpenType, V::SpecOpenType, f::Vector) where {SpecOpenType<:SpecOpen}
  Y = ambient(V)
  return SpecOpenMor(U, V, [SpecMor(W, Y, f) for W in affine_patches(U)]) 
end

function inclusion_morphism(U::SpecOpenType, V::SpecOpenType) where {SpecOpenType<:SpecOpen}
  X = ambient(U)
  ambient(V) == X || error("method not implemented")
  return SpecOpenMor(U, V, gens(base_ring(OO(X))))
end


@Markdown.doc """
    compose(f::T, g::T) where {T<:SpecOpenMor}

Compute the composition of two morphisms 

      f    g
    U →  V →  W
    ∩    ∩    ∩
    X    Y    Z

of open sets of affine varieties.
"""
function compose(f::T, g::T) where {T<:SpecOpenMor}
  U = domain(f)
  Cf = codomain(f)
  V = domain(g)
  issubset(Cf, V) || error("maps are not compatible")
  W = codomain(g)
  X = ambient(U)
  Y = ambient(V)
  Z = ambient(W)
  g_maps = maps_on_patches(g)
  f_maps = maps_on_patches(f)
  #####################################################################
  # The method proceeds as follows.
  # We extract the affine open sets 
  #   Uᵢⱼ = Uᵢ∩ f⁻¹(Vⱼ)  
  # where Uᵢ are the patches of U and Vⱼ those of V.
  # Then we can pass to the restrictions 
  #   fᵢⱼ : Uᵢⱼ → Vⱼ 
  # and the compositions 
  #   gᵢⱼ :=  gⱼ ∘ fᵢⱼ: Uᵢⱼ → Z.
  # For any variable z for Z we can write the pullbacks gᵢⱼ*z ∈ 𝒪(Uᵢⱼ). 
  # These functions necessarily coincide on the overlaps of the Uᵢⱼ in 
  # Uᵢ, so we can extend them to a global function on Uᵢ. 
  # From these global functions, we can then assemble a morphism 
  # on each one of the affine schemes Uᵢ which glue together to a 
  # SpecOpenMor over these patches.
  #####################################################################
  m = length(gens(U))
  n = length(gens(V))
  result_maps = Vector{typeof(f_maps[1])}()
  for i in 1:m
    U_i = affine_patches(U)[i]
    f_i = f_maps[i]
    z_i = Vector{elem_type(OO(U_i))}() # the pullbacks of the coordinate functions of Z on Uᵢ
    z_ij = Vector{Vector{elem_type(OO(U_i))}}()
    for j in 1:n
      V_j = affine_patches(V)[j]
      g_j = g_maps[j]
      U_ij = intersect(U_i, preimage(f_i, V_j))
      g_ij = compose(restrict(f_i, U_ij, V_j), g_j)
      push!(z_ij, [pullback(g_ij)(z) for z in gens(OO(Z))])
      ### This is using the well known trick that if aᵢ// dᵢ coincide pairwise
      # wherever dᵢ and dⱼ are defined, and 1 = ∑ᵢ λᵢ⋅ dᵢ, then 
      # ∑ᵢλᵢ⋅ aᵢ = aᵢ// dᵢ on all open sets {dᵢ≠ 0}. 
    end
    for k in 1:length(gens(OO(Z)))
      l = write_as_linear_combination(one(OO(U_i)), lifted_denominator.([z_ij[j][k] for j in 1:n]))
      push!(z_i, dot(l, OO(U_i).(lifted_numerator.([z_ij[j][k] for j in 1:n]))))
    end
    push!(result_maps, SpecMor(U_i, Z, MPolyQuoLocalizedRingHom(OO(Z), OO(U_i), z_i)))
    #push!(result_maps, SpecMor(U_i, Z, z_i))
  end
  return SpecOpenMor(U, W, result_maps)
end

function pullback(f::SpecOpenMor{BRT, BRET, RT, RET, MST1, MST2}, a::RET) where {BRT, BRET, RT, RET, MST1, MST2}
  U = domain(f)
  X = ambient(U)
  V = codomain(f)
  Y = ambient(V)
  R = base_ring(OO(Y))
  parent(a) == R || error("element does not belong to the correct ring")
  pb_a = [pullback(f[i])(a) for i in 1:npatches(U)]
  return StructureSheafElem(U, pb_a)
end

@Markdown.doc """
    maximal_extension(X::Spec, Y::Spec, f::AbstractAlgebra.Generic.Frac)

Given a rational map ``ϕ : X ---> Y ⊂ Spec 𝕜[y₁,…,yₙ]`` of affine schemes 
determined by ``ϕ*(yⱼ) = fⱼ = aⱼ/bⱼ``, find the maximal open subset ``U⊂ X`` 
to which ``ϕ`` can be extended to a regular map ``g : U → Y`` and return ``g``.
"""
function maximal_extension(
    X::Spec{BRT, BRET, RT, RET, MST}, 
    Y::Spec{BRT, BRET, RT, RET, MST}, 
    f::Vector{AbstractAlgebra.Generic.Frac{RET}}
  ) where {BRT, BRET, RT, RET, MST}
  U, g = maximal_extension(X, f)
  n = length(affine_patches(U))
  maps = Vector{SpecMor{BRT, BRET, RT, RET, MST, MST}}()
  for i in 1:n
    push!(maps, SpecMor(affine_patches(U)[i], Y, [restrictions(a)[i] for a in g]))
  end
  return SpecOpenMor(U, SpecOpen(Y), maps)
end

function maximal_extension(
    X::Spec{BRT, BRET, RT, RET, MST}, 
    Y::Spec{BRT, BRET, RT, RET, MST}, 
    f::Vector
  ) where {BRT, BRET, RT, RET, MST}
  return maximal_extension(X, Y, FractionField(base_ring(OO(X))).(f))
end

function restriction(
    f::SpecOpenMor{BRT, BRET, RT, RET, MST1, MST2},
    U::SpecOpen{BRT, BRET, RT, RET, MST1},
    V::SpecOpen{BRT, BRET, RT, RET, MST2}
  ) where {BRT, BRET, RT, RET, MST1, MST2}
  inc = SpecOpenMor(U, domain(f), [SpecMor(W, ambient(domain(f)), gens(localized_ring(OO(W)))) for W in affine_patches(U)])
  help_map = compose(inc, f)
  return SpecOpenMor(U, V, maps_on_patches(help_map))
end

identity_map(U::SpecOpen) = SpecOpenMor(U, U, [SpecMor(V, ambient(U), gens(localized_ring(OO(V)))) for V in affine_patches(U)])

function ==(f::T, g::T) where {T<:SpecOpenMor} 
  domain(f) == domain(g) || return false
  codomain(f) == codomain(g) || return false
  Y = ambient(codomain(f))
  m = length(affine_patches(domain(f)))
  n = length(affine_patches(domain(g)))
  for i in 1:m
    for j in 1:n
      restrict(f[i], intersect(domain(f)[i], domain(g)[i]), Y) == 
      restrict(g[i], intersect(domain(f)[i], domain(g)[i]), Y) || return false
    end
  end
  return true
end

function preimage(f::SpecOpenMor{BRT, BRET, RT, RET, MST1, MST2},
    Z::Spec{BRT, BRET, RT, RET, MST2}
  ) where {BRT, BRET, RT, RET, MST1, MST2}
  U = domain(f) 
  X = ambient(U)
  n = length(affine_patches(U))
  W = localized_ring(OO(X))
  I = ideal(W, one(W))
  for i in 1:n 
    I = intersect(I, localized_modulus(OO(closure(preimage(f[i], Z), X))))
  end
  fZbar = subscheme(X, I)
  return SpecOpen(fZbar, gens(U))
end

function preimage(f::SpecOpenMor{BRT, BRET, RT, RET, MST1, MST2},
    V::SpecOpen{BRT, BRET, RT, RET, MST2}
  ) where {BRT, BRET, RT, RET, MST1, MST2}
  U = domain(f)
  X = ambient(U)
  R = base_ring(OO(X))
  I = ideal(R, one(R))
  for i in 1:npatches(U)
    I = intersect(I, saturated_ideal(ideal(OO(U[i]), pullback(f[i]).(gens(V)))))
  end
  return intersect(U, SpecOpen(X, gens(I)))
end

function is_non_zero_divisor(f::RET, U::SpecOpen{BRT, BRET, RT, RET}) where {BRT, BRET, RT, RET}
  for V in affine_patches(U)
    zero_ideal = ideal(OO(V), [zero(OO(V))])
    zero_ideal == quotient(zero_ideal, ideal(OO(V), [f])) || return false
  end
  return true
end

function find_non_zero_divisor(U::SpecOpen)
  n = length(gens(U))
  X = ambient(U)
  kk = coefficient_ring(base_ring(OO(X)))
  d = dot([rand(kk, 0:100) for i in 1:n], gens(U))
  while !is_non_zero_divisor(d, U)
    d = dot([rand(kk, 0:100) for i in 1:n], gens(U))
  end
  return d
end

@Markdown.doc """
    generic_fractions(f::SpecOpenMor)

Given a morphism ``f : U → V`` of Zariski open subsets ``U ⊂ X ⊂ 𝔸ᵐ`` and ``V ⊂ Y ⊂ 𝔸ⁿ``, 
produce a tuple of fractions ``[a₁/b₁,…,aₙ/bₙ]`` such that ``f`` can be recovered 
as the maximal extension of the rational map given by 
```
   U ⊃ U' → 𝔸ⁿ,  x ↦ [a₁(x)/b₁(x),…,aₙ(x)/bₙ(x)]
```
where ``U'`` is the complement of the zero loci of the denominators ``bᵢ`` in ``U``.
In particular, this requires ``U'`` to be dense in ``U`` and this subset 
is chosen at random.
"""
function generic_fractions(f::SpecOpenMor)
  U = domain(f)
  X = ambient(U)
  V = codomain(f)
  Y = ambient(V)
  d = find_non_zero_divisor(U)
  V = hypersurface_complement(X, d)
  result = fraction.([restrict(pullback(f, y), V) for y in gens(base_ring(OO(Y)))])
end

function is_dense(U::SpecOpen)
  X = ambient(U)
  I = [localized_modulus(OO(closure(V, X))) for V in affine_patches(U)]
  J = ideal(OO(X), [one(OO(X))])
  for i in I
    J = intersect(J, i)
  end
  return J == localized_modulus(OO(X))
end<|MERGE_RESOLUTION|>--- conflicted
+++ resolved
@@ -58,11 +58,7 @@
 gens(U::SpecOpen) = U.gens
 
 @Markdown.doc """
-<<<<<<< HEAD
     affine_patch(U::SpecOpen, i::Int)
-=======
-    getindex(U::SpecOpen, i::Int)
->>>>>>> 6d4845e1
 
 Return the hypersurface complement of ``fᵢ`` in the 
 ambient scheme ``X`` of ``U`` where ``f₁,…,fᵣ`` are 
