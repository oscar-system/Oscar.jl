export glueing_morphisms, patches, glueing_domains, inverse_glueing_morphism, inverse
export underlying_glueing

export compose, maximal_extension, restriction

########################################################################
# The interface for abstract glueings of affine schemes                #
########################################################################
<<<<<<< HEAD
=======
function underlying_glueing(G::AbsGlueing)
  error("trying to call for `underlying_glueing` of $G but nothing is implemented")
end

>>>>>>> 1d904f76
function patches(G::AbsGlueing)
  return patches(underlying_glueing(G))
end

function glueing_morphisms(G::AbsGlueing)
  return glueing_morphisms(underlying_glueing(G))
end

function glueing_domains(G::AbsGlueing)
  return glueing_domains(underlying_glueing(G))
end

@attr function inverse(G::AbsGlueing)
  Ginv = G(inverse(underlying_glueing(G)))
  set_attribute!(Ginv, :inverse, G)
  return Ginv
end

function Base.show(io::IO, G::AbsGlueing)
  print(io, "Glueing of $(patches(G)[1]) and $(patches(G)[2]) along the map $(glueing_morphisms(G)[1])")
end

########################################################################
# Methods for Glueing                                                  #
########################################################################
patches(G::Glueing) = G.X, G.Y
glueing_morphisms(G::Glueing) = G.f, G.g
glueing_domains(G::Glueing) = domain(G.f), domain(G.g)
inverse(G::Glueing) = Glueing(G.Y, G.X, G.g, G.f, check=false)

function Base.show(io::IO, G::Glueing)
  print(io, "Glueing of $(patches(G)[1]) and $(patches(G)[2]) along the map $(glueing_morphisms(G)[1])")
end

@Markdown.doc """
compose(G::GlueingType, H::GlueingType) where {GlueingType<:Glueing}

Given glueings `X ↩ U ≅ V ↪  Y` and `Y ↩ V' ≅ W ↪ Z`, return the glueing
`X ↩  V ∩ V' ↪ Z`. 

**WARNING:** In general such a glueing will not provide a separated scheme. 
Use `maximal_extension` to extend the glueing.
"""
function compose(G::Glueing, H::Glueing) 
  # make sure that Y is the second patch of the first glueing and 
  # the first patch of the second
  if patches(G)[2] === patches(H)[2]
    return compose(G, inverse(H))
  elseif patches(G)[1] === patches(H)[1]
    return compose(inverse(G), H)
  elseif patches(G)[1] === patches(H)[2]
    return compose(inverse(G), inverse(H))
  end
  X, Y = patches(G)
  Y === patches(H)[1] || error("Glueings not compatible")
  Z = patches(H)[2]
  f, f_inv = glueing_morphisms(G)
  g, g_inv = glueing_morphisms(H)
  U_new = preimage(f, domain(g))
  W_new = preimage(g_inv, codomain(f))
  V_new = intersect(codomain(f), domain(g))
  return Glueing(X, Z, 
             compose(restrict(f, U_new, V_new), restrict(g, V_new, W_new)),
             compose(restrict(g_inv, W_new, V_new), restrict(f_inv, V_new, U_new))
	     )
end

@Markdown.doc """
maximal_extension(G::Glueing)

Given a glueing `X ↩ U ≅ V ↪ Y`, try to find the maximal extension to an open 
subset `U' ⊃ U` in `X` and `V' ⊃ V` in `Y` so that the resulting scheme is separated.
"""
function maximal_extension(G::Glueing)
  X = patches(G)[1]
  Y = patches(G)[2]
  f, g = glueing_morphisms(G)
  f_ext = maximal_extension(X, Y, generic_fractions(f))
  g_ext = maximal_extension(Y, X, generic_fractions(g))
  U_new = preimage(f_ext, domain(g_ext))
  V_new = preimage(g_ext, U_new)
  issubset(domain(g_ext), V_new) || error("extension failed")
  f_ext = restrict(f_ext, U_new, V_new)
  g_ext = restrict(g_ext, V_new, U_new)
  return Glueing(X, Y, f_ext, g_ext)
end

function ==(G::AbsGlueing, H::AbsGlueing)
  if patches(G)[1] != patches(H)[1]
    return G == inverse(H)
  end
  patches(G)[2] === patches(H)[2] || return false
  glueing_morphisms(G) == glueing_morphisms(H) || return false
  return true
end

function restrict(G::Glueing, X::AbsSpec, Y::AbsSpec; check::Bool=true)
  U, V = glueing_domains(G)
  f, g = glueing_morphisms(G)
  if check
    is_closed_embedding(intersect(X, ambient(U)), ambient(U)) || error("the scheme is not a closed in the ambient scheme of the open set")
    is_closed_embedding(intersect(Y, ambient(V)), ambient(V)) || error("the scheme is not a closed in the ambient scheme of the open set")
  end
  Ures = intersect(X, U)
  Vres = intersect(Y, V)
  return Glueing(X, Y, restrict(f, Ures, Vres, check=check), restrict(g, Vres, Ures, check=check), check=check)
end

@Markdown.doc """
    restrict(G::AbsGlueing, f::AbsSpecMor, g::AbsSpecMor; check::Bool=true)

Given a glueing ``X ↩ U ≅ V ↪ Y`` and isomorphisms ``f : X → X'`` and 
``g: Y → Y'``, return the induced glueing of ``X'`` and ``Y'``.
"""
function restrict(G::AbsGlueing, f::AbsSpecMor, g::AbsSpecMor; check::Bool=true)
  (X1, Y1) = patches(G)
  X1 === domain(f) || error("maps not compatible")
  X2 = codomain(f)
  finv = inverse(f)

  Y1 === domain(g) || error("maps not compatible")
  Y2 = codomain(g)
  ginv = inverse(g)

  (h1, h2) = glueing_morphisms(G)

  U2 = preimage(finv, domain(h1), check=check)
  V2 = preimage(ginv, domain(h2), check=check)

  return Glueing(X2, Y2, 
                 compose(restrict(finv, U2, domain(h1), check=check), 
                         compose(h1, restrict(g, domain(h2), V2, check=check), check=check),
                         check=check
                        ),
                 compose(restrict(ginv, V2, domain(h2), check=check), 
                         compose(h2, restrict(f, domain(h1), U2), check=check), 
                         check=check
                        ),
                 check=check
                )
end<|MERGE_RESOLUTION|>--- conflicted
+++ resolved
@@ -6,13 +6,10 @@
 ########################################################################
 # The interface for abstract glueings of affine schemes                #
 ########################################################################
-<<<<<<< HEAD
-=======
 function underlying_glueing(G::AbsGlueing)
   error("trying to call for `underlying_glueing` of $G but nothing is implemented")
 end
 
->>>>>>> 1d904f76
 function patches(G::AbsGlueing)
   return patches(underlying_glueing(G))
 end
