--- conflicted
+++ resolved
@@ -4,66 +4,6 @@
 
 export ideal_type
 
-<<<<<<< HEAD
-########################################################################
-# Methods for PrincipalOpenSubset                                      #
-########################################################################
-underlying_scheme(U::PrincipalOpenSubset) = U.U
-ambient_scheme(U::PrincipalOpenSubset) = U.X
-complement_equation(U::PrincipalOpenSubset) = U.f::elem_type(OO(ambient_scheme(U)))
-
-### assure compatibility with SpecOpen 
-gens(U::PrincipalOpenSubset) = [lifted_numerator(complement_equation(U))]
-ngens(U::PrincipalOpenSubset) = 1
-getindex(U::PrincipalOpenSubset, i::Int) = (i == 1 ? U : error("index out of range"))
-
-function inclusion_morphism(U::PrincipalOpenSubset; check::Bool=false) 
-  if !isdefined(U, :inc)
-    X = ambient_scheme(U)
-    inc = SpecMor(U, X, hom(OO(X), OO(U), gens(OO(U)), check=check))
-    U.inc = OpenInclusion(inc, ideal(OO(X), complement_equation(U)), check=check)
-  end
-  return U.inc
-end
-
-PrincipalOpenSubset(X::AbsSpec) = PrincipalOpenSubset(X, one(OO(X)))
-
-function preimage(f::AbsSpecMor, U::PrincipalOpenSubset; check::Bool=true) 
-  if ambient_scheme(U) != codomain(f) 
-    Z = preimage(f, ambient_scheme(U), check=check)
-    return PrincipalOpenSubset(Z, OO(Z)(pullback(f)(complement_equation(U)), check=false))
-  end
-  return PrincipalOpenSubset(domain(f), pullback(f)(complement_equation(U)))
-end
-
-@Markdown.doc """
-    generic_fraction(a::MPolyLocalizedRingElem, U::PrincipalOpenSubset)
-
-Given a regular function ``a ∈ 𝒪(U)`` on a principal open 
-subset ``U ⊂ X`` of an affine scheme ``X``, return a 
-fraction ``p/q`` in `Quot(P)` (where ``P`` is the `ambient_ring` of 
-the `ambient` scheme ``X`` of ``U``) which represents ``a``
-in the sense that the maximal extension of its restriction 
-to ``U`` returns ``a``.
-"""
-function generic_fraction(a::MPolyLocalizedRingElem, U::PrincipalOpenSubset)
-  X = ambient_scheme(U)
-  parent(a) == OO(U) || error("domains are not compatible")
-  return lifted_numerator(a)//lifted_denominator(a)
-end
-
-function generic_fraction(a::MPolyQuoLocalizedRingElem, U::PrincipalOpenSubset)
-  X = ambient_scheme(U)
-  parent(a) == OO(U) || error("domains are not compatible")
-  return lifted_numerator(a)//lifted_denominator(a)
-end
-
-@attr function is_dense(U::PrincipalOpenSubset)
-  return !is_zero_divisor(complement_equation(U))
-end
-
-=======
->>>>>>> f61a6fdd
 function is_constant(a::MPolyLocalizedRingElem) 
   reduce_fraction(a)
   return is_constant(numerator(a)) && is_constant(denominator(a))
@@ -146,88 +86,3 @@
 ideal_type(::Type{RT}) where {PolyType, RT<:MPolyQuo{PolyType}} = MPolyQuoIdeal{PolyType}
 ideal_type(R::Ring) = ideal_type(typeof(R))
 
-<<<<<<< HEAD
-
-########################################################################
-# Methods for SimpleGlueing                                            #
-########################################################################
-patches(G::SimpleGlueing) = (G.X, G.Y)
-glueing_morphisms(G::SimpleGlueing) = (G.f, G.g)
-glueing_domains(G::SimpleGlueing) = (G.U, G.V)
-
-@attr SimpleGlueing function inverse(G::SimpleGlueing)
-  Ginv = SimpleGlueing(G.Y, G.X, G.g, G.f, check=false)
-  set_attribute!(Ginv, :inverse, G)
-  return Ginv
-end
-
-function compose(G::GT, H::GT) where {GT<:SimpleGlueing}
-  if patches(G)[2] === patches(H)[2]
-    return compose(G, inverse(H))
-  elseif patches(G)[1] === patches(H)[1]
-    return compose(inverse(G), H)
-  elseif patches(G)[1] === patches(H)[2]
-    return compose(inverse(G), inverse(H))
-  end
-  X, Y = patches(G)
-  Y === patches(H)[1] || error("Glueings not compatible")
-  Z = patches(H)[2]
-  f, f_inv = glueing_morphisms(G)
-  g, g_inv = glueing_morphisms(H)
-  U_new = PrincipalOpenSubset(ambient_scheme(domain(f)), 
-                              [complement_equation(domain(f)), 
-                               lifted_numerator(pullback(f)(complement_equation(domain(g))))
-                              ])
-  W_new = PrincipalOpenSubset(ambient_scheme(domain(g_inv)), 
-                              [complement_equation(domain(g_inv)), 
-                               lifted_numerator(pullback(g_inv)(complement_equation(domain(f_inv))))
-                              ])
-  V_new = PrincipalOpenSubset(ambient_scheme(domain(g)), 
-                              [complement_equation(domain(g)), complement_equation(domain(f_inv))]
-                             )
-  h = compose(restrict(f, U_new, V_new, check=false), 
-              restrict(g, V_new, W_new, check=false))
-  h_inv = compose(restrict(g_inv, W_new, V_new, check=false),
-                  restrict(f_inv, V_new, U_new, check=false))
-  set_attribute!(h, :inverse, h_inv)
-  set_attribute!(h_inv, :inverse, h)
-  return SimpleGlueing(X, Z, h, h_inv)
-end
-
-function restrict(G::SimpleGlueing, X::AbsSpec, Y::AbsSpec; check::Bool=true)
-  U, V = glueing_domains(G)
-  f, g = glueing_morphisms(G)
-  if check
-    is_closed_embedding(intersect(X, ambient_scheme(U)), ambient_scheme(U)) || error("the scheme is not a closed in the ambient scheme of the open set")
-    is_closed_embedding(intersect(Y, ambient_scheme(V)), ambient_scheme(V)) || error("the scheme is not a closed in the ambient scheme of the open set")
-  end
-  UX = PrincipalOpenSubset(X, OO(X)(lifted_numerator(complement_equation(U))))
-  VY = PrincipalOpenSubset(Y, OO(Y)(lifted_numerator(complement_equation(V))))
-  f_res = restrict(f, UX, VY, check=check)
-  g_res = restrict(g, VY, UX, check=check)
-  return SimpleGlueing(X, Y, f_res, g_res)
-end
-
-function Glueing(
-    X::AbsSpec, Y::AbsSpec, 
-    f::AbsSpecMor{<:PrincipalOpenSubset}, 
-    g::AbsSpecMor{<:PrincipalOpenSubset};
-    check::Bool=true)
-  return SimpleGlueing(X, Y, f, g, check=check)
-end
-
-### Conversion of a SimpleGlueing to a sophisticated one
-function Glueing(G::SimpleGlueing)
-  X, Y = patches(G)
-  U, V = glueing_domains(G)
-  f, g = glueing_morphisms(G)
-  incY = inclusion_morphism(V, Y)
-  incX = inclusion_morphism(U, X)
-  Uo = SpecOpen(U)
-  Vo = SpecOpen(V)
-  fo = SpecOpenMor(Uo, Vo, [compose(f, incY)], check=false)
-  go = SpecOpenMor(Vo, Uo, [compose(g, incX)], check=false)
-  return Glueing(X, Y, fo, go, check=false)
-end
-=======
->>>>>>> f61a6fdd
