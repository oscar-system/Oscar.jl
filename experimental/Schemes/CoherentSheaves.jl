export DirectSumSheaf
export PullbackSheaf
export PushforwardSheaf
export cotangent_sheaf
export dual
export is_locally_free
export projectivization
export sheaf_of_rings
export tangent_sheaf
export tautological_bundle
export twisting_sheaf

abstract type AbsCoherentSheaf{
                               SpaceType, OpenType,
                               OutputType, RestrictionType
                              } <: AbsPreSheaf{
                                               SpaceType, OpenType,
                                               OutputType, RestrictionType
                                              } 
end

### Interface for coherent sheaves

@doc raw"""
    scheme(F::AbsCoherentSheaf)

Return the scheme on which this sheaf is defined.
"""
scheme(F::AbsCoherentSheaf) = space(underlying_presheaf(F))

@doc raw"""
    sheaf_of_rings(F::AbsCoherentSheaf) 

Return the sheaf of rings over which ``ℱ`` is defined.
"""
function sheaf_of_rings(F::AbsCoherentSheaf) 
  error("method not implemented for coherent sheaves of type $(typeof(F))")
end

# Manage some left offsets so that the labels are aligned on the right - could
# have alignment issues in the case where we have more than 10 patches to
# describe the restrictions of the sheaf
function Base.show(io::IO, ::MIME"text/plain", M::AbsCoherentSheaf)
  io = pretty(io)
  X = scheme(M)
  cov = default_covering(X)
  D = M.ID 
  print(io, "Coherent sheaf of modules")
  if has_attribute(M, :name)
    print(io, " ", get_attribute(M, :name))
  end
  println(io)
  print(io, Indent(), "on ", Lowercase())
  show(IOContext(io, :show_semi_compact => true, :covering => cov), X)
  if length(cov) > 0
    l = ndigits(length(cov))
    println(io)
    print(io, Dedent(), "with restriction")
    length(cov) > 1 && print(io, "s")
    print(io, Indent())
    for i in 1:length(cov)
      li = ndigits(i)
      U = cov[i]
      println(io)
      print(io, " "^(l-li)*"$i: ", Lowercase(), D[U])
    end
  end
  print(io, Dedent())
end

function Base.show(io::IO, M::AbsCoherentSheaf)
  io = pretty(io)
  if get(io, :supercompact, false)
    print(io, "Coherent sheaf of modules")
  elseif has_attribute(M, :name)
    print(io, get_attribute(M, :name))
  else
    if is_unicode_allowed()
      print(io, "Coherent sheaf of $(sheaf_of_rings(M))-modules on ", Lowercase(), scheme(M))
    else
      print(io, "Coherent sheaf of modules on ", Lowercase(), scheme(M))
    end
  end
end


### The following provides a function for the internal checks that 
# a given set U is open in and admissible for sheaves of modules on X.
#
# We allow the following cases:
#
#  * U::PrincipalOpenSubset in W===ambient_scheme(U) in the basic charts of X
#  * U::PrincipalOpenSubset ⊂ V::PrincipalOpenSubset with ambient_scheme(U) === ambient_scheme(V) in the basic charts of X
#  * U::PrincipalOpenSubset ⊂ V::PrincipalOpenSubset with ambient_scheme(U) != ambient_scheme(V) both in the basic charts of X
#    and U and V contained in the gluing domains of their ambient schemes
#  * U::AbsSpec ⊂ U::AbsSpec in the basic charts of X
#  * U::AbsSpec ⊂ X for U in the basic charts
#  * U::PrincipalOpenSubset ⊂ X with ambient_scheme(U) in the basic charts of X
function _is_open_for_modules(X::AbsCoveredScheme)
  function is_open_func(U::PrincipalOpenSubset, V::PrincipalOpenSubset)
    C = default_covering(X)
    A = ambient_scheme(U)
    A in C || return false
    B = ambient_scheme(V)
    B in C || return false
    if A === B
      is_subset(U, V) || return false
    else
      G = C[A, B] # Get the gluing
      f, g = gluing_morphisms(G)
      is_subset(U, domain(f)) || return false
      gU = preimage(g, U)
      is_subset(gU, V) || return false
    end
    return true
  end
  function is_open_func(U::PrincipalOpenSubset, Y::AbsCoveredScheme)
    return Y === X && ambient_scheme(U) in affine_charts(X)
  end
  function is_open_func(U::AbsSpec, Y::AbsCoveredScheme)
    return Y === X && U in affine_charts(X)
  end
  function is_open_func(Z::AbsCoveredScheme, Y::AbsCoveredScheme)
    return X === Y === Z
  end
  function is_open_func(U::AbsSpec, V::AbsSpec)
    any(x->x===U, affine_charts(X)) || return false
    any(x->x===V, affine_charts(X)) || return false
    G = default_covering(X)[U, V]
    return issubset(U, gluing_domains(G)[1])
  end
  function is_open_func(
      U::AbsSpec,
      V::Union{<:PrincipalOpenSubset, <:SimplifiedSpec}
    )
    issubset(U, V) && return true
    any(x->x===U, affine_charts(X)) || return false
    inc_V_flat = _flatten_open_subscheme(V, default_covering(X))
    A = ambient_scheme(codomain(inc_V_flat))
    Vdirect = codomain(inc_V_flat)
    W = ambient_scheme(Vdirect)
    haskey(gluings(default_covering(X)), (W, U)) || return false # In this case, they are not glued
    G = default_covering(X)[W, U]
    f, g = gluing_morphisms(G)
    pre_V = preimage(g, V)
    return is_subset(U, pre_V)
  end
  function is_open_func(
      U::Union{<:PrincipalOpenSubset, <:SimplifiedSpec}, 
      V::AbsSpec
    )
    any(x->x===V, affine_charts(X)) || return false
    inc_U_flat = _flatten_open_subscheme(U, default_covering(X))
    A = ambient_scheme(codomain(inc_U_flat))
    Udirect = codomain(inc_U_flat)
    W = ambient_scheme(Udirect)
    haskey(gluings(default_covering(X)), (W, V)) || return false # In this case, they are not glued
    G = default_covering(X)[W, V]
    return is_subset(Udirect, gluing_domains(G)[1])
  end
  return is_open_func
end


########################################################################
# Coherent sheaves of modules on covered schemes                       #
########################################################################
@doc raw"""
    SheafOfModules <: AbsPreSheaf

A sheaf of modules ``ℳ`` on an `AbsCoveredScheme` ``X``.

Note that due to technical reasons, the admissible open subsets are restricted
to the following:
 * `U::AbsSpec` among the `basic_patches` of the `default_covering` of `X`;
 * `U::PrincipalOpenSubset` with `ambient_scheme(U)` in the `basic_patches` of the `default_covering` of `X`.

One can call the restriction maps of ``ℳ`` across charts implicitly using the
identifications given by the gluings in the `default_covering`.
"""
@attributes mutable struct SheafOfModules{SpaceType, OpenType, 
                                          OutputType,
                                          RestrictionType
                                         } <: AbsCoherentSheaf{
                                                               SpaceType, OpenType,
                                                               OutputType, RestrictionType
                                                              }
  ID::IdDict{AbsSpec, ModuleFP} # the modules on the basic patches of the default covering
  OOX::StructureSheafOfRings # the structure sheaf on X
  M::PreSheafOnScheme # the underlying presheaf of modules for caching
  C::Covering # The covering of X on which the modules had first been described, a.k.a. the 
              # `default_covering` of this sheaf ℱ.

  ### Sheaves of modules on covered schemes
  function SheafOfModules(X::AbsCoveredScheme, 
      MD::IdDict{AbsSpec, ModuleFP}, # A dictionary of modules on the `affine_charts` of `X`
      MG::IdDict{Tuple{AbsSpec, AbsSpec}, MatrixElem}; # A dictionary for pairs `(U, V)` of 
                                                       # `affine_charts` of `X` such that 
                                                       # A = MG[(U, V)] has entries aᵢⱼ with 
                                                       # gᵢ = ∑ⱼ aᵢⱼ ⋅ fⱼ on U ∩ V with gᵢ the 
                                                       # restrictions of the generators of M[U]
                                                       # and fⱼ the restrictions of the generators 
                                                       # of MD[V]. The aᵢⱼ are elements of 𝒪(U ∩ V)
                                                       # represented as a subset of V.
      check::Bool=true,
      default_cov::Covering=begin                      # This will be the `default_covering` of the sheaf to be created.
        patch_list = collect(keys(MD))
        gluing_dict = IdDict{Tuple{AbsSpec, AbsSpec}, AbsGluing}()
        C = Covering(patch_list, gluing_dict)
        inherit_gluings!(C, default_covering(X))
        C
      end
    )
    OOX = OO(X)
    # Make sure that all patches and gluings of the 
    # given `default_covering` of the sheaf ℱ to be created 
    # are compatible with the data in the dictionaries.
    all(x->haskey(MD, x), patches(default_cov)) || error("all patches in the default covering must have a prescribed module")
    all(x->any(y->(x===y), patches(default_cov)), keys(MD)) || error("all prescribed modules must appear in the default covering")
    all(x->haskey(MG, x), keys(gluings(default_cov))) || error("all gluings in the default covering must have a prescribed transition")
    all(x->any(y->(x===y), keys(gluings(default_cov))), keys(MG)) || error("all prescribed transitions must correspond to gluings in the default covering")

    ### Lookup and production pattern for sheaves of modules
    #
    # When asked to produce a module on an open affine U, the functions 
    # below lead to the following behaviour.
    #
    #                     U₁                    an `affine_chart` of `X`
    #           _________/|\______________      (`patches` of `default_covering(X)`)
    #          /          |               \    
    #          V₁         V₂______        |     two `PrincipalOpenSubset`s of U₁  
    #         /|\        /|\      \       |     covering the latter
    #        / | \      / | \     |       |      
    #       W₁ W₂ W₃   A₁ A₂ A₃   C₁      D₁    `PrincipalOpenSubset`s of, respectively, 
    #                        |                  V₁, V₂, and U₁
    #                        |
    #                        E
    #
    #  Figure 1: A sample tree in one `affine_chart` of a `CoveredScheme`
    #
    #  Suppose the patches of the `default_covering` of ℱ (i.e. now the local variable
    #  `default_cov`) are V₁ together with A₁, A₂, and A₃.
    #
    # 1) Look up whether U is in the list of patches of `default_cov`, e.g. U = V₁ 
    #    or U = A₂. If yes, return the value of the dictionary.
    #
    # 2) See whether U hangs below some V in the ancestry tree with V 
    #    in `default_cov`; e.g. U = E or U = W₃. If yes, restrict from V.
    #
    # 3) Otherwise, U is covered by patches {Aᵢ}, i ∈ I, from `default_cov` and 
    #    contained in one affine chart U₁ of X 
    #      U₁ ⊃ U ⊃ Aᵢ.
    #    We distinguish two sub-cases. 
    #
    #    3.1) U appears in the refinement tree T of W whose leafs consist 
    #    entirely of the Aᵢs and the latter cover U. For instance, this 
    #    could be the case for U = V₂ with the Aᵢ covering it. 
    #    Let T' be the subtree starting from U and let {Aⱼ}, j ∈ J be the 
    #    leafs of this subtree. We then recursively build up the modules on 
    #    the nodes in T'. Note that this requires some further obvious 
    #    covering properties on the subtree T'. 
    #
    #    3.2) U does not appear in the refinement tree T above; e.g. 
    #    when U = C₁ or U = D₁. Then we first have to build the module on 
    #    U₁ and restrict from there. 
    #
    # The point 3) is not implemented, yet. Instead, the current code 
    # requires to take refinements hanging under nodes in `default_cov`. 

    ### Production of the modules on open sets; to be cached
    function production_func(
        F::AbsPreSheaf,
        U::AbsSpec
      )
      # Since the other cases are caught by the methods below, 
      # U can only be an affine_chart of X. 
      #
      # See whether we have anything cached for U
      haskey(MD, U) && return MD[U]

      # If not, we are in case 3) above.
      error("production of modules not implemented in this case")
    end

    function production_func(
        F::AbsPreSheaf,
        U::PrincipalOpenSubset
      )
      # Check whether we can directly produce the module
      haskey(MD, U) && return MD[U]

      # If not: See whether we are below a prescribed module in the 
      # refinement tree
      if has_ancestor(x->haskey(MD, x), U)
        V = ambient_scheme(U)
        MV = F(V)
        rho = OOX(V, U)
        MU, phi = change_base_ring(rho, MV)
        add_incoming_restriction!(F, V, MU, phi)
        return MU
      end
      # We are in case 3) above
      error("production of modules not implemented in this case")
    end

    function production_func(
        F::AbsPreSheaf,
        U::SimplifiedSpec
      )
      # Check whether we can directly produce the module
      haskey(MD, U) && return MD[U]

      # If not: See whether we are below a prescribed module in the 
      # refinement tree
      if has_ancestor(x->haskey(MD, x), U)
        V = original(U)
        MV = F(V)
        rho = OOX(V, U)
        MU, phi = change_base_ring(rho, MV)
        add_incoming_restriction!(F, V, MU, phi)
        return MU
      end
      # We are in case 3) above
      error("production of modules not implemented in this case")
    end

    ### Production of the restriction maps; to be cached
    function restriction_func(F::AbsPreSheaf, V::AbsSpec, U::AbsSpec)
      # Since the other cases are caught by the methods below, both U and V 
      # must be `affine_chart`s of X with U contained in V along some gluing.
      if any(W->(W === U), affine_charts(X)) && any(W->(W === V), affine_charts(X))
        MV = F(V)
        MU = F(U)
        A = MG[(V, U)] # The transition matrix
        UU, _ = gluing_domains(default_covering(X)[U, V])
        psi = OOX(UU, U) # Needs to exist by the checks of is_open_func, even though 
        # in general UU ⊂ U!
        return hom(MV, MU, [sum([psi(A[i, j]) * MU[j] for j in 1:ngens(MU)], init=zero(MU)) for i in 1:ngens(MV)], OOX(V, U))
      else
        error("invalid input")
      end
    end

    function restriction_func(F::AbsPreSheaf, V::AbsSpec, U::PrincipalOpenSubset)
      # If V was not an affine_chart of X, some other function would have 
      # been triggered. 

      # First the easy case: Inheritance from an ancestor in the tree.
      if ambient_scheme(U) === V
        # If the restriction was more complicated than what follows, then 
        # it would have been cached earlier and this call would not have happened
        # This is the end of the recursion induced in the next elseif below.
        res = hom(F(V), F(U), gens(F(U)), OOX(W, U))
        return res
      elseif has_ancestor(W->(W === V), U)
        W = ambient_scheme(U)
        return compose(F(V, W), F(W, U))
      end

      # Now we know we have a transition across charts
      W = __find_chart(U, default_covering(X))
      A = MG[(V, W)] # The transition matrix
      WW, _ = gluing_domains(default_covering(X)[W, V])
      # From W to U (and hence also from WW to U) the generators of the modules 
      # in F might have changed. Thus, we have to expect a non-trivial transition 
      # from the top-level down to U. The transition matrix A is only given with 
      # respect to the generators of F(W), so we have to map them manually down.
      # The call to F(W, U) will be handled by the above if-clauses.
      return hom(F(V), F(U), 
                 [sum([OOX(WW, U)(A[i, j])*F(W, U)(F(W)[j]) for j in 1:ngens(F(W))], init=zero(F(U))) 
                  for i in 1:ngens(F(V))], 
                 OOX(V, U)
                )
    end

    function restriction_func(F::AbsPreSheaf, V::AbsSpec, U::SimplifiedSpec)
      # If V was not an affine_chart of X, some other function would have 
      # been triggered. 
      @assert any(x->x===V, affine_charts(X)) "first argument must be an affine chart"

      # First the easy case: Inheritance from an ancestor in the tree.
      if original(U) === V
        # If the restriction was more complicated than what follows, then 
        # it would have been cached earlier and this call would not have happened
        # This is the end of the recursion induced in the next elseif below.
        W = original(U)
        res = hom(F(W), F(U), gens(MU), OOX(W, U))
        return res
      elseif has_ancestor(W->(W === V), U)
        W = original(U)
        return compose(F(V, W), F(W, U))
      end

      # Now we know we have a transition across charts
      W = __find_chart(U, default_covering(X))
      A = MG[(V, W)] # The transition matrix
      WW, _ = gluing_domains(default_covering(X)[W, V])
      # From W to U (and hence also from WW to U) the generators of the modules 
      # in F might have changed. Thus, we have to expect a non-trivial transition 
      # from the top-level down to U. The transition matrix A is only given with 
      # respect to the generators of F(W), so we have to map them manually down.
      # The call to F(W, U) will be handled by the above if-clauses.
      return hom(F(V), F(U), 
                 [sum([OOX(WW, U)(A[i, j])*F(W, U)(F(W)[j]) for j in 1:ngens(F(W))], init=zero(F(U)))
                  for i in 1:ngens(F(V))], 
                 OOX(V, U)
                )
    end
    function restriction_func(F::AbsPreSheaf, 
        V::Union{<:PrincipalOpenSubset, <:SimplifiedSpec}, 
        U::AbsSpec
      )
      # We know that V can not be an ancestor of U, but U must be an affine chart.
      # Probably even an ancestor of V itself. 
      W = __find_chart(V, default_covering(X))
      if W === U
        # U and V must actually be isomorphic, but the modules of F might be 
        # represented in different ways. We have to construct the inverse of 
        # the restriction map from U to V.
        gens_U = F(U, V).(gens(F(U)))
        M, inc = sub(F(V), gens_U)
        img_gens = elem_type(F(U))[]
        for v in gens(F(V))
          w = preimage(inc, v)
          c = coordinates(w)
          push!(img_gens,
                sum(OOX(V, U)(c[i])*gens(F(U), i) for i in 1:ngens(F(U)))
               )
        end
        return hom(F(V), F(U), img_gens, OOX(V, U))
      else
        # U must be properly contained in the gluing domains of the 
        # gluing of the affine chart of V with U.
        error("case not implemented")
      end
      # Problem: We can assume that we know how to pass from generators 
      # of W = __find_chart(V, default_covering(X)) to those on V, but we do not 
      # know the inverse to this. But the transition matrix to U is given 
      # with respect to the generators on W.
      error("case not implemented")
    end
    function restriction_func(F::AbsPreSheaf, V::PrincipalOpenSubset, U::PrincipalOpenSubset)
      V === U && return identity_map(F(U))

      if V === ambient_scheme(U)
        return hom(F(V), F(U), gens(F(U)), OOX(V, U)) # If this had been more complicated, it would have been cached.
      elseif has_ancestor(W->W===V, U)
        W = ambient_scheme(U)
        return compose(F(V, W), F(W, U))
      end

      # Below follow the more complicated cases. 
      success, _ = _have_common_ancestor(U, V)
      if success
        W = __find_chart(U, default_covering(X))
        gens_U = F(W, U).(gens(F(W))) # This will be caught by the preceding clauses
        gens_V = F(W, V).(gens(F(W)))
        sub_V, inc = sub(F(V), gens_V)
        img_gens = elem_type(F(U))[]
        for v in gens(F(V))
          w = preimage(inc, v) # We know that inc is actually an isomorphism
          c = coordinates(w)
          w = sum(OOX(V, U)(c[i])*gens_U[i] 
                  for i in 1:length(gens_U)
                 )
          push!(img_gens, w)
        end
        return hom(F(V), F(U), img_gens, OOX(V, U))
      end

      # Now we know we have a transition between different charts.
      inc_U = _flatten_open_subscheme(U, default_covering(X))
      inc_V = _flatten_open_subscheme(V, default_covering(X))
      U_flat = codomain(inc_U)
      V_flat = codomain(inc_V)
      WU = ambient_scheme(U_flat)
      WV = ambient_scheme(V_flat)
      WU = __find_chart(U, default_covering(X))
      WV = __find_chart(V, default_covering(X))
      # The problem is: The generators of F(WU) may be different from 
      # those of F(U) and similarly for V. But the transition matrices 
      # are only described for those on WU and WV. Thus we need to 
      # implicitly do a base change. This is done by forwarding the generators 
      # of F(WU) to F(U) and expressing it in terms of the generators there. 
      gens_U = F(WU, U).(gens(F(WU))) # This will be caught by the preceding clauses
      gens_V = F(WV, V).(gens(F(WV)))
      sub_V, inc = sub(F(V), gens_V)
      img_gens = elem_type(F(U))[]
      A = MG[(WV, WU)] # The transition matrix
      WW, _ = gluing_domains(default_covering(X)[WU, WV])
      for v in gens(F(V))
        w = preimage(inc, v) # We know that inc is actually an isomorphism
        c = coordinates(w)
        w = sum(sum(OOX(V, U)(c[i])*OOX(WW, U)(A[i, j])*gens_U[j] 
                    for i in 1:length(gens_V)) 
                for j in 1:length(gens_U)
               )
        push!(img_gens, w)
      end
      return hom(F(V), F(U), img_gens, OOX(V, U))
    end
    function restriction_func(F::AbsPreSheaf, V::PrincipalOpenSubset, U::SimplifiedSpec)
      if V === original(U)
        return hom(F(V), F(U), gens(F(U)), OOX(V, U)) # If this had been more complicated, it would have been cached.
      elseif has_ancestor(W->W===V, U)
        W = original(U)
        return compose(F(V, W), F(W, U))
      end

      # Below follow the more complicated cases. 
      success, _ = _have_common_ancestor(U, V)
      if success
        W = __find_chart(U, default_covering(X))
        gens_U = F(W, U).(gens(F(W))) # This will be caught by the preceding clauses
        gens_V = F(W, V).(gens(F(W)))
        sub_V, inc = sub(F(V), gens_V)
        img_gens = elem_type(F(U))[]
        for v in gens(F(V))
          w = preimage(inc, v) # We know that inc is actually an isomorphism
          c = coordinates(w)
          w = sum(OOX(V, U)(c[i])*gens_U[i] 
                  for i in 1:length(gens_U)
                 )
          push!(img_gens, w)
        end
        return hom(F(V), F(U), img_gens, OOX(V, U))
      end

      # Now we know we have a transition between different charts.
      inc_U = _flatten_open_subscheme(U, default_covering(X))
      inc_V = _flatten_open_subscheme(V, default_covering(X))
      U_flat = codomain(inc_U)
      V_flat = codomain(inc_V)
      WU = ambient_scheme(U_flat)
      WV = ambient_scheme(V_flat)
      WU = __find_chart(U, default_covering(X))
      WV = __find_chart(V, default_covering(X))
      # The problem is: The generators of F(WU) may be different from 
      # those of F(U) and similarly for V. But the transition matrices 
      # are only described for those on WU and WV. Thus we need to 
      # implicitly do a base change. This is done by forwarding the generators 
      # of F(WU) to F(U) and expressing it in terms of the generators there. 
      gens_U = F(WU, U).(gens(F(WU))) # This will be caught by the preceding clauses
      gens_V = F(WV, V).(gens(F(WV)))
      sub_V, inc = sub(F(V), gens_V)
      img_gens = elem_type(F(U))[]
      A = MG[(WV, WU)] # The transition matrix
      WW, _ = gluing_domains(default_covering(X)[WU, WV])
      for v in gens(F(V))
        w = preimage(inc, v) # We know that inc is actually an isomorphism
        c = coordinates(w)
        w = sum(sum(OOX(V, U)(c[i])*OOX(WW, U)(A[i, j])*gens_U[j] 
                    for i in 1:length(gens_V)) 
                for j in 1:length(gens_U)
               )
        push!(img_gens, w)
      end
      return hom(F(V), F(U), img_gens, OOX(V, U))
    end
    function restriction_func(F::AbsPreSheaf, V::SimplifiedSpec, U::PrincipalOpenSubset)
      if V === ambient_scheme(U)
        return hom(F(V), F(U), gens(F(U)), OOX(V, U)) # If this had been more complicated, it would have been cached.
      elseif has_ancestor(W->W===V, U)
        W = ambient_scheme(U)
        return compose(F(V, W), F(W, U))
      end

      # Below follow the more complicated cases. 
      success, _ = _have_common_ancestor(U, V)
      if success
        W = __find_chart(U, default_covering(X))
        gens_U = F(W, U).(gens(F(W))) # This will be caught by the preceding clauses
        gens_V = F(W, V).(gens(F(W)))
        sub_V, inc = sub(F(V), gens_V)
        img_gens = elem_type(F(U))[]
        for v in gens(F(V))
          w = preimage(inc, v) # We know that inc is actually an isomorphism
          c = coordinates(w)
          w = sum(OOX(V, U)(c[i])*gens_U[i] 
                  for i in 1:length(gens_U)
                 )
          push!(img_gens, w)
        end
        return hom(F(V), F(U), img_gens, OOX(V, U))
      end

      # Now we know we have a transition between different charts.
      inc_U = _flatten_open_subscheme(U, default_covering(X))
      inc_V = _flatten_open_subscheme(V, default_covering(X))
      U_flat = codomain(inc_U)
      V_flat = codomain(inc_V)
      WU = ambient_scheme(U_flat)
      WV = ambient_scheme(V_flat)
      WU = __find_chart(U, default_covering(X))
      WV = __find_chart(V, default_covering(X))
      # The problem is: The generators of F(WU) may be different from 
      # those of F(U) and similarly for V. But the transition matrices 
      # are only described for those on WU and WV. Thus we need to 
      # implicitly do a base change. This is done by forwarding the generators 
      # of F(WU) to F(U) and expressing it in terms of the generators there. 
      gens_U = F(WU, U).(gens(F(WU))) # This will be caught by the preceding clauses
      gens_V = F(WV, V).(gens(F(WV)))
      sub_V, inc = sub(F(V), gens_V)
      img_gens = elem_type(F(U))[]
      A = MG[(WV, WU)] # The transition matrix
      WW, _ = gluing_domains(default_covering(X)[WU, WV])
      for v in gens(F(V))
        w = preimage(inc, v) # We know that inc is actually an isomorphism
        c = coordinates(w)
        w = sum(sum(OOX(V, U)(c[i])*OOX(WW, U)(A[i, j])*gens_U[j] 
                    for i in 1:length(gens_V)) 
                for j in 1:length(gens_U)
               )
        push!(img_gens, w)
      end
      return hom(F(V), F(U), img_gens, OOX(V, U))
    end
    function restriction_func(F::AbsPreSheaf, V::SimplifiedSpec, U::SimplifiedSpec)
      V === U && return identity_map(F(U))

      if V === original(U)
        return hom(F(V), F(U), gens(F(U)), OOX(V, U)) # If this had been more complicated, it would have been cached.
      elseif has_ancestor(W->W===V, U)
        W = original(U)
        return compose(F(V, W), F(W, U))
      end

      # Below follow the more complicated cases. 
      success, _ = _have_common_ancestor(U, V)
      if success
        W = __find_chart(U, default_covering(X))
        gens_U = F(W, U).(gens(F(W))) # This will be caught by the preceding clauses
        gens_V = F(W, V).(gens(F(W)))
        sub_V, inc = sub(F(V), gens_V)
        img_gens = elem_type(F(U))[]
        for v in gens(F(V))
          w = preimage(inc, v) # We know that inc is actually an isomorphism
          c = coordinates(w)
          w = sum(OOX(V, U)(c[i])*gens_U[i] 
                  for i in 1:length(gens_U)
                 )
          push!(img_gens, w)
        end
        return hom(F(V), F(U), img_gens, OOX(V, U))
      end

      # Now we know we have a transition between different charts.
      inc_U = _flatten_open_subscheme(U, default_covering(X))
      inc_V = _flatten_open_subscheme(V, default_covering(X))
      U_flat = codomain(inc_U)
      V_flat = codomain(inc_V)
      WU = ambient_scheme(U_flat)
      WV = ambient_scheme(V_flat)
      WU = __find_chart(U, default_covering(X))
      WV = __find_chart(V, default_covering(X))
      # The problem is: The generators of F(WU) may be different from 
      # those of F(U) and similarly for V. But the transition matrices 
      # are only described for those on WU and WV. Thus we need to 
      # implicitly do a base change. This is done by forwarding the generators 
      # of F(WU) to F(U) and expressing it in terms of the generators there. 
      gens_U = F(WU, U).(gens(F(WU))) # This will be caught by the preceding clauses
      gens_V = F(WV, V).(gens(F(WV)))
      sub_V, inc = sub(F(V), gens_V)
      img_gens = elem_type(F(U))[]
      A = MG[(WV, WU)] # The transition matrix
      WW, _ = gluing_domains(default_covering(X)[WU, WV])
      for v in gens(F(V))
        w = preimage(inc, v) # We know that inc is actually an isomorphism
        c = coordinates(w)
        w = sum(sum(OOX(V, U)(c[i])*OOX(WW, U)(A[i, j])*gens_U[j] 
                    for i in 1:length(gens_V)) 
                for j in 1:length(gens_U)
               )
        push!(img_gens, w)
      end
      return hom(F(V), F(U), img_gens, OOX(V, U))
    end

    Mpre = PreSheafOnScheme(X, production_func, restriction_func,
                      OpenType=AbsSpec, OutputType=ModuleFP,
                      RestrictionType=Map,
                      is_open_func=_is_open_func_for_schemes_without_specopen(X)
                      #is_open_func=_is_open_for_modules(X)
                     )
    M = new{typeof(X), AbsSpec, ModuleFP, Map}(MD, OOX, Mpre, default_cov)
    if check
      # Check that all sheaves of modules are compatible on the overlaps.
      # TODO: eventually replace by a check that on every basic
      # affine patch, the ideal sheaf can be inferred from what is
      # given on one dense open subset.
    end
    return M
  end
end

### forwarding and implementing the required getters
underlying_presheaf(M::SheafOfModules) = M.M
sheaf_of_rings(M::SheafOfModules) = M.OOX

### Implementing the additional getters
default_covering(M::SheafOfModules) = M.C
restrictions_dict(M::SheafOfModules) = M.ID

@doc raw"""
    twisting_sheaf(IP::AbsProjectiveScheme{<:Field}, d::Int)

For a `ProjectiveScheme` ``ℙ`` return the ``d``-th twisting sheaf 
``𝒪(d)`` as a `CoherentSheaf` on ``ℙ``.

# Examples
```jldoctest
julia> P = projective_space(QQ,3)
Projective space of dimension 3
  over rational field
with homogeneous coordinates [s0, s1, s2, s3]

julia> twisting_sheaf(P, 4)
Coherent sheaf of modules
  on scheme over QQ covered with 4 patches
    1: [(s1//s0), (s2//s0), (s3//s0)]   affine 3-space
    2: [(s0//s1), (s2//s1), (s3//s1)]   affine 3-space
    3: [(s0//s2), (s1//s2), (s3//s2)]   affine 3-space
    4: [(s0//s3), (s1//s3), (s2//s3)]   affine 3-space
with restrictions
  1: free module of rank 1 over Multivariate polynomial ring in 3 variables over QQ
  2: free module of rank 1 over Multivariate polynomial ring in 3 variables over QQ
  3: free module of rank 1 over Multivariate polynomial ring in 3 variables over QQ
  4: free module of rank 1 over Multivariate polynomial ring in 3 variables over QQ
```
"""
function twisting_sheaf(IP::AbsProjectiveScheme{<:Field}, d::Int)
  # First, look up whether this sheaf has already been computed:
  if !has_attribute(IP, :twisting_sheaves)
    set_attribute!(IP, :twisting_sheaves, Dict{Int, SheafOfModules}())
  end
  twisting_sheaves = get_attribute(IP, :twisting_sheaves)
  haskey(twisting_sheaves, d) && return twisting_sheaves[d]

  X = covered_scheme(IP)
  MD = IdDict{AbsSpec, ModuleFP}()
  S = homogeneous_coordinate_ring(IP)
  n = ngens(S)-1
  for i in 1:n+1
    U = affine_charts(X)[i]
    MD[U] = FreeMod(OO(U), ["$(symbols(S)[i])^$d"])
  end

  MG = IdDict{Tuple{AbsSpec, AbsSpec}, MatrixElem}()
  C = default_covering(X)
  for G in values(gluings(C))
    (U, V) = patches(G)
    (UU, VV) = gluing_domains(G)
    h_U = complement_equation(UU)
    h_V = complement_equation(VV)
    MG[(U, V)] = diagonal_matrix((d>= 0 ? (x->OO(VV)(x, check=false))(h_V^d) : (inv((x->OO(VV)(x, check=false))(h_V))^(-d))), 1)
    MG[(V, U)] = diagonal_matrix((d>= 0 ? (x->OO(UU)(x, check=false))(h_U^d) : (inv((x->OO(UU)(x, check=false))(h_U))^(-d))), 1)
  end

  M = SheafOfModules(X, MD, MG)
  # Cache the result for the next usage
  twisting_sheaves[d] = M
  return M
end


@doc raw"""
    tautological_bundle(IP::AbsProjectiveScheme{<:Field})

For a `ProjectiveScheme` ``ℙ`` return the sheaf ``𝒪(-1)`` as a `CoherentSheaf` on ``ℙ``.

# Examples
```jldoctest
julia> P = projective_space(QQ,3)
Projective space of dimension 3
  over rational field
with homogeneous coordinates [s0, s1, s2, s3]

julia> tautological_bundle(P)
Coherent sheaf of modules
  on scheme over QQ covered with 4 patches
    1: [(s1//s0), (s2//s0), (s3//s0)]   affine 3-space
    2: [(s0//s1), (s2//s1), (s3//s1)]   affine 3-space
    3: [(s0//s2), (s1//s2), (s3//s2)]   affine 3-space
    4: [(s0//s3), (s1//s3), (s2//s3)]   affine 3-space
with restrictions
  1: free module of rank 1 over Multivariate polynomial ring in 3 variables over QQ
  2: free module of rank 1 over Multivariate polynomial ring in 3 variables over QQ
  3: free module of rank 1 over Multivariate polynomial ring in 3 variables over QQ
  4: free module of rank 1 over Multivariate polynomial ring in 3 variables over QQ
```
"""
function tautological_bundle(IP::AbsProjectiveScheme{<:Field})
    return twisting_sheaf(IP, -1)
end

@doc raw"""
    cotangent_sheaf(X::AbsCoveredScheme)

For an `AbsCoveredScheme` ``X``, return the sheaf ``Ω¹(X)`` of Kaehler-differentials 
on ``X`` as a `CoherentSheaf`.

"""
@attr SheafOfModules function cotangent_sheaf(X::AbsCoveredScheme)
  MD = IdDict{AbsSpec, ModuleFP}()
  for U in affine_charts(X)
    MD[U] = cotangent_module(U)
  end
  MG = IdDict{Tuple{AbsSpec, AbsSpec}, MatrixElem}()
  C = default_covering(X)
  for G in values(gluings(C))
    (U, V) = patches(G)
<<<<<<< HEAD
    (UU, VV) = gluing_domains(G)
    (f, g) = gluing_morphisms(G)
    MG[(U, V)] = transpose(jacobi_matrix(pullback(g).(gens(OO(UU)))))
    MG[(V, U)] = transpose(jacobi_matrix(pullback(f).(gens(OO(VV)))))
=======
    (UU, VV) = glueing_domains(G)
    (f, g) = glueing_morphisms(G)
    MG[(U, V)] = transpose(jacobian_matrix(pullback(g).(gens(OO(UU)))))
    MG[(V, U)] = transpose(jacobian_matrix(pullback(f).(gens(OO(VV)))))
>>>>>>> 4f170bad
  end


  M = SheafOfModules(X, MD, MG)
  return M
end

@doc raw"""
    cotangent_module(X::AbsSpec)

Return the ``𝒪(X)``-module ``Ω¹(X)`` of Kaehler-differentials on ``X``.
"""
function cotangent_module(X::AbsSpec)
  error("method not implemented for this type of ring")
end

@attr ModuleFP function cotangent_module(X::AbsSpec{<:Field, <:MPolyRing})
  R = OO(X)
  F = FreeMod(R, ["d$(x)" for x in symbols(R)])
  return F
end

@attr ModuleFP function cotangent_module(X::AbsSpec{<:Field, <:MPolyLocRing})
  R = OO(X)
  P = base_ring(R)
  F = FreeMod(R, ["d$(x)" for x in symbols(P)])
  return F
end

@attr ModuleFP function cotangent_module(X::AbsSpec{<:Field, <:MPolyQuoRing})
  R = OO(X)
  P = base_ring(R)
  F = FreeMod(R, ["d$(x)" for x in symbols(P)])
  rels, _ = sub(F, transpose(change_base_ring(R, jacobian_matrix(base_ring(modulus(R)), gens(modulus(R))))))
  M, _ = quo(F, rels)
  return M
end

@attr ModuleFP function cotangent_module(X::AbsSpec{<:Field, <:MPolyQuoLocRing})
  R = OO(X)
  P = base_ring(R)
  F = FreeMod(R, ["d$(x)" for x in symbols(P)])
  rels, _ = sub(F, transpose(change_base_ring(R, jacobian_matrix(base_ring(modulus(R)), gens(modulus(R))))))
  M, _ = quo(F, rels)
  return M
end

########################################################################
# Hom-Sheaves                                                          #
########################################################################
#= 
  Hom sheaves ℋom(ℱ, 𝒢) are special. 

  First of all, they can be made completely lazy, as their modules 
  on U ⊂ X can be created from ℱ(U) and 𝒢(U) on the fly and the same
  holds for their transition- and restriction functions.

  Second, Hom sheaves come with a domain, a codomain, and an 
  interpretation mapping of their sections as homomorphisms.

  We realize hom sheaves in this way, taking only ℱ and 𝒢 as input 
  in the constructor.
=#

@attributes mutable struct HomSheaf{SpaceType, OpenType, OutputType,
                                    RestrictionType
                                   } <: AbsCoherentSheaf{
                                                         SpaceType, OpenType,
                                                         OutputType, RestrictionType
                                                        }
  domain::AbsCoherentSheaf{SpaceType, OpenType, OutputType, RestrictionType}
  codomain::AbsCoherentSheaf{SpaceType, OpenType, OutputType, RestrictionType}
  OOX::StructureSheafOfRings
  M::PreSheafOnScheme

  function HomSheaf(F::AbsCoherentSheaf, G::AbsCoherentSheaf)
    X = scheme(F)
    X === scheme(G) || error("sheaves must be defined over the same scheme")
    OOX = sheaf_of_rings(F)
    OOX === sheaf_of_rings(G) || error("sheaves must be defined over the same sheaves of rings")

    ### Production of the modules on open sets; to be cached
    function production_func(FF::AbsPreSheaf, U::AbsSpec)
      return hom(F(U), G(U))[1]
    end

    function restriction_func(FF::AbsPreSheaf, V::AbsSpec, U::AbsSpec)
      MV = FF(V)
      MU = FF(U)
      dom_res = F(V, U)
      cod_res = G(V, U)
      f = gens(F(V))
      rf = dom_res.(f)
      # The following two lines will work, because a set of generators for ℱ(V) 
      # always restricts to a set of generators for ℱ(U). Due to changes of 
      # charts, this might be a non-trivial change of bases, however.
      dom_sub, inc = sub(F(U), rf)
      B = [coordinates(e, dom_sub) for e in ambient_representatives_generators(F(U))]
      images = elem_type(MU)[]
      for phi in gens(MV)
        phi_map = element_to_homomorphism(phi)
        images_f = [sum([B[i][j]*cod_res(phi_map(f[j])) for j in 1:length(f)], init=zero(G(U))) for i in 1:length(B)]
        psi = hom(F(U), G(U), images_f)
        push!(images, homomorphism_to_element(MU, psi))
      end

      return hom(MV, MU, images, OOX(V, U)) # TODO: Set check=false?
    end
      
    Mpre = PreSheafOnScheme(X, production_func, restriction_func,
                      OpenType=AbsSpec, OutputType=ModuleFP,
                      RestrictionType=Map,
                      is_open_func=_is_open_func_for_schemes_without_specopen(X)
                     )
    M = new{typeof(X), AbsSpec, ModuleFP, Map}(F, G, OOX, Mpre)

    return M
  end
end

### forwarding and implementation of the essential getters
underlying_presheaf(M::HomSheaf) = M.M
sheaf_of_rings(M::HomSheaf) = M.OOX
domain(M::HomSheaf) = M.domain
codomain(M::HomSheaf) = M.codomain
#default_covering(M::HomSheaf) = default_covering(domain(M)) # TODO: This is only a temporary fix!

########################################################################
# Sheaves of direct sums                                               #
########################################################################
@attributes mutable struct DirectSumSheaf{SpaceType, OpenType, OutputType,
                                          RestrictionType
                                         } <: AbsCoherentSheaf{
                                                               SpaceType, OpenType,
                                                               OutputType, RestrictionType
                                                              }
  summands::Vector{AbsCoherentSheaf{SpaceType, OpenType, OutputType, RestrictionType}}
  #projections::Vector #TODO: Realize as sections in HomSheafs
  #inclusions::Vector # TODO: same.
  OOX::StructureSheafOfRings
  M::PreSheafOnScheme

  function DirectSumSheaf(X::AbsCoveredScheme, summands::Vector{<:AbsCoherentSheaf})
    all(x->(scheme(x)===X), summands) || error("summands must be defined over the same scheme")
    OOX = OO(X)
    all(x->(sheaf_of_rings(x)===OOX), summands) || error("summands must be defined over the same sheaves of rings")

    ### Production of the modules on open sets; to be cached
    function production_func(FF::AbsPreSheaf, U::AbsSpec)
      result, inc, pr = direct_sum([F(U) for F in summands]..., task=:both)
      set_attribute!(result, :inclusions, inc) # TODO: Workaround as long as the maps are not cached.
      set_attribute!(result, :projections, pr) 
      return result
    end

    function restriction_func(FF::AbsPreSheaf, V::AbsSpec, U::AbsSpec)
      MV = FF(V)
      MU = FF(U)
      inc_V = get_attribute(MV, :inclusions)::Vector
      pr_V = get_attribute(MV, :projections)::Vector
      inc_U = get_attribute(MU, :inclusions)::Vector
      pr_U = get_attribute(MU, :projections)::Vector
      
      parts = [] # TODO: Can we do better with type annotation?
      for i in 1:length(inc_V)
        push!(parts, hom(MV, MU, 
                         inc_U[i].(summands[i](V, U).(pr_V[i].(gens(MV)))),
                         OOX(V, U)
                        ))
      end
      return sum(parts)
    end
      
    Mpre = PreSheafOnScheme(X, production_func, restriction_func,
                      OpenType=AbsSpec, OutputType=ModuleFP,
                      RestrictionType=Map,
                      is_open_func=_is_open_func_for_schemes_without_specopen(X)
                     )
    M = new{typeof(X), AbsSpec, ModuleFP, Map}(summands, OOX, Mpre)

    return M
  end
end

### forwarding and implementation of the essential getters
underlying_presheaf(M::DirectSumSheaf) = M.M
sheaf_of_rings(M::DirectSumSheaf) = M.OOX
summands(M::DirectSumSheaf) = M.summands

### user facing constructors
function direct_sum(summands::Vector{<:AbsCoherentSheaf})
  length(summands) == 0 && error("list of summands must not be empty")
  X = scheme(first(summands))
  return DirectSumSheaf(X, summands)
end

function Base.show(io::IO, M::DirectSumSheaf)
  if get(io, :supercompact, false)
    print(io, "Direct sum of sheaves")
  else
    s = summands(M)
    if is_unicode_allowed() && length(s) > 0
      for i in 1:length(M) - 1
        print(io, "$(s[i]) ⊕ ")
      end
      print(io, "$(s[end])")
    else
      print(io, "Direct sum of sheaves of modules on covered scheme")
    end
  end
end

@doc raw"""
    free_module(R::StructureSheafOfRings, n::Int)

Return the sheaf of free ``𝒪``-modules ``𝒪ⁿ`` for a structure 
sheaf of rings ``𝒪 = R``.
"""
function free_module(R::StructureSheafOfRings, n::Int)
  return free_module(R, ["e_$i" for i in 1:n])
end

function free_module(R::StructureSheafOfRings, gen_names::Vector{String})
  return free_module(R, Symbol.(gen_names))
end

function free_module(R::StructureSheafOfRings, gen_names::Vector{Symbol})
  X = space(R)
  n = length(gen_names)
  MD = IdDict{AbsSpec, ModuleFP}()
  for U in affine_charts(X)
    MD[U] = FreeMod(OO(U), gen_names)
  end

  MG = IdDict{Tuple{AbsSpec, AbsSpec}, MatrixElem}()
  C = default_covering(X)
  for G in values(gluings(C))
    (U, V) = patches(G)
    (UU, VV) = gluing_domains(G)
    MG[(U, V)] = identity_matrix(OO(VV), n)
    MG[(V, U)] = identity_matrix(OO(UU), n)
  end

  M = SheafOfModules(X, MD, MG)
  return M
end

@doc raw"""
    dual(M::SheafOfModules)

For a `SheafOfModules` ``ℳ`` on an `AbsCoveredScheme` ``X``, return 
the ``𝒪_X``-dual ``ℋ om_{𝒪_X}(ℳ , 𝒪_X)`` of ``ℳ``.
"""
@attr function dual(M::SheafOfModules)
  OOX = sheaf_of_rings(M)
  F = free_module(OOX, ["1"])
  return HomSheaf(M, F)
end

@doc raw"""
    tangent_sheaf(X::AbsCoveredScheme)

Return the tangent sheaf ``T_X`` of `X`, constructed as ``ℋ om_{𝒪_X}(Ω¹_X, 𝒪_X)``.
"""
@attr HomSheaf function tangent_sheaf(X::AbsCoveredScheme)
  return dual(cotangent_sheaf(X))
end

########################################################################
# Pushforwards of sheaves for closed embeddings                        #
########################################################################

#=
# Let f : X ↪ Y be a closed embedding with ideal sheaf ℐ on Y and ℳ 
# a sheaf of modules on X. For an open set U ⊂ Y we have 
# f_* ℳ (U) to be the 𝒪_X(f⁻¹(U))-module ℳ (f⁻¹(U)), but seen as 
# an 𝒪_Y(U)-module via the natural restriction of functions. 
#
# Mathematically, this is almost an implicit operation. But since we 
# do not have natural bi-module structures, we need to set up a new 
# sheaf of modules on Y, together with canonical identifications 
# with the modules on X. 
#
# It is clear that this can and should be made lazy.
#                                                                     =#

@attributes mutable struct PushforwardSheaf{SpaceType, OpenType, OutputType,
                                            RestrictionType
                                           } <: AbsCoherentSheaf{
                                                                 SpaceType, OpenType,
                                                                 OutputType, RestrictionType
                                                                }
  inc::CoveredClosedEmbedding
  OOX::StructureSheafOfRings
  OOY::StructureSheafOfRings
  M::AbsCoherentSheaf
  ident::IdDict{AbsSpec, Union{Map, Nothing}} # a dictionary caching the identifications
  F::PreSheafOnScheme

  function PushforwardSheaf(inc::CoveredClosedEmbedding, M::AbsCoherentSheaf)
    X = domain(inc)
    X === scheme(M) || error("sheaf must be defined over the domain of the embedding")
    OOX = sheaf_of_rings(M)
    Y = codomain(inc)
    OOY = OO(Y)

    ### Production of the modules on open sets; to be cached
    function production_func(FF::AbsPreSheaf, U::AbsSpec)
      # In case X was empty, return the zero module and store nothing in the identifications.
      if isempty(X) 
        ident[U] = nothing
        return FreeMod(OOY(U), 0)
      end

      # Check whether U ⊂ Y has a nontrivial preimage in X
      f = maps_with_given_codomain(inc, U) # there should be at most one!
      if iszero(length(f))
        ident[U] = nothing
        return FreeMod(OOY(U), 0)
      end
      ff = first(f)
      UX = domain(ff)
      MU, ident_map = _pushforward(pullback(ff), image_ideal(ff), M(UX))
      ident[U] = ident_map
      return MU
    end
    function production_func(FF::AbsPreSheaf, U::PrincipalOpenSubset)
      # In case X was empty, return the zero module and store nothing in the identifications.
      if isempty(X) 
        ident[U] = nothing
        return FreeMod(OOY(U), 0)
      end

      # Check whether U ⊂ Y has a nontrivial preimage in X
      f = maps_with_given_codomain(inc, U) # there should be at most one!
      if !iszero(length(f))
        # in this case, we can produce directly from the source
        ff = first(f)
        UX = domain(ff)
        MU, ident_map = _pushforward(pullback(ff), image_ideal(ff), M(UX))
        ident[U] = ident_map
        return MU
      end

      # We need to restrict from the parent
      W = ambient_scheme(U)
      MW = FF(W)
      MU, res = change_base_ring(OOY(W, U), MW)
      add_incoming_restriction!(FF, W, MU, res)
      return MU
    end


    function restriction_func(FF::AbsPreSheaf, V::AbsSpec, U::AbsSpec)
      MYV = FF(V)
      MYU = FF(U)
      incV_list = maps_with_given_codomain(inc, V)
      incU_list = maps_with_given_codomain(inc, U)
      # return the zero homomorphism in case one of the two sets has 
      # empty preimage.
      if iszero(length(incV_list)) || iszero(length(incU_list)) 
        return hom(MYV, MYU, elem_type(MYU)[zero(MYU) for i in 1:ngens(MYV)], OOY(V, U))
      end
      incV = first(incV_list)
      incU = first(incU_list)
      res_orig = M(domain(incV), domain(incU))
      img_gens = res_orig.(gens(M(domain(incV))))
      return hom(MYV, MYU, (x->preimage(ident[U], x)).(img_gens), OOY(V, U))
    end
    
    ident = IdDict{AbsSpec, Union{Map, Nothing}}()

    Blubber = PreSheafOnScheme(Y, production_func, restriction_func,
                      OpenType=AbsSpec, OutputType=ModuleFP,
                      RestrictionType=Map,
                      is_open_func=_is_open_func_for_schemes_without_specopen(Y)
                      #is_open_func=_is_open_for_modules(Y)
                     )
    MY = new{typeof(Y), AbsSpec, ModuleFP, Map}(inc, OOX, OOY, M, ident, Blubber)
    return MY
  end
end

### forwarding and implementing the required getters
underlying_presheaf(M::PushforwardSheaf) = M.F
sheaf_of_rings(M::PushforwardSheaf) = M.OOY
original_sheaf(M::PushforwardSheaf) = M.M
map(M::PushforwardSheaf) = M.inc

function Base.show(io::IO, M::PushforwardSheaf)
  print(io, "pushforward of $(original_sheaf(M)) along $(map(M))")
end

########################################################################
# Pullback of sheaves along morphisms                                  #
########################################################################

#=
# Let f : X → Y be a morphism and ℳ 
# a sheaf of modules on Y. For an open set U ⊂ X we have 
# f^* ℳ (U) to be the 𝒪_X(U)-module 
#
#   𝒪_X ⊗_{f⁻¹𝒪_Y} f⁻¹ℳ
#
# where f⁻¹(ℱ) denotes the sheaf associated to U ↦ lim_{V ⊃ f(U)} ℱ(V).
# On the algebraic side, this merely means carrying out a change of bases 
# for the module ℳ (V) where V is some affine open containing f(U). 
# To find the latter might be a subtle task for general morphisms of 
# schemes. In fact, f will in general only be given with respect to 
# fixed coverings CX of X and CY of Y. Since the pullback of sheaves 
# is a local question on X, we need to restrict to sufficiently small 
# neighborhoods such that 
# 
#   fᵢ : Uᵢ → Vᵢ 
#
# is a local affine representative of the map f. But then the Uᵢ might 
# not be `affine_charts` of X, anymore. Thus, we can a priori only 
# construct the modules locally on X and the `production_func` has 
# to take care of extending them to the `affine_charts` if necessary.
#
# Again, it is clear that this can and should be made lazy.
#                                                                     =#
#
# TODO: PullbackSheaf is not yet fully functional.
#
# Missing parts: 
#
#  - If ℳ  is given only on the patches of a refinement Vⱼ, j ∈ J of 
#    the `default_covering` of X, then there is no method implemented 
#    to create a module for ℳ (U) when U ⊂ X is an `affine_chart` of X. 
#    The user is hence forced to work in the refinement only. 

@attributes mutable struct PullbackSheaf{SpaceType, OpenType, OutputType,
                                         RestrictionType
                                        } <: AbsCoherentSheaf{
                                                              SpaceType, OpenType,
                                                              OutputType, RestrictionType
                                                             }
  f::AbsCoveredSchemeMorphism
  OOX::StructureSheafOfRings # the sheaf of rings in the domain
  OOY::StructureSheafOfRings # the sheaf of rings in the codomain
  M::AbsCoherentSheaf        # the sheaf of modules on Y
  pullback_of_sections::IdDict{AbsSpec, Union{Map, Nothing}} # a dictionary caching the natural 
                                                                   # pullback maps along the maps in the `covering_morphism` of f 
  F::PreSheafOnScheme        # the internal caching instance doing the bookkeeping

  function PullbackSheaf(f::AbsCoveredSchemeMorphism, M::AbsCoherentSheaf)
    X = domain(f)
    Y = codomain(f)
    Y === scheme(M) || error("sheaf must be defined over the domain of the embedding")
    OOY = sheaf_of_rings(M)
    OOX = OO(X)
    fcov = covering_morphism(f)::CoveringMorphism
    CX = domain(fcov)::Covering
    CY = codomain(fcov)::Covering
    pullbacks = IdDict{AbsSpec, Map}()

    ### Production of the modules on open sets.
    #
    # Since the morphism f might have an underlying CoveringMorphism ϕ with 
    # a non-trivial refinement of the `default_covering` of X as a domain, 
    # we can not expect to easily produce f^*(M) on the `affine_charts` of X. 
    # Instead, we can produce it on affine opens U ⊂ X which are hanging 
    # below the patches in `domain(ϕ)`.
    #
    # For everything else, we proceed as in case 3) of the general 
    # SheafOfModules, see above. 
    #
    # Again, this case is not implemented for the time being. 

    function production_func(FF::AbsPreSheaf, U::AbsSpec)
      # See whether U is a patch of the domain covering and pull back directly
      if haskey(morphisms(fcov), U)
        floc = morphisms(fcov)[U]
        MU, map = change_base_ring(pullback(floc), M(codomain(floc)))
        pullbacks[U] = map
        return MU
      end

      # We are in case 3).
      error("case not implemented")
    end

    function production_func(FF::AbsPreSheaf, 
        U::Union{<:PrincipalOpenSubset, <:SimplifiedSpec}
      )
      # See whether U is a patch of the domain covering and pull back directly
      if haskey(morphisms(fcov), U)
        floc = morphisms(fcov)[U]
        MU, map = change_base_ring(pullback(floc), M(codomain(floc)))
        pullbacks[U] = map
        return MU
      end

      # If not, check whether we are hanging below such a patch in the 
      # refinement tree.
      if has_ancestor(y->any(x->(x===y), patches(domain(fcov))), U)
        V = __find_chart(U, domain(fcov))
        MU, res = change_base_ring(OOX(V, U), FF(V))
        add_incoming_restriction!(FF, V, MU, res)
        return MU
      end

      # We are in case 3)
      error("case not implemented")
    end

    ### Restriction for pulled back sheaves of modules
    #
    # For U ⊂ V ⊂ X, f : X → Y, M on Y and F = f^*M we do the following 
    # to compute the restriction morphism F(V) → F(U).
    # Let ϕ be the `covering_morphism` behind f. 
    #
    #             f : X   →    Y
    #            
    #                 ∪        ∪
    #                    ϕ[V]
    #    f*ℱ (V)      V   →    V' ↦ ℱ (V')
    #            
    #      ↓ f*ρ      ∪        ∪      ↓ ρ
    #                    ϕ[U]
    #    f*ℱ (U)      U   →    U' ↦ ℱ (U') 
    #
    # 1) If both U and V are in the `Covering` `domain(ϕ)` induce the restriction 
    #    f*ρ from ρ on Y. 
    # 2) If V is in `domain(ϕ)` and U is a node hanging below V in 
    #    the refinement tree, restrict from V. 
    # 3) If V is in `domain(ϕ)` and U is a subset of V, restrict as usual.
    # 4) If V is a node hanging below some patch in `domain(ϕ)` and 
    #    U is a subset, restrict as usual. 

    function restriction_func(F::AbsPreSheaf, V::AbsSpec, U::AbsSpec)
      if haskey(morphisms(fcov), V)
        if haskey(morphisms(fcov), U)
          # case 1)
          f_V = morphisms(fcov)[V]
          f_U = morphisms(fcov)[U]
          MYV = M(codomain(f_V))
          MYU = M(codomain(f_U))
          res_Y = M(codomain(f_V), codomain(f_U))
          result = hom(F(V), F(U), 
                       (pullbacks[U]).(res_Y.(gens(MYV))), 
                       OOX(V, U))
          return result
        end

        # case 2)
        error("restriction map should have been cached by production")
      end
      error("case not implemented")
    end
    
    ident = IdDict{AbsSpec, Union{Map, Nothing}}()

    Blubber = PreSheafOnScheme(X, production_func, restriction_func,
                      OpenType=AbsSpec, OutputType=ModuleFP,
                      RestrictionType=Map,
                      is_open_func=_is_open_func_for_schemes_without_specopen(X)
                     )
    MY = new{typeof(X), AbsSpec, ModuleFP, Map}(f, OOX, OOY, M, pullbacks, Blubber)
    return MY
  end
end

underlying_presheaf(M::PullbackSheaf) = M.F
sheaf_of_rings(M::PullbackSheaf) = M.OOX
original_sheaf(M::PullbackSheaf) = M.M
map(M::PullbackSheaf) = M.f
pullbacks_on_patches(M::PullbackSheaf) = M.pullback_of_sections

function Base.show(io::IO, M::PullbackSheaf)
  print(io, "pullback of $(original_sheaf(M)) along $(map(M))")
end


########################################################################
# pushforward of modules                                               #
########################################################################
#
# It is assumed that f : R → S is a map of rings such that S ≅ R/I and 
# M is an S-module. We transform M into an R-module by adding the 
# necessary relations. The return value is that new module M', together 
# with its identification map M' → M. Note that we can not give the 
# inverse of this map, since there is no well-defined underlying ring 
# homomorphism.
function _pushforward(f::Map{<:Ring, <:Ring}, I::Ideal, M::FreeMod)
  R = domain(f)
  S = codomain(f)
  base_ring(I) === R || error("ideal is not defined over the correct ring")
  base_ring(M) === S || error("module is not defined over the correct ring")
  FR = FreeMod(R, M.S) # M.S are the symbols of M
  #FRtoM = hom(FR, M, gens(M), f)
  MR, res = quo(FR, (I*FR)[1])
  ident = hom(MR, M, gens(M), f)
  return MR, ident
end

function _pushforward(f::Map{<:Ring, <:Ring}, I::Ideal, M::SubquoModule)
  R = domain(f)
  S = codomain(f)
  base_ring(I) === R || error("ideal is not defined over the correct ring")
  base_ring(M) === S || error("module is not defined over the correct ring")
  FS = ambient_free_module(M)
  Mgens = ambient_representatives_generators(M)
  Mrels = relations(M)
  FR, identF = _pushforward(f, I, FS)
  MRgens = [preimage(identF, v) for v in ambient_representatives_generators(M)]
  MRrels = elem_type(FR)[preimage(identF, w) for w in relations(M)]
  MRrels_ext = vcat(MRrels, elem_type(FR)[g*e for g in gens(I) for e in gens(FR)])
  MR = quo(sub(FR, MRgens)[1], sub(FR, MRrels_ext)[1])[1]
  ident = hom(MR, M, gens(M), f)
  return MR, ident
end

@attr Bool function is_locally_free(M::AbsCoherentSheaf)
  return all(U->is_projective(M(U))[1], affine_charts(scheme(M)))
end

#@attr Covering function trivializing_covering(M::AbsCoherentSheaf)
@attr function trivializing_covering(M::AbsCoherentSheaf)
  X = scheme(M)
  OOX = OO(X)
  patch_list = Vector{AbsSpec}()
  for U in affine_charts(X)
    patch_list = vcat(patch_list, _trivializing_covering(M, U))
  end
  C = Covering(patch_list)
  inherit_gluings!(C, default_covering(X))
  if has_decomposition_info(default_covering(X))
    for U in patches(C)
      V = __find_chart(U, default_covering(X))
      phi = OOX(V, U)
      new_info = Vector{elem_type(OO(U))}(phi.(decomposition_info(default_covering(X))[V]))
      set_decomposition_info!(C, U, new_info)
    end
  end

  push!(coverings(X), C)
  return C
end

function inherit_decomposition_info!(C::Covering, X::AbsCoveredScheme)
  D = default_covering(X)
  OOX = OO(X)
  if has_decomposition_info(D)
    for U in patches(C)
      V = __find_chart(U, D)
      phi = OOX(V, U)
      set_decomposition_info!(C, U, phi.(decomposition_info(D)[V]))
    end
  end
  return C
end

@attr function trivializing_covering(M::HomSheaf)
  X = scheme(M)
  OOX = OO(X)
  # The problem is that every module of a HomSheaf must know that it is 
  # a hom-module. Hence, the way to go is to pass through a common 
  # refinement of domain and codomain and recreate all the hom modules 
  # as free modules on this covering. 
  #
  # But for this, it is not yet clear where to locate the patches of these 
  # refinements in the tree and how to deal with the restriction maps in a 
  # clean way. Say M = Hom(F, G) where F is trivialized on {Uᵢ} and G on 
  # {Vⱼ}. Then W = Uᵢ∩ Vⱼ would have to be a PrincipalOpenSubset of both 
  # Uᵢ and Vⱼ for the restrictions of F and G to induce the proper job 
  # on restrictions to M(W) automatically. 
  # Hence, we need to manually prescribe how to trivialize and restrict 
  # M on the Ws.
  dom_triv = trivializing_covering(domain(M))
  cod_triv = trivializing_covering(codomain(M))
  patch_list = AbsSpec[]
  for U in patches(dom_triv)
    for V in patches(cod_triv)
      success, W = _have_common_ancestor(U, V)
      if success
        incU = _flatten_open_subscheme(U, W)
        incV = _flatten_open_subscheme(V, W)
        UV = intersect(codomain(incU), codomain(incV))::PrincipalOpenSubset
        push!(patch_list, UV)

        dom_UV, dom_res = change_base_ring(OOX(U, UV), domain(M)(U))
        add_incoming_restriction!(domain(M), U, dom_UV, dom_res)
        add_incoming_restriction!(domain(M), W, dom_UV, 
                                  compose(domain(M)(W, U), dom_res))
        object_cache(domain(M))[UV] = dom_UV

        cod_UV, cod_res = change_base_ring(OOX(V, UV), codomain(M)(V))
        add_incoming_restriction!(codomain(M), V, cod_UV, cod_res)
        add_incoming_restriction!(codomain(M), W, cod_UV, 
                                  compose(codomain(M)(W, V), cod_res))
        object_cache(codomain(M))[UV] = cod_UV

        MUV = M(UV) # This will be a free module; we need to prescribe the restrictions!
        MW = M(W)
        img_gens = elem_type(MUV)[]
        # every generator g of MW is a homomorphism. It takes an element 
        # v ∈ domain(M)(W) to w = ϕ_{g}(v) ∈ codomain(M)(W). 
        # Where does g map to when restricting to MUV? 
        #
        for g in gens(MW)
          phi = element_to_homomorphism(g)
          img_gens_phi = cod_res.(codomain(M)(W, V).(phi.(gens(domain(M)(W)))))
          sub_dom, inc_dom = sub(domain(M)(UV), 
                                 domain(M)(W, UV).(gens(domain(M)(W))))
                                 #dom_res.(domain(M)(W, U).(gens(domain(M)(W)))))
          img_gens_psi = elem_type(codomain(M)(UV))[]
          for v in gens(domain(M)(UV))
            w = preimage(inc_dom, v)
            c = coordinates(w) # These are the coordinates in the original set 
                               # of generators in the domain
            # We use this to compute the image of v
            phi_v = sum([c[i]*img_gens_phi[i] for i in 1:length(img_gens_phi)], init=zero(codomain(M)(UV)))
            # and push it to the list.
            push!(img_gens_psi, phi_v)
          end
          # From that list, we can assemble what the restriction of phi 
          # looks like as a homomorphism 
          psi = hom(domain(M)(UV), codomain(M)(UV), img_gens_psi)
          # and convert it to a module element.
          img_g = homomorphism_to_element(MUV, psi)
          push!(img_gens, img_g)
        end

        # Finally, this allows us to assemble the restriction map
        res = hom(MW, MUV, img_gens, OOX(W, UV))
        add_incoming_restriction!(M, W, MUV, res)
      end
    end
  end
  C = Covering(patch_list)
  inherit_gluings!(C, default_covering(scheme(M)))
  push!(coverings(X), C)
  return C
end

function _trivializing_covering(M::AbsCoherentSheaf, U::AbsSpec)
  X = scheme(M)
  OOX = OO(X)
  MU = M(U)
  MU isa FreeMod && return [U]
  MU::SubquoModule
  A = _presentation_matrix(MU)
  if iszero(A) 
    # Trivial shortcut in the recursion. 
    # We nevertheless need to recreate U as a PrincipalOpenSubset of itself 
    # as we are not allowed to alter the values of the sheaf M on U directly.
    V = PrincipalOpenSubset(U, one(OO(U)))
    F = FreeMod(OO(V), ncols(A))
    res = hom(MU, F, gens(F), OOX(U, V))
    add_incoming_restriction!(M, U, F, res)
    object_cache(M)[V] = F
    return [V]
  end

  # We do not need to go through all entries of A, but only those 
  # necessary to generate the unit ideal.
  I = ideal(OOX(U), [A[i, j] for i in 1:nrows(A) for j in 1:ncols(A)])
  if !(one(OOX(U)) in I)
    # Now two things could be happening.
    # 1. The sheaf is not locally trivial.
    # 2. We might have different disjoint components on which 
    #    the sheaf has different ranks.
    Y = connected_components(U)
    length(Y) == 1 && error("sheaf is not locally free")

    return_patches = AbsSpec[]
    for V in Y
      # Test for being locally free on V
      rho = OOX(U, V)
      MV, res = change_base_ring(rho, MU)
      add_incoming_restriction!(M, U, MV, res)
      object_cache(M)[V] = MV
      return_patches = vcat(return_patches, _trivializing_covering(M, V))
    end
    return return_patches
  end

  # The non-zero coordinates provide us with a list of entries which 
  # are sufficient to do so. This set can not assumed to be minimal, though.
  a = coordinates(one(OOX(U)), I)
  nonzero_entries = [ i for i in 1:ngens(I) if !iszero(a[i])]
  return_patches = AbsSpec[]

  for t in nonzero_entries
    i = div(t-1, ncols(A)) + 1
    j = mod(t-1, ncols(A)) + 1 # The matrix coordinates of the nonzero entry
    # We invert the (i,j)-th entry of A. 
    # Then we can reduce the presentation matrix so that we can throw away one 
    # of the generators of the module. 
    V = PrincipalOpenSubset(U, A[i, j])
    Ares = map_entries(OOX(U, V), A)
    uinv = inv(Ares[i, j])
    multiply_row!(Ares, uinv, i)
    for k in 1:i-1
      #multiply_row!(Ares, u, k)
      add_row!(Ares, -A[k, j], i, k)
    end
    for k in i+1:nrows(Ares)
      #multiply_row!(Ares, u, k)
      add_row!(Ares, -A[k, j], i, k)
    end
    Asub = Ares[[k for k in 1:nrows(Ares) if k != i], [k for k in 1:ncols(Ares) if k !=j]]

    # Assemble the restriction map from the parent node
    if iszero(Asub)
      # End of recursion. 
      # Create a free module and the corresponding restriction morphism.
      F = FreeMod(OO(V), ncols(Asub))
      img_gens = elem_type(F)[]
      for k in 1:j-1
        push!(img_gens, F[k])
      end
      push!(img_gens, 
            -sum([Ares[i, k]*F[(k>j ? k-1 : k)] for k in 1:ncols(Ares) if k!=j], 
                 init=zero(F))
           )
      for k in j+1:ncols(Ares)
        push!(img_gens, F[k-1])
      end
      res = hom(MU, F, img_gens, OOX(U, V))

      # Since we are messing with the internals of the sheaf, we need 
      # to leave everything clean. This includes manual caching.
      add_incoming_restriction!(M, U, F, res)
      object_cache(M)[V] = F
      set_attribute!(F, :_presentation_matrix, Asub)
      push!(return_patches, V)
    else
      # Intermediate recursion step. 
      # Recreate the restriction of the module to the open subset but with one generator 
      # less and construct the restriction map.
      F, amb_res = change_base_ring(OOX(U, V), ambient_free_module(MU))
      v = ambient_representatives_generators(MU)
      M_gens = amb_res.(v)
      rest_gens = [M_gens[k] for k in 1:length(M_gens) if k!=j]
      rels = [amb_res(w) for w in relations(MU)]
      MV = SubquoModule(F, rest_gens, rels)
      img_gens = elem_type(F)[]
      for k in 1:j-1
        push!(img_gens, M_gens[k])
      end
      push!(img_gens, 
            -sum([Ares[i, k]*M_gens[k] for k in 1:length(M_gens) if k!=j], 
                 init=zero(F))
           )
      for k in j+1:length(M_gens)
        push!(img_gens, M_gens[k])
      end
      res = hom(MU, MV, MV.(img_gens), OOX(U, V))
      add_incoming_restriction!(M, U, MV, res)
      object_cache(M)[V] = MV
      set_attribute!(MV, :_presentation_matrix, Asub)
      return_patches = vcat(return_patches, _trivializing_covering(M, V))
    end
  end
  return return_patches
end

@attr MatrixElem function _presentation_matrix(M::ModuleFP)
  return matrix(map(presentation(M), 1))
end

########################################################################
# Projectivization of vector bundles                                   #
#
# To any vector bundle E → X one can associate its projectivization 
# ℙ(E) → X. In general, E will be given as a locally free 
# AbsCoherentSheaf.
########################################################################

@doc raw"""
    projectivization(E::AbsCoherentSheaf; 
        var_names::Vector{String}=Vector{String}(),
        check::Bool=true
      )

For a locally free sheaf ``E`` on an `AbsCoveredScheme` ``X`` this produces 
the associated projectivization ``ℙ (E) → X`` as a `CoveredProjectiveScheme`.

A list of names for the variables of the relative homogeneous coordinate 
rings can be provided with `var_names`.

!!! note: The sheaf ``E`` needs to be locally free so that a `trivializing_covering` 
can be computed. The check for this can be turned off by setting `check=false`.
"""
function projectivization(E::AbsCoherentSheaf; 
    var_names::Vector{String}=Vector{String}(),
    check::Bool=true
  )
  X = scheme(E)
  check && (is_locally_free(E) || error("coherent sheaf must be locally free"))
  C = trivializing_covering(E)
  algebras = IdDict{AbsSpec, Union{MPolyQuoRing, MPolyRing}}()
  on_patches = IdDict{AbsSpec, AbsProjectiveScheme}()

  # Fill in the names of the variables in case there are none provided.
  if length(var_names) == 0
    # determine the global bound on the rank
    r = 0
    for U in patches(C)
      F = E(U)
      F isa FreeMod || error("modules must locally be free")
      r = (rank(F) > r ? rank(F) : r)
    end
    var_names = ["s$i" for i in 0:r-1]
  end

  for U in patches(C)
    F = E(U)
    F isa FreeMod || error("modules must locally be free")
    r = rank(F)
    length(var_names) >= r || error("number of names for the variables must greater or equal to the local rank of the module")
    RU = rees_algebra(E(U), var_names=var_names[1:r])
    algebras[U] = RU
    SU, _ = grade(RU)
    PU = ProjectiveScheme(SU)
    set_base_scheme!(PU, U)
    on_patches[U] = PU
  end
  projective_gluings = IdDict{Tuple{AbsSpec, AbsSpec}, AbsProjectiveGluing}()
  OX = StructureSheafOfRings(X)

  # prepare for the projective gluings
  for (U, V) in keys(gluings(C))
    P = on_patches[U]
    SP = homogeneous_coordinate_ring(P)
    Q = on_patches[V]
    SQ = homogeneous_coordinate_ring(Q)
    G = C[U, V]
    UV, VU = gluing_domains(G)
    f, g = gluing_morphisms(G)

    PUV, PUVtoP = fiber_product(OX(U, UV), P)
    QVU, QVUtoQ = fiber_product(OX(V, VU), Q)

    # to construct the identifications of PUV with QVU we need to 
    # express the generators of I(U) in terms of the generators of I(V)
    # on the overlap U ∩ V. 
    !(G isa Gluing) || error("method not implemented for this type of gluing")

    # The problem is that on a SpecOpen U ∩ V
    # despite I(U)|U ∩ V == I(V)|U ∩ V, we 
    # have no method to find coefficients aᵢⱼ such that fᵢ = ∑ⱼaᵢⱼ⋅gⱼ
    # for the generators fᵢ of I(U) and gⱼ of I(V): Even though 
    # we can do this locally on the patches of a SpecOpen, the result 
    # is not guaranteed to glue to global functions on the overlap.
    # Abstractly, we know that the intersection of affine charts 
    # in a separated scheme must be affine, but we do not have a 
    # model of this overlap as an affine scheme and hence no computational
    # backup. 

    # fᵢ the generators of I(U)
    # gⱼ the generators of I(V)
    # aᵢⱼ the coefficients for fᵢ = ∑ⱼ aᵢⱼ⋅gⱼ in VU
    # bⱼᵢ the coefficients for gⱼ = ∑ᵢ bⱼᵢ⋅fᵢ in UV
    # sᵢ the variables for the homogeneous ring over U
    # tⱼ the variables for the homogenesous ring over V
    A = [coordinates(E(U, VU)(v)) for v in gens(E(U))]
    B = [coordinates(E(V, UV)(w)) for w in gens(E(V))]
    #A = [coordinates(OX(U, VU)(f), I(VU)) for f in gens(I(U))] # A[i][j] = aᵢⱼ
    #B = [coordinates(OX(V, UV)(g), I(UV)) for g in gens(I(V))] # B[j][i] = bⱼᵢ
    SQVU = homogeneous_coordinate_ring(QVU)
    SPUV = homogeneous_coordinate_ring(PUV)
    # the induced map is ℙ(UV) → ℙ(VU), tⱼ ↦ ∑ᵢ bⱼᵢ ⋅ sᵢ 
    # and ℙ(VU) → ℙ(UV), sᵢ ↦ ∑ⱼ aᵢⱼ ⋅ tⱼ 
    fup = ProjectiveSchemeMor(PUV, QVU, 
                              hom(SQVU, SPUV, pullback(f), 
                                  [sum([B[j][i]*SPUV[i] for i in 1:ngens(SPUV)]) for j in 1:length(B)],
                                  check=false), 
                              check=false
                            )
    gup = ProjectiveSchemeMor(QVU, PUV, 
                              hom(SPUV, SQVU, pullback(g), 
                                  [sum([A[i][j]*SQVU[j] for j in 1:ngens(SQVU)]) for i in 1:length(A)],
                                  check=false
                                 ),
                              check=false
                             )

    projective_gluings[U, V] = ProjectiveGluing(G, PUVtoP, QVUtoQ, fup, gup, check=false)
  end
  return CoveredProjectiveScheme(X, C, on_patches, projective_gluings, check=false)
end

<|MERGE_RESOLUTION|>--- conflicted
+++ resolved
@@ -809,17 +809,10 @@
   C = default_covering(X)
   for G in values(gluings(C))
     (U, V) = patches(G)
-<<<<<<< HEAD
     (UU, VV) = gluing_domains(G)
     (f, g) = gluing_morphisms(G)
-    MG[(U, V)] = transpose(jacobi_matrix(pullback(g).(gens(OO(UU)))))
-    MG[(V, U)] = transpose(jacobi_matrix(pullback(f).(gens(OO(VV)))))
-=======
-    (UU, VV) = glueing_domains(G)
-    (f, g) = glueing_morphisms(G)
     MG[(U, V)] = transpose(jacobian_matrix(pullback(g).(gens(OO(UU)))))
     MG[(V, U)] = transpose(jacobian_matrix(pullback(f).(gens(OO(VV)))))
->>>>>>> 4f170bad
   end
 
 
