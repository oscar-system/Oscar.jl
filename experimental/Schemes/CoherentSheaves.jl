export CoherentSheaf
export DirectSumSheaf
export LineBundle
export PullbackSheaf
export PushforwardSheaf
export cotangent_sheaf
export dual
export is_locally_free
export projectivization
export sheaf_of_rings
export tangent_sheaf
export tautological_bundle
export twisting_sheaf

abstract type AbsCoherentSheaf{
                               SpaceType, OpenType,
                               OutputType, RestrictionType
                              } <: AbsPreSheaf{
                                               SpaceType, OpenType,
                                               OutputType, RestrictionType
                                              } 
end

### Interface for coherent sheaves

@doc raw"""
    scheme(F::AbsCoherentSheaf)

Return the scheme on which this sheaf is defined.
"""
scheme(F::AbsCoherentSheaf) = space(underlying_presheaf(F))

@doc raw"""
    sheaf_of_rings(F::AbsCoherentSheaf) 

Return the sheaf of rings over which ``ℱ`` is defined.
"""
function sheaf_of_rings(F::AbsCoherentSheaf) 
  error("method not implemented for coherent sheaves of type $(typeof(F))")
end

function Base.show(io::IO, M::AbsCoherentSheaf)
  print(io, "sheaf of $(sheaf_of_rings(M))-modules on $(scheme(M))")
end


### The following provides a function for the internal checks that 
# a given set U is open in and admissible for sheaves of modules on X.
#
# We allow the following cases:
#
#  * U::PrincipalOpenSubset in W===ambient_scheme(U) in the basic charts of X
#  * U::PrincipalOpenSubset ⊂ V::PrincipalOpenSubset with ambient_scheme(U) === ambient_scheme(V) in the basic charts of X
#  * U::PrincipalOpenSubset ⊂ V::PrincipalOpenSubset with ambient_scheme(U) != ambient_scheme(V) both in the basic charts of X
#    and U and V contained in the glueing domains of their ambient schemes
#  * U::AbsSpec ⊂ U::AbsSpec in the basic charts of X
#  * U::AbsSpec ⊂ X for U in the basic charts
#  * U::PrincipalOpenSubset ⊂ X with ambient_scheme(U) in the basic charts of X
function _is_open_for_modules(X::AbsCoveredScheme)
  function is_open_func(U::PrincipalOpenSubset, V::PrincipalOpenSubset)
    C = default_covering(X)
    A = ambient_scheme(U)
    A in C || return false
    B = ambient_scheme(V)
    B in C || return false
    if A === B
      is_subset(U, V) || return false
    else
      G = C[A, B] # Get the glueing
      f, g = glueing_morphisms(G)
      is_subset(U, domain(f)) || return false
      gU = preimage(g, U)
      is_subset(gU, V) || return false
    end
    return true
  end
  function is_open_func(U::PrincipalOpenSubset, Y::AbsCoveredScheme)
    return Y === X && ambient_scheme(U) in affine_charts(X)
  end
  function is_open_func(U::AbsSpec, Y::AbsCoveredScheme)
    return Y === X && U in affine_charts(X)
  end
  function is_open_func(Z::AbsCoveredScheme, Y::AbsCoveredScheme)
    return X === Y === Z
  end
  function is_open_func(U::AbsSpec, V::AbsSpec)
    any(x->x===U, affine_charts(X)) || return false
    any(x->x===V, affine_charts(X)) || return false
    G = default_covering(X)[U, V]
    return issubset(U, glueing_domains(G)[1])
  end
  function is_open_func(
      U::AbsSpec,
      V::Union{<:PrincipalOpenSubset, <:SimplifiedSpec}
    )
    issubset(U, V) && return true
    any(x->x===U, affine_charts(X)) || return false
    inc_V_flat = _flatten_open_subscheme(V, default_covering(X))
    A = ambient_scheme(codomain(inc_V_flat))
    Vdirect = codomain(inc_V_flat)
    W = ambient_scheme(Vdirect)
    haskey(glueings(default_covering(X)), (W, U)) || return false # In this case, they are not glued
    G = default_covering(X)[W, U]
    f, g = glueing_morphisms(G)
    pre_V = preimage(g, V)
    return is_subset(U, pre_V)
  end
  function is_open_func(
      U::Union{<:PrincipalOpenSubset, <:SimplifiedSpec}, 
      V::AbsSpec
    )
    any(x->x===V, affine_charts(X)) || return false
    inc_U_flat = _flatten_open_subscheme(U, default_covering(X))
    A = ambient_scheme(codomain(inc_U_flat))
    Udirect = codomain(inc_U_flat)
    W = ambient_scheme(Udirect)
    haskey(glueings(default_covering(X)), (W, V)) || return false # In this case, they are not glued
    G = default_covering(X)[W, V]
    return is_subset(Udirect, glueing_domains(G)[1])
  end
  return is_open_func
end


########################################################################
# Coherent sheaves of modules on covered schemes                       #
########################################################################
@doc raw"""
    SheafOfModules <: AbsPreSheaf

A sheaf of modules ``ℳ`` on an `AbsCoveredScheme` ``X``.

Note that due to technical reasons, the admissible open subsets are restricted
to the following:
 * `U::AbsSpec` among the `basic_patches` of the `default_covering` of `X`;
 * `U::PrincipalOpenSubset` with `ambient_scheme(U)` in the `basic_patches` of the `default_covering` of `X`.

One can call the restriction maps of ``ℳ`` across charts implicitly using the
identifications given by the glueings in the `default_covering`.
"""
@attributes mutable struct SheafOfModules{SpaceType, OpenType, 
                                          OutputType,
                                          RestrictionType
                                         } <: AbsCoherentSheaf{
                                                               SpaceType, OpenType,
                                                               OutputType, RestrictionType
                                                              }
  ID::IdDict{AbsSpec, ModuleFP} # the modules on the basic patches of the default covering
  OOX::StructureSheafOfRings # the structure sheaf on X
  M::PreSheafOnScheme # the underlying presheaf of modules for caching
  C::Covering # The covering of X on which the modules had first been described, a.k.a. the 
              # `default_covering` of this sheaf ℱ.

  ### Sheaves of modules on covered schemes
  function SheafOfModules(X::AbsCoveredScheme, 
      MD::IdDict{AbsSpec, ModuleFP}, # A dictionary of modules on the `affine_charts` of `X`
      MG::IdDict{Tuple{AbsSpec, AbsSpec}, MatrixElem}; # A dictionary for pairs `(U, V)` of 
                                                       # `affine_charts` of `X` such that 
                                                       # A = MG[(U, V)] has entries aᵢⱼ with 
                                                       # gᵢ = ∑ⱼ aᵢⱼ ⋅ fⱼ on U ∩ V with gᵢ the 
                                                       # restrictions of the generators of M[U]
                                                       # and fⱼ the restrictions of the generators 
                                                       # of MD[V]. The aᵢⱼ are elements of 𝒪(U ∩ V)
                                                       # represented as a subset of V.
      check::Bool=true,
      default_cov::Covering=begin                      # This will be the `default_covering` of the sheaf to be created.
        patch_list = collect(keys(MD))
        glueing_dict = IdDict{Tuple{AbsSpec, AbsSpec}, AbsGlueing}()
        C = Covering(patch_list, glueing_dict)
        inherit_glueings!(C, default_covering(X))
        C
      end
    )
    OOX = OO(X)
    # Make sure that all patches and glueings of the 
    # given `default_covering` of the sheaf ℱ to be created 
    # are compatible with the data in the dictionaries.
    all(x->haskey(MD, x), patches(default_cov)) || error("all patches in the default covering must have a prescribed module")
    all(x->any(y->(x===y), patches(default_cov)), keys(MD)) || error("all prescribed modules must appear in the default covering")
    all(x->haskey(MG, x), keys(glueings(default_cov))) || error("all glueings in the default covering must have a prescribed transition")
    all(x->any(y->(x===y), keys(glueings(default_cov))), keys(MG)) || error("all prescribed transitions must correspond to glueings in the default covering")

    ### Lookup and production pattern for sheaves of modules
    #
    # When asked to produce a module on an open affine U, the functions 
    # below lead to the following behaviour.
    #
    #                     U₁                    an `affine_chart` of `X`
    #           _________/|\______________      (`patches` of `default_covering(X)`)
    #          /          |               \    
    #          V₁         V₂______        |     two `PrincipalOpenSubset`s of U₁  
    #         /|\        /|\      \       |     covering the latter
    #        / | \      / | \     |       |      
    #       W₁ W₂ W₃   A₁ A₂ A₃   C₁      D₁    `PrincipalOpenSubset`s of, respectively, 
    #                        |                  V₁, V₂, and U₁
    #                        |
    #                        E
    #
    #  Figure 1: A sample tree in one `affine_chart` of a `CoveredScheme`
    #
    #  Suppose the patches of the `default_covering` of ℱ (i.e. now the local variable
    #  `default_cov`) are V₁ together with A₁, A₂, and A₃.
    #
    # 1) Look up whether U is in the list of patches of `default_cov`, e.g. U = V₁ 
    #    or U = A₂. If yes, return the value of the dictionary.
    #
    # 2) See whether U hangs below some V in the ancestry tree with V 
    #    in `default_cov`; e.g. U = E or U = W₃. If yes, restrict from V.
    #
    # 3) Otherwise, U is covered by patches {Aᵢ}, i ∈ I, from `default_cov` and 
    #    contained in one affine chart U₁ of X 
    #      U₁ ⊃ U ⊃ Aᵢ.
    #    We distinguish two sub-cases. 
    #
    #    3.1) U appears in the refinement tree T of W whose leafs consist 
    #    entirely of the Aᵢs and the latter cover U. For instance, this 
    #    could be the case for U = V₂ with the Aᵢ covering it. 
    #    Let T' be the subtree starting from U and let {Aⱼ}, j ∈ J be the 
    #    leafs of this subtree. We then recursively build up the modules on 
    #    the nodes in T'. Note that this requires some further obvious 
    #    covering properties on the subtree T'. 
    #
    #    3.2) U does not appear in the refinement tree T above; e.g. 
    #    when U = C₁ or U = D₁. Then we first have to build the module on 
    #    U₁ and restrict from there. 
    #
    # The point 3) is not implemented, yet. Instead, the current code 
    # requires to take refinements hanging under nodes in `default_cov`. 

    ### Production of the modules on open sets; to be cached
    function production_func(
        F::AbsPreSheaf,
        U::AbsSpec
      )
      # Since the other cases are caught by the methods below, 
      # U can only be an affine_chart of X. 
      #
      # See whether we have anything cached for U
      haskey(MD, U) && return MD[U]

      # If not, we are in case 3) above.
      error("production of modules not implemented in this case")
    end

    function production_func(
        F::AbsPreSheaf,
        U::PrincipalOpenSubset
      )
      # Check whether we can directly produce the module
      haskey(MD, U) && return MD[U]

      # If not: See whether we are below a prescribed module in the 
      # refinement tree
      if has_ancestor(x->haskey(MD, x), U)
        V = ambient_scheme(U)
        MV = F(V)
        rho = OOX(V, U)
        MU, phi = change_base_ring(rho, MV)
        add_incoming_restriction!(F, V, MU, phi)
        return MU
      end
      # We are in case 3) above
      error("production of modules not implemented in this case")
    end

    function production_func(
        F::AbsPreSheaf,
        U::SimplifiedSpec
      )
      # Check whether we can directly produce the module
      haskey(MD, U) && return MD[U]

      # If not: See whether we are below a prescribed module in the 
      # refinement tree
      if has_ancestor(x->haskey(MD, x), U)
        V = original(U)
        MV = F(V)
        rho = OOX(V, U)
        MU, phi = change_base_ring(rho, MV)
        add_incoming_restriction!(F, V, MU, phi)
        return MU
      end
      # We are in case 3) above
      error("production of modules not implemented in this case")
    end

    ### Production of the restriction maps; to be cached
    function restriction_func(F::AbsPreSheaf, V::AbsSpec, U::AbsSpec)
      # Since the other cases are caught by the methods below, both U and V 
      # must be `affine_chart`s of X with U contained in V along some glueing.
      if any(W->(W === U), affine_charts(X)) && any(W->(W === V), affine_charts(X))
        MV = F(V)
        MU = F(U)
        A = MG[(V, U)] # The transition matrix
        UU, _ = glueing_domains(default_covering(X)[U, V])
        psi = OOX(UU, U) # Needs to exist by the checks of is_open_func, even though 
        # in general UU ⊂ U!
        return hom(MV, MU, [sum([psi(A[i, j]) * MU[j] for j in 1:ngens(MU)], init=zero(MU)) for i in 1:ngens(MV)], OOX(V, U))
      else
        error("invalid input")
      end
    end

    function restriction_func(F::AbsPreSheaf, V::AbsSpec, U::PrincipalOpenSubset)
      # If V was not an affine_chart of X, some other function would have 
      # been triggered. 

      # First the easy case: Inheritance from an ancestor in the tree.
      if ambient_scheme(U) === V
        # If the restriction was more complicated than what follows, then 
        # it would have been cached earlier and this call would not have happened
        # This is the end of the recursion induced in the next elseif below.
        res = hom(F(V), F(U), gens(F(U)), OOX(W, U))
        return res
      elseif has_ancestor(W->(W === V), U)
        W = ambient_scheme(U)
        return compose(F(V, W), F(W, U))
      end

      # Now we know we have a transition across charts
      W = __find_chart(U, default_covering(X))
      A = MG[(V, W)] # The transition matrix
      WW, _ = glueing_domains(default_covering(X)[W, V])
      # From W to U (and hence also from WW to U) the generators of the modules 
      # in F might have changed. Thus, we have to expect a non-trivial transition 
      # from the top-level down to U. The transition matrix A is only given with 
      # respect to the generators of F(W), so we have to map them manually down.
      # The call to F(W, U) will be handled by the above if-clauses.
      return hom(F(V), F(U), 
                 [sum([OOX(WW, U)(A[i, j])*F(W, U)(F(W)[j]) for j in 1:ngens(F(W))], init=zero(F(U))) 
                  for i in 1:ngens(F(V))], 
                 OOX(V, U)
                )
    end

    function restriction_func(F::AbsPreSheaf, V::AbsSpec, U::SimplifiedSpec)
      # If V was not an affine_chart of X, some other function would have 
      # been triggered. 
      @assert any(x->x===V, affine_charts(X)) "first argument must be an affine chart"

      # First the easy case: Inheritance from an ancestor in the tree.
      if original(U) === V
        # If the restriction was more complicated than what follows, then 
        # it would have been cached earlier and this call would not have happened
        # This is the end of the recursion induced in the next elseif below.
        W = original(U)
        res = hom(F(W), F(U), gens(MU), OOX(W, U))
        return res
      elseif has_ancestor(W->(W === V), U)
        W = original(U)
        return compose(F(V, W), F(W, U))
      end

      # Now we know we have a transition across charts
      W = __find_chart(U, default_covering(X))
      A = MG[(V, W)] # The transition matrix
      WW, _ = glueing_domains(default_covering(X)[W, V])
      # From W to U (and hence also from WW to U) the generators of the modules 
      # in F might have changed. Thus, we have to expect a non-trivial transition 
      # from the top-level down to U. The transition matrix A is only given with 
      # respect to the generators of F(W), so we have to map them manually down.
      # The call to F(W, U) will be handled by the above if-clauses.
      return hom(F(V), F(U), 
                 [sum([OOX(WW, U)(A[i, j])*F(W, U)(F(W)[j]) for j in 1:ngens(F(W))], init=zero(F(U)))
                  for i in 1:ngens(F(V))], 
                 OOX(V, U)
                )
    end
    function restriction_func(F::AbsPreSheaf, 
        V::Union{<:PrincipalOpenSubset, <:SimplifiedSpec}, 
        U::AbsSpec
      )
      # We know that V can not be an ancestor of U, but U must be an affine chart.
      # Probably even an ancestor of V itself. 
      W = __find_chart(V, default_covering(X))
      if W === U
        # U and V must actually be isomorphic, but the modules of F might be 
        # represented in different ways. We have to construct the inverse of 
        # the restriction map from U to V.
        gens_U = F(U, V).(gens(F(U)))
        M, inc = sub(F(V), gens_U)
        img_gens = elem_type(F(U))[]
        for v in gens(F(V))
          w = preimage(inc, v)
          c = coordinates(w)
          push!(img_gens,
                sum(OOX(V, U)(c[i])*gens(F(U), i) for i in 1:ngens(F(U)))
               )
        end
        return hom(F(V), F(U), img_gens, OOX(V, U))
      else
        # U must be properly contained in the glueing domains of the 
        # glueing of the affine chart of V with U.
        error("case not implemented")
      end
      # Problem: We can assume that we know how to pass from generators 
      # of W = __find_chart(V, default_covering(X)) to those on V, but we do not 
      # know the inverse to this. But the transition matrix to U is given 
      # with respect to the generators on W.
      error("case not implemented")
    end
    function restriction_func(F::AbsPreSheaf, V::PrincipalOpenSubset, U::PrincipalOpenSubset)
      V === U && return identity_map(F(U))

      if V === ambient_scheme(U)
        return hom(F(V), F(U), gens(F(U)), OOX(V, U)) # If this had been more complicated, it would have been cached.
      elseif has_ancestor(W->W===V, U)
        W = ambient_scheme(U)
        return compose(F(V, W), F(W, U))
      end

      # Below follow the more complicated cases. 
      success, _ = _have_common_ancestor(U, V)
      if success
        W = __find_chart(U, default_covering(X))
        gens_U = F(W, U).(gens(F(W))) # This will be caught by the preceding clauses
        gens_V = F(W, V).(gens(F(W)))
        sub_V, inc = sub(F(V), gens_V)
        img_gens = elem_type(F(U))[]
        for v in gens(F(V))
          w = preimage(inc, v) # We know that inc is actually an isomorphism
          c = coordinates(w)
          w = sum(OOX(V, U)(c[i])*gens_U[i] 
                  for i in 1:length(gens_U)
                 )
          push!(img_gens, w)
        end
        return hom(F(V), F(U), img_gens, OOX(V, U))
      end

      # Now we know we have a transition between different charts.
      inc_U = _flatten_open_subscheme(U, default_covering(X))
      inc_V = _flatten_open_subscheme(V, default_covering(X))
      U_flat = codomain(inc_U)
      V_flat = codomain(inc_V)
      WU = ambient_scheme(U_flat)
      WV = ambient_scheme(V_flat)
      WU = __find_chart(U, default_covering(X))
      WV = __find_chart(V, default_covering(X))
      # The problem is: The generators of F(WU) may be different from 
      # those of F(U) and similarly for V. But the transition matrices 
      # are only described for those on WU and WV. Thus we need to 
      # implicitly do a base change. This is done by forwarding the generators 
      # of F(WU) to F(U) and expressing it in terms of the generators there. 
      gens_U = F(WU, U).(gens(F(WU))) # This will be caught by the preceding clauses
      gens_V = F(WV, V).(gens(F(WV)))
      sub_V, inc = sub(F(V), gens_V)
      img_gens = elem_type(F(U))[]
      A = MG[(WV, WU)] # The transition matrix
      WW, _ = glueing_domains(default_covering(X)[WU, WV])
      for v in gens(F(V))
        w = preimage(inc, v) # We know that inc is actually an isomorphism
        c = coordinates(w)
        w = sum(sum(OOX(V, U)(c[i])*OOX(WW, U)(A[i, j])*gens_U[j] 
                    for i in 1:length(gens_V)) 
                for j in 1:length(gens_U)
               )
        push!(img_gens, w)
      end
      return hom(F(V), F(U), img_gens, OOX(V, U))
    end
    function restriction_func(F::AbsPreSheaf, V::PrincipalOpenSubset, U::SimplifiedSpec)
      if V === original(U)
        return hom(F(V), F(U), gens(F(U)), OOX(V, U)) # If this had been more complicated, it would have been cached.
      elseif has_ancestor(W->W===V, U)
        W = original(U)
        return compose(F(V, W), F(W, U))
      end

      # Below follow the more complicated cases. 
      success, _ = _have_common_ancestor(U, V)
      if success
        W = __find_chart(U, default_covering(X))
        gens_U = F(W, U).(gens(F(W))) # This will be caught by the preceding clauses
        gens_V = F(W, V).(gens(F(W)))
        sub_V, inc = sub(F(V), gens_V)
        img_gens = elem_type(F(U))[]
        for v in gens(F(V))
          w = preimage(inc, v) # We know that inc is actually an isomorphism
          c = coordinates(w)
          w = sum(OOX(V, U)(c[i])*gens_U[i] 
                  for i in 1:length(gens_U)
                 )
          push!(img_gens, w)
        end
        return hom(F(V), F(U), img_gens, OOX(V, U))
      end

      # Now we know we have a transition between different charts.
      inc_U = _flatten_open_subscheme(U, default_covering(X))
      inc_V = _flatten_open_subscheme(V, default_covering(X))
      U_flat = codomain(inc_U)
      V_flat = codomain(inc_V)
      WU = ambient_scheme(U_flat)
      WV = ambient_scheme(V_flat)
      WU = __find_chart(U, default_covering(X))
      WV = __find_chart(V, default_covering(X))
      # The problem is: The generators of F(WU) may be different from 
      # those of F(U) and similarly for V. But the transition matrices 
      # are only described for those on WU and WV. Thus we need to 
      # implicitly do a base change. This is done by forwarding the generators 
      # of F(WU) to F(U) and expressing it in terms of the generators there. 
      gens_U = F(WU, U).(gens(F(WU))) # This will be caught by the preceding clauses
      gens_V = F(WV, V).(gens(F(WV)))
      sub_V, inc = sub(F(V), gens_V)
      img_gens = elem_type(F(U))[]
      A = MG[(WV, WU)] # The transition matrix
      WW, _ = glueing_domains(default_covering(X)[WU, WV])
      for v in gens(F(V))
        w = preimage(inc, v) # We know that inc is actually an isomorphism
        c = coordinates(w)
        w = sum(sum(OOX(V, U)(c[i])*OOX(WW, U)(A[i, j])*gens_U[j] 
                    for i in 1:length(gens_V)) 
                for j in 1:length(gens_U)
               )
        push!(img_gens, w)
      end
      return hom(F(V), F(U), img_gens, OOX(V, U))
    end
    function restriction_func(F::AbsPreSheaf, V::SimplifiedSpec, U::PrincipalOpenSubset)
      if V === ambient_scheme(U)
        return hom(F(V), F(U), gens(F(U)), OOX(V, U)) # If this had been more complicated, it would have been cached.
      elseif has_ancestor(W->W===V, U)
        W = ambient_scheme(U)
        return compose(F(V, W), F(W, U))
      end

      # Below follow the more complicated cases. 
      success, _ = _have_common_ancestor(U, V)
      if success
        W = __find_chart(U, default_covering(X))
        gens_U = F(W, U).(gens(F(W))) # This will be caught by the preceding clauses
        gens_V = F(W, V).(gens(F(W)))
        sub_V, inc = sub(F(V), gens_V)
        img_gens = elem_type(F(U))[]
        for v in gens(F(V))
          w = preimage(inc, v) # We know that inc is actually an isomorphism
          c = coordinates(w)
          w = sum(OOX(V, U)(c[i])*gens_U[i] 
                  for i in 1:length(gens_U)
                 )
          push!(img_gens, w)
        end
        return hom(F(V), F(U), img_gens, OOX(V, U))
      end

      # Now we know we have a transition between different charts.
      inc_U = _flatten_open_subscheme(U, default_covering(X))
      inc_V = _flatten_open_subscheme(V, default_covering(X))
      U_flat = codomain(inc_U)
      V_flat = codomain(inc_V)
      WU = ambient_scheme(U_flat)
      WV = ambient_scheme(V_flat)
      WU = __find_chart(U, default_covering(X))
      WV = __find_chart(V, default_covering(X))
      # The problem is: The generators of F(WU) may be different from 
      # those of F(U) and similarly for V. But the transition matrices 
      # are only described for those on WU and WV. Thus we need to 
      # implicitly do a base change. This is done by forwarding the generators 
      # of F(WU) to F(U) and expressing it in terms of the generators there. 
      gens_U = F(WU, U).(gens(F(WU))) # This will be caught by the preceding clauses
      gens_V = F(WV, V).(gens(F(WV)))
      sub_V, inc = sub(F(V), gens_V)
      img_gens = elem_type(F(U))[]
      A = MG[(WV, WU)] # The transition matrix
      WW, _ = glueing_domains(default_covering(X)[WU, WV])
      for v in gens(F(V))
        w = preimage(inc, v) # We know that inc is actually an isomorphism
        c = coordinates(w)
        w = sum(sum(OOX(V, U)(c[i])*OOX(WW, U)(A[i, j])*gens_U[j] 
                    for i in 1:length(gens_V)) 
                for j in 1:length(gens_U)
               )
        push!(img_gens, w)
      end
      return hom(F(V), F(U), img_gens, OOX(V, U))
    end
    function restriction_func(F::AbsPreSheaf, V::SimplifiedSpec, U::SimplifiedSpec)
      V === U && return identity_map(F(U))

      if V === original(U)
        return hom(F(V), F(U), gens(F(U)), OOX(V, U)) # If this had been more complicated, it would have been cached.
      elseif has_ancestor(W->W===V, U)
        W = original(U)
        return compose(F(V, W), F(W, U))
      end

      # Below follow the more complicated cases. 
      success, _ = _have_common_ancestor(U, V)
      if success
        W = __find_chart(U, default_covering(X))
        gens_U = F(W, U).(gens(F(W))) # This will be caught by the preceding clauses
        gens_V = F(W, V).(gens(F(W)))
        sub_V, inc = sub(F(V), gens_V)
        img_gens = elem_type(F(U))[]
        for v in gens(F(V))
          w = preimage(inc, v) # We know that inc is actually an isomorphism
          c = coordinates(w)
          w = sum(OOX(V, U)(c[i])*gens_U[i] 
                  for i in 1:length(gens_U)
                 )
          push!(img_gens, w)
        end
        return hom(F(V), F(U), img_gens, OOX(V, U))
      end

      # Now we know we have a transition between different charts.
      inc_U = _flatten_open_subscheme(U, default_covering(X))
      inc_V = _flatten_open_subscheme(V, default_covering(X))
      U_flat = codomain(inc_U)
      V_flat = codomain(inc_V)
      WU = ambient_scheme(U_flat)
      WV = ambient_scheme(V_flat)
      WU = __find_chart(U, default_covering(X))
      WV = __find_chart(V, default_covering(X))
      # The problem is: The generators of F(WU) may be different from 
      # those of F(U) and similarly for V. But the transition matrices 
      # are only described for those on WU and WV. Thus we need to 
      # implicitly do a base change. This is done by forwarding the generators 
      # of F(WU) to F(U) and expressing it in terms of the generators there. 
      gens_U = F(WU, U).(gens(F(WU))) # This will be caught by the preceding clauses
      gens_V = F(WV, V).(gens(F(WV)))
      sub_V, inc = sub(F(V), gens_V)
      img_gens = elem_type(F(U))[]
      A = MG[(WV, WU)] # The transition matrix
      WW, _ = glueing_domains(default_covering(X)[WU, WV])
      for v in gens(F(V))
        w = preimage(inc, v) # We know that inc is actually an isomorphism
        c = coordinates(w)
        w = sum(sum(OOX(V, U)(c[i])*OOX(WW, U)(A[i, j])*gens_U[j] 
                    for i in 1:length(gens_V)) 
                for j in 1:length(gens_U)
               )
        push!(img_gens, w)
      end
      return hom(F(V), F(U), img_gens, OOX(V, U))
    end

    Mpre = PreSheafOnScheme(X, production_func, restriction_func,
                      OpenType=AbsSpec, OutputType=ModuleFP,
                      RestrictionType=Hecke.Map,
                      is_open_func=_is_open_func_for_schemes_without_specopen(X)
                      #is_open_func=_is_open_for_modules(X)
                     )
    M = new{typeof(X), AbsSpec, ModuleFP, Hecke.Map}(MD, OOX, Mpre, default_cov)
    if check
      # Check that all sheaves of modules are compatible on the overlaps.
      # TODO: eventually replace by a check that on every basic
      # affine patch, the ideal sheaf can be inferred from what is
      # given on one dense open subset.
    end
    return M
  end
end

### forwarding and implementing the required getters
underlying_presheaf(M::SheafOfModules) = M.M
sheaf_of_rings(M::SheafOfModules) = M.OOX

### Implementing the additional getters
default_covering(M::SheafOfModules) = M.C


<<<<<<< HEAD
@doc Markdown.doc"""
    twisting_sheaf(IP::AbsProjectiveScheme{<:Field}, d::Int)
=======
@doc raw"""
    twisting_sheaf(IP::ProjectiveScheme{<:Field}, d::Int)
>>>>>>> 2290596b

For a `ProjectiveScheme` ``ℙ`` return the ``d``-th twisting sheaf 
``𝒪(d)`` as a `CoherentSheaf` on ``ℙ``.
"""
function twisting_sheaf(IP::AbsProjectiveScheme{<:Field}, d::Int)
  # First, look up whether this sheaf has already been computed:
  if !has_attribute(IP, :twisting_sheaves)
    set_attribute!(IP, :twisting_sheaves, Dict{Int, SheafOfModules}())
  end
  twisting_sheaves = get_attribute(IP, :twisting_sheaves)
  haskey(twisting_sheaves, d) && return twisting_sheaves[d]

  X = covered_scheme(IP)
  MD = IdDict{AbsSpec, ModuleFP}()
  S = homogeneous_coordinate_ring(IP)
  n = ngens(S)-1
  for i in 1:n+1
    U = affine_charts(X)[i]
    MD[U] = FreeMod(OO(U), ["$(symbols(S)[i])^$d"])
  end

  MG = IdDict{Tuple{AbsSpec, AbsSpec}, MatrixElem}()
  C = default_covering(X)
  for G in values(glueings(C))
    (U, V) = patches(G)
    (UU, VV) = glueing_domains(G)
    h_U = complement_equation(UU)
    h_V = complement_equation(VV)
    MG[(U, V)] = (d>= 0 ? OO(VV)(h_V^d) : (inv(OO(VV)(h_V))^(-d)))*identity_matrix(OO(VV), 1)
    MG[(V, U)] = (d>= 0 ? OO(UU)(h_U^d) : (inv(OO(UU)(h_U))^(-d)))*identity_matrix(OO(UU), 1)
  end

  M = SheafOfModules(X, MD, MG)
  # Cache the result for the next usage
  twisting_sheaves[d] = M
  return M
end

<<<<<<< HEAD
@doc Markdown.doc"""
    tautological_bundle(IP::AbsProjectiveScheme{<:Field})
=======
@doc raw"""
    tautological_bundle(IP::ProjectiveScheme{<:Field})
>>>>>>> 2290596b

For a `ProjectiveScheme` ``ℙ`` return the sheaf ``𝒪(-1)`` as a `CoherentSheaf` on ``ℙ``.
"""
function tautological_bundle(IP::AbsProjectiveScheme{<:Field})
    return twisting_sheaf(IP, -1)
end

@doc raw"""
    cotangent_sheaf(X::AbsCoveredScheme)

For an `AbsCoveredScheme` ``X``, return the sheaf ``Ω¹(X)`` of Kaehler-differentials 
on ``X`` as a `CoherentSheaf`.

"""
@attr SheafOfModules function cotangent_sheaf(X::AbsCoveredScheme)
  MD = IdDict{AbsSpec, ModuleFP}()
  for U in affine_charts(X)
    MD[U] = cotangent_module(U)
  end
  MG = IdDict{Tuple{AbsSpec, AbsSpec}, MatrixElem}()
  C = default_covering(X)
  for G in values(glueings(C))
    (U, V) = patches(G)
    (UU, VV) = glueing_domains(G)
    (f, g) = glueing_morphisms(G)
    MG[(U, V)] = transpose(jacobi_matrix(pullback(g).(gens(OO(UU)))))
    MG[(V, U)] = transpose(jacobi_matrix(pullback(f).(gens(OO(VV)))))
  end


  M = SheafOfModules(X, MD, MG)
  return M
end

@doc raw"""
    cotangent_module(X::AbsSpec)

Return the ``𝒪(X)``-module ``Ω¹(X)`` of Kaehler-differentials on ``X``.
"""
function cotangent_module(X::AbsSpec)
  error("method not implemented for this type of ring")
end

@attr ModuleFP function cotangent_module(X::AbsSpec{<:Field, <:MPolyRing})
  R = OO(X)
  F = FreeMod(R, ["d$(x)" for x in symbols(R)])
  return F
end

@attr ModuleFP function cotangent_module(X::AbsSpec{<:Field, <:MPolyLocRing})
  R = OO(X)
  P = base_ring(R)
  F = FreeMod(R, ["d$(x)" for x in symbols(P)])
  return F
end

@attr ModuleFP function cotangent_module(X::AbsSpec{<:Field, <:MPolyQuoRing})
  R = OO(X)
  P = base_ring(R)
  F = FreeMod(R, ["d$(x)" for x in symbols(P)])
  rels, _ = sub(F, transpose(change_base_ring(R, jacobi_matrix(base_ring(modulus(R)), gens(modulus(R))))))
  M, _ = quo(F, rels)
  return M
end

@attr ModuleFP function cotangent_module(X::AbsSpec{<:Field, <:MPolyQuoLocRing})
  R = OO(X)
  P = base_ring(R)
  F = FreeMod(R, ["d$(x)" for x in symbols(P)])
  rels, _ = sub(F, transpose(change_base_ring(R, jacobi_matrix(base_ring(modulus(R)), gens(modulus(R))))))
  M, _ = quo(F, rels)
  return M
end

########################################################################
# Hom-Sheaves                                                          #
########################################################################
#= 
  Hom sheaves ℋom(ℱ, 𝒢) are special. 

  First of all, they can be made completely lazy, as their modules 
  on U ⊂ X can be created from ℱ(U) and 𝒢(U) on the fly and the same
  holds for their transition- and restriction functions.

  Second, Hom sheaves come with a domain, a codomain, and an 
  interpretation mapping of their sections as homomorphisms.

  We realize hom sheaves in this way, taking only ℱ and 𝒢 as input 
  in the constructor.
=#

@attributes mutable struct HomSheaf{SpaceType, OpenType, OutputType,
                                    RestrictionType
                                   } <: AbsCoherentSheaf{
                                                         SpaceType, OpenType,
                                                         OutputType, RestrictionType
                                                        }
  domain::AbsCoherentSheaf{SpaceType, OpenType, OutputType, RestrictionType}
  codomain::AbsCoherentSheaf{SpaceType, OpenType, OutputType, RestrictionType}
  OOX::StructureSheafOfRings
  M::PreSheafOnScheme

  function HomSheaf(F::AbsCoherentSheaf, G::AbsCoherentSheaf)
    X = scheme(F)
    X === scheme(G) || error("sheaves must be defined over the same scheme")
    OOX = sheaf_of_rings(F)
    OOX === sheaf_of_rings(G) || error("sheaves must be defined over the same sheaves of rings")

    ### Production of the modules on open sets; to be cached
    function production_func(FF::AbsPreSheaf, U::AbsSpec)
      return hom(F(U), G(U))[1]
    end

    function restriction_func(FF::AbsPreSheaf, V::AbsSpec, U::AbsSpec)
      MV = FF(V)
      MU = FF(U)
      dom_res = F(V, U)
      cod_res = G(V, U)
      f = gens(F(V))
      rf = dom_res.(f)
      # The following two lines will work, because a set of generators for ℱ(V) 
      # always restricts to a set of generators for ℱ(U). Due to changes of 
      # charts, this might be a non-trivial change of bases, however.
      dom_sub, inc = sub(F(U), rf)
      B = [coordinates(e, dom_sub) for e in ambient_representatives_generators(F(U))]
      images = elem_type(MU)[]
      for phi in gens(MV)
        phi_map = element_to_homomorphism(phi)
        images_f = [sum([B[i][j]*cod_res(phi_map(f[j])) for j in 1:length(f)], init=zero(G(U))) for i in 1:length(B)]
        psi = hom(F(U), G(U), images_f)
        push!(images, homomorphism_to_element(MU, psi))
      end

      return hom(MV, MU, images, OOX(V, U)) # TODO: Set check=false?
    end
      
    Mpre = PreSheafOnScheme(X, production_func, restriction_func,
                      OpenType=AbsSpec, OutputType=ModuleFP,
                      RestrictionType=Hecke.Map,
                      is_open_func=_is_open_func_for_schemes_without_specopen(X)
                     )
    M = new{typeof(X), AbsSpec, ModuleFP, Hecke.Map}(F, G, OOX, Mpre)

    return M
  end
end

### forwarding and implementation of the essential getters
underlying_presheaf(M::HomSheaf) = M.M
sheaf_of_rings(M::HomSheaf) = M.OOX
domain(M::HomSheaf) = M.domain
codomain(M::HomSheaf) = M.codomain
#default_covering(M::HomSheaf) = default_covering(domain(M)) # TODO: This is only a temporary fix!

########################################################################
# Sheaves of direct sums                                               #
########################################################################
@attributes mutable struct DirectSumSheaf{SpaceType, OpenType, OutputType,
                                          RestrictionType
                                         } <: AbsCoherentSheaf{
                                                               SpaceType, OpenType,
                                                               OutputType, RestrictionType
                                                              }
  summands::Vector{AbsCoherentSheaf{SpaceType, OpenType, OutputType, RestrictionType}}
  #projections::Vector #TODO: Realize as sections in HomSheafs
  #inclusions::Vector # TODO: same.
  OOX::StructureSheafOfRings
  M::PreSheafOnScheme

  function DirectSumSheaf(X::AbsCoveredScheme, summands::Vector{<:AbsCoherentSheaf})
    all(x->(scheme(x)===X), summands) || error("summands must be defined over the same scheme")
    OOX = OO(X)
    all(x->(sheaf_of_rings(x)===OOX), summands) || error("summands must be defined over the same sheaves of rings")

    ### Production of the modules on open sets; to be cached
    function production_func(FF::AbsPreSheaf, U::AbsSpec)
      result, inc, pr = direct_sum([F(U) for F in summands]..., task=:both)
      set_attribute!(result, :inclusions, inc) # TODO: Workaround as long as the maps are not cached.
      set_attribute!(result, :projections, pr) 
      return result
    end

    function restriction_func(FF::AbsPreSheaf, V::AbsSpec, U::AbsSpec)
      MV = FF(V)
      MU = FF(U)
      inc_V = get_attribute(MV, :inclusions)::Vector
      pr_V = get_attribute(MV, :projections)::Vector
      inc_U = get_attribute(MU, :inclusions)::Vector
      pr_U = get_attribute(MU, :projections)::Vector
      
      parts = [] # TODO: Can we do better with type annotation?
      for i in 1:length(inc_V)
        push!(parts, hom(MV, MU, 
                         inc_U[i].(summands[i](V, U).(pr_V[i].(gens(MV)))),
                         OOX(V, U)
                        ))
      end
      return sum(parts)
    end
      
    Mpre = PreSheafOnScheme(X, production_func, restriction_func,
                      OpenType=AbsSpec, OutputType=ModuleFP,
                      RestrictionType=Hecke.Map,
                      is_open_func=_is_open_func_for_schemes_without_specopen(X)
                     )
    M = new{typeof(X), AbsSpec, ModuleFP, Hecke.Map}(summands, OOX, Mpre)

    return M
  end
end

### forwarding and implementation of the essential getters
underlying_presheaf(M::DirectSumSheaf) = M.M
sheaf_of_rings(M::DirectSumSheaf) = M.OOX
summands(M::DirectSumSheaf) = M.summands

### user facing constructors
function direct_sum(summands::Vector{<:AbsCoherentSheaf})
  length(summands) == 0 && error("list of summands must not be empty")
  X = scheme(first(summands))
  return DirectSumSheaf(X, summands)
end

function Base.show(io::IO, M::DirectSumSheaf)
  print(io, "direct sum of $(summands(M))")
end

@doc raw"""
    free_module(R::StructureSheafOfRings, n::Int)

Return the sheaf of free ``𝒪``-modules ``𝒪ⁿ`` for a structure 
sheaf of rings ``𝒪 = R``.
"""
function free_module(R::StructureSheafOfRings, n::Int)
  return free_module(R, ["e_$i" for i in 1:n])
end

function free_module(R::StructureSheafOfRings, gen_names::Vector{String})
  return free_module(R, Symbol.(gen_names))
end

function free_module(R::StructureSheafOfRings, gen_names::Vector{Symbol})
  X = space(R)
  n = length(gen_names)
  MD = IdDict{AbsSpec, ModuleFP}()
  for U in affine_charts(X)
    MD[U] = FreeMod(OO(U), gen_names)
  end

  MG = IdDict{Tuple{AbsSpec, AbsSpec}, MatrixElem}()
  C = default_covering(X)
  for G in values(glueings(C))
    (U, V) = patches(G)
    (UU, VV) = glueing_domains(G)
    MG[(U, V)] = identity_matrix(OO(VV), n)
    MG[(V, U)] = identity_matrix(OO(UU), n)
  end

  M = SheafOfModules(X, MD, MG)
  return M
end

@doc raw"""
    dual(M::SheafOfModules)

For a `SheafOfModules` ``ℳ`` on an `AbsCoveredScheme` ``X``, return 
the ``𝒪_X``-dual ``ℋ om_{𝒪_X}(ℳ , 𝒪_X)`` of ``ℳ``.
"""
@attr function dual(M::SheafOfModules)
  OOX = sheaf_of_rings(M)
  F = free_module(OOX, ["1"])
  return HomSheaf(M, F)
end

@doc raw"""
    tangent_sheaf(X::AbsCoveredScheme)

Return the tangent sheaf ``T_X`` of `X`, constructed as ``ℋ om_{𝒪_X}(Ω¹_X, 𝒪_X)``.
"""
@attr HomSheaf function tangent_sheaf(X::AbsCoveredScheme)
  return dual(cotangent_sheaf(X))
end

########################################################################
# Pushforwards of sheaves for closed embeddings                        #
########################################################################

#=
# Let f : X ↪ Y be a closed embedding with ideal sheaf ℐ on Y and ℳ 
# a sheaf of modules on X. For an open set U ⊂ Y we have 
# f_* ℳ (U) to be the 𝒪_X(f⁻¹(U))-module ℳ (f⁻¹(U)), but seen as 
# an 𝒪_Y(U)-module via the natural restriction of functions. 
#
# Mathematically, this is almost an implicit operation. But since we 
# do not have natural bi-module structures, we need to set up a new 
# sheaf of modules on Y, together with canonical identifications 
# with the modules on X. 
#
# It is clear that this can and should be made lazy.
#                                                                     =#

@attributes mutable struct PushforwardSheaf{SpaceType, OpenType, OutputType,
                                            RestrictionType
                                           } <: AbsCoherentSheaf{
                                                                 SpaceType, OpenType,
                                                                 OutputType, RestrictionType
                                                                }
  inc::CoveredClosedEmbedding
  OOX::StructureSheafOfRings
  OOY::StructureSheafOfRings
  M::AbsCoherentSheaf
  ident::IdDict{AbsSpec, Union{Hecke.Map, Nothing}} # a dictionary caching the identifications
  F::PreSheafOnScheme

  function PushforwardSheaf(inc::CoveredClosedEmbedding, M::AbsCoherentSheaf)
    X = domain(inc)
    X === scheme(M) || error("sheaf must be defined over the domain of the embedding")
    OOX = sheaf_of_rings(M)
    Y = codomain(inc)
    OOY = OO(Y)

    ### Production of the modules on open sets; to be cached
    function production_func(FF::AbsPreSheaf, U::AbsSpec)
      # In case X was empty, return the zero module and store nothing in the identifications.
      if isempty(X) 
        ident[U] = nothing
        return FreeMod(OOY(U), 0)
      end

      # Check whether U ⊂ Y has a nontrivial preimage in X
      f = maps_with_given_codomain(inc, U) # there should be at most one!
      if iszero(length(f))
        ident[U] = nothing
        return FreeMod(OOY(U), 0)
      end
      ff = first(f)
      UX = domain(ff)
      MU, ident_map = _pushforward(pullback(ff), image_ideal(ff), M(UX))
      ident[U] = ident_map
      return MU
    end
    function production_func(FF::AbsPreSheaf, U::PrincipalOpenSubset)
      # In case X was empty, return the zero module and store nothing in the identifications.
      if isempty(X) 
        ident[U] = nothing
        return FreeMod(OOY(U), 0)
      end

      # Check whether U ⊂ Y has a nontrivial preimage in X
      f = maps_with_given_codomain(inc, U) # there should be at most one!
      if !iszero(length(f))
        # in this case, we can produce directly from the source
        ff = first(f)
        UX = domain(ff)
        MU, ident_map = _pushforward(pullback(ff), image_ideal(ff), M(UX))
        ident[U] = ident_map
        return MU
      end

      # We need to restrict from the parent
      W = ambient_scheme(U)
      MW = FF(W)
      MU, res = change_base_ring(OOY(W, U), MW)
      add_incoming_restriction!(FF, W, MU, res)
      return MU
    end


    function restriction_func(FF::AbsPreSheaf, V::AbsSpec, U::AbsSpec)
      MYV = FF(V)
      MYU = FF(U)
      incV_list = maps_with_given_codomain(inc, V)
      incU_list = maps_with_given_codomain(inc, U)
      # return the zero homomorphism in case one of the two sets has 
      # empty preimage.
      if iszero(length(incV_list)) || iszero(length(incU_list)) 
        return hom(MYV, MYU, elem_type(MYU)[zero(MYU) for i in 1:ngens(MYV)], OOY(V, U))
      end
      incV = first(incV_list)
      incU = first(incU_list)
      res_orig = M(domain(incV), domain(incU))
      img_gens = res_orig.(gens(M(domain(incV))))
      return hom(MYV, MYU, (x->preimage(ident[U], x)).(img_gens), OOY(V, U))
    end
    
    ident = IdDict{AbsSpec, Union{Hecke.Map, Nothing}}()

    Blubber = PreSheafOnScheme(Y, production_func, restriction_func,
                      OpenType=AbsSpec, OutputType=ModuleFP,
                      RestrictionType=Hecke.Map,
                      is_open_func=_is_open_func_for_schemes_without_specopen(Y)
                      #is_open_func=_is_open_for_modules(Y)
                     )
    MY = new{typeof(Y), AbsSpec, ModuleFP, Hecke.Map}(inc, OOX, OOY, M, ident, Blubber)
    return MY
  end
end

### forwarding and implementing the required getters
underlying_presheaf(M::PushforwardSheaf) = M.F
sheaf_of_rings(M::PushforwardSheaf) = M.OOY
original_sheaf(M::PushforwardSheaf) = M.M
map(M::PushforwardSheaf) = M.inc

function Base.show(io::IO, M::PushforwardSheaf)
  print(io, "pushforward of $(original_sheaf(M)) along $(map(M))")
end

########################################################################
# Pullback of sheaves along morphisms                                  #
########################################################################

#=
# Let f : X → Y be a morphism and ℳ 
# a sheaf of modules on Y. For an open set U ⊂ X we have 
# f^* ℳ (U) to be the 𝒪_X(U)-module 
#
#   𝒪_X ⊗_{f⁻¹𝒪_Y} f⁻¹ℳ
#
# where f⁻¹(ℱ) denotes the sheaf associated to U ↦ lim_{V ⊃ f(U)} ℱ(V).
# On the algebraic side, this merely means carrying out a change of bases 
# for the module ℳ (V) where V is some affine open containing f(U). 
# To find the latter might be a subtle task for general morphisms of 
# schemes. In fact, f will in general only be given with respect to 
# fixed coverings CX of X and CY of Y. Since the pullback of sheaves 
# is a local question on X, we need to restrict to sufficiently small 
# neighborhoods such that 
# 
#   fᵢ : Uᵢ → Vᵢ 
#
# is a local affine representative of the map f. But then the Uᵢ might 
# not be `affine_charts` of X, anymore. Thus, we can a priori only 
# construct the modules locally on X and the `production_func` has 
# to take care of extending them to the `affine_charts` if necessary.
#
# Again, it is clear that this can and should be made lazy.
#                                                                     =#
#
# TODO: PullbackSheaf is not yet fully functional.
#
# Missing parts: 
#
#  - If ℳ  is given only on the patches of a refinement Vⱼ, j ∈ J of 
#    the `default_covering` of X, then there is no method implemented 
#    to create a module for ℳ (U) when U ⊂ X is an `affine_chart` of X. 
#    The user is hence forced to work in the refinement only. 

@attributes mutable struct PullbackSheaf{SpaceType, OpenType, OutputType,
                                         RestrictionType
                                        } <: AbsCoherentSheaf{
                                                              SpaceType, OpenType,
                                                              OutputType, RestrictionType
                                                             }
  f::AbsCoveredSchemeMorphism
  OOX::StructureSheafOfRings # the sheaf of rings in the domain
  OOY::StructureSheafOfRings # the sheaf of rings in the codomain
  M::AbsCoherentSheaf        # the sheaf of modules on Y
  pullback_of_sections::IdDict{AbsSpec, Union{Hecke.Map, Nothing}} # a dictionary caching the natural 
                                                                   # pullback maps along the maps in the `covering_morphism` of f 
  F::PreSheafOnScheme        # the internal caching instance doing the bookkeeping

  function PullbackSheaf(f::AbsCoveredSchemeMorphism, M::AbsCoherentSheaf)
    X = domain(f)
    Y = codomain(f)
    Y === scheme(M) || error("sheaf must be defined over the domain of the embedding")
    OOY = sheaf_of_rings(M)
    OOX = OO(X)
    fcov = covering_morphism(f)::CoveringMorphism
    CX = domain(fcov)::Covering
    CY = codomain(fcov)::Covering
    pullbacks = IdDict{AbsSpec, Hecke.Map}()

    ### Production of the modules on open sets.
    #
    # Since the morphism f might have an underlying CoveringMorphism ϕ with 
    # a non-trivial refinement of the `default_covering` of X as a domain, 
    # we can not expect to easily produce f^*(M) on the `affine_charts` of X. 
    # Instead, we can produce it on affine opens U ⊂ X which are hanging 
    # below the patches in `domain(ϕ)`.
    #
    # For everything else, we proceed as in case 3) of the general 
    # SheafOfModules, see above. 
    #
    # Again, this case is not implemented for the time being. 

    function production_func(FF::AbsPreSheaf, U::AbsSpec)
      # See whether U is a patch of the domain covering and pull back directly
      if haskey(morphisms(fcov), U)
        floc = morphisms(fcov)[U]
        MU, map = change_base_ring(pullback(floc), M(codomain(floc)))
        pullbacks[U] = map
        return MU
      end

      # We are in case 3).
      error("case not implemented")
    end

    function production_func(FF::AbsPreSheaf, 
        U::Union{<:PrincipalOpenSubset, <:SimplifiedSpec}
      )
      # See whether U is a patch of the domain covering and pull back directly
      if haskey(morphisms(fcov), U)
        floc = morphisms(fcov)[U]
        MU, map = change_base_ring(pullback(floc), M(codomain(floc)))
        pullbacks[U] = map
        return MU
      end

      # If not, check whether we are hanging below such a patch in the 
      # refinement tree.
      if has_ancestor(y->any(x->(x===y), patches(domain(fcov))), U)
        V = __find_chart(U, domain(fcov))
        MU, res = change_base_ring(OOX(V, U), FF(V))
        add_incoming_restriction!(FF, V, MU, res)
        return MU
      end

      # We are in case 3)
      error("case not implemented")
    end

    ### Restriction for pulled back sheaves of modules
    #
    # For U ⊂ V ⊂ X, f : X → Y, M on Y and F = f^*M we do the following 
    # to compute the restriction morphism F(V) → F(U).
    # Let ϕ be the `covering_morphism` behind f. 
    #
    #             f : X   →    Y
    #            
    #                 ∪        ∪
    #                    ϕ[V]
    #    f*ℱ (V)      V   →    V' ↦ ℱ (V')
    #            
    #      ↓ f*ρ      ∪        ∪      ↓ ρ
    #                    ϕ[U]
    #    f*ℱ (U)      U   →    U' ↦ ℱ (U') 
    #
    # 1) If both U and V are in the `Covering` `domain(ϕ)` induce the restriction 
    #    f*ρ from ρ on Y. 
    # 2) If V is in `domain(ϕ)` and U is a node hanging below V in 
    #    the refinement tree, restrict from V. 
    # 3) If V is in `domain(ϕ)` and U is a subset of V, restrict as usual.
    # 4) If V is a node hanging below some patch in `domain(ϕ)` and 
    #    U is a subset, restrict as usual. 

    function restriction_func(F::AbsPreSheaf, V::AbsSpec, U::AbsSpec)
      if haskey(morphisms(fcov), V)
        if haskey(morphisms(fcov), U)
          # case 1)
          f_V = morphisms(fcov)[V]
          f_U = morphisms(fcov)[U]
          MYV = M(codomain(f_V))
          MYU = M(codomain(f_U))
          res_Y = M(codomain(f_V), codomain(f_U))
          result = hom(F(V), F(U), 
                       (pullbacks[U]).(res_Y.(gens(MYV))), 
                       OOX(V, U))
          return result
        end

        # case 2)
        error("restriction map should have been cached by production")
      end
      error("case not implemented")
    end
    
    ident = IdDict{AbsSpec, Union{Hecke.Map, Nothing}}()

    Blubber = PreSheafOnScheme(X, production_func, restriction_func,
                      OpenType=AbsSpec, OutputType=ModuleFP,
                      RestrictionType=Hecke.Map,
                      is_open_func=_is_open_func_for_schemes_without_specopen(X)
                     )
    MY = new{typeof(X), AbsSpec, ModuleFP, Hecke.Map}(f, OOX, OOY, M, pullbacks, Blubber)
    return MY
  end
end

underlying_presheaf(M::PullbackSheaf) = M.F
sheaf_of_rings(M::PullbackSheaf) = M.OOX
original_sheaf(M::PullbackSheaf) = M.M
map(M::PullbackSheaf) = M.f
pullbacks_on_patches(M::PullbackSheaf) = M.pullback_of_sections

function Base.show(io::IO, M::PullbackSheaf)
  print(io, "pullback of $(original_sheaf(M)) along $(map(M))")
end


########################################################################
# pushforward of modules                                               #
########################################################################
#
# It is assumed that f : R → S is a map of rings such that S ≅ R/I and 
# M is an S-module. We transform M into an R-module by adding the 
# necessary relations. The return value is that new module M', together 
# with its identification map M' → M. Note that we can not give the 
# inverse of this map, since there is no well-defined underlying ring 
# homomorphism.
function _pushforward(f::Hecke.Map{<:Ring, <:Ring}, I::Ideal, M::FreeMod)
  R = domain(f)
  S = codomain(f)
  base_ring(I) === R || error("ideal is not defined over the correct ring")
  base_ring(M) === S || error("module is not defined over the correct ring")
  FR = FreeMod(R, M.S) # M.S are the symbols of M
  #FRtoM = hom(FR, M, gens(M), f)
  MR, res = quo(FR, (I*FR)[1])
  ident = hom(MR, M, gens(M), f)
  return MR, ident
end

function _pushforward(f::Hecke.Map{<:Ring, <:Ring}, I::Ideal, M::SubquoModule)
  R = domain(f)
  S = codomain(f)
  base_ring(I) === R || error("ideal is not defined over the correct ring")
  base_ring(M) === S || error("module is not defined over the correct ring")
  FS = ambient_free_module(M)
  Mgens = ambient_representatives_generators(M)
  Mrels = relations(M)
  FR, identF = _pushforward(f, I, FS)
  MRgens = [preimage(identF, v) for v in ambient_representatives_generators(M)]
  MRrels = elem_type(FR)[preimage(identF, w) for w in relations(M)]
  MRrels_ext = vcat(MRrels, elem_type(FR)[g*e for g in gens(I) for e in gens(FR)])
  MR = quo(sub(FR, MRgens)[1], sub(FR, MRrels_ext)[1])[1]
  ident = hom(MR, M, gens(M), f)
  return MR, ident
end

@attr Bool function is_locally_free(M::AbsCoherentSheaf)
  return all(U->is_projective(M(U))[1], affine_charts(scheme(M)))
end

#@attr Covering function trivializing_covering(M::AbsCoherentSheaf)
@attr function trivializing_covering(M::AbsCoherentSheaf)
  X = scheme(M)
  OOX = OO(X)
  patch_list = Vector{AbsSpec}()
  for U in affine_charts(X)
    patch_list = vcat(patch_list, _trivializing_covering(M, U))
  end
  C = Covering(patch_list)
  inherit_glueings!(C, default_covering(X))
  push!(coverings(X), C)
  return C
end

@attr function trivializing_covering(M::HomSheaf)
  X = scheme(M)
  OOX = OO(X)
  # The problem is that every module of a HomSheaf must know that it is 
  # a hom-module. Hence, the way to go is to pass through a common 
  # refinement of domain and codomain and recreate all the hom modules 
  # as free modules on this covering. 
  #
  # But for this, it is not yet clear where to locate the patches of these 
  # refinements in the tree and how to deal with the restriction maps in a 
  # clean way. Say M = Hom(F, G) where F is trivialized on {Uᵢ} and G on 
  # {Vⱼ}. Then W = Uᵢ∩ Vⱼ would have to be a PrincipalOpenSubset of both 
  # Uᵢ and Vⱼ for the restrictions of F and G to induce the proper job 
  # on restrictions to M(W) automatically. 
  # Hence, we need to manually prescribe how to trivialize and restrict 
  # M on the Ws.
  dom_triv = trivializing_covering(domain(M))
  cod_triv = trivializing_covering(codomain(M))
  patch_list = AbsSpec[]
  for U in patches(dom_triv)
    for V in patches(cod_triv)
      success, W = _have_common_ancestor(U, V)
      if success
        incU = _flatten_open_subscheme(U, W)
        incV = _flatten_open_subscheme(V, W)
        UV = intersect(codomain(incU), codomain(incV))::PrincipalOpenSubset
        push!(patch_list, UV)

        dom_UV, dom_res = change_base_ring(OOX(U, UV), domain(M)(U))
        add_incoming_restriction!(domain(M), U, dom_UV, dom_res)
        add_incoming_restriction!(domain(M), W, dom_UV, 
                                  compose(domain(M)(W, U), dom_res))
        object_cache(domain(M))[UV] = dom_UV

        cod_UV, cod_res = change_base_ring(OOX(V, UV), codomain(M)(V))
        add_incoming_restriction!(codomain(M), V, cod_UV, cod_res)
        add_incoming_restriction!(codomain(M), W, cod_UV, 
                                  compose(codomain(M)(W, V), cod_res))
        object_cache(codomain(M))[UV] = cod_UV

        MUV = M(UV) # This will be a free module; we need to prescribe the restrictions!
        MW = M(W)
        img_gens = elem_type(MUV)[]
        # every generator g of MW is a homomorphism. It takes an element 
        # v ∈ domain(M)(W) to w = ϕ_{g}(v) ∈ codomain(M)(W). 
        # Where does g map to when restricting to MUV? 
        #
        for g in gens(MW)
          phi = element_to_homomorphism(g)
          img_gens_phi = cod_res.(codomain(M)(W, V).(phi.(gens(domain(M)(W)))))
          sub_dom, inc_dom = sub(domain(M)(UV), 
                                 domain(M)(W, UV).(gens(domain(M)(W))))
                                 #dom_res.(domain(M)(W, U).(gens(domain(M)(W)))))
          img_gens_psi = elem_type(codomain(M)(UV))[]
          for v in gens(domain(M)(UV))
            w = preimage(inc_dom, v)
            c = coordinates(w) # These are the coordinates in the original set 
                               # of generators in the domain
            # We use this to compute the image of v
            phi_v = sum([c[i]*img_gens_phi[i] for i in 1:length(img_gens_phi)], init=zero(codomain(M)(UV)))
            # and push it to the list.
            push!(img_gens_psi, phi_v)
          end
          # From that list, we can assemble what the restriction of phi 
          # looks like as a homomorphism 
          psi = hom(domain(M)(UV), codomain(M)(UV), img_gens_psi)
          # and convert it to a module element.
          img_g = homomorphism_to_element(MUV, psi)
          push!(img_gens, img_g)
        end

        # Finally, this allows us to assemble the restriction map
        res = hom(MW, MUV, img_gens, OOX(W, UV))
        add_incoming_restriction!(M, W, MUV, res)
      end
    end
  end
  C = Covering(patch_list)
  inherit_glueings!(C, default_covering(scheme(M)))
  push!(coverings(X), C)
  return C
end

function _trivializing_covering(M::AbsCoherentSheaf, U::AbsSpec)
  X = scheme(M)
  OOX = OO(X)
  MU = M(U)
  MU isa FreeMod && return [U]
  MU::SubquoModule
  A = _presentation_matrix(MU)
  if iszero(A) 
    # Trivial shortcut in the recursion. 
    # We nevertheless need to recreate U as a PrincipalOpenSubset of itself 
    # as we are not allowed to alter the values of the sheaf M on U directly.
    V = PrincipalOpenSubset(U, one(OO(U)))
    F = FreeMod(OO(V), ncols(A))
    res = hom(MU, F, gens(F), OOX(U, V))
    add_incoming_restriction!(M, U, F, res)
    object_cache(M)[V] = F
    return [V]
  end

  # We do not need to go through all entries of A, but only those 
  # necessary to generate the unit ideal.
  I = ideal(OOX(U), [A[i, j] for i in 1:nrows(A) for j in 1:ncols(A)])
  if !(one(OOX(U)) in I)
    # Now two things could be happening.
    # 1. The sheaf is not locally trivial.
    # 2. We might have different disjoint components on which 
    #    the sheaf has different ranks.
    Y = components(U) 
    length(Y) == 1 && error("sheaf is not locally free")

    return_patches = AbsSpec[]
    for V in Y
      # Test for being locally free on V
      rho = OOX(U, V)
      MV, res = change_base_ring(rho, MU)
      add_incoming_restriction!(M, U, MV, res)
      object_cache(M)[V] = MV
      return_patches = vcat(return_patches, _trivializing_covering(M, V))
    end
    return return_patches
  end

  # The non-zero coordinates provide us with a list of entries which 
  # are sufficient to do so. This set can not assumed to be minimal, though.
  a = coordinates(one(OOX(U)), I)
  nonzero_entries = [ i for i in 1:ngens(I) if !iszero(a[i])]
  return_patches = AbsSpec[]

  for t in nonzero_entries
    i = div(t-1, ncols(A)) + 1
    j = mod(t-1, ncols(A)) + 1 # The matrix coordinates of the nonzero entry
    # We invert the (i,j)-th entry of A. 
    # Then we can reduce the presentation matrix so that we can throw away one 
    # of the generators of the module. 
    V = PrincipalOpenSubset(U, A[i, j])
    Ares = map_entries(OOX(U, V), A)
    uinv = inv(Ares[i, j])
    multiply_row!(Ares, uinv, i)
    for k in 1:i-1
      #multiply_row!(Ares, u, k)
      add_row!(Ares, -A[k, j], i, k)
    end
    for k in i+1:nrows(Ares)
      #multiply_row!(Ares, u, k)
      add_row!(Ares, -A[k, j], i, k)
    end
    Asub = Ares[[k for k in 1:nrows(Ares) if k != i], [k for k in 1:ncols(Ares) if k !=j]]

    # Assemble the restriction map from the parent node
    if iszero(Asub)
      # End of recursion. 
      # Create a free module and the corresponding restriction morphism.
      F = FreeMod(OO(V), ncols(Asub))
      img_gens = elem_type(F)[]
      for k in 1:j-1
        push!(img_gens, F[k])
      end
      push!(img_gens, 
            -sum([Ares[i, k]*F[(k>j ? k-1 : k)] for k in 1:ncols(Ares) if k!=j], 
                 init=zero(F))
           )
      for k in j+1:ncols(Ares)
        push!(img_gens, F[k-1])
      end
      res = hom(MU, F, img_gens, OOX(U, V))

      # Since we are messing with the internals of the sheaf, we need 
      # to leave everything clean. This includes manual caching.
      add_incoming_restriction!(M, U, F, res)
      object_cache(M)[V] = F
      set_attribute!(F, :_presentation_matrix, Asub)
      push!(return_patches, V)
    else
      # Intermediate recursion step. 
      # Recreate the restriction of the module to the open subset but with one generator 
      # less and construct the restriction map.
      F, amb_res = change_base_ring(OOX(U, V), ambient_free_module(MU))
      v = ambient_representatives_generators(MU)
      M_gens = amb_res.(v)
      rest_gens = [M_gens[k] for k in 1:length(M_gens) if k!=j]
      rels = [amb_res(w) for w in relations(MU)]
      MV = SubquoModule(F, rest_gens, rels)
      img_gens = elem_type(F)[]
      for k in 1:j-1
        push!(img_gens, M_gens[k])
      end
      push!(img_gens, 
            -sum([Ares[i, k]*M_gens[k] for k in 1:length(M_gens) if k!=j], 
                 init=zero(F))
           )
      for k in j+1:length(M_gens)
        push!(img_gens, M_gens[k])
      end
      res = hom(MU, MV, MV.(img_gens), OOX(U, V))
      add_incoming_restriction!(M, U, MV, res)
      object_cache(M)[V] = MV
      set_attribute!(MV, :_presentation_matrix, Asub)
      return_patches = vcat(return_patches, _trivializing_covering(M, V))
    end
  end
  return return_patches
end

@attr MatrixElem function _presentation_matrix(M::ModuleFP)
  return matrix(map(presentation(M), 1))
end

########################################################################
# Projectivization of vector bundles                                   #
#
# To any vector bundle E → X one can associate its projectivization 
# ℙ(E) → X. In general, E will be given as a locally free 
# AbsCoherentSheaf.
########################################################################

@doc raw"""
    projectivization(E::AbsCoherentSheaf; 
        var_names::Vector{String}=Vector{String}(),
        check::Bool=true
      )

For a locally free sheaf ``E`` on an `AbsCoveredScheme` ``X`` this produces 
the associated projectivization ``ℙ (E) → X`` as a `CoveredProjectiveScheme`.

A list of names for the variables of the relative homogeneous coordinate 
rings can be provided with `var_names`.

!!! note: The sheaf ``E`` needs to be locally free so that a `trivializing_covering` 
can be computed. The check for this can be turned off by setting `check=false`.
"""
function projectivization(E::AbsCoherentSheaf; 
    var_names::Vector{String}=Vector{String}(),
    check::Bool=true
  )
  X = scheme(E)
  check && (is_locally_free(E) || error("coherent sheaf must be locally free"))
  C = trivializing_covering(E)
  algebras = IdDict{AbsSpec, Union{MPolyQuoRing, MPolyRing}}()
  on_patches = IdDict{AbsSpec, AbsProjectiveScheme}()

  # Fill in the names of the variables in case there are none provided.
  if length(var_names) == 0
    # determine the global bound on the rank
    r = 0
    for U in patches(C)
      F = E(U)
      F isa FreeMod || error("modules must locally be free")
      r = (rank(F) > r ? rank(F) : r)
    end
    var_names = ["s$i" for i in 0:r-1]
  end

  for U in patches(C)
    F = E(U)
    F isa FreeMod || error("modules must locally be free")
    r = rank(F)
    length(var_names) >= r || error("number of names for the variables must greater or equal to the local rank of the module")
    RU = rees_algebra(E(U), var_names=var_names[1:r])
    algebras[U] = RU
    SU, _ = grade(RU)
    PU = ProjectiveScheme(SU)
    set_base_scheme!(PU, U)
    on_patches[U] = PU
  end
  projective_glueings = IdDict{Tuple{AbsSpec, AbsSpec}, AbsProjectiveGlueing}()
  OX = StructureSheafOfRings(X)

  # prepare for the projective glueings
  for (U, V) in keys(glueings(C))
    P = on_patches[U]
    SP = homogeneous_coordinate_ring(P)
    Q = on_patches[V]
    SQ = homogeneous_coordinate_ring(Q)
    G = C[U, V]
    UV, VU = glueing_domains(G)
    f, g = glueing_morphisms(G)

    PUV, PUVtoP = fiber_product(OX(U, UV), P)
    QVU, QVUtoQ = fiber_product(OX(V, VU), Q)

    # to construct the identifications of PUV with QVU we need to 
    # express the generators of I(U) in terms of the generators of I(V)
    # on the overlap U ∩ V. 
    !(G isa Glueing) || error("method not implemented for this type of glueing")

    # The problem is that on a SpecOpen U ∩ V
    # despite I(U)|U ∩ V == I(V)|U ∩ V, we 
    # have no method to find coefficients aᵢⱼ such that fᵢ = ∑ⱼaᵢⱼ⋅gⱼ
    # for the generators fᵢ of I(U) and gⱼ of I(V): Even though 
    # we can do this locally on the patches of a SpecOpen, the result 
    # is not guaranteed to glue to global functions on the overlap.
    # Abstractly, we know that the intersection of affine charts 
    # in a separated scheme must be affine, but we do not have a 
    # model of this overlap as an affine scheme and hence no computational
    # backup. 

    # fᵢ the generators of I(U)
    # gⱼ the generators of I(V)
    # aᵢⱼ the coefficients for fᵢ = ∑ⱼ aᵢⱼ⋅gⱼ in VU
    # bⱼᵢ the coefficients for gⱼ = ∑ᵢ bⱼᵢ⋅fᵢ in UV
    # sᵢ the variables for the homogeneous ring over U
    # tⱼ the variables for the homogenesous ring over V
    A = [coordinates(E(U, VU)(v)) for v in gens(E(U))]
    B = [coordinates(E(V, UV)(w)) for w in gens(E(V))]
    #A = [coordinates(OX(U, VU)(f), I(VU)) for f in gens(I(U))] # A[i][j] = aᵢⱼ
    #B = [coordinates(OX(V, UV)(g), I(UV)) for g in gens(I(V))] # B[j][i] = bⱼᵢ
    SQVU = homogeneous_coordinate_ring(QVU)
    SPUV = homogeneous_coordinate_ring(PUV)
    # the induced map is ℙ(UV) → ℙ(VU), tⱼ ↦ ∑ᵢ bⱼᵢ ⋅ sᵢ 
    # and ℙ(VU) → ℙ(UV), sᵢ ↦ ∑ⱼ aᵢⱼ ⋅ tⱼ 
    fup = ProjectiveSchemeMor(PUV, QVU, hom(SQVU, SPUV, pullback(f), [sum([B[j][i]*SPUV[i] for i in 1:ngens(SPUV)]) for j in 1:length(B)]))
    gup = ProjectiveSchemeMor(QVU, PUV, hom(SPUV, SQVU, pullback(g), [sum([A[i][j]*SQVU[j] for j in 1:ngens(SQVU)]) for i in 1:length(A)]))

    projective_glueings[U, V] = ProjectiveGlueing(G, PUVtoP, QVUtoQ, fup, gup)
  end
  return CoveredProjectiveScheme(X, C, on_patches, projective_glueings)
end

<|MERGE_RESOLUTION|>--- conflicted
+++ resolved
@@ -661,13 +661,8 @@
 default_covering(M::SheafOfModules) = M.C
 
 
-<<<<<<< HEAD
-@doc Markdown.doc"""
+@doc raw"""
     twisting_sheaf(IP::AbsProjectiveScheme{<:Field}, d::Int)
-=======
-@doc raw"""
-    twisting_sheaf(IP::ProjectiveScheme{<:Field}, d::Int)
->>>>>>> 2290596b
 
 For a `ProjectiveScheme` ``ℙ`` return the ``d``-th twisting sheaf 
 ``𝒪(d)`` as a `CoherentSheaf` on ``ℙ``.
@@ -706,13 +701,9 @@
   return M
 end
 
-<<<<<<< HEAD
-@doc Markdown.doc"""
+
+@doc raw"""
     tautological_bundle(IP::AbsProjectiveScheme{<:Field})
-=======
-@doc raw"""
-    tautological_bundle(IP::ProjectiveScheme{<:Field})
->>>>>>> 2290596b
 
 For a `ProjectiveScheme` ``ℙ`` return the sheaf ``𝒪(-1)`` as a `CoherentSheaf` on ``ℙ``.
 """
