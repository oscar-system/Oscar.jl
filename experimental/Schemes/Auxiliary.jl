--- conflicted
+++ resolved
@@ -279,15 +279,9 @@
     XY = PrincipalOpenSubset(X, pullback(iso_X)(OO(codomain(iso_X))(h_Y)))
     YX = PrincipalOpenSubset(Y, pullback(iso_Y)(OO(codomain(iso_Y))(h_X)))
     if iszero(h_X*h_Y)
-<<<<<<< HEAD
-      # Glueing along the empty set. This is trivial.
+      # Gluing along the empty set. This is trivial.
       g = morphism(YX, XY, hom(OO(XY), OO(YX), [zero(OO(YX)) for i in 1:ngens(OO(XY))], check=false), check=false)
       f = morphism(XY, YX, hom(OO(YX), OO(XY), [zero(OO(XY)) for i in 1:ngens(OO(YX))], check=false), check=false)
-=======
-      # Gluing along the empty set. This is trivial.
-      g = SpecMor(YX, XY, hom(OO(XY), OO(YX), [zero(OO(YX)) for i in 1:ngens(OO(XY))], check=false), check=false)
-      f = SpecMor(XY, YX, hom(OO(YX), OO(XY), [zero(OO(XY)) for i in 1:ngens(OO(YX))], check=false), check=false)
->>>>>>> 9a072870
       
       return SimpleGluing(X, Y, f, g, check=false)
     end
@@ -306,13 +300,8 @@
     y_img = OO(XYZ).(y_img)
     psi = restrict(iso_X, XY, XYZ, check=false)
     y_img = pullback(psi).(y_img)
-<<<<<<< HEAD
     f = morphism(XY, YX, hom(OO(YX), OO(XY), y_img, check=false), check=false)
     return SimpleGlueing(X, Y, f, g, check=false)
-=======
-    f = SpecMor(XY, YX, hom(OO(YX), OO(XY), y_img, check=false), check=false)
-    return SimpleGluing(X, Y, f, g, check=false)
->>>>>>> 9a072870
   end
 
   # As the easy case would have been caught before, we are now facing an inherited 
