const ColoredGGM{Directed} = GaussianGraphicalModel{
  Directed,
  @NamedTuple{color::S}
} where S <: Oscar.GraphMap;
# 

include("setup_tests.jl")

@testset "GaussianGraphicalModels" begin
  DG = graph_from_edges(Directed, [[1,2],[2,3]])
  @testset "Directed" begin
    M1 = gaussian_graphical_model(DG)
    cov_mat = covariance_matrix(M1)
    V1 = vanishing_ideal(M1)
    @test V1 == ideal(
      [-cov_mat[1, 2] * cov_mat[2, 3] + cov_mat[1, 3] * cov_mat[2, 2]]
    )

    mktempdir() do path
      test_save_load_roundtrip(path, M1) do loaded
        @test parameter_ring(M1) == parameter_ring(loaded)
      end
    end
    label!(DG,
           Dict((1, 2) => "pink", (2, 3) => "pink"),
           Dict(i => "green" for i in 1:3);
           name=:color)
    M2 = gaussian_graphical_model(DG)
    cov_mat = covariance_matrix(M2)
    V2 = vanishing_ideal(M2)
    @test V2 == ideal(
      [-cov_mat[1, 2] * cov_mat[2, 3] + cov_mat[1, 3] * cov_mat[2, 2]]
    )
  end

  UG = complete_bipartite_graph(1, 2)
  @testset "Undirected" begin
    M3 = gaussian_graphical_model(UG)
    V3 = vanishing_ideal(M3)
    cov_mat = covariance_matrix(M3)
    @test V3 == ideal([
      -cov_mat[1, 1] * cov_mat[2, 3] + cov_mat[1, 2] * cov_mat[1, 3]])
  end

  @testset "Mixed" begin
    MG = mixed_graph_from_edges(collect(edges(DG)), collect(edges(UG)))
    M4 = gaussian_graphical_model(MG)
  end
end

# exported items: experimental/GraphicalModels/src/GraphicalModels.jl
# TODOs:
# * how to check e.g. collect(values(compute_equivalent_classes(probability_map(model)))) against something hardcoded? (Marina)
# * specialized (inverse) fourier transform, two functions still as comments (Christiane)

@testset "Graphical Models tests" begin
  tree = graph_from_edges(Directed,[[4,1],[4,2],[4,3]])

  @test_skip @testset "cavender_farris_neyman_model" begin
    model = cavender_farris_neyman_model(tree)         
    @test is_isomorphic(graph(model), graph_from_edges(Directed,[[4,1],[4,2],[4,3]]))
    @test model isa GroupBasedPhylogeneticModel
    #number of states
    @test Oscar.number_states(model) == 2
    #root distribution
    @test model.phylo_model.root_distr == [1//2,1//2]
    #transition matrices
    tr_mat = Oscar.transition_matrices(model)
    @test tr_mat[Edge(4, 2)][1,1] == tr_mat[Edge(4, 2)][2,2]
    @test tr_mat[Edge(4, 2)][1,2] == tr_mat[Edge(4, 2)][2,1]
    # generators of the polynomial ring
    @test length(gens(model.phylo_model.prob_ring)) == 2(length(collect(edges(graph(model)))))
    @test length(gens(model.fourier_ring)) == 2(length(collect(edges(graph(model))))) 
    # fourier parameters
    fp = model.fourier_params
    for i in 1:3
      @test fp[Edge(4, i)][1] != fp[Edge(4, i)][2]
    end
    # group of the model
    G = group_of_model(model)
    @test is_isomorphic(unique(parent.(G))[1], abelian_group(2))

    @test vanishing_ideal(QQ, model) == vanishing_ideal(QQ, model; algorithm=:markov)
  end

  @testset "Jukes Cantor" begin
    model = phylogenetic_model(jukes_cantor_model(tree))
    @test is_isomorphic(graph(model), graph_from_edges(Directed,[[4,1],[4,2],[4,3]]))
    @test model isa PhylogeneticModel
    #number of states
    @test n_states(model) == 4
    #root distribution
    @test root_distribution(model) == [1//4,1//4,1//4,1//4]
    #transition matrices
    for i in 1:4, j in 1:4
      @test entry_transition_matrix(model, 1, i == j ? 1 : 2, Edge(4, 2)) == entry_transition_matrix(model, i, j, 4, 2)
    end
    # generators of the polynomial ring
    @test ngens(parameter_ring(model)[1]) == 2(n_edges(tree))
    @test ngens(model_ring(model)[1]) == n_states(model)^(n_leaves(tree))
<<<<<<< HEAD

    red_model_ring, _ = reduced_model_ring(model)
    @test ngens(red_model_ring) == 5
    
    mktempdir() do path
      test_save_load_roundtrip(path, model) do loaded
        @test reduced_model_ring(model) == red_model_ring(loaded)
      end
    end

    
    # fourier parameters -- check!
=======
    # fourier parameters -- TODO!
>>>>>>> 7309711e
    # fp = model.trans_mat_structure
    # for i in 1:3
    #   @test fp[4, i] == fp[4, i] == fp[4, i]
    # end
  end

  @test_skip @testset "kimura2_model" begin
    model = kimura2_model(tree)         
    @test is_isomorphic(graph(model), graph_from_edges(Directed,[[4,1],[4,2],[4,3]]))
    @test model isa GroupBasedPhylogeneticModel
    # number of states
    @test Oscar.number_states(model) == 4
    # root distribution
    @test model.phylo_model.root_distr == [1//4,1//4,1//4,1//4]
    # transition matrices
    tr_mat = Oscar.transition_matrices(model)
    for i in 1:4, j in 1:4
      @test tr_mat[Edge(4, 2)][1, (i == j ? 1 : (isodd(i+j) ? 2 : 3))] == tr_mat[Edge(4, 2)][i, j]
    end
    # generators of the polynomial ring
    @test length(gens(model.phylo_model.prob_ring)) == 3(length(collect(edges(graph(model)))))
    @test length(gens(model.fourier_ring)) == 3(length(collect(edges(graph(model))))) 
    # fourier parameters
    fp = model.fourier_params
    for i in 1:3
      @test fp[Edge(4, i)][3] == fp[Edge(4, i)][4]
    end
    # group of the model
    G = group_of_model(model)
    @test is_isomorphic(unique(parent.(G))[1], abelian_group(2,2))
  end
    
  @test_skip @testset "kimura3_model" begin
    model = kimura3_model(tree)         
    @test is_isomorphic(graph(model), graph_from_edges(Directed,[[4,1],[4,2],[4,3]]))
    # number of states
    @test Oscar.number_states(model) == 4
    # root distribution
    @test model.phylo_model.root_distr == [1//4,1//4,1//4,1//4]
    # transition matrices
    tr_mat = Oscar.transition_matrices(model)
    @test tr_mat[Edge(4, 2)][1,1] == tr_mat[Edge(4, 2)][2,2] == tr_mat[Edge(4, 2)][3,3] == tr_mat[Edge(4, 2)][4,4]
    @test tr_mat[Edge(4, 2)][2,1] == tr_mat[Edge(4, 2)][1,2] == tr_mat[Edge(4, 2)][4,3] == tr_mat[Edge(4, 2)][3,4]
    @test tr_mat[Edge(4, 2)][1,3] == tr_mat[Edge(4, 2)][3,1] == tr_mat[Edge(4, 2)][2,4] == tr_mat[Edge(4, 2)][4,2]
    @test tr_mat[Edge(4, 2)][1,4] == tr_mat[Edge(4, 2)][4,1] == tr_mat[Edge(4, 2)][2,3] == tr_mat[Edge(4, 2)][3,2]
    # generators of the polynomial ring
    @test length(gens(model.phylo_model.prob_ring)) == 4(length(collect(edges(graph(model)))))
    @test length(gens(model.fourier_ring)) == 4(length(collect(edges(graph(model))))) 
    # fourier parameters
    fp = model.fourier_params
    for i in 1:3
      @test allunique(fp[Edge(4, i)])
    end
    # group of the model
    G = group_of_model(model)
    @test is_isomorphic(unique(parent.(G))[1], abelian_group(2,2))
  end

  @test_skip @testset "general_markov_model" begin
    model = general_markov_model(tree)         
    @test is_isomorphic(graph(model), graph_from_edges(Directed,[[4,1],[4,2],[4,3]]))
    @test model isa PhylogeneticModel
    # number of states
    @test Oscar.number_states(model) == 4
    # testing with specified states (n=20)
    model = general_markov_model(tree; number_states = 20)
    @test Oscar.number_states(model) == 20
    model = general_markov_model(tree)
    # root distribution
    @test model.root_distr[1] isa QQMPolyRingElem
    # transition matrices
    tr_mat = Oscar.transition_matrices(model)
    @test tr_mat[Edge(4,1)] isa AbstractAlgebra.Generic.MatSpaceElem{QQMPolyRingElem}
    # generators of the polynomial ring
    @test length(gens(model.prob_ring)) == 148 
  end

  @test_skip @testset "affine models" begin 
    model = jukes_cantor_model(tree)
    @test Oscar.affine_phylogenetic_model!(model) isa GroupBasedPhylogeneticModel
    #sum of each row of transition matrices should equal one 
    tr_mat = Oscar.transition_matrices(Oscar.affine_phylogenetic_model!(model))
    for j in 1:4
      rowsum = 0
      for i in 1:4
          rowsum = rowsum+tr_mat[Edge(4, 2)][j,i]
      end
      @test rowsum == 1
    end
    #sum of root distribution should equal one
    @test sum(Oscar.affine_phylogenetic_model!(model).phylo_model.root_distr) == 1
  end

  # Test parametrizations for a specific tree and model
  model = jukes_cantor_model(tree)

  @test_skip @testset "Probability parametrization" begin
    p = probability_map(model)
    @test length(p) == number_states(model)^length(Oscar.leaves(tree))

    R, a, b = polynomial_ring(QQ, :a => 1:n_edges(tree), :b => 1:n_edges(tree); cached=false)
    H = Oscar.hom(probability_ring(model), R, gens(R))

    # Test some entries of the joint distribution vector
    @test H(p[1,1,1]) == 1//4*a[1]*a[2]*a[3] + 3//4*b[1]*b[2]*b[3]
    @test H(p[1,2,3]) == 1//4*a[1]*b[2]*b[3] + 1//4*a[2]*b[1]*b[3] + 1//4*a[3]*b[1]*b[2] + 1//4*b[1]*b[2]*b[3]
    @test H(p[4,4,3]) == 1//4*a[1]*a[2]*b[3] + 1//4*a[3]*b[1]*b[2] + 1//2*b[1]*b[2]*b[3]

    @testset "Equivalent classes probabilities" begin
      p_eqclasses = compute_equivalent_classes(p)
      
      classes = [1//4*a[1]*a[2]*b[3] + 1//4*a[3]*b[1]*b[2] + 1//2*b[1]*b[2]*b[3],
                1//4*a[1]*b[2]*b[3] + 1//4*a[2]*b[1]*b[3] + 1//4*a[3]*b[1]*b[2] + 1//4*b[1]*b[2]*b[3],
                1//4*a[1]*a[3]*b[2] + 1//4*a[2]*b[1]*b[3] + 1//2*b[1]*b[2]*b[3],
                1//4*a[1]*b[2]*b[3] + 1//4*a[2]*a[3]*b[1] + 1//2*b[1]*b[2]*b[3],
                1//4*a[1]*a[2]*a[3] + 3//4*b[1]*b[2]*b[3]]

      # Test that we get the expected number and polynomials in equivalent classes
      @test length(unique(vcat(H.(collect(values(p_eqclasses.parametrization))), classes))) == length(p_eqclasses.parametrization)

       # Test the keys for a specific class
      @test setdiff(p_eqclasses.classes[1,1,1], [(1, 1, 1), (2, 2, 2), (3, 3, 3), (4, 4, 4)]) == []    
    end

    @testset "Sum equivalent classes Fourier" begin
      p_eqclasses = compute_equivalent_classes(p)
      sum_p = sum_equivalent_classes(p_eqclasses)
      @test H(sum_p[1,2,1]) == 3*a[1]*a[3]*b[2] + 3*a[2]*b[1]*b[3] + 6*b[1]*b[2]*b[3]
      @test H(sum_p[1,1,1]) == a[1]*a[2]*a[3] + 3*b[1]*b[2]*b[3]
      @test H(sum_p[1,2,2]) == 3*a[1]*b[2]*b[3] + 3*a[2]*a[3]*b[1] + 6*b[1]*b[2]*b[3]
      @test H(sum_p[1,2,3]) == 6*a[1]*b[2]*b[3] + 6*a[2]*b[1]*b[3] + 6*a[3]*b[1]*b[2] + 6*b[1]*b[2]*b[3]
      @test H(sum_p[1,1,2]) == 3*a[1]*a[2]*b[3] + 3*a[3]*b[1]*b[2] + 6*b[1]*b[2]*b[3]

    end
  end

  @test_skip @testset "Fourier parametrization" begin
    q = fourier_map(model)
    @test length(q) == number_states(model)^length(Oscar.leaves(tree))
    
    S, x = polynomial_ring(QQ, :x => (1:n_edges(tree), 1:2); cached=false)
    H = Oscar.hom(fourier_ring(model), S, gens(S))

    # Test zero entries of the fourier vector
    zerokeys = [(1,2,1), (3,1,1), (4,4,2), (1,2,3), (3,2,1), (2,1,4), (3,2,3), (2,1,1), 
            (1,3,2), (1,4,2), (2,1,3), (2,2,4), (4,3,4), (4,4,4), (4,3,1), (3,3,2),
            (4,1,2), (2,2,3), (4,3,3), (4,4,3), (4,2,2), (1,3,4), (2,3,2), (1,3,1), 
            (2,4,2), (1,1,2), (1,4,1), (3,3,4), (1,4,3), (3,4,4), (4,1,1), (3,1,2), 
            (3,4,1), (3,3,3), (4,1,3), (4,2,4), (3,4,3), (4,2,1), (3,2,2), (2,3,1), 
            (2,4,4), (1,1,4), (2,4,1), (2,3,3), (1,1,3), (1,2,4), (2,2,2), (3,1,4)]
    sum([q[i] for i in zerokeys]) == 0

    # Test some entries of the joint distribution vector
    @test H(q[3,2,4]) == x[1, 2]*x[2, 2]*x[3, 2]
    @test H(q[2,1,2]) == x[2, 1]*x[1, 2]*x[3, 2]
    @test H(q[1,1,1]) == x[1, 1]*x[2, 1]*x[3, 1]

    @testset "Equivalent classes Fourier" begin
      q_eqclasses = compute_equivalent_classes(q)

      classes = [x[2, 1]*x[1, 2]*x[3, 2], x[3, 1]*x[1, 2]*x[2, 2], 
                x[1, 1]*x[2, 2]*x[3, 2], x[1, 2]*x[2, 2]*x[3, 2], 
                x[1, 1]*x[2, 1]*x[3, 1]]
  
      # Test that we get the expected number and polynomials in equivalent classes
      @test length(unique(vcat(H.(collect(values(q_eqclasses.parametrization))), classes))) == length(q_eqclasses.parametrization)

      # Test all classes
      @test H(q_eqclasses.parametrization[1,1,1]) == x[1, 1]*x[2, 1]*x[3, 1]
      @test H(q_eqclasses.parametrization[1,2,2]) == x[1, 1]*x[2, 2]*x[3, 2]
      @test H(q_eqclasses.parametrization[2,1,2]) == x[2, 1]*x[1, 2]*x[3, 2]
      @test H(q_eqclasses.parametrization[2,2,1]) == x[3, 1]*x[1, 2]*x[2, 2]
      @test H(q_eqclasses.parametrization[2,3,4]) == x[1, 2]*x[2, 2]*x[3, 2]

      # Test that the keys for one class are the expected ones
      @test setdiff(q_eqclasses.classes[2,3,4],  [(2,3,4),(2,4,3),(3,2,4),(3,4,2),(4,2,3),(4,3,2)]) == []
    end
  end

  @test_skip @testset "specialized (inverse) fourier transform" begin
    # model = jukes_cantor_model(tree)

    FT = probability_ring(model).([1 1 1 1 1
    1 -1//3 -1//3 1 -1//3
    1 -1//3 1 -1//3 -1//3
    1 1 -1//3 -1//3 -1//3
    1 -1//3 -1//3 -1//3 1//3])

    IFT = probability_ring(model).([1//16 3//16 3//16 3//16 3//8
    3//16 -3//16 -3//16 9//16 -3//8
    3//16 -3//16 9//16 -3//16 -3//8
    3//16 9//16 -3//16 -3//16 -3//8
    3//8 -3//8 -3//8 -3//8 3//4])

    @test specialized_fourier_transform(model) == FT
    @test inverse_specialized_fourier_transform(model) == IFT

    p_equivclasses = compute_equivalent_classes(probability_map(model))
    f_equivclasses = compute_equivalent_classes(fourier_map(model))
    @test specialized_fourier_transform(model, p_equivclasses.classes, f_equivclasses.classes) == FT
    @test inverse_specialized_fourier_transform(model, p_equivclasses.classes, f_equivclasses.classes) == IFT
  end

  @test_skip @testset "Affine parametrization" begin
    #Probability map
    p = probability_map(affine_phylogenetic_model!(model))
    @test sum(collect(values(p))) == 1

    #Fourier map
    q = fourier_map(affine_phylogenetic_model!(model))
    @test q[1,1,1] == 1

    # GMM model
    p = probability_map(affine_phylogenetic_model!(general_markov_model(tree)))
    @test sum(collect(values(p))) == 1
  end

end<|MERGE_RESOLUTION|>--- conflicted
+++ resolved
@@ -98,22 +98,18 @@
     # generators of the polynomial ring
     @test ngens(parameter_ring(model)[1]) == 2(n_edges(tree))
     @test ngens(model_ring(model)[1]) == n_states(model)^(n_leaves(tree))
-<<<<<<< HEAD
 
     red_model_ring, _ = reduced_model_ring(model)
     @test ngens(red_model_ring) == 5
     
     mktempdir() do path
       test_save_load_roundtrip(path, model) do loaded
-        @test reduced_model_ring(model) == red_model_ring(loaded)
+        @test red_model_ring == reduced_model_ring(loaded)[1]
       end
     end
 
-    
-    # fourier parameters -- check!
-=======
     # fourier parameters -- TODO!
->>>>>>> 7309711e
+
     # fp = model.trans_mat_structure
     # for i in 1:3
     #   @test fp[4, i] == fp[4, i] == fp[4, i]
