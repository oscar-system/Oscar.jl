const ColoredGGM{Directed} = GaussianGraphicalModel{
  Directed,
  @NamedTuple{color::S}
} where S <: Oscar.GraphMap;
# 

include("setup_tests.jl")

@testset "GaussianGraphicalModels" begin
<<<<<<< HEAD
  DG = graph_from_edges(Directed, [[1,2],[2,3]])
  @testset "Directed" begin
    M1 = gaussian_graphical_model(DG)
    cov_mat = covariance_matrix(M1)
    V1 = vanishing_ideal(M1)
    @test V1 == ideal(
      [-cov_mat[1, 2] * cov_mat[2, 3] + cov_mat[1, 3] * cov_mat[2, 2]]
    )

    label!(DG,
           Dict((1, 2) => "pink", (2, 3) => "pink"),
           Dict(i => "green" for i in 1:3);
           name=:color)
    M2 = gaussian_graphical_model(DG)
    cov_mat = covariance_matrix(M2)
    V2 = vanishing_ideal(M2)
    @test V2 == ideal(
      [-cov_mat[1, 2] * cov_mat[2, 3] + cov_mat[1, 3] * cov_mat[2, 2]]
    )

  end

  UG = complete_bipartite_graph(1, 2)
  @testset "Undirected" begin
    M3 = gaussian_graphical_model(UG)
    V3 = vanishing_ideal(M3)
    cov_mat = covariance_matrix(M3)
    @test V3 == ideal([
      -cov_mat[1, 1] * cov_mat[2, 3] + cov_mat[1, 2] * cov_mat[1, 3]])
  end

  @testset "Mixed" begin
    MG = mixed_graph_from_edges(collect(edges(DG)), collect(edges(UG)))
    M4 = gaussian_graphical_model(MG)
  end
=======
  G = graph_from_edges(Directed, [[1,2],[2,3]])
  M1 = gaussian_graphical_model(G)
  cov_mat = covariance_matrix(M1)
  V1 = vanishing_ideal(M1)
  @test V1 == ideal(
    [-cov_mat[1, 2] * cov_mat[2, 3] + cov_mat[1, 3] * cov_mat[2, 2]]
  )

  mktempdir() do path
    test_save_load_roundtrip(path, M1) do loaded
      
    end
  end
  label!(G,
         Dict((1, 2) => "pink", (2, 3) => "pink"),
         Dict(i => "green" for i in 1:3);
         name=:color)
  M2 = gaussian_graphical_model(G)
  cov_mat = covariance_matrix(M2)
  V2 = vanishing_ideal(M2)
  @test V2 == ideal(
    [-cov_mat[1, 2] * cov_mat[2, 3] + cov_mat[1, 3] * cov_mat[2, 2]]
  )

  G3 = complete_bipartite_graph(1, 3)
  M3 = gaussian_graphical_model(G3)
  V3 = vanishing_ideal(M3)
>>>>>>> 59d55b20
end

# exported items: experimental/GraphicalModels/src/GraphicalModels.jl
# TODOs:
# * how to check e.g. collect(values(compute_equivalent_classes(probability_map(model)))) against something hardcoded? (Marina)
# * specialized (inverse) fourier transform, two functions still as comments (Christiane)

@testset "Graphical Models tests" begin
  tree = graph_from_edges(Directed,[[4,1],[4,2],[4,3]])

  @test_skip @testset "cavender_farris_neyman_model" begin
    model = cavender_farris_neyman_model(tree)         
    @test is_isomorphic(graph(model), graph_from_edges(Directed,[[4,1],[4,2],[4,3]]))
    @test model isa GroupBasedPhylogeneticModel
    #number of states
    @test Oscar.number_states(model) == 2
    #root distribution
    @test model.phylo_model.root_distr == [1//2,1//2]
    #transition matrices
    tr_mat = Oscar.transition_matrices(model)
    @test tr_mat[Edge(4, 2)][1,1] == tr_mat[Edge(4, 2)][2,2]
    @test tr_mat[Edge(4, 2)][1,2] == tr_mat[Edge(4, 2)][2,1]
    # generators of the polynomial ring
    @test length(gens(model.phylo_model.prob_ring)) == 2(length(collect(edges(graph(model)))))
    @test length(gens(model.fourier_ring)) == 2(length(collect(edges(graph(model))))) 
    # fourier parameters
    fp = model.fourier_params
    for i in 1:3
      @test fp[Edge(4, i)][1] != fp[Edge(4, i)][2]
    end
    # group of the model
    G = group_of_model(model)
    @test is_isomorphic(unique(parent.(G))[1], abelian_group(2))

    @test vanishing_ideal(QQ, model) == vanishing_ideal(QQ, model; algorithm=:markov)
  end

  @testset "Jukes Cantor" begin
    model = jukes_cantor_model(tree)
    @test is_isomorphic(graph(model), graph_from_edges(Directed,[[4,1],[4,2],[4,3]]))
    @test model isa PhylogeneticModel
    #number of states
    @test n_states(model) == 4
    #root distribution
    @test root_distribution(model) == [1//4,1//4,1//4,1//4]
    #transition matrices
    # tr_mat = Oscar.transition_matrices(model)
    # for i in 1:4, j in 1:4
    #   @test tr_mat[Edge(4, 2)][1, i == j ? 1 : 2] == tr_mat[Edge(4, 2)][i, j] #
    # end
    # generators of the polynomial ring
    @test ngens(parameter_ring(model)[1]) == 2(n_edges(tree))
    @test_skip @test ngens(model_ring(model)[1]) == (n_edges(tree))
     # fourier parameters
    fp = model.trans_mat_signature
    for i in 1:3
      @test fp[4, i] == fp[4, i] == fp[4, i]
    end
  end

  @test_skip @testset "kimura2_model" begin
    model = kimura2_model(tree)         
    @test is_isomorphic(graph(model), graph_from_edges(Directed,[[4,1],[4,2],[4,3]]))
    @test model isa GroupBasedPhylogeneticModel
    # number of states
    @test Oscar.number_states(model) == 4
    # root distribution
    @test model.phylo_model.root_distr == [1//4,1//4,1//4,1//4]
    # transition matrices
    tr_mat = Oscar.transition_matrices(model)
    for i in 1:4, j in 1:4
      @test tr_mat[Edge(4, 2)][1, (i == j ? 1 : (isodd(i+j) ? 2 : 3))] == tr_mat[Edge(4, 2)][i, j]
    end
    # generators of the polynomial ring
    @test length(gens(model.phylo_model.prob_ring)) == 3(length(collect(edges(graph(model)))))
    @test length(gens(model.fourier_ring)) == 3(length(collect(edges(graph(model))))) 
    # fourier parameters
    fp = model.fourier_params
    for i in 1:3
      @test fp[Edge(4, i)][3] == fp[Edge(4, i)][4]
    end
    # group of the model
    G = group_of_model(model)
    @test is_isomorphic(unique(parent.(G))[1], abelian_group(2,2))
  end
    
  @test_skip @testset "kimura3_model" begin
    model = kimura3_model(tree)         
    @test is_isomorphic(graph(model), graph_from_edges(Directed,[[4,1],[4,2],[4,3]]))
    # number of states
    @test Oscar.number_states(model) == 4
    # root distribution
    @test model.phylo_model.root_distr == [1//4,1//4,1//4,1//4]
    # transition matrices
    tr_mat = Oscar.transition_matrices(model)
    @test tr_mat[Edge(4, 2)][1,1] == tr_mat[Edge(4, 2)][2,2] == tr_mat[Edge(4, 2)][3,3] == tr_mat[Edge(4, 2)][4,4]
    @test tr_mat[Edge(4, 2)][2,1] == tr_mat[Edge(4, 2)][1,2] == tr_mat[Edge(4, 2)][4,3] == tr_mat[Edge(4, 2)][3,4]
    @test tr_mat[Edge(4, 2)][1,3] == tr_mat[Edge(4, 2)][3,1] == tr_mat[Edge(4, 2)][2,4] == tr_mat[Edge(4, 2)][4,2]
    @test tr_mat[Edge(4, 2)][1,4] == tr_mat[Edge(4, 2)][4,1] == tr_mat[Edge(4, 2)][2,3] == tr_mat[Edge(4, 2)][3,2]
    # generators of the polynomial ring
    @test length(gens(model.phylo_model.prob_ring)) == 4(length(collect(edges(graph(model)))))
    @test length(gens(model.fourier_ring)) == 4(length(collect(edges(graph(model))))) 
    # fourier parameters
    fp = model.fourier_params
    for i in 1:3
      @test allunique(fp[Edge(4, i)])
    end
    # group of the model
    G = group_of_model(model)
    @test is_isomorphic(unique(parent.(G))[1], abelian_group(2,2))
  end

  @test_skip @testset "general_markov_model" begin
    model = general_markov_model(tree)         
    @test is_isomorphic(graph(model), graph_from_edges(Directed,[[4,1],[4,2],[4,3]]))
    @test model isa PhylogeneticModel
    # number of states
    @test Oscar.number_states(model) == 4
    # testing with specified states (n=20)
    model = general_markov_model(tree; number_states = 20)
    @test Oscar.number_states(model) == 20
    model = general_markov_model(tree)
    # root distribution
    @test model.root_distr[1] isa QQMPolyRingElem
    # transition matrices
    tr_mat = Oscar.transition_matrices(model)
    @test tr_mat[Edge(4,1)] isa AbstractAlgebra.Generic.MatSpaceElem{QQMPolyRingElem}
    # generators of the polynomial ring
    @test length(gens(model.prob_ring)) == 148 
  end

  @test_skip @testset "affine models" begin 
    model = jukes_cantor_model(tree)
    @test Oscar.affine_phylogenetic_model!(model) isa GroupBasedPhylogeneticModel
    #sum of each row of transition matrices should equal one 
    tr_mat = Oscar.transition_matrices(Oscar.affine_phylogenetic_model!(model))
    for j in 1:4
      rowsum = 0
      for i in 1:4
          rowsum = rowsum+tr_mat[Edge(4, 2)][j,i]
      end
      @test rowsum == 1
    end
    #sum of root distribution should equal one
    @test sum(Oscar.affine_phylogenetic_model!(model).phylo_model.root_distr) == 1
  end

  # Test parametrizations for a specific tree and model
  model = jukes_cantor_model(tree)

  @test_skip @testset "Probability parametrization" begin
    p = probability_map(model)
    @test length(p) == number_states(model)^length(Oscar.leaves(tree))

    R, a, b = polynomial_ring(QQ, :a => 1:n_edges(tree), :b => 1:n_edges(tree); cached=false)
    H = Oscar.hom(probability_ring(model), R, gens(R))

    # Test some entries of the joint distribution vector
    @test H(p[1,1,1]) == 1//4*a[1]*a[2]*a[3] + 3//4*b[1]*b[2]*b[3]
    @test H(p[1,2,3]) == 1//4*a[1]*b[2]*b[3] + 1//4*a[2]*b[1]*b[3] + 1//4*a[3]*b[1]*b[2] + 1//4*b[1]*b[2]*b[3]
    @test H(p[4,4,3]) == 1//4*a[1]*a[2]*b[3] + 1//4*a[3]*b[1]*b[2] + 1//2*b[1]*b[2]*b[3]

    @testset "Equivalent classes probabilities" begin
      p_eqclasses = compute_equivalent_classes(p)
      
      classes = [1//4*a[1]*a[2]*b[3] + 1//4*a[3]*b[1]*b[2] + 1//2*b[1]*b[2]*b[3],
                1//4*a[1]*b[2]*b[3] + 1//4*a[2]*b[1]*b[3] + 1//4*a[3]*b[1]*b[2] + 1//4*b[1]*b[2]*b[3],
                1//4*a[1]*a[3]*b[2] + 1//4*a[2]*b[1]*b[3] + 1//2*b[1]*b[2]*b[3],
                1//4*a[1]*b[2]*b[3] + 1//4*a[2]*a[3]*b[1] + 1//2*b[1]*b[2]*b[3],
                1//4*a[1]*a[2]*a[3] + 3//4*b[1]*b[2]*b[3]]

      # Test that we get the expected number and polynomials in equivalent classes
      @test length(unique(vcat(H.(collect(values(p_eqclasses.parametrization))), classes))) == length(p_eqclasses.parametrization)

       # Test the keys for a specific class
      @test setdiff(p_eqclasses.classes[1,1,1], [(1, 1, 1), (2, 2, 2), (3, 3, 3), (4, 4, 4)]) == []    
    end

    @testset "Sum equivalent classes Fourier" begin
      p_eqclasses = compute_equivalent_classes(p)
      sum_p = sum_equivalent_classes(p_eqclasses)
      @test H(sum_p[1,2,1]) == 3*a[1]*a[3]*b[2] + 3*a[2]*b[1]*b[3] + 6*b[1]*b[2]*b[3]
      @test H(sum_p[1,1,1]) == a[1]*a[2]*a[3] + 3*b[1]*b[2]*b[3]
      @test H(sum_p[1,2,2]) == 3*a[1]*b[2]*b[3] + 3*a[2]*a[3]*b[1] + 6*b[1]*b[2]*b[3]
      @test H(sum_p[1,2,3]) == 6*a[1]*b[2]*b[3] + 6*a[2]*b[1]*b[3] + 6*a[3]*b[1]*b[2] + 6*b[1]*b[2]*b[3]
      @test H(sum_p[1,1,2]) == 3*a[1]*a[2]*b[3] + 3*a[3]*b[1]*b[2] + 6*b[1]*b[2]*b[3]

    end
  end

  @test_skip @testset "Fourier parametrization" begin
    q = fourier_map(model)
    @test length(q) == number_states(model)^length(Oscar.leaves(tree))
    
    S, x = polynomial_ring(QQ, :x => (1:n_edges(tree), 1:2); cached=false)
    H = Oscar.hom(fourier_ring(model), S, gens(S))

    # Test zero entries of the fourier vector
    zerokeys = [(1,2,1), (3,1,1), (4,4,2), (1,2,3), (3,2,1), (2,1,4), (3,2,3), (2,1,1), 
            (1,3,2), (1,4,2), (2,1,3), (2,2,4), (4,3,4), (4,4,4), (4,3,1), (3,3,2),
            (4,1,2), (2,2,3), (4,3,3), (4,4,3), (4,2,2), (1,3,4), (2,3,2), (1,3,1), 
            (2,4,2), (1,1,2), (1,4,1), (3,3,4), (1,4,3), (3,4,4), (4,1,1), (3,1,2), 
            (3,4,1), (3,3,3), (4,1,3), (4,2,4), (3,4,3), (4,2,1), (3,2,2), (2,3,1), 
            (2,4,4), (1,1,4), (2,4,1), (2,3,3), (1,1,3), (1,2,4), (2,2,2), (3,1,4)]
    sum([q[i] for i in zerokeys]) == 0

    # Test some entries of the joint distribution vector
    @test H(q[3,2,4]) == x[1, 2]*x[2, 2]*x[3, 2]
    @test H(q[2,1,2]) == x[2, 1]*x[1, 2]*x[3, 2]
    @test H(q[1,1,1]) == x[1, 1]*x[2, 1]*x[3, 1]

    @testset "Equivalent classes Fourier" begin
      q_eqclasses = compute_equivalent_classes(q)

      classes = [x[2, 1]*x[1, 2]*x[3, 2], x[3, 1]*x[1, 2]*x[2, 2], 
                x[1, 1]*x[2, 2]*x[3, 2], x[1, 2]*x[2, 2]*x[3, 2], 
                x[1, 1]*x[2, 1]*x[3, 1]]
  
      # Test that we get the expected number and polynomials in equivalent classes
      @test length(unique(vcat(H.(collect(values(q_eqclasses.parametrization))), classes))) == length(q_eqclasses.parametrization)

      # Test all classes
      @test H(q_eqclasses.parametrization[1,1,1]) == x[1, 1]*x[2, 1]*x[3, 1]
      @test H(q_eqclasses.parametrization[1,2,2]) == x[1, 1]*x[2, 2]*x[3, 2]
      @test H(q_eqclasses.parametrization[2,1,2]) == x[2, 1]*x[1, 2]*x[3, 2]
      @test H(q_eqclasses.parametrization[2,2,1]) == x[3, 1]*x[1, 2]*x[2, 2]
      @test H(q_eqclasses.parametrization[2,3,4]) == x[1, 2]*x[2, 2]*x[3, 2]

      # Test that the keys for one class are the expected ones
      @test setdiff(q_eqclasses.classes[2,3,4],  [(2,3,4),(2,4,3),(3,2,4),(3,4,2),(4,2,3),(4,3,2)]) == []
    end
  end

  @test_skip @testset "specialized (inverse) fourier transform" begin
    # model = jukes_cantor_model(tree)

    FT = probability_ring(model).([1 1 1 1 1
    1 -1//3 -1//3 1 -1//3
    1 -1//3 1 -1//3 -1//3
    1 1 -1//3 -1//3 -1//3
    1 -1//3 -1//3 -1//3 1//3])

    IFT = probability_ring(model).([1//16 3//16 3//16 3//16 3//8
    3//16 -3//16 -3//16 9//16 -3//8
    3//16 -3//16 9//16 -3//16 -3//8
    3//16 9//16 -3//16 -3//16 -3//8
    3//8 -3//8 -3//8 -3//8 3//4])

    @test specialized_fourier_transform(model) == FT
    @test inverse_specialized_fourier_transform(model) == IFT

    p_equivclasses = compute_equivalent_classes(probability_map(model))
    f_equivclasses = compute_equivalent_classes(fourier_map(model))
    @test specialized_fourier_transform(model, p_equivclasses.classes, f_equivclasses.classes) == FT
    @test inverse_specialized_fourier_transform(model, p_equivclasses.classes, f_equivclasses.classes) == IFT
  end

  @test_skip @testset "Affine parametrization" begin
    #Probability map
    p = probability_map(affine_phylogenetic_model!(model))
    @test sum(collect(values(p))) == 1

    #Fourier map
    q = fourier_map(affine_phylogenetic_model!(model))
    @test q[1,1,1] == 1

    # GMM model
    p = probability_map(affine_phylogenetic_model!(general_markov_model(tree)))
    @test sum(collect(values(p))) == 1
  end

end<|MERGE_RESOLUTION|>--- conflicted
+++ resolved
@@ -7,7 +7,6 @@
 include("setup_tests.jl")
 
 @testset "GaussianGraphicalModels" begin
-<<<<<<< HEAD
   DG = graph_from_edges(Directed, [[1,2],[2,3]])
   @testset "Directed" begin
     M1 = gaussian_graphical_model(DG)
@@ -16,41 +15,6 @@
     @test V1 == ideal(
       [-cov_mat[1, 2] * cov_mat[2, 3] + cov_mat[1, 3] * cov_mat[2, 2]]
     )
-
-    label!(DG,
-           Dict((1, 2) => "pink", (2, 3) => "pink"),
-           Dict(i => "green" for i in 1:3);
-           name=:color)
-    M2 = gaussian_graphical_model(DG)
-    cov_mat = covariance_matrix(M2)
-    V2 = vanishing_ideal(M2)
-    @test V2 == ideal(
-      [-cov_mat[1, 2] * cov_mat[2, 3] + cov_mat[1, 3] * cov_mat[2, 2]]
-    )
-
-  end
-
-  UG = complete_bipartite_graph(1, 2)
-  @testset "Undirected" begin
-    M3 = gaussian_graphical_model(UG)
-    V3 = vanishing_ideal(M3)
-    cov_mat = covariance_matrix(M3)
-    @test V3 == ideal([
-      -cov_mat[1, 1] * cov_mat[2, 3] + cov_mat[1, 2] * cov_mat[1, 3]])
-  end
-
-  @testset "Mixed" begin
-    MG = mixed_graph_from_edges(collect(edges(DG)), collect(edges(UG)))
-    M4 = gaussian_graphical_model(MG)
-  end
-=======
-  G = graph_from_edges(Directed, [[1,2],[2,3]])
-  M1 = gaussian_graphical_model(G)
-  cov_mat = covariance_matrix(M1)
-  V1 = vanishing_ideal(M1)
-  @test V1 == ideal(
-    [-cov_mat[1, 2] * cov_mat[2, 3] + cov_mat[1, 3] * cov_mat[2, 2]]
-  )
 
   mktempdir() do path
     test_save_load_roundtrip(path, M1) do loaded
@@ -68,10 +32,21 @@
     [-cov_mat[1, 2] * cov_mat[2, 3] + cov_mat[1, 3] * cov_mat[2, 2]]
   )
 
-  G3 = complete_bipartite_graph(1, 3)
-  M3 = gaussian_graphical_model(G3)
-  V3 = vanishing_ideal(M3)
->>>>>>> 59d55b20
+  end
+
+  UG = complete_bipartite_graph(1, 2)
+  @testset "Undirected" begin
+    M3 = gaussian_graphical_model(UG)
+    V3 = vanishing_ideal(M3)
+    cov_mat = covariance_matrix(M3)
+    @test V3 == ideal([
+      -cov_mat[1, 1] * cov_mat[2, 3] + cov_mat[1, 2] * cov_mat[1, 3]])
+  end
+
+  @testset "Mixed" begin
+    MG = mixed_graph_from_edges(collect(edges(DG)), collect(edges(UG)))
+    M4 = gaussian_graphical_model(MG)
+  end
 end
 
 # exported items: experimental/GraphicalModels/src/GraphicalModels.jl
