
const GenDictType = Dict{T, MPolyRingElem} where T <: Union{Edge, Int}
###################################################################################
#
#       (Un)Directed Gaussian Graphical Models
#
###################################################################################

@attributes mutable struct GaussianGraphicalModel{T, L} <: GraphicalModel{T, L}
  graph::Graph{T}
  labelings::L
<<<<<<< HEAD
  varnames::Dict{Symbol,VarName}
  function GaussianGraphicalModel(G::Graph{T},
                                  var_names::Dict{Symbol, VarName}) where T <: GraphTypes
=======
  varnames::Vector{VarName}
  function GaussianGraphicalModel(G::Graph{T}, var_names::Vector{VarName}) where T <: {Undirected, Directed}
>>>>>>> 6ee49c0b
    graph_maps = NamedTuple(_graph_maps(G))
    graph_maps = isempty(graph_maps) ? nothing : graph_maps
    return new{T, typeof(graph_maps)}(G, graph_maps, var_names)
  end

  function GaussianGraphicalModel(G::MixedGraph, var_names::Vector{VarName})
    #TODO figure out how to deal with labelings on MixedGraphs
    # for now just use Nothing
    return new{Mixed, Nothing}(G, nothing, var_names)
  end
end

@doc raw"""
    gaussian_graphical_model(G::Graph{Directed}; s_varname::VarName=:s, l_varname::VarName=:ll, w_varname::VarName=:w)
    gaussian_graphical_model(G::Graph{Undirected}; s_varname::VarName=:s, k_varname::VarName=:k)
Given a graph `G` construct a gaussian graphical model for `G`. Optionally one can set the letter used for the variable of the covariance matrix by setting `s_varname`. 

## Examples

```jldoctest
julia> G = graph_from_edges(Directed, [[1, 2], [2, 3]])
Directed graph with 3 nodes and the following edges:
(1, 2)(2, 3)

julia> GM = gaussian_graphical_model(G)
Gaussian Graphical Model on a Directed graph with 3 nodes and 2 edges

julia> typeof(GM)
GaussianGraphicalModel{Directed, Nothing}

julia> CG = graph_from_labeled_edges(Dict((1, 2) => "red", (2, 3) => "green"); name=:color)
Undirected graph with 3 nodes and the following labeling(s):
label: color
(2, 1) -> red
(3, 2) -> green

julia> GM = gaussian_graphical_model(CG)
Gaussian Graphical Model on a Undirected graph with 3 nodes and 2 edges with labeling(s) [:color]

julia> typeof(GM)
GaussianGraphicalModel{Undirected, @NamedTuple{color::Oscar.GraphMap{Undirected, Polymake.LibPolymake.EdgeMapAllocated{Undirected, CxxWrap.StdLib.StdString}, Nothing}}}
```
"""
function gaussian_graphical_model(G::Graph{Directed}; s_varname::VarName=:s, l_varname::VarName=:l, w_varname::VarName=:w)
  GaussianGraphicalModel(G, Dict(:s => s_varname, :l => l_varname, :w => w_varname))
end

function gaussian_graphical_model(G::Graph{Undirected}; s_varname::VarName=:s, k_varname::VarName=:k)
  GaussianGraphicalModel(G, Dict(:s => s_varname, :k => k_varname))
end

varnames(GM::GaussianGraphicalModel) = GM.varnames

function Base.show(io::IO, M::GaussianGraphicalModel{T, L}) where {T, L}
  io = pretty(io)
  if is_terse(io)
    print(io, "Gaussian Graphical Model on a")
    !(L == Nothing) && print(io, " labelled")
    print(io, " $T graph")
  else
    print(io, "Gaussian Graphical Model on a $(graph(M))")
  end
end

#TODO do the gens returned here need to be a dict? we'll need to be consisted across all models
@attr MPolyRing function model_ring(GM::GaussianGraphicalModel; cached=false)
  n = n_vertices(graph(GM))
  varindices = [(i, j) for i in 1:n for j in i:n]
<<<<<<< HEAD
  varnames = ["$(GM.varnames[:s])[$(i), $(j)]" for (i, j) in varindices]
  # we'll need to align on the return value of the gens, it might need to be Dict
  return polynomial_ring(QQ, varnames; cached=false)
=======
  varnames = ["$(GM.varnames[1])[$(i), $(j)]" for (i, j) in varindices]
  polynomial_ring(QQ, varnames; cached=false)
>>>>>>> 6ee49c0b
end

@doc raw"""
    covariance_matrix(GM::GaussianGraphicalModel)

Return the covariance matrix associated to the graphical model `GM` as a matrix over the underlying model ring of `GM`,
see [`model_ring`](@ref)

## Examples

```jldoctest
julia> GM = gaussian_graphical_model(graph_from_edges(Directed, [[1,2], [2,3]]))
Gaussian Graphical Model on a Directed graph with 3 nodes and 2 edges

julia> covariance_matrix(GM)
[s[1, 1]   s[1, 2]   s[1, 3]]
[s[1, 2]   s[2, 2]   s[2, 3]]
[s[1, 3]   s[2, 3]   s[3, 3]]

```
"""
function covariance_matrix(GM::GaussianGraphicalModel)
  S = model_ring(GM)
  cov_mat = upper_triangular_matrix(gens(S))
  n = n_vertices(graph(GM))
  # turn upper triangular matrix into a symmetric one
  for i in 1:n
    for j in i + 1:n
      cov_mat[j, i] = cov_mat[i, j]
    end
  end
  return cov_mat
end

###################################################################################
#
#       Directed parametrization
#
###################################################################################

<<<<<<< HEAD
@attr Tuple{MPolyRing, GenDictType} function parameter_ring(GM::GaussianGraphicalModel{Directed, T}; cached=false) where T
  G = graph(GM)
  varnames = (["$(GM.varnames[:l])[$(src(e)), $(dst(e))]" for e in edges(G)], ["$(GM.varnames[:w])[$(v)]" for v in vertices(G)])
  R, (e_gens, v_gens) = polynomial_ring(QQ, varnames; cached=cached)
  gens_dict = merge(Dict(e => edge_vars[i] for (i, e) in enumerate(edges(G))),
                    Dict(v => vertex_vars[v] for v in 1:n_vertices(G)))
=======
@attr MPolyRing function parameter_ring(GM::GaussianGraphicalModel{Directed, T}; cached=false) where T
  G = graph(GM)
  varnames = (["$(GM.varnames[2])[$(src(e)), $(dst(e))]" for e in edges(G)], ["$(GM.varnames[3])[$(v)]" for v in vertices(G)])
  R, (e_vars, v_vars) = polynomial_ring(QQ, varnames; cached=cached)
  gens_dict = merge(Dict(e => e_vars[i] for (i, e) in enumerate(edges(G))),
                    Dict(v => v_vars[v] for v in 1:n_vertices(G)))

>>>>>>> 6ee49c0b
  return R, gens_dict
end

@doc raw"""
    directed_edges_matrix(M::GaussianGraphicalModel{Directed, L}) where L

Create the weighted adjacency matrix $\Lambda$ of a directed graph `G` whose entries are the parameter ring of the graphical model `M`.

## Examples

```jldoctest
julia> GM = gaussian_graphical_model(graph_from_edges(Directed, [[1,2], [2,3]]))
Gaussian Graphical Model on a Directed graph with 3 nodes and 2 edges

julia> directed_edges_matrix(GM)
[0   l[1, 2]         0]
[0         0   l[2, 3]]
[0         0         0]

```
"""
function directed_edges_matrix(M::GaussianGraphicalModel{Directed, L}) where L
  G = graph(M)
  R, gens_dict = parameter_ring(M)
  n =  n_vertices(G)
  lambda = zero_matrix(R, n, n)
  for e in edges(G)
    lambda[src(e), dst(e)] = gens_dict[e]
  end
  return lambda
end

@doc raw"""
    error_covariance_matrix(M::GaussianGraphicalModel{Directed, L}) where L

Create the covariance matrix $ \Omega $ of the independent error terms in a directed Gaussian graphical model `M`

## Examples

```jldoctest
julia> M = gaussian_graphical_model(graph_from_edges(Directed, [[1,2], [2,3]]))
Gaussian Graphical Model on a Directed graph with 3 nodes and 2 edges

julia> error_covariance_matrix(M)
[w[1]      0      0]
[   0   w[2]      0]
[   0      0   w[3]]

```
"""
function error_covariance_matrix(M::GaussianGraphicalModel{Directed, L}) where L
  G = graph(M)
  R, gens_dict = parameter_ring(M)
  W = diagonal_matrix(R, [gens_dict[i] for i in 1:n_vertices(G)])
end

@doc raw"""
    parametrization(M::GaussianGraphicalModel{Directed, L}) where L

Create the polynomial map which parametrizes the vanishing ideal of the directed Gaussian graphical model `M`.
The vanishing ideal of the statistical model is the kernel of this map. This ring map is the pull back of the parametrization $\phi_G$ given by
$(Id - \Lambda)^{-T} \Omega (Id - \Lambda)^{T} \mapsto \Sigma$ where $\Lambda =$ `directed_edges_matrix(M)` and  $ \Omega = $  `error_covariance_matrix(M)`.

## Examples

```jldoctest
julia> M = gaussian_graphical_model(graph_from_edges(Directed, [[1,2], [2,3]]))
Gaussian Graphical Model on a Directed graph with 3 nodes and 2 edges

julia> parametrization(M)
Ring homomorphism
  from multivariate polynomial ring in 6 variables over QQ
  to multivariate polynomial ring in 5 variables over QQ
defined by
  s[1, 1] -> w[1]
  s[1, 2] -> l[1, 2]*w[1]
  s[1, 3] -> l[1, 2]*l[2, 3]*w[1]
  s[2, 2] -> l[1, 2]^2*w[1] + w[2]
  s[2, 3] -> l[1, 2]^2*l[2, 3]*w[1] + l[2, 3]*w[2]
  s[3, 3] -> l[1, 2]^2*l[2, 3]^2*w[1] + l[2, 3]^2*w[2] + w[3]

```
"""
function parametrization(M::GaussianGraphicalModel{Directed, L}) where L
  S = model_ring(M)[1]
  R = parameter_ring(M)[1]
  G = graph(M)
  lambda = directed_edges_matrix(M)
  Id = identity_matrix(R, n_vertices(G))
  W = error_covariance_matrix(M)
  Sigma = transpose(inv(Id - lambda)) * W * inv(Id - lambda)
  hom(S, R, reduce(vcat, [[Sigma[i,j] for j in i:n_vertices(G)] for i in 1:n_vertices(G)]))
end

###################################################################################
#
#       Undirected parametrization
#
###################################################################################
<<<<<<< HEAD
@attr Tuple{MPolyRing, GenDictType} function parameter_ring(GM::GaussianGraphicalModel{Undirected, T}; cached=false) where T
  G = graph(GM)
  varnames = (["$(GM.varnames[:k])[$(src(e)), $(dst(e))]" for e in edges(G)],
              ["$(GM.varnames[:k])[$(v), $(v)]" for v in vertices(G)])
  R, (e_gens, v_gens) = polynomial_ring(QQ, varnames; cached=cached)[1]
=======
@attr MPolyRing function parameter_ring(GM::GaussianGraphicalModel{Undirected, T}; cached=false) where T
  G = graph(GM)
  varnames = (["$(GM.varnames[2])[$(src(e)), $(dst(e))]" for e in edges(G)], ["$(GM.varnames[2])[$(v), $(v)]" for v in vertices(G)])
  R, (e_vars, v_vars) = polynomial_ring(QQ, varnames; cached=cached)
>>>>>>> 6ee49c0b
  gens_dict = merge(Dict(e => edge_vars[i] for (i, e) in enumerate(edges(G))),
                    Dict(v => vertex_vars[v] for v in 1:n_vertices(G)))
  return R, gens_dict
end

@doc raw"""
    concentration_matrix(M::GaussianGraphicalModel{Undirected, T}) where T

Create the concentration matrix `K` of an undirected Gaussian graphical model which is a symmetric positive definite matrix
whose nonzero entries correspond to the edges of the associated graph.

## Examples

```jldoctest
julia> M = gaussian_graphical_model(graph_from_edges([[1,2], [2,3]]))
Gaussian Graphical Model on a Undirected graph with 3 nodes and 2 edges

julia> concentration_matrix(M)
[k[1, 1]   k[2, 1]         0]
[k[2, 1]   k[2, 2]   k[3, 2]]
[      0   k[3, 2]   k[3, 3]]

```
"""
function concentration_matrix(M::GaussianGraphicalModel{Undirected, T}) where T
  G = graph(M)
  k = parameter_ring_gens(M)
  K = diagonal_matrix(parameter_ring(M), [k[i] for i in 1:n_vertices(G)])

  for e in edges(G)
    K[dst(e), src(e)] = k[e]
    K[src(e), dst(e)] = k[e]
  end
  return K
end

@doc raw"""
    parametrization(M::GaussianGraphicalModel{Undirected, Nothing})

Create the polynomial map which parametrizes the vanishing ideal of the undirected Gaussian graphical model `M`.
The vanishing ideal of the statistical model is the kernel of this map. This ring map is the pull back of the parametrization $\phi_G$ given by
$ K \mapsto K^{-1}$ where $ K = $  `concentration_matrix(M)` and the entries of $ K^{-1} $ are given by the standard cofactor formula.

## Examples

```jldoctest
julia> M = gaussian_graphical_model(graph_from_edges([[1,2],[2,3]]))
Gaussian Graphical Model on a Undirected graph with 3 nodes and 2 edges

julia> parametrization(M)
Ring homomorphism
  from multivariate polynomial ring in 6 variables over QQ
  to localization of multivariate polynomial ring in 5 variables over QQ at products of (-k[2, 1]^2*k[3, 3] - k[3, 2]^2*k[1, 1] + k[1, 1]*k[2, 2]*k[3, 3])
defined by
  s[1, 1] -> (k[3, 2]^2 - k[2, 2]*k[3, 3])/(k[2, 1]^2*k[3, 3] + k[3, 2]^2*k[1, 1] - k[1, 1]*k[2, 2]*k[3, 3])
  s[1, 2] -> k[2, 1]*k[3, 3]/(k[2, 1]^2*k[3, 3] + k[3, 2]^2*k[1, 1] - k[1, 1]*k[2, 2]*k[3, 3])
  s[1, 3] -> -k[2, 1]*k[3, 2]/(k[2, 1]^2*k[3, 3] + k[3, 2]^2*k[1, 1] - k[1, 1]*k[2, 2]*k[3, 3])
  s[2, 2] -> -k[1, 1]*k[3, 3]/(k[2, 1]^2*k[3, 3] + k[3, 2]^2*k[1, 1] - k[1, 1]*k[2, 2]*k[3, 3])
  s[2, 3] -> k[3, 2]*k[1, 1]/(k[2, 1]^2*k[3, 3] + k[3, 2]^2*k[1, 1] - k[1, 1]*k[2, 2]*k[3, 3])
  s[3, 3] -> (k[2, 1]^2 - k[1, 1]*k[2, 2])/(k[2, 1]^2*k[3, 3] + k[3, 2]^2*k[1, 1] - k[1, 1]*k[2, 2]*k[3, 3])
```
"""
function parametrization(M::GaussianGraphicalModel{Undirected, T}) where T
  G = graph(M)
  S = model_ring(M)[1]
  R = parameter_ring(M)[1]
  K = concentration_matrix(M)
  Rloc, iota = localization(R, powers_of_element(det(K)))
  adj = adjugate(K)
  hom(S, Rloc, reduce(vcat, [[iota(adj[i,j])/iota(det(K)) for j in i:n_vertices(G)] for i in 1:n_vertices(G)]))
end

###################################################################################
#
#      Gaussian Rings
#
###################################################################################

struct GaussianRing
  ring::MPolyRing
  #gens::Dict i removed this since all the info can be retrieved from the covariance matrix
  covariance_matrix::MatElem
end

@doc raw"""
    gaussian_ring(F::Field, n::Int; s_var_name::VarName=:s, cached=false)
    gaussian_ring(n::Int; s_var_name::VarName=:s, cached=false)
    gaussian_ring(GM::GaussianGraphicalmodel)

A polynomial ring whose variables correspond to the entries of a covariance matrix of `n` Gaussian random variables.
It is a multivariate polynomial ring whose variables are named `s[i,j]`and whose coefficient field is `QQ` by default or one can specify the field `F` by passing it as the first argument.


If `cached` is `true`, the internally generated polynomial ring will be cached.
## Examples
```jldoctest
julia> R = gaussian_ring(3)
Gaussian ring over Rational field in 6 variables
s[1, 1], s[1, 2], s[1, 3], s[2, 2], s[2, 3], s[3, 3]

julia> M = gaussian_graphical_model(graph_from_edges([[1,2], [2,3]]))
Gaussian Graphical Model on a Undirected graph with 3 nodes and 2 edges

julia> gaussian_ring(M)
Gaussian ring over Rational field in 6 variables
s[1, 1], s[1, 2], s[1, 3], s[2, 2], s[2, 3], s[3, 3]

```
"""
function gaussian_ring(F::Field, n::Int; s_var_name::VarName=:s, cached=false)
  varindices = [Tuple([i,j]) for i in 1:n for j in i:n]
  varnames = ["$(s_var_name)[$(i), $(j)]" for (i,j) in varindices]
  S, s = polynomial_ring(F, varnames; cached=cached)
  d = Dict([varindices[i] => s[i] for i in 1:length(varindices)])
  cov_matrix = matrix([[i < j ? d[i,j] : d[j,i] for j in 1:n] for i in 1:n])

  #TODO this should probably also return a pair
  GaussianRing(S, cov_matrix)
end

gaussian_ring(n::Int; s_var_name::VarName=:s, cached=false) = gaussian_ring(QQ, n; s_var_name=s_var_name, cached=cached)

gaussian_ring(GM::GaussianGraphicalModel) = GaussianRing(model_ring(GM), covariance_matrix(GM))

covariance_matrix(GR::GaussianRing) = GR.covariance_matrix

function Base.show(io::IO, R::GaussianRing)
  coeffs = base_ring(R.ring)
  k = ngens(R.ring)
  print(io, "Gaussian ring over $(coeffs) in $(k) variables", "\n", chop(string(gens(R.ring)), head = 16, tail = 1))
end
<|MERGE_RESOLUTION|>--- conflicted
+++ resolved
@@ -9,14 +9,9 @@
 @attributes mutable struct GaussianGraphicalModel{T, L} <: GraphicalModel{T, L}
   graph::Graph{T}
   labelings::L
-<<<<<<< HEAD
   varnames::Dict{Symbol,VarName}
   function GaussianGraphicalModel(G::Graph{T},
                                   var_names::Dict{Symbol, VarName}) where T <: GraphTypes
-=======
-  varnames::Vector{VarName}
-  function GaussianGraphicalModel(G::Graph{T}, var_names::Vector{VarName}) where T <: {Undirected, Directed}
->>>>>>> 6ee49c0b
     graph_maps = NamedTuple(_graph_maps(G))
     graph_maps = isempty(graph_maps) ? nothing : graph_maps
     return new{T, typeof(graph_maps)}(G, graph_maps, var_names)
@@ -85,14 +80,9 @@
 @attr MPolyRing function model_ring(GM::GaussianGraphicalModel; cached=false)
   n = n_vertices(graph(GM))
   varindices = [(i, j) for i in 1:n for j in i:n]
-<<<<<<< HEAD
   varnames = ["$(GM.varnames[:s])[$(i), $(j)]" for (i, j) in varindices]
   # we'll need to align on the return value of the gens, it might need to be Dict
   return polynomial_ring(QQ, varnames; cached=false)
-=======
-  varnames = ["$(GM.varnames[1])[$(i), $(j)]" for (i, j) in varindices]
-  polynomial_ring(QQ, varnames; cached=false)
->>>>>>> 6ee49c0b
 end
 
 @doc raw"""
@@ -133,22 +123,12 @@
 #
 ###################################################################################
 
-<<<<<<< HEAD
 @attr Tuple{MPolyRing, GenDictType} function parameter_ring(GM::GaussianGraphicalModel{Directed, T}; cached=false) where T
   G = graph(GM)
   varnames = (["$(GM.varnames[:l])[$(src(e)), $(dst(e))]" for e in edges(G)], ["$(GM.varnames[:w])[$(v)]" for v in vertices(G)])
   R, (e_gens, v_gens) = polynomial_ring(QQ, varnames; cached=cached)
   gens_dict = merge(Dict(e => edge_vars[i] for (i, e) in enumerate(edges(G))),
                     Dict(v => vertex_vars[v] for v in 1:n_vertices(G)))
-=======
-@attr MPolyRing function parameter_ring(GM::GaussianGraphicalModel{Directed, T}; cached=false) where T
-  G = graph(GM)
-  varnames = (["$(GM.varnames[2])[$(src(e)), $(dst(e))]" for e in edges(G)], ["$(GM.varnames[3])[$(v)]" for v in vertices(G)])
-  R, (e_vars, v_vars) = polynomial_ring(QQ, varnames; cached=cached)
-  gens_dict = merge(Dict(e => e_vars[i] for (i, e) in enumerate(edges(G))),
-                    Dict(v => v_vars[v] for v in 1:n_vertices(G)))
-
->>>>>>> 6ee49c0b
   return R, gens_dict
 end
 
@@ -248,18 +228,11 @@
 #       Undirected parametrization
 #
 ###################################################################################
-<<<<<<< HEAD
 @attr Tuple{MPolyRing, GenDictType} function parameter_ring(GM::GaussianGraphicalModel{Undirected, T}; cached=false) where T
   G = graph(GM)
   varnames = (["$(GM.varnames[:k])[$(src(e)), $(dst(e))]" for e in edges(G)],
               ["$(GM.varnames[:k])[$(v), $(v)]" for v in vertices(G)])
   R, (e_gens, v_gens) = polynomial_ring(QQ, varnames; cached=cached)[1]
-=======
-@attr MPolyRing function parameter_ring(GM::GaussianGraphicalModel{Undirected, T}; cached=false) where T
-  G = graph(GM)
-  varnames = (["$(GM.varnames[2])[$(src(e)), $(dst(e))]" for e in edges(G)], ["$(GM.varnames[2])[$(v), $(v)]" for v in vertices(G)])
-  R, (e_vars, v_vars) = polynomial_ring(QQ, varnames; cached=cached)
->>>>>>> 6ee49c0b
   gens_dict = merge(Dict(e => edge_vars[i] for (i, e) in enumerate(edges(G))),
                     Dict(v => vertex_vars[v] for v in 1:n_vertices(G)))
   return R, gens_dict
