###################################################################################
#
#       Auxiliary graph functions
#
###################################################################################

interior_nodes(graph::Graph) = findall(>(1), outdegree(graph))

leaves(graph::Graph) = findall(iszero, outdegree(graph))
n_leaves(graph::Graph) = length(leaves(graph))
n_leaves(pt::PhylogeneticTree) = n_leaves(adjacency_tree(pt))


function root(graph::Graph)
  n_parents = [length(inneighbors(graph, v)) for v in 1:n_vertices(graph)]
  return findall(iszero, n_parents)[1]
end

function sort_edges(graph::Graph)
  edgs = collect(edges(graph))
  leaves_idx = findall(edge -> dst(edge) in Oscar.leaves(graph), edgs)
  return edgs[vcat(leaves_idx, setdiff(1:length(edgs), leaves_idx))]
end

<<<<<<< HEAD
sort_edges(pt::PhylogeneticTree) = sort_edges(adjacency_tree(pt))
=======
function vertex_descendants(gr::Graph{Directed}, v::Int, desc::Vector{Any} = [])
>>>>>>> ffb30866

function vertex_descendants(gr::Graph, v::Int, desc::Vector{Any} = [])
  lvs = leaves(gr)
  outn = outneighbors(gr, v)
  if v in lvs
    return [v]
  end

  innodes = setdiff(outn, lvs)
  d = unique(append!(desc, intersect(outn, lvs)))
  
  if length(innodes) > 0
    for i in innodes
      d = vertex_descendants(gr, i, d)
    end
    return d 
  end

  return d
end

vertex_descendants(pt::PhylogeneticTree, v::Int, desc::Vector{Any} = []) = vertex_descendants(adjacency_tree(pt), v, desc)


###################################################################################
#
#       Auxiliary functions to access parameters
#
###################################################################################


function entry_transition_matrix(PM::PhylogeneticModel{<:AbstractGraph{Directed}, <: VarName, L, T}, i::Int, j::Int, e::Edge) where {L, T}
  tr_mat = transition_matrix(PM)
  parameter_ring(PM)[2][tr_mat[i,j], e]
end

function entry_transition_matrix(PM::PhylogeneticModel{<:AbstractGraph{Directed}, <: VarName, L, T}, i::Int, j::Int, u::Int, v::Int) where {L, T}
  tr_mat = transition_matrix(PM)
  parameter_ring(PM)[2][tr_mat[i,j], Edge(u,v)]
end

function entry_transition_matrix(PM::PhylogeneticModel{<:AbstractGraph{Directed}, <: MPolyRingElem, L, <: T}, i::Int, j::Int, e::Edge) where {L, T}
  tr_mat = transition_matrix(PM)
  parameter_ring(PM)[2][e](tr_mat[i,j])
end

function entry_transition_matrix(PM::PhylogeneticModel{<:AbstractGraph{Directed}, <: MPolyRingElem, L, T}, i::Int, j::Int, u::Int, v::Int) where {L, T}
  tr_mat = transition_matrix(PM)
  parameter_ring(PM)[2][Edge(u,v)](tr_mat[i,j])
end


# Is this fine or entry_transition_matrix should only be defined for a PhyloModel?
function entry_transition_matrix(PM::GroupBasedPhylogeneticModel, i::Int, j::Int, e::Edge)
  entry_transition_matrix(phylogenetic_model(PM), i, j, e)
end

# ?
function entry_transition_matrix(PM::GroupBasedPhylogeneticModel, i::Int, j::Int, u::Int, v::Int)
  entry_transition_matrix(phylogenetic_model(PM), i, j, u, v)
end

function entry_root_distribution(PM::PhylogeneticModel, i::Int)
  parameter_ring(PM)[3][i]
end

#?
function entry_root_distribution(PM::GroupBasedPhylogeneticModel, i::Int)
  entry_root_distribution(phylogenetic_model(PM), i)
  
end

function entry_fourier_parameter(PM::GroupBasedPhylogeneticModel, i::Int, e::Edge)
  x = fourier_parameters(PM)
  parameter_ring(PM)[2][x[i], e]
end

function entry_fourier_parameter(PM::GroupBasedPhylogeneticModel, i::Int, u::Int, v::Int)
  x = fourier_parameters(PM)
  parameter_ring(PM)[2][x[i], Edge(u,v)]
end


###################################################################################
#
#       Auxiliary functions to compute the parametrizations
#
###################################################################################


function leaves_indices(PM::PhylogeneticModel)
  leave_nodes = leaves(graph(PM))
  leaves_indices = collect(Iterators.product(
    [tuple(1:n_states(PM)...) for _ in leave_nodes]...))

  return leaves_indices
end
function leaves_indices(PM::GroupBasedPhylogeneticModel)
  return leaves_indices(phylogenetic_model(PM))
end

function fully_observed_probability(PM::PhylogeneticModel, vertices_states::Dict{Int, Int})
  gr = graph(PM)

  r = root(gr)
  monomial = entry_root_distribution(PM, vertices_states[r])
  
  for edge in edges(gr)
    state_parent = vertices_states[src(edge)]
    state_child = vertices_states[dst(edge)]
    # get the symbolfrom the transition matrix signature
    sym = entry_transition_matrix(PM, state_parent, state_child, edge)
    # we can try and avoid this here if this becomes a bottle neck
    # it's related to the comment below about using a polynomial context
    # i.e., this is just the adding of exponents which are integer vectors
    # which would be much faster than polynomial multiplication
    monomial = monomial * sym
  end

  return monomial
end

function leaves_probability(PM::PhylogeneticModel, leaves_states::Dict{Int, Int})
  gr = graph(PM)
  int_nodes = interior_nodes(gr)

  interior_indices = collect.(Iterators.product([collect(1:n_states(PM)) for _ in int_nodes]...))  
  vertices_states = leaves_states

  poly = 0
  # Might be useful in the future to use a polynomial ring context
  for labels in interior_indices
    for (int_node, label) in zip(int_nodes, labels)
      vertices_states[int_node] = label
    end
    poly = poly + fully_observed_probability(PM, vertices_states)
  end 
  return poly
end 

function monomial_fourier(PM::GroupBasedPhylogeneticModel, leaves_states::Dict{Int, Int})
  gr = graph(PM)
  monomial = 1
  
  for edge in edges(gr)
    dsc = vertex_descendants(gr, dst(edge))
    dsc_states = filter(pair -> pair.first in dsc, leaves_states)
    group_elem = group_sum(PM, dsc_states)
    monomial = monomial * entry_fourier_parameter(PM, which_group_element(PM, group_elem), edge)
  end
  return monomial
end

function leaves_fourier(PM::GroupBasedPhylogeneticModel, leaves_states::Dict{Int, Int})
  
  if is_zero_group_sum(PM, leaves_states) 
    return monomial_fourier(PM, leaves_states)
  end 

  S = parameter_ring(PM)[1]
  return S(0)
  
end 
  

###################################################################################
#
#       Auxiliary group operation functions
#
###################################################################################


function group_sum(PM::GroupBasedPhylogeneticModel, states::Dict{Int, Int})
  G = group(PM)
  return sum(G[collect(values(states))])
end

is_zero_group_sum(PM::GroupBasedPhylogeneticModel, states::Dict{Int, Int}) =  iszero(group_sum(PM, states))


function which_group_element(PM::GroupBasedPhylogeneticModel, elem::FinGenAbGroupElem)
  G = group(PM)
  return findall([all(g==elem) for g in G])[1]
end<|MERGE_RESOLUTION|>--- conflicted
+++ resolved
@@ -22,13 +22,9 @@
   return edgs[vcat(leaves_idx, setdiff(1:length(edgs), leaves_idx))]
 end
 
-<<<<<<< HEAD
 sort_edges(pt::PhylogeneticTree) = sort_edges(adjacency_tree(pt))
-=======
+
 function vertex_descendants(gr::Graph{Directed}, v::Int, desc::Vector{Any} = [])
->>>>>>> ffb30866
-
-function vertex_descendants(gr::Graph, v::Int, desc::Vector{Any} = [])
   lvs = leaves(gr)
   outn = outneighbors(gr, v)
   if v in lvs
