--- conflicted
+++ resolved
@@ -51,15 +51,12 @@
 
 # TODO refactor
 
-<<<<<<< HEAD
+
 ``` jldoctest 
 julia> M = graphical_model(graph_from_edges([[1,2], [2,3]]), markov_ring("A" => 1:2, "B" => 1:2, "X" => 1:2))
 discrete graphical model on an undirected graph with edges:
 (1, 2), (2, 3)
 ```
-=======
-## Examples
->>>>>>> 2175d183
 """
 #TODO can this be made into one function for Directed and undirected?
 function discrete_graphical_model(G::Graph{Undirected}, S::MarkovRing, t_var_name::String="t")
@@ -131,11 +128,9 @@
 p[1, 2, 2] -> t[1, 2](1, 2)*t[2, 3](2, 2)
 p[2, 2, 2] -> t[1, 2](2, 2)*t[2, 3](2, 2)
 """
-<<<<<<< HEAD
+
 function parametrization(M::GraphicalModel{Graph{Undirected}, MarkovRing})
-=======
-function parameterization(M::DiscreteGraphicalModel{Undirected, L}) where L
->>>>>>> 2175d183
+
 
   G = graph(M)
   cliques = maximal_cliques(G)
@@ -170,16 +165,13 @@
 of the node i given its parents. 
 
 ## Examples
-<<<<<<< HEAD
+
 
 ``` jldoctest 
 julia> M = graphical_model(graph_from_edges(Directed, [[1,3], [2,3], [3, 4]]), markov_ring("1" => 1:2, "2" => 1:2, "3" => 1:2, "4" => 1:2))
 discrete graphical model on a directed graph with edges:
 (1, 3), (2, 3), (3, 4)
 ```
-=======
-#TODO complete 
->>>>>>> 2175d183
 """
 function discrete_graphical_model(G::Graph{Directed}, q_var_name::String="q")
 
