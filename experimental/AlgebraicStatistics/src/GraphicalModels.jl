--- conflicted
+++ resolved
@@ -37,6 +37,7 @@
 
 graph(M::GraphicalModel) = M.graph
 
+
 @doc raw"""
     model_ring(GM::GraphicalModel)
 
@@ -48,10 +49,6 @@
 @doc raw"""
     parameter_ring(GM::GraphicalModel)
 
-<<<<<<< HEAD
-include("GaussianGraphicalModels.jl")
-include("DiscreteGraphicalModels.jl")
-=======
 Returns a polynomial ring where the indeterminants parametrize the variety of possible defining parameter values for the model.
 """
 parameter_ring(M::T) where T <: GraphicalModel = error("Please implement the method parameter_ring for $T")
@@ -62,7 +59,8 @@
 Returns a map from the model ring to the parameter ring.
 """
 parametrization(M::T) where T <: GraphicalModel = error("Please implement the method parametrization for $T")
->>>>>>> 2175d183
+
+
 
 #TODO update docs with an example?
 @doc raw"""
