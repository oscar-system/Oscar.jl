--- conflicted
+++ resolved
@@ -235,13 +235,8 @@
 
 @attr Tuple{
   MPolyRing, 
-<<<<<<< HEAD
   Array{T}
 } where T <: MPolyRingElem function model_ring(PM::GroupBasedPhylogeneticModel; cached=false)
-=======
-  Array
-  } function model_ring(PM::GroupBasedPhylogeneticModel; cached=false)
->>>>>>> 7309711e
   leave_indices = leaves_indices(PM) # ? Antony
 
   return polynomial_ring(base_field(PM),
@@ -287,14 +282,8 @@
 
 ## -------------------- ##
 
-<<<<<<< HEAD
 
 @attr Dict{T, Vector{T}} where T <: MPolyRingElem function equivalent_classes(PM::Union{PhylogeneticModel, GroupBasedPhylogeneticModel})
-=======
-const EquivDict = Dict{T, Vector{T}} where T <: MPolyRingElem
-@attr EquivDict function equivalent_classes(PM::Union{PhylogeneticModel, GroupBasedPhylogeneticModel}) 
-  
->>>>>>> 7309711e
   _, ps = model_ring(PM)
   param = parametrization(PM);
   
@@ -314,13 +303,8 @@
 
 @attr Tuple{
   MPolyRing, 
-<<<<<<< HEAD
   Array{T}
 } where T <: MPolyRingElem function reduced_model_ring(PM::Union{PhylogeneticModel, GroupBasedPhylogeneticModel}; cached=false)
-=======
-  Array
-  } function reduced_model_ring(PM::Union{PhylogeneticModel, GroupBasedPhylogeneticModel}; cached=false)
->>>>>>> 7309711e
   eq_calasses = Oscar.equivalent_classes(PM)
   keys_eq_classes = sort(collect(keys(eq_calasses)), rev = true)
 
