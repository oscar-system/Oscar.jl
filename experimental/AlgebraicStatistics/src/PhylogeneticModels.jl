--- conflicted
+++ resolved
@@ -874,27 +874,13 @@
                                        root_distribution::Union{Nothing, Vector} = nothing,
                                        varnames_phylo_model::VarName="p",
                                        varnames_group_based::VarName="q")
-
-<<<<<<< HEAD
-    graph_maps = NamedTuple(_graph_maps(adjacency_tree(G; add_labels=false)))
-    graph_maps = isempty(graph_maps) ? nothing : graph_maps
-    pm = PhylogeneticModel(F, G, trans_matrix_structure, 
-                           root_distribution,
-                           varnames_phylo_model)
-    return GroupBasedPhylogeneticModel(pm, fourier_param_structure, group, varnames_group_based)
-  end
-=======
->>>>>>> a8597616
-
-
     PM = PhylogeneticModel(F, G, trans_matrix_structure, 
                            root_distribution,
                            varnames_phylo_model)
-
     graph_maps_type = _label_type(PM)
-
     n = n_states(PM)
     if isnothing(group)
+      # this looks odd, can we use a matrix to create the abelian group so we get the order we want
       if n == 4
         group = collect(abelian_group(2,2))
         group = [group[1],group[3],group[2],group[4]]
@@ -983,22 +969,13 @@
 ```jldoctest
 julia> tree = phylogenetic_tree(graph_from_edges(Directed,[[4,1], [4,2], [4,3]]));
 
-<<<<<<< HEAD
+julia> PM = jukes_cantor_model(tree);
+
 julia> graph(PM)
 Phylogenetic tree with QQFieldElem type coefficients
-=======
-julia> PM = jukes_cantor_model(tree);
->>>>>>> a8597616
-
-julia> graph(PM)
-Phylogenetic tree with QQFieldElem type coefficients
-```
-"""
-<<<<<<< HEAD
+```
+"""
 graph(PM::GroupBasedPhylogeneticModel) = graph(phylogenetic_model(PM))
-=======
-graph(PM::GroupBasedPhylogeneticModel) = PM.phylo_model.graph 
->>>>>>> a8597616
 
 @doc raw"""
     phylogenetic_model(PM::GroupBasedPhylogeneticModel)
@@ -1434,39 +1411,21 @@
   return model_ring(base_field(PM), varnames(PM) => ec_indices; cached=cached)
 end
 
+# TODO fix docs 
 @doc raw"""
     parametrization(PM::Union{PhylogeneticModel, GroupBasedPhylogeneticModel})
 
 Constructs the parametrization map from the reduced model ring of probability coordinates (with generators for
-each equivalence class) to the parameter ring. CHANGE!!!
+each equivalence class) to the parameter ring.
 Constructs the parametrization map from the reduced model of Fourier coordinates ring to the Fourier parameter ring.
 """
 function parametrization(PM::Union{PhylogeneticModel, GroupBasedPhylogeneticModel})
   _, p = full_model_ring(PM)
   f = full_parametrization(PM)
 
-<<<<<<< HEAD
-  # TODO: need to double check the order of the keys here is consitent,
-  # otherwise we need to add a sort
-  lvs_indices = keys(gens(R))
-  map = [leaves_probability(PM, Dict(i => k[i] for i in 1:n_leaves(graph(PM)))) for k in lvs_indices]
-  hom(R, S, reduce(vcat, map))
-end
-
-@doc raw"""
-    parametrization(PM::GroupBasedPhylogeneticModel)
-
-Constructs the parametrization map from the reduced model of Fourier coordinates ring to the Fourier parameter ring.
-"""
-function parametrization(PM::GroupBasedPhylogeneticModel)
   R, _ = model_ring(PM)
   S, _ = parameter_ring(PM)
-  
-=======
-  R, _ = model_ring(PM)
-  S, _ = parameter_ring(PM)
-
->>>>>>> a8597616
+
   lvs_indices = keys(gens(R))
   map = [f(p[k...]) for k in lvs_indices]
   hom(R, S, reduce(vcat, map))
