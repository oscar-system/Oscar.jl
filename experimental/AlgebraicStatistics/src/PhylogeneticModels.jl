--- conflicted
+++ resolved
@@ -44,7 +44,6 @@
   n_states::Int
   model_parameter_name::VarName
 
-<<<<<<< HEAD
   function PhylogeneticModel(F::Field,
                              G::T,
                              trans_matrix_structure::Matrix,
@@ -65,28 +64,21 @@
     }(F, G, graph_maps, trans_matrix_structure, root_distribution, n_states, varname)
   end
   
-=======
->>>>>>> ffb30866
   function PhylogeneticModel(F::Field,
                              G::Graph{Directed},
                              trans_matrix_structure::Matrix,
                              root_distribution::Union{Nothing, Vector} = nothing,
-<<<<<<< HEAD
                              varname::VarName="p")
     if is_tree(G)
       pt = phylogenetic_tree(QQFieldElem, newick(G))
       return PhylogeneticModel(F, pt, trans_matrix_structure, root_distribution, varname)
     end
-=======
-                             varnames::VarName="p")
->>>>>>> ffb30866
     n_states = size(trans_matrix_structure)[1]
     if isnothing(root_distribution)
       root_distribution = F.(repeat([1//n_states], outer = n_states))
     end
     graph_maps = NamedTuple(_graph_maps(G))
     graph_maps = isempty(graph_maps) ? nothing : graph_maps
-<<<<<<< HEAD
 
     return new{
       Graph{Directed},
@@ -94,15 +86,6 @@
       typeof(graph_maps),
       typeof(first(root_distribution))
     }(F, G, graph_maps, trans_matrix_structure, root_distribution, n_states, varname)
-=======
-    return new{Graph{Directed}, typeof(first(trans_matrix_structure)), 
-               typeof(graph_maps), typeof(first(root_distribution))}(F, G,
-                                                                    graph_maps,
-                                                                    trans_matrix_structure,
-                                                                    root_distribution,
-                                                                    n_states,
-                                                                    varnames)
->>>>>>> ffb30866
   end
 
   function PhylogeneticModel(G::AbstractGraph{Directed},
@@ -423,19 +406,11 @@
 
     graph_maps = NamedTuple(_graph_maps(G))
     graph_maps = isempty(graph_maps) ? nothing : graph_maps
-<<<<<<< HEAD
     pm = PhylogeneticModel(F, G, trans_matrix_structure, 
                            root_distribution,
                            varname_phylo_model)
     return new{typeof(graph(pm)), typeof(graph_maps)}(
       pm, fourier_param_structure, group, varname_group_based)
-=======
-    return new{typeof(G), typeof(graph_maps)}(PhylogeneticModel(F, G, trans_matrix_structure, 
-                                                                root_distribution,
-                                                                varnames_phylo_model),
-                                              fourier_param_structure,
-                                              group, varnames_group_based)
->>>>>>> ffb30866
   end
 
   function GroupBasedPhylogeneticModel(G::Graph{Directed},
