[
   "Algebraic Statistics" => [
<<<<<<< HEAD
      "introduction.md",
      "graphical_models.md",
      "gaussian_graphical_models.md",
      "ci.md",
      "markov.md",
   ]
=======
      "ci.md",
      "markov.md",
   ],
>>>>>>> b67b7768
]<|MERGE_RESOLUTION|>--- conflicted
+++ resolved
@@ -1,15 +1,9 @@
 [
    "Algebraic Statistics" => [
-<<<<<<< HEAD
       "introduction.md",
       "graphical_models.md",
       "gaussian_graphical_models.md",
       "ci.md",
       "markov.md",
    ]
-=======
-      "ci.md",
-      "markov.md",
-   ],
->>>>>>> b67b7768
 ]