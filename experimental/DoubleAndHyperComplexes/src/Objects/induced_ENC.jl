--- conflicted
+++ resolved
@@ -27,11 +27,9 @@
   end
   Ip, _ = sub(amb_ext_power, new_gens)
   fac.ext_powers[i] = Ip
-<<<<<<< HEAD
-  result = tensor_product(_symmetric_power(enc, i), Ip; ambient_tensor_product=enc[i])
-=======
+
   result = tensor_product(_symmetric_power(enc, i), Ip)#; ambient_tensor_product=enc[i])
->>>>>>> fba692f1
+
   return result
 end
 
@@ -66,9 +64,7 @@
   # TODO: This can probably be sped up by lifting directly on the exterior powers.
   img_gens = elem_type(cod)[]
   ambient_map = map(enc, i)
-<<<<<<< HEAD
-  @assert domain(ambient_map) === ambient_free_module(dom)
-=======
+
   # The following does not hold anymore since the fix in #4810
   #@assert domain(ambient_map) === ambient_free_module(dom) 
   decomp_dom = tensor_generator_decompose_function(dom)
@@ -77,7 +73,6 @@
   cod_facs = get_attribute(cod, :tensor_product)::Tuple
   pure_cod = tensor_pure_function(cod)
 
->>>>>>> fba692f1
   for g in gens(dom)
     img_gen = zero(cod)
     for (i, c) in coordinates(g)
