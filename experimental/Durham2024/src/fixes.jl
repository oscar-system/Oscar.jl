function components(::Type{T}, D::AbsAlgebraicCycle) where {T <: AbsAlgebraicCycle}
  X = scheme(D)
  R = coefficient_ring(D)
  return [AlgebraicCycle(X, R, IdDict{AbsIdealSheaf, elem_type(R)}([I=>one(R)]); check=false) for I in components(D)]
end

function components(::Type{T}, D::AbsWeilDivisor) where {T <: AbsWeilDivisor}
  X = scheme(D)
  R = coefficient_ring(D)
  return [WeilDivisor(X, R, IdDict{AbsIdealSheaf, elem_type(R)}([I=>one(R)]); check=false) for I in components(D)]
end

function getindex(D::AbsAlgebraicCycle, C::AbsAlgebraicCycle)
  comps = components(C)
  @assert isone(length(comps))
  return D[first(comps)]
end

<<<<<<< HEAD
function canonical_divisor(X:: AbsAffineScheme{<:Field, <:MPolyRing}) 
  return CartierDivisor(covered_scheme(X), ZZ)
end

function self_intersection_via_adjunction(K_X::CartierDivisor, C::EffectiveCartierDivisor, g::Int)
  return 2g-2-intersect(K_X, C)
end
function self_intersection_via_adjunction(K_X::CartierDivisor, C::CartierDivisor, g::Int)
    return 2g-2-sum(a*intersect(K_X, comp) for (a, comp) in coefficient_dict(C); init=0)
=======
scheme(f::VarietyFunctionFieldElem) = scheme(parent(f))
variety(f::VarietyFunctionFieldElem) = variety(parent(f))

function _colength_in_localization(I::Ideal, P::Ideal)
  return _colength_in_localization(saturated_ideal(I), saturated_ideal(P))
end

function _colength_in_localization(I::MPolyIdeal, P::MPolyIdeal)
  R = base_ring(I)
  @assert R === base_ring(P)
  U = MPolyComplementOfPrimeIdeal(P)
  L, loc = localization(R, U)
  I_loc = loc(I)
  F = free_module(L, 1)
  IF, inc_IF = I_loc*F
  M = cokernel(inc_IF)
  return length(M)
end


function weil_divisor(
    f::VarietyFunctionFieldElem; 
    ring::Ring=ZZ, covering::Covering=default_covering(scheme(f))
  )
  X = scheme(f)
  ideal_dict = IdDict{AbsIdealSheaf, elem_type(ring)}()
  for U in patches(covering)
    inc_dict = IdDict{AbsIdealSheaf, elem_type(ring)}()
    f_loc = f[U]
    num = numerator(f_loc)
    den = denominator(f_loc)
    num_ideal = ideal(OO(U), num)
    den_ideal = ideal(OO(U), den)
    num_dec = primary_decomposition(num_ideal)
    den_dec = primary_decomposition(den_ideal)
    for (_, P) in num_dec
      # If this component was already seen in another patch, skip it.
      new_comp = PrimeIdealSheafFromChart(X, U, P)
      any(new_comp == PP for PP in keys(ideal_dict)) && continue 
      c = _colength_in_localization(num_ideal, P)
      inc_dict[new_comp] = c
    end
    for (_, P) in den_dec
      # If this component was already seen in another patch, skip it.
      new_comp = PrimeIdealSheafFromChart(X, U, P)
      any(new_comp == PP for PP in keys(ideal_dict)) && continue 
      c = _colength_in_localization(num_ideal, P)
      key_list = collect(keys(inc_dict))
      k = findfirst(==(new_comp), key_list)
      if k === nothing
        is_zero(c) && continue
        inc_dict[new_comp] = -c
      else
        d = inc_dict[key_list[k]]
        if c == d
          delete!(inc_dict, key_list[k])
          continue
        end
        inc_dict[key_list[k]] = d - c
      end
    end
    for (pp, c) in inc_dict
      ideal_dict[pp] = c
    end
  end
  return WeilDivisor(X, ring, ideal_dict; check=false)
end

function move_divisor(D::AbsWeilDivisor)
  X = scheme(D)
  is_zero(D) && return D
  @assert is_prime(D) "divisor needs to be prime"
  P = first(components(D))
  i = findfirst(U->!isone(P(U)), affine_charts(X))
  i === nothing && error("divisor is trivial")
  U = affine_charts(X)[i]
  I = P(U)
  L, loc = localization(OO(U), complement_of_prime_ideal(I))
  LP = loc(I)
  g = gens(saturated_ideal(I))
  g = sort!(g, by=total_degree)
  i = findfirst(f->(ideal(L, f) == LP), g)
  x = g[i]
  kk = base_ring(U)
  f = function_field(X)(x)
  return irreducible_decomposition(D - weil_divisor(f))
>>>>>>> f44252c5
end



<|MERGE_RESOLUTION|>--- conflicted
+++ resolved
@@ -16,7 +16,6 @@
   return D[first(comps)]
 end
 
-<<<<<<< HEAD
 function canonical_divisor(X:: AbsAffineScheme{<:Field, <:MPolyRing}) 
   return CartierDivisor(covered_scheme(X), ZZ)
 end
@@ -26,7 +25,11 @@
 end
 function self_intersection_via_adjunction(K_X::CartierDivisor, C::CartierDivisor, g::Int)
     return 2g-2-sum(a*intersect(K_X, comp) for (a, comp) in coefficient_dict(C); init=0)
-=======
+end
+
+
+
+
 scheme(f::VarietyFunctionFieldElem) = scheme(parent(f))
 variety(f::VarietyFunctionFieldElem) = variety(parent(f))
 
@@ -113,8 +116,5 @@
   kk = base_ring(U)
   f = function_field(X)(x)
   return irreducible_decomposition(D - weil_divisor(f))
->>>>>>> f44252c5
 end
 
-
-
