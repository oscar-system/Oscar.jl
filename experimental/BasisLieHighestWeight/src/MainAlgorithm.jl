--- conflicted
+++ resolved
@@ -399,17 +399,9 @@
   set_mon::Set{ZZMPolyRingElem};
   highest_weight_twisted::Vector{Int},
 )
-<<<<<<< HEAD
-  """
-  This function calculates the missing monomials by going through each non full weightspace and adding possible 
-  monomials manually by computing their corresponding vectors and checking if they enlargen the basis.
-  """
-  # println("add_by_hand: ", highest_weight)
-=======
   # This function calculates the missing monomials by going through each non full weightspace and adding possible 
   # monomials manually by computing their corresponding vectors and checking if they enlargen the basis.
 
->>>>>>> 4976a6fe
   # initialization
   # matrices g_i for (g_1^a_1 * ... * g_k^a_k)*v
   println("highest_weight_twisted: ", highest_weight_twisted)
