--- conflicted
+++ resolved
@@ -1108,18 +1108,11 @@
 
     CC += (T-S)*inj[pos[i]]
   end
-<<<<<<< HEAD
   @vprint :GroupCohomology 2 "now the 2-boundaries...\n"
   @vtime :GroupCohomology 2 i, mi = image(CC)
   @vprint :GroupCohomology 2 "and the quotient...\n"
   @vtime :GroupCohomology 2 H2, mH2 = quo(E, i)
   if isfinite(G) && isa(H2, GrpAbFinGen)
-=======
-  i, mi = image(CC)
-#  @show intersect(i, E)
-  H2, mH2 = quo(E, i)
-  if is_finite(G) && isa(H2, GrpAbFinGen)
->>>>>>> 1b1c4a2e
     H2.exponent = order(G)
   end
   #we know |G| is an exponent - this might help
