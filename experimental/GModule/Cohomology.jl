module GrpCoh

using Oscar
import Oscar:action
import Oscar:GAPWrap, pc_group, direct_product, direct_sum
import AbstractAlgebra: Group, Module
import Base: parent

function __init__()
  Hecke.add_verbose_scope(:GroupCohomology)
  Hecke.add_assert_scope(:GroupCohomology)

  Hecke.add_verbose_scope(:GaloisCohomology)
  Hecke.add_assert_scope(:GaloisCohomology)
end

######################################################################
#
# to allow additive notation for multiplicative objects,
# eg 
# M = MultGrp(K::AnticNumberField) will result in 
# M(a) + M(b) = M(ab)
#
# since the Gmodule stuff is strictly additive.
#
struct MultGrp{T} <: Oscar.Hecke.GrpAb
  data::Any #should be like parent_type{T}
  elem_rep::T

  function MultGrp(L::S) where {S}
    return MultGrp(L, one(L))
  end
  function MultGrp(L, a::typ) where typ
    return new{typ}(L, a)
  end
end

function Base.show(io::IO, M::MultGrp)
  println(io, "multiplicative group of $(M.data)")
end

struct MultGrpElem{T} <: Oscar.Hecke.GrpAbElem
  data::T
  parent::MultGrp{T}
end

function Base.show(io::IO, m::MultGrpElem)
  print(io, "$(m.data)")
end

(M::MultGrp{T})(a::T) where {T}  = MultGrpElem{T}(a, M)

Oscar.parent(a::MultGrpElem) = a.parent
Oscar.elem_type(a::MultGrp{T}) where T = MultGrpElem{T}

import Base: ==, +, -, *

*(a::Integer, b::MultGrpElem{T}) where T = MultGrpElem{T}(b.data^a, parent(b))
*(a::ZZRingElem, b::MultGrpElem{T}) where T = MultGrpElem{T}(b.data^a, parent(b))
+(a::MultGrpElem{T}, b::MultGrpElem{T}) where T = MultGrpElem{T}(a.data*b.data, parent(a))
-(a::MultGrpElem{T}, b::MultGrpElem{T}) where T = MultGrpElem{T}(a.data//b.data, parent(a))
-(a::MultGrpElem{T}) where T = MultGrpElem{T}(inv(a.data), parent(a))
==(a::MultGrpElem{T}, b::MultGrpElem{T}) where T = a.data == b.data
Base.hash(a::MultGrpElem, u::UInt = UInt(1235)) = hash(a.data. u)


##############################################################
#
# basic G-Modules:
# 
# a fin. gen group G acting on some module M 
# the action is given via maps (should be automorphisms of M)
#
# very little assumptions in general.
#
@attributes mutable struct GModule{gT,mT}
  G::gT
  M::mT
  ac::Vector{Map} # automorphisms of M, one for each generator of G

  function GModule(M, G::T, ac::Vector{<:Map}) where {T <: Oscar.GAPGroup}
    r = new{T,typeof(M)}()
    r.G = G
    r.ac = ac
    r.M = M
    @assert all(x -> domain(x) == codomain(x) == r.M, ac)
    @hassert :GroupCohomology 1 is_consistent(r)
    return r
  end


  function GModule(G::T, ac::Vector{<:Map}) where {T <: Oscar.GAPGroup}
    return GModule(domain(ac[1]), G, ac)
  end

  F::Group # G as an Fp-group (if set)
  mF::GAPGroupHomomorphism  # F -> G, maps F[i] to G[i]

  iac::Vector{Map} # the inverses of ac
end

function Base.show(io::IO, C::GModule)
  print(io, C.G, " acting on ", C.M, "\nvia: ", C.ac)
end

"""
Given an automorphism of some module for each generator of the
group `H`, return the `ZZ[H]` module.

Note: we do not check that this defined indeed a `ZZ[H]` module.
"""
function gmodule(H::Oscar.GAPGroup, ac::Vector{<:Map})
  return GModule(H, ac)
end

#in case the group is trivial, (ngens == 0), then length(ac)=0
#and the modules cannot be inferred. Thus a version with the
#module...
function gmodule(M, H::Oscar.GAPGroup, ac::Vector{<:Map})
  return GModule(M, H, ac)
end

"""
Checks if the action maps satisfy the same relations 
as the generators of `G`.
"""  
function is_consistent(M::GModule)
  G, mG = fp_group(M)
  V = Module(M)
  R = relators(G)
  for r = R
    w = word(r)
    a = action(M, mG(w[1]< 0 ? inv(gen(G, -w[1])) : gen(G, w[1])))
    for i=2:length(w)
      a = a* action(M, mG(w[i]< 0 ? inv(gen(G, -w[i])) : gen(G, w[i])))
    end
    all(x->a(x) == x, gens(V)) || (@show r; return false)
  end

  return true
end
##########################################################
#
# Basics for gmodules
#
# access and action
#
AbstractAlgebra.Group(C::GModule) = C.G
AbstractAlgebra.Module(C::GModule) = C.M
action(C::GModule) = C.ac

function inv_action(C::GModule)
  if !isdefined(C, :iac)
    C.iac = map(inv, C.ac)
  end
  return C.iac
end

function fp_group(C::GModule)
  #TODO: better for PcGroup!!!
  if !isdefined(C, :F)
    if order(Group(C)) == 1
      C.F = free_group(0)
      C.mF = hom(C.F, Group(C), gens(C.F), elem_type(Group(C))[])
    else
      C.F, C.mF = fp_group(gens(Group(C)))
    end
  end
  return C.F, C.mF
end

#TODO? have a GModuleElem and action via ^?
"""
For an array of objects in the module, compute the image under the 
action of `g`, ie. an array where each entry is mapped.
"""
function action(C::GModule, g, v::Array)
  @assert parent(g) == Group(C)

  ac = action(C)
  f = findfirst(isequal(g), gens(Group(C)))
  if f !== nothing
    return map(ac[f], v)
  end

  iac = inv_action(C)
  f = findfirst(isequal(inv(g)), gens(Group(C)))
  if f !== nothing
    return map(iac[f], v)
  end

  F, mF = fp_group(C)
  for i = word(preimage(mF, g))
    if i > 0
      v = map(ac[i], v)
    else
      v = map(iac[-i], v)
    end
  end
  return v
end

"""
The image of `v` under `g`
"""
function action(C::GModule, g, v)
  return action(C, g, [v])[1]
end

"""
The operation of `g` on the module as an automorphism.
"""
function action(C::GModule, g)
  @assert parent(g) == Group(C)

  ac = action(C)
  G = Group(C)
  f = findfirst(isequal(g), gens(G))
  if f !== nothing
    return ac[f]
  end
  iac = inv_action(C)
  f = findfirst(isequal(inv(g)), gens(G))
  if f !== nothing
    return iac[f]
  end

  F, mF = fp_group(C)
  h = id_hom(C.M)
  for i = word(preimage(mF, g))
    if i > 0
      h = h*ac[i]
#      v = map(ac[i], v)
    else
      h = h*iac[-i]
#      v = map(iac[-i], v)
    end
  end
  return h
end


"""
For a Z[U]-Module C and a map U->G, compute the induced module:
    ind_U^G(C) = C otimes Z[G]
where the tensor product is over Z[U].
The induced module is returned as a product of copies of C. it also returns
  - the transversal used
  - the projections
  - the injections

  If D and mDC are given then mDC: D -> C.M has to be a Z[U] linear
homomorphism. I this case a Z[G] linear map to the induced module
is returned.
"""
function induce(C::GModule, h::Map, D = nothing, mDC = nothing)
  U = domain(h)
  G = codomain(h)
  @assert U == C.G
  @assert D === nothing || mDC !== nothing
  @assert D === nothing || (domain(mDC) == D.M && codomain(mDC) == C.M &&
                            D.G == codomain(h))
  iU = image(h)[1]

# ra = right_coset_action(G, image(h)[1]) # will not always match 
# the transversal, so cannot use. There is a PR in Gap to return "both"
  g = right_transversal(G, iU)
  S = symmetric_group(length(g))
  ra = hom(G, S, [S([findfirst(x->x*inv(z*y) in iU, g) for z = g]) for y in gens(G)])

  #= C is Z[U] module, we needd
    C otimes Z[G]

    any pure tensor c otimes g can be "normalised" g = u*g_i for one of the 
    reps fixed above, so c otimes g = c otimes u g_i == cu otimes g_i

    For the G-action we thus get
    (c otimes g_i)g = c otimes g_i g = c otimes u_i g_j (where the j comes
                                                         from the coset action)
                    = cu_i otimes g_j
  =#                  

  @assert isdefined(C.M, :hnf)
  indC, pro, inj = direct_product([C.M for i=1:length(g)]..., task = :both)
  @assert isdefined(indC, :hnf)
  AbstractAlgebra.set_attribute!(indC, :induce => (h, g))
  ac = []
  iac = []
  for s = gens(G)
    sigma = ra(s)
    u = [ g[i]*s*g[i^sigma]^-1 for i=1:length(g)]
    @assert all(x->x in iU, u)
    im_q = []
    for q = gens(indC)
      push!(im_q, sum(inj[i^sigma](action(C, preimage(h, u[i]), pro[i](q))) for i=1:length(g)))
    end
    push!(ac, hom(indC, indC, [x for x = im_q]))

    s = inv(s)
    sigma = ra(s)
    u = [ g[i]*s*g[i^sigma]^-1 for i=1:length(g)]
    @assert all(x->x in iU, u)
    im_q = []
    for q = gens(indC)
      push!(im_q, sum(inj[i^sigma](action(C, preimage(h, u[i]), pro[i](q))) for i=1:length(g)))
    end
    push!(iac, hom(indC, indC, [x for x = im_q]))

  end
  iC = GModule(G, [x for x = ac])
  iC.iac = [x for x = iac]
  if D === nothing
    return iC, g, pro, inj
  end
  #= for a Z[G]-modul D s.th. D has a Z[U]-lin embedding into C,
    compute the Z[G]-lin embedding into the induced module.
    a -> sum a g_i^-1 otimes g_i
    works (direct computation with reps and cosets)
  =#
  h = hom(D.M, iC.M, [sum(inj[i](mDC(action(D, inv(g[i]), h))) for i=1:length(g)) for h = gens(D.M)])
  return iC, h    
end

function Oscar.quo(C::GModule, mDC::Map{GrpAbFinGen, GrpAbFinGen})
  q, mq = Oscar.quo(C.M, image(mDC)[1])
  S = GModule(C.G, [GrpAbFinGenMap(pseudo_inv(mq)*x*mq) for x = C.ac])
  if isdefined(C, :iac)
    S.iac = [GrpAbFinGenMap(pseudo_inv(mq)*x*mq) for x = C.iac]
  end
  return S, mq
end

function Oscar.direct_product(C::GModule...; task::Symbol = :none)
  @assert task in [:sum, :prod, :both, :none]
  G = C[1].G
  @assert all(x->x.G == G, C)
  mM, pro, inj = direct_product([x.M for x = C]..., task = :both)

  mC = gmodule(G, [direct_sum(mM, mM, [action(C[i], g) for i=1:length(C)]) for g = gens(G)])
  mC.iac = [direct_sum(mM, mM, [action(C[i], inv(g)) for i=1:length(C)]) for g = gens(G)]

  if task == :none
    return mC
  elseif task == :sum
    return mC, inj
  elseif task == :prod
    return mC, pro
  else
    return mC, pro, inj
  end
end

function Oscar.restrict(C::GModule, U::Oscar.GAPGroup)
  fl, m = is_subgroup(U, C.G)
  @assert fl
  return gmodule(U, [action(C, m(g)) for g = gens(U)])
end
function Oscar.restrict(C::GModule, m::Map)
  U, mU = image(m)
  return gmodule(U, [action(C, mU(g)) for g = gens(U)])
end

function Oscar.inflate(C::GModule, h)
  G = domain(h)
  U = codomain(h)
  @assert U == group(C)
  return gmodule(G, [action(C, h(g)) for g = gens(G)])
end

export GModule, gmodule, word, fp_group, confluent_fp_group, induce,
       action, cohomology_group, extension, pc_group,
       induce


Oscar.dim(C::GModule) = rank(C.M)
Oscar.base_ring(C::GModule) = base_ring(C.M)
Oscar.group(C::GModule) = C.G

###########################################################
#
# Supporting group theory
# To be moved and revised eventually
###########################################################

"""
Compute an fp-presentation of the group generated by 'g'
and returns both the group and the map from the new group to the
parent of the generators.
"""
function fp_group(g::Vector{<:Oscar.GAPGroupElem})
  G = parent(g[1])
  @assert all(x->parent(x) == G, g)
  X = GAP.Globals.IsomorphismFpGroupByGenerators(G.X, GAPWrap.GeneratorsOfGroup(G.X))
  F = FPGroup(GAPWrap.Range(X))
  return F, GAPGroupHomomorphism(F, G, GAP.Globals.InverseGeneralMapping(X))
end

"""
For an element of an fp-group, return a corresponding word as a sequence
of integers. A positive integers indicates the corresponding generator, 
a negative one the inverse.
"""
function word(y::FPGroupElem)
  # TODO: get rid of this
  return letters(y)
end

"""
The relations defining 'F' as an array of pairs.
"""
function Oscar.relations(F::FPGroup)
  R = relators(F)
  z = one(free_group(F))
  return [(x, z) for x = R]
end

function Oscar.relations(G::Oscar.GAPGroup)
   f = GAP.Globals.IsomorphismFpGroupByGenerators(G.X, GAPWrap.GeneratorsOfGroup(G.X))
   f !=GAP.Globals.fail || throw(ArgumentError("Could not convert group into a group of type FPGroup"))
   H = FPGroup(GAPWrap.Image(f))
   return relations(H)
end

function Oscar.relations(G::PcGroup)
   f = GAP.Globals.IsomorphismFpGroupByPcgs(GAP.Globals.FamilyPcgs(G.X), GAP.Obj("g"))
   f !=GAP.Globals.fail || throw(ArgumentError("Could not convert group into a group of type FPGroup"))
   H = FPGroup(GAPWrap.Image(f))
   return relations(H)
end

######################################################
#
#
# Main goal: cohomology computations.
#
# So "empty" structure for parent of co-chains and a co-chain.
# currently co-chains are dumb: the values need to all be known
# on creation. They should support lazy filling.
# Also possibly they should be "modules", ie. inherit addition
# and scalar multiplication (and possibly? the G-operation)
#

struct AllCoChains{N, G, M} #Int (dim), Group(elem), Module(elem)
end

struct CoChain{N, G, M}
  C::GModule
  d::Dict{NTuple{N, G}, M} 
end

function Base.show(io::IO, C::CoChain{N}) where {N}
  print(io, "$N-cochain with values in ", C.C.M)
end

Oscar.Nemo.elem_type(::AllCoChains{N,G,M}) where {N,G,M} = CoChain{N,G,M}
Oscar.Nemo.elem_type(::Type{AllCoChains{N,G,M}}) where {N,G,M} = CoChain{N,G,M}
Oscar.Nemo.parent_type(::CoChain{N,G,M})  where {N,G,M}= AllCoChains{N,G,M}
Oscar.parent(::CoChain{N,G,M}) where {N, G, M} = AllCoChains{N, G, M}()

"""
Evaluate a 0-cochain
"""
(C::CoChain{0})() = first(values(C.d))

#TODO: should this rather be a map from a 1-tuple of group elements?
"""
Evaluate a 1-cochain, a 1-cochain is a map from the group into the
module
"""
function (C::CoChain{1})(g::Oscar.BasicGAPGroupElem)
  if haskey(C.d, (g,))
    return C.d[(g,)]
  end
  F, mF = fp_group(C.C)
  G = parent(g)
  @assert G == group(C.C)
  @assert ngens(F) == ngens(G)
  @assert all(i->mF(gen(F, i)) == gen(G, i), 1:ngens(G))
  w = word(preimage(mF, g))
  t = zero(Module(C.C))
  ac = action(C.C)
  iac = inv_action(C.C)
  G = Group(C.C)
  #TODO: build up the group element step by step
  #      and store the values: (use Dimino code in Hecke)
  #XXX: this is wrong!, compare to the H_one code below
  # problem is that F and G might have different gens
  # needs different Gap code: write g as a word in the
  # generators of G and use this.
  # also inverses are more complicated.
  for i = w
    if i > 0
      t = ac[i](t)+C.d[(gen(G, i),)]
    else
      t = iac[-i](t-C.d[(gen(G, -i),)])
    end
  end
  C.d[(g,)] = t
  return t
end
(C::CoChain{1})(g::NTuple{1, <:Oscar.BasicGAPGroupElem}) = C(g[1])

#should support lazy via call-back.
"""
Evaluate a 2-cochain, a 2-cochain is a map from pairs of group elements
into the module
"""
function (C::CoChain{2})(g::Oscar.BasicGAPGroupElem, h::Oscar.BasicGAPGroupElem)
  if haskey(C.d, (g,h))
    return C.d[(g,h)]
  end
end
(C::CoChain{2})(g::NTuple{2, <:Oscar.BasicGAPGroupElem}) = C(g[1], g[2])

#TODO: re-write to get the maps! To support Q/Z as well
"""
  H^0(G, M)

Returns a module (same type as M) that abstractly represent
the 0-cohomology group as well as a map realizing this via explicit
co-chains
"""
function H_zero(C::GModule)
  z = get_attribute(C, :H_zero)
  if z !== nothing
    return domain(z), z
  end
  G = Group(C)
  M = Module(C)
  id = hom(M, M, gens(M))
  ac = action(C)
  k = kernel(id - ac[1])[1]
  for i=2:length(ac)
    k = intersect(k, kernel(id - ac[i])[1])
  end
  #this is fix, now it "should" be mod by norm?
  z = MapFromFunc(x->CoChain{0,elem_type(G),elem_type(M)}(C, Dict(() => x)), y->y(), k, AllCoChains{0,elem_type(G),elem_type(M)}())
  set_attribute!(C, :H_zero => z)
  return k, z
end

function H_zero_tate(C::GModule)
  z = get_attribute(C, :H_zero_tate)
  if z !== nothing
    return domain(z), z
  end
  G = Group(C)
  M = Module(C)
  #fix under action modulo norm (trace) = sum over all elem in group

  id = hom(M, M, gens(M))
  ac = action(C)
  k = kernel(id - ac[1])[1]
  for i=2:length(ac)
    k = intersect(k, kernel(id - ac[i])[1])
  end
  N = sum(action(C, g) for g = group(C))

  i = image(N)[1]
  fl, inj = is_subgroup(i, k)
  q, mq = quo(k, image(inj)[1])

  z = MapFromFunc(x->CoChain{0,elem_type(G),elem_type(M)}(C, Dict(() => x)), y->y(), q, AllCoChains{0,elem_type(G),elem_type(M)}())
  set_attribute!(C, :H_zero_tate => z)

  if isfinite(G) && isa(q, GrpAbFinGen)
    q.exponent = order(G)
  end

  return q, z
end


#= TODO
 - break out coboundaries and cochains
 - depending on the module type:
   - intersect yields an embedding (Z-module) or not GrpAb
   - make sure that image/ kernel are consistent
   - preimage 
   - issubset yields (for GrpAb) only true/ false, not the map
   - is_subgroup cannot apply to modules
   - quo does ONLY work if B is a direct submodule of A (Z-modules)
   - mat or matrix is used to get "the matrix" from a hom
   - zero_hom/ zero_obj/ identity_hom is missing
   - Janko-Module-Homs have different types, they probably need to
     come under a common abstract type or be more selective
=#


"""
Code of the H^1(G, M) computation:
returns homomorphisms A and B s.th.

   M_1 -A-> M_2 -B-> M_3
  
satisfies
  
  H^1 = kern(B)/image(A)

Or, kern(B) are the 1-co-chains, image(A) the 1-co-boundaries.

If M is a free abelian group (Z^n), then this is used in the solvable
quotient to compute the H^1 of Q^n/Z^n via duality.
"""
function H_one_maps(C::GModule; task::Symbol = :maps)
  @assert task in [:maps, :all]
  #= idea, after Holt:
  H^1 = crossed homs. due to action on the right
  f(ab) = f(a)^b + f(b)
  if G=<g_1, ..., g_r | r_1, ..., r_l>
  then X in H^1 iff X(r_i) = 0 for all i
  X:G->M is given as X in M^r, where X(g_i) = X[i]
  X(r_i) corresponds to some map phi_i : M^r -> M
  phi_i = oplus h_j M for some homs h_j coming from the word in r
  so, a kernel computation again
  =#

  G = Group(C)
  n = ngens(G)
  M = Module(C)
  D, pro, inj = direct_product([M for i=1:n]..., task = :both)

  F, mF = fp_group(C)
  @assert ngens(F) == ngens(G)
  @assert all(i->mF(gen(F, i)) == gen(G, i), 1:ngens(G))

  R = relators(F)
#  @assert G == F

  K = D
  ac = action(C)
  iac = inv_action(C)
  idM = hom(M, M, gens(M)) #identity map to start with
                           #TODO: require an identity_hom constructor

  Kr, pKr, iKr = direct_product([M for i=R]..., task = :both)
  gg = nothing
  i = 1
  for r = R
    W = word(r)
    g = idM
    P = hom(D, M, [zero(M) for i=1:ngens(D)])
    for w in W
      if w < 0
        #by above: f(ab) = f(a)^b + f(b)
        #thus      0 = f(1) = f(a a^-1) = f(a)^(a^-1) + f(a^-1)
        P = P*iac[-w]-pro[-w]*iac[-w]
        g = g*iac[-w]
      else
        P = P*ac[w]+pro[w]
        g = g*ac[w]
      end
    end
    @assert all(x -> x == g(x), gens(M))
    if gg === nothing
      gg = P*iKr[i]
    else
      gg += P*iKr[i]
    end
    i += 1
  end
  #K is Z[1]  - the co-cycles
  #TODO: is kernel(g) directly faster than the method above (H_zero)
  #      where kernel(g) is computed slice by slice?
  #TODO: cache the expensive objects!!!

  g = sum((ac[i] - idM)*inj[i] for i=1:n)
  if task == :all
    return g, gg, pro, inj, mF
  else
    return g, gg
  end
end

"""
  H^1(G, M)

Returns an abstract module (of the same type as M) describing the
first co-homology group. Furthermore, the second return value
is a map realising elements of H^1 as explicit co-cycles.
"""
function H_one(C::GModule)
  z = get_attribute(C, :H_one)
  if z !== nothing
    return domain(z), z
  end

  g, gg, pro, inj, mF = H_one_maps(C, task = :all)

  K = kernel(gg)[1]
  D = domain(gg)
  lf, lft = is_subgroup(K, D)
  @assert lf

  Q, mQ = quo(K, image(g)[1])

  M = Module(C)
  G = group(C)

  z = MapFromFunc(
    x->CoChain{1,elem_type(G),elem_type(M)}(C, Dict([(gen(G, i),) => pro[i](lft(preimage(mQ, x))) for i=1:ngens(G)])),
    y->mQ(preimage(lft, sum(inj[i](y(gen(G, i))) for i=1:n))), Q, AllCoChains{1, elem_type(G), elem_type(M)}())

  set_attribute!(C, :H_one => z)
  return Q, z    
  #need to ALSO return the coboundary(s)
end


function confluent_fp_group_pc(G::Oscar.GAPGroup)
   g = isomorphism(PcGroup, G)
   P = codomain(g)
   f = GAP.Globals.IsomorphismFpGroupByPcgs(GAP.Globals.FamilyPcgs(P.X), GAP.Obj("g"))
   f !=GAP.Globals.fail || throw(ArgumentError("Could not convert group into a group of type FPGroup"))
   H = FPGroup(GAPWrap.Image(f))
   R = relations(H)
   ru = Vector{Tuple{Vector{Int}, Vector{Int}}}()
   for r = R
     push!(ru, (map(Int, GAP.Globals.LetterRepAssocWord(r[1].X)), 
                map(Int, GAP.Globals.LetterRepAssocWord(r[2].X))))
  end
  i = 0
  ex = []
  for r = ru
    i += 1
    @assert length(r[2]) == 0
    if r[1][1] == r[1][2] #order relation!
      j = 3
      while j <= length(r[1]) && r[1][j] == r[1][1]
        j += 1
      end
      ru[i] = (r[1][1:j-1], -1 .* reverse(r[1][j:end]))
      r = ru[i]
      push!(ex, ([-r[1][1]], [r[1][1] for i=2:length(r[1])]))
    else #conjugator rel
      @assert r[1][1] < 0 && -r[1][1] == r[1][3]
      @assert r[1][2] < 0 && -r[1][2] == r[1][4]
      ru[i] = ([r[1][3], r[1][4]], vcat([r[1][4], r[1][3]], -1 .* reverse(r[1][5:end])))
    end
  end
  append!(ru, ex)

  return H, GAPGroupHomomorphism(H, P, GAP.Globals.InverseGeneralMapping(f))*inv(g), ru
end


"""
Computes an isomorphic fp-group and a confluent system of
relations given as pairs of words.

Returns the new group, the isomorphism and the confluent relations.
"""
function confluent_fp_group(G::Oscar.GAPGroup)
  C = GAP.Globals.ConfluentMonoidPresentationForGroup(G.X)
  #has different generators than G! So the action will have to
  #be adjusted to those words. I do not know if a RWS (Confluent) can
  #just be changed...
  k = C.monhom #[2] #hopefully the monhom entry in 4.12 it will be the name
  M = GAPWrap.Range(k)
  g = [GAP.Globals.PreImageElm(k, x) for x = GAP.Globals.GeneratorsOfMonoid(M)]
  g = map(GAPWrap.UnderlyingElement, g)
  g = map(GAP.Globals.LetterRepAssocWord, g)
  @assert all(x->length(x) == 1, g)
  g = map(x->Int(x[1]), g)
  R = GAP.Globals.RelationsOfFpMonoid(M)

  ru = Vector{Tuple{Vector{Int}, Vector{Int}}}()
  for r = R
    push!(ru, (map(x->g[Int(x)], GAP.Globals.LetterRepAssocWord(r[1])), 
               map(x->g[Int(x)], GAP.Globals.LetterRepAssocWord(r[2]))))
  end

  #now to express the new gens as words in the old ones:
  
  Fp = FPGroup(GAPWrap.Range(C.fphom))
  return Fp, GAPGroupHomomorphism(Fp, G, GAP.Globals.InverseGeneralMapping(C.fphom)), ru
end


#############################
#
# H^2
#
# Thought of as group extensions given via a rewriting system.
# so we need collection...
#
mutable struct CollectCtx
  r::Vector{Tuple{Vector{Int}, Vector{Int}}} #the rules, RWS

  d1::Dict{Int, Int} #rules where lhs has length 1

  d2::Dict{Tuple{Int, Int}, Vector{Int}} # length 2 prefixes

  f::Function #(w::Vector{Int}, r::Int, p::Int)
              #to be called in addition (to play with the tail(s))
              #w the word, to be "reduced" using rule no r at pos p

  T::Any
  function CollectCtx(R::Vector{Tuple{Vector{Int}, Vector{Int}}})
    n = new()
    n.r = R
    n.d1 = Dict{Int, Int}()
    n.d2 = Dict{Tuple{Int, Int}, Vector{Int}}()
    for i = 1:length(R)
      r = R[i]
      if length(r[1]) == 1
        #still confused about that one...
        # but I have a rule [-1] -> [1, 2]
#        @assert length(r[2]) == 1
        n.d1[r[1][1]] = i
        continue
      end
      @assert length(r[1]) > 1
      p = (r[1][1], r[1][2])
      if Base.haskey(n.d2, p)
        push!(n.d2[p], i)
      else
        n.d2[p] = [i]
      end
    end
    for p = keys(n.d2)
      sort!(n.d2[p], lt = (a,b) -> isless(R[a], R[b]))
    end
    return n
  end
end

function Base.collect(w::Vector{Int}, C::CollectCtx)
  d1 = C.d1
  d2 = C.d2
  R = C.r
  do_f = isdefined(C, :f)

  nc = 0
  i = 1
  while true
    nc += 1
    if i>length(w)
      return w
    end
    if haskey(d1, w[i])
      if do_f
        C.f(C, w, d1[w[i]], i)
      end
      w = vcat(w[1:i-1], R[d1[w[i]]][2], w[i+1:end])
      i = 1
      continue
    end

    if i>=length(w)
      return w
    end


    if haskey(d2, (w[i], w[i+1]))
      for r = d2[(w[i], w[i+1])]
        if length(R[r][1]) + i-1 <= length(w) &&
           R[r][1] == w[i:i+length(R[r][1])-1]
          if do_f
            C.f(C, w, r, i)
          end
          w = vcat(w[1:i-1], R[r][2], w[i+length(R[r][1]):end])
          i = 0
          break
        end
      end
    end
    i += 1
  end
  return w
end

#= Hulpke-Dietrich:
UNIVERSAL COVERS OF FINITE GROUPS
https://arxiv.org/pdf/1910.11453.pdf
almost the same as Holt
=#
function H_two(C::GModule; force_rws::Bool = false, redo::Bool = false)
  z = get_attribute(C, :H_two)
  if !redo && z !== nothing
    return domain(z[1]), z[1], z[2]
  end

  G = Group(C)
  M = Module(C)

  @vprint :GroupCohomology 1 "starting H^2 for group of size $(order(G)) and module with $(ngens(M)) gens\n"

  id = hom(M, M, gens(M), check = false)
  F, mF = fp_group(C) #mF: F -> G

  if !force_rws && (isa(G, PcGroup) || is_solvable(G))
    @vprint :GroupCohomology 2 "using pc-presentation ...\n"
    FF, mFF, R = confluent_fp_group_pc(G) #mFF: FF -> G
    use_pc = true
  else
    @vprint :GroupCohomology 2 "using generic rws ...\n"
    FF, mFF, R = confluent_fp_group_pc(G) #mFF: FF -> G
    FF, mFF, R = confluent_fp_group(G) #mFF: FF -> G
    use_pc = false
  end
  #now map the action generators (for gens(G)) to the gens for the RWS
  ac = []
  iac = []
  @vprint :GroupCohomology 2 "computing action for the gens in the rws..\n"
  @vtime :GroupCohomology 2 for g = gens(FF)
    f = action(C, mFF(g))
    push!(ac, f)
    #should we inv(f) or build inv f as a product as above???
    @vtime :GroupCohomology 3 push!(iac, inv(f))
  end

  c = CollectCtx(R)

  #rules with length(LHS) == 1 and rules of the form
  # [a a^-1] -> [], [a^-1 a] -> [] do not get tails
  pos = Vector{Int}()
  n = 0
  for i = 1:length(R)
    r = R[i]
    if length(r[1]) == 1
      push!(pos, 0)
      continue
    end
    if length(r[1]) == 2 && length(r[2]) == 0 && r[1][1] == -r[1][2]
      push!(pos, 0)
      continue
    end
    n += 1
    push!(pos, n)
  end

  @vprint :GroupCohomology 1 "need $n tails\n"

  if n == 0
    D = sub(M, elem_type(M)[])[1]
    pro = []
    inj = []
  else
    D, pro, inj = direct_product([M for i=1:n]..., task = :both)
  end
  

  #when collecting (i.e. applying the RWS we need to also
  #use the tails:  g v h -> gh h(v) 
  #and if [gh] -> [x] with tail t, then
  #       gh -> x t, so 
  #       g v h -> gh h(v) -> x t+h(v)
  # Hulpke calls this the normal version: reduced group word
  # at the beginning, module at the end, the tail.
  # collect will call the extra function c.f if set in the
  # CollectCtx
  # if use_rws we investigate all overlaps
  # otherwise, we know it a pc-presentation and thus fewer tests
  # are needed.
  function symbolic_collect(C::CollectCtx, w::Vector{Int}, r::Int, p::Int)
    #w = ABC and B == r[1], B -> r[2] * tail[r]
    # -> A r[2] C C(tail)
    # C = c1 c2 ... C(tail):
    @assert w[p:p+length(R[r][1])-1] == R[r][1]

    if pos[r] == 0
      return
    end
    T = pro[pos[r]]
    for i=w[p+length(R[r][1]):end]
      if i < 0
        T = T*iac[-i]
      else
        T = T*ac[i]
      end
    end
    C.T += T
  end
  c.f = symbolic_collect

  E = D
  all_T = []
  #need zero hom this is too slow
  Z = hom(D, M, [M[0] for i=1:ngens(D)], check = false)

  @vprint :GroupCohomology 2 "building relations...\n"
  for i = 1:length(R)
    r = R[i]
    for j=1:length(R)
#      i == j && continue
      s = R[j]
      #we want overlaps, all of them:
      #r[1] = AB, s[1] = BC this is what we need to find...
      #(then we call collect on r[2]C and As[2] they should agree)
      #if use_pc, then l can only be 1:
      #From Holt: those are the r[1] we need
      # (i i .. i)
      #   (i .. i i) 
      # (i .. i)
      #      (i j)
      # (i j)
      #  ( j ... j)
      # (i j)
      #   (j i)
      if use_pc
        l_max = 1
      else
        l_max = min(length(s[1]), length(r[1]))
      end

      for l=1:l_max
        if r[1][end-l+1:end] == s[1][1:l]
          #TODO  AB    -> Ss  s,t are tails
          #       BC   -> Tt
          #      (AB)C -> SsC -> SC C(s)
          #      A(BC) -> ATt -> AT t
          if pos[i] > 0 
            c.T = pro[pos[i]]
            for h = s[1][l+1:end]
              if h < 0
                c.T = c.T * iac[-h]
              else
                c.T = c.T * ac[h]
              end
            end
          else
            c.T = Z
          end
          z1 = collect(vcat(r[2], s[1][l+1:end]), c)
          T = c.T
          c.T = Z
          z2 = collect(vcat(r[1][1:end-l], s[2]), c)
          if pos[j] > 0
            c.T += pro[pos[j]]
          end
          @hassert :GroupCohomology 1 z1 == z2
          push!(all_T, T-c.T)
        end
      end
    end
  end

  @vprint :GroupCohomology 2 "found $(length(all_T)) relations\n"

  if length(all_T) == 0
    Q = sub(M, elem_type(M)[])[1]
    jinj = hom(M, Q, elem_type(Q)[Q[0] for m = gens(M)])
  else
    Q, jinj = direct_product([M for i in all_T]..., task = :sum)
  end
  if length(all_T) == 0
    mm = hom(D, Q, elem_type(Q)[Q[0] for i=1:ngens(D)], check = false)
  else
    mm = sum(all_T[i]*jinj[i] for i = 1:length(all_T))
  end
  @vprint :GroupCohomology 2 "computing 2-cycles...\n"
#  return mm;
  @vtime :GroupCohomology 2 E, mE = kernel(mm)
  @hassert :GroupCohomology 1 all(x->all(y->iszero(y(mE(x))), all_T), gens(E))
  @hassert :GroupCohomology 1 all(x->iszero(mm(mE(x))), gens(E))


  if length(ac) == 0
    B = sub(M, elem_type(M)[])[1]
    B_pro = []
    B_inj = []
  else
    B, B_pro, B_inj = direct_product([M for i=1:length(ac)]..., task = :both)
  end
  CC = hom(B, D, elem_type(D)[zero(D) for i=1:ngens(B)], check = false)
  for i=1:length(R)
    if pos[i] == 0
      continue
    end
    r = R[i]
    if false && length(r[1]) == 1
      continue
    end
    #we have words r[1] and r[2] of shape g_1 g_2 .... 
    #they need to be replaced by g_1 pro[1] g_2 pro[2]
    #and then sorted: g_1 pro[1] g_2 pro[2] ... ->
    #                 g_1 g_2 (pro[1] * g_2 + pro[2]) ...
    if r[1][1] < 0
      T = -B_pro[-r[1][1]]*iac[-r[1][1]]
    else
      T = B_pro[r[1][1]]
    end
    for j=2:length(r[1])
      if r[1][j] < 0
        T = (T-B_pro[-r[1][j]])*iac[-r[1][j]] 
      else
        T = T*ac[r[1][j]] + B_pro[r[1][j]]
      end
    end

    if length(r[2]) == 0
      S = hom(B, M, [M[0] for g = gens(B)], check = false)
    elseif r[2][1] < 0
      S = -B_pro[-r[2][1]]*iac[-r[2][1]]
    else
      S = B_pro[r[2][1]]
    end
    for j=2:length(r[2])
      if r[2][j] < 0
        S = (S-B_pro[-r[2][j]])*iac[-r[2][j]]
      else
        S = S*ac[r[2][j]] + B_pro[r[2][j]]
      end
    end

#    @assert issubset(image((T-S)*inj[pos[i]])[1], E)

    CC += (T-S)*inj[pos[i]]
  end
  @vprint :GroupCohomology 2 "now the 2-boundaries...\n"
  @vtime :GroupCohomology 2 i, mi = image(CC)
  @vprint :GroupCohomology 2 "and the quotient...\n"
  @vtime :GroupCohomology 2 H2, mH2 = quo(E, i)
  if isfinite(G) && isa(H2, GrpAbFinGen)
    H2.exponent = order(G)
  end
  #we know |G| is an exponent - this might help

  function TailFromCoChain(cc::CoChain{2})
    #for all tails, ie. rules with pos[r]>0, we need to use
    #the 2-chain to compute inv(r[2])*r[1]
    #rule with tail: r[1] = r[2]*t, so t = r[2]^-1*r[1]
    T = zero(D)
    for r=1:length(pos)
      if pos[r] == 0
        continue
      end
      t1 = zero(M)
      g1 = one(G)
      w = R[r][1]
      for i=1:length(w)
        if w[i] > 0
          t1 = ac[w[i]](t1)+cc(g1, mFF(gen(FF, w[i])))
          g1 = g1*mFF(gen(FF, w[i]))
        else
          #need to mult by (w, 0)^-1 = (w^-1, -cc(w, w^-1))
          #so (g, t) (w, 0)^-1 = (g w^-1, t^w^-1 - cc(w, w^-1) + cc(g, w^-1)
          t1 = iac[-w[i]](t1)-cc(mFF(gen(FF, -w[i])), inv(mFF(gen(FF, -w[i]))))+cc(g1, inv(mFF(gen(FF, -w[i]))))
          g1 = g1*mFF(inv(gen(FF, -w[i])))
        end
      end

      t2 = zero(M)
      g2 = one(G)
      w = R[r][2]
      for i=1:length(w)
        if w[i] > 0
          t2 = ac[w[i]](t2)+cc(g2, mFF(gen(FF, w[i])))
          g2 = g2*mFF(gen(FF, w[i]))
        else
          #need to mult by (w, 0)^-1 = (w^-1, -cc(w, w^-1))
          #so (g, t) (w, 0)^-1 = (g w^-1, t^w^-1 - cc(w, w^-1) + cc(g, w^-1)
          t2 = iac[-w[i]](t2)-cc(mFF(gen(FF, -w[i])), inv(mFF(gen(FF, -w[i]))))+cc(g2, inv(mFF(gen(FF, -w[i]))))
          g2 = g2*mFF(inv(gen(FF, -w[i])))
        end
      end
      @assert g1 == g2

      #=
      w = [-x for x = reverse(R[r][2])]
      append!(w, R[r][1])
      #w is inv(r[2])*r[1]

      t = zero(M)
      g = one(G)
      for i=1:length(w)
        if w[i] > 0
          t = ac[w[i]](t)+cc(g, mFF(gen(FF, w[i])))
          g = g*mFF(gen(FF, w[i]))
        else
          #need to mult by (w, 0)^-1 = (w^-1, -cc(w, w^-1))
          #so (g, t) (w, 0)^-1 = (g w^-1, t^w^-1 - cc(w, w^-1) + cc(g, w^-1)
          t = iac[-w[i]](t)-cc(mFF(gen(FF, -w[i])), inv(mFF(gen(FF, -w[i]))))+cc(g, inv(mFF(gen(FF, -w[i]))))
          g = g*inv(gen(G, -w[i]))
        end
      end
      #= Maybe? Not clear what I actually want/ need here, darn
      wrong currently...
      if length(R[r][2]) > 0
        r2 = R[r][2][1] < 0 ? inv(gen(FF, -R[r][2][1])) : gen(FF, R[r][2][1])
        for i=2:length(R[r][2])
          r2 *= R[r][2][i] < 0 ? inv(gen(FF, -R[r][2][i])) : gen(FF, R[r][2][i])
        end
      else
        r2 = one(FF)
      end
      @show r2, mFF(r2)
      t = t + cc(mFF(inv(r2)), mFF(r2))
      =#
      =#
      T += inj[pos[r]](t1-t2)
    end
    return T
  end

  function TailToCoChain(t)
    c.f = function(C::CollectCtx, w::Vector{Int}, r::Int, p::Int)
      #w = ABC and B == r[1], B -> r[2] * tail[r]
      # -> A r[2] C C(tail)
      # C = c1 c2 ... C(tail):
      @assert w[p:p+length(R[r][1])-1] == R[r][1]

      if pos[r] == 0
        return
      end
      T = pro[pos[r]](t)
      for i=w[p+length(R[r][1]):end]
        if i < 0
          T = iac[-i](T)
        else
          T = ac[i](T)
        end
      end
      C.T += T
    end

    di = Dict{NTuple{2, elem_type(G)}, elem_type(M)}()
    #= if I figure out how to extend from generators
    w = [word(order(G) == 1 ? one(domain(mFF)) : preimage(mFF, g)) for g = gens(G)]
    for i=1:ngens(G)
      for j=1:ngens(G)
        c.T = zero(M)
        collect(vcat(w[i], w[j]), c)
        di[(gen(G, i), gen(G, j))] = c.T
      end
    end
    =#
    for g = G
      for h = G
        c.T = zero(M)
        if order(G) > 1
          gg = collect(word(preimage(mFF, g)), c)
          hh = collect(word(preimage(mFF, h)), c)
          c.T = zero(M)
          d = collect(vcat(gg, hh), c)
        end
        di[(g, h)] = c.T
      end
    end
    return CoChain{2,elem_type(G),elem_type(M)}(C, di)
  end

  symbolic_chain = function(g, h)
    c.f = symbolic_collect
    if order(G) == 1
      w = word(preimage(mFF, one(G)))
    else
      c.T = Z
      wg = collect(word(preimage(mFF, g)), c)
      wh = collect(word(preimage(mFF, h)), c)
      w = vcat(wg, wh)
    end
    c.T = Z
    @assert is_zero(Z)
    w = collect(w, c)
    return mE*c.T, w
  end

  set_attribute!(C, :H_two_symbolic_chain => (symbolic_chain, mH2))
  set_attribute!(C, :H_two_maps => (CC, mm))

  function is_coboundary(cc::CoChain{2})
    t = TailFromCoChain(cc)
    fl, b = haspreimage(CC, t)
    if !fl
      return false, nothing
    end
    d = Dict{Tuple{elem_type(G), }, elem_type(M)}()
    # t gives, directly, the images of the generators (of FF)
    im_g = [B_pro[i](b) for i=1:ngens(FF)]
    # otherwise: sigma(g, h) + sigma(gh) = sigma(g)^h + sigma(h)
    # this gives the images for the inverses, and then for everything
    im_gi = [cc((mFF(gen(FF, i)), mFF(inv(gen(FF, i))))) - iac[i](im_g[i]) for i=1:ngens(FF)]
    @assert domain(mFF) == FF
    @assert codomain(mFF) == G == group(cc.C)
    for g = G
      m = zero(M)
      h = one(G)
      w = word(preimage(mFF, g))

      for i=1:length(w)
        if w[i] < 0
          m = iac[-w[i]](m)+im_gi[-w[i]]-cc((h, mFF(inv(gen(FF, -w[i])))))
          h = h*mFF(inv(gen(FF, -w[i])))
        else
          m = ac[w[i]](m)+im_g[w[i]]-cc((h, mFF(gen(FF, w[i]))))
          h = h*mFF(gen(FF, w[i]))
        end
      end
      d[(g,)] = m
      @assert g == h
    end
    return true, CoChain{1,elem_type(G),elem_type(M)}(C, d)
  end

  z2 = function(y)
    T = TailFromCoChain(y)
    return mH2(preimage(mE, T))
  end

  z = (MapFromFunc(x->TailToCoChain(mE(preimage(mH2, x))), 
                  z2, H2, AllCoChains{2,elem_type(G),elem_type(M)}()),
#                         y->TailFromCoChain(y), D, AllCoChains{2,elem_type(G),elem_type(M)}()),
             is_coboundary)
  set_attribute!(C, :H_two => z)
  return H2, z[1], z[2]
  #now the rest...
  #(g, m)*(h, n) = (gh, m^h+n+gamma(g, h)) where gamma is "the" 2-cocycle
  #using tails:
  # gmhn -> gh h(m)+n -> x t+h(m) + n where x is the reduced
  #                                   word under collection and t is the 
  #                                   "tail"
  # so gamma(g, h) = t
  # given gamma need the tails:
  # need to implement the group operation for the extension
  # (g, v)(h, u) -> (gh, v^h + u + gamma(g, h))
  # then the rules with tails need to be evaluated at
  # the group generators (g_i, 0) 
  # r -> s gives a relation r s^-1 which should evaluate, using gamma
  # to (0, t) where t is the tail for this rule
end

function istwo_cocycle(c::CoChain{2})
  C = c.C
  G = C.G
  for g = G
    for h = G
      for k = G
        #= if (g*h)(x) = h(g(x)), then the cocycle should be
             X[(g*h, k)] X[(g, h)] == mA(g)(X[(h, k)]) X[(g, hk)]
           if (g*h)(x) = h(g(x)) then we should get
             X[(g, hk)] X[(h, k)]  == mA(k)(X[(g, h)]) X[(gh, k)]

             (Debeerst, PhD, (1.1) & (1.2))

             However, if we mix the conventions, all bets are off...
        =#       
        a = c.d[(g, h*k)] + c.d[(h, k)] - action(C, k, c.d[(g, h)])- c.d[(g*h, k)]
#        @show a, iszero(a) || valuation(a)
iszero(a) || (@show g, h, k, a ; return false)
        @assert iszero(a) # only for local stuff...|| valuation(a) > 20
      end
    end
  end
  return true
end

"""
For a gmodule `C` compute the `i`-th cohomology group
  where `i` can be `0`, `1` or `2`.
Together with the abstract module, a map is provided that will 
  produce explicit cochains.
"""
function cohomology_group(C::GModule{PermGroup,GrpAbFinGen}, i::Int; Tate::Bool = false)
  #should also allow modules...
  if Tate
    @assert is_finite(group(C))
  end
  if i==0
    if Tate
      return H_zero_tate(C)
    else
      return H_zero(C)
    end
  elseif i==1
    return H_one(C)
  elseif i==2
    return H_two(C)
  end
  error("only H^0, H^1 and H^2 are supported")
end

"""
For a fin. presented abelian group, return an isomorphic fp-group as well
as the map between the 2 groups
"""
function fp_group(M::GrpAbFinGen)
  mp = inv(isomorphism(FPGroup, M))
  return domain(mp), mp
end


#########################################################
#XXX: should be in AA and supplemented by a proper quo
function Oscar.issubset(M::AbstractAlgebra.FPModule{T}, N::AbstractAlgebra.FPModule{T}) where T<:RingElement 
  fl = is_submodule(N, M)
  if fl
    return fl, hom(M, N, elem_type(N)[N(m) for m = gens(M)])
  else
    return fl, hom(M, N, elem_type(N)[zero(N) for m = gens(M)])
  end
end

function Oscar.hom(V::Module, W::Module, v::Vector{<:ModuleElem}; check::Bool = true)
  if ngens(V) == 0
    return Generic.ModuleHomomorphism(V, W, zero_matrix(base_ring(V), ngens(V), ngens(W)))
  end
  return Generic.ModuleHomomorphism(V, W, vcat([x.v for x = v]))
end
function Oscar.hom(V::Module, W::Module, v::MatElem; check::Bool = true)
  return Generic.ModuleHomomorphism(V, W, v)
end
function Oscar.inv(M::Generic.ModuleHomomorphism)
  return hom(codomain(M), domain(M), inv(mat(M)))
end

function Oscar.direct_product(M::Module...; task::Symbol = :none)
  D, inj, pro = direct_sum(M...)
  if task == :none
    return D
  elseif task == :both
    return D, pro, inj
  elseif task == :sum
    return D, inj
  elseif task == :prod
    return D, pro
  end
  error("illegal task")
end

Base.:+(a::Generic.ModuleHomomorphism, b::Generic.ModuleHomomorphism) = hom(domain(a), codomain(a), mat(a) + mat(b))
Base.:-(a::Generic.ModuleHomomorphism, b::Generic.ModuleHomomorphism) = hom(domain(a), codomain(a), mat(a) - mat(b))
Base.:-(a::Generic.ModuleHomomorphism) = hom(domain(a), codomain(a), -mat(a))

function Oscar.mat(M::FreeModuleHom{FreeMod{QQAbElem}, FreeMod{QQAbElem}})
  return M.matrix
end

function Oscar.id_hom(A::Generic.FreeModule)
  return Generic.ModuleIsomorphism(A, A, identity_matrix(base_ring(A), ngens(A)))
end
###########################################################

#=
function get_collector(G::GAP.GapObj)
  @show G
  return GAP.evalstr("x -> FamilyObj(x.1)!.rewritingSystem")(G)
end
=#

"""
Compute an isomorphic pc-group (and the isomorphism). If `refine` is true,
the pc-generators will all have prime relative order, thus the
group should be safe to use.
If `refine` is false, then the relative orders are just used from the hnf
of the relation matrix.
"""
function pc_group(M::GrpAbFinGen; refine::Bool = true)
  @assert is_finite(M)
  R = rels(M)
  h = hnf(R)
  if nrows(h) > ncols(h)
    h = view(h, 1:ncols(h), :)
  end
  @assert nrows(h) == ncols(h)
  if refine
    r = sparse_matrix(ZZ)
    ng = 1
    gp = []
    hm = elem_type(M)[]
    for i=1:nrows(h)
      lf = factor(h[i,i]).fac
      for (p,k) = lf
        v = divexact(h[i,i], p^k)*M[i]
        for j=1:k-1
          push!(r, sparse_row(ZZ, [ng, ng+1], [p, ZZRingElem(-1)]))
          push!(hm, v)
          v *= p
          ng += 1
        end
        push!(r, sparse_row(ZZ, [ng], [p]))
        push!(gp, ng)
        push!(hm, v)
        ng += 1
      end
    end
    for i=1:nrows(h)
      for j=i+1:ncols(h)
        if !iszero(h[i,j])
          push!(r.rows[gp[i]], gp[j])
          push!(r.values(gp[i], h[i,j]))
        end
      end
    end
    MM = abelian_group(matrix(r))
    h = hom(MM, M, hm)
    M = MM
    mM = h
  else
    mM = hom(M, M, gens(M))
  end

  G = free_group(ngens(M))
  h = rels(M)
  @assert !any(x->h[x,x] == 1, 1:ncols(h))

  C = GAP.Globals.SingleCollector(G.X, GAP.Obj([h[i,i] for i=1:nrows(h)], recursive = true))
  F = GAP.Globals.FamilyObj(GAP.Globals.Identity(G.X))

  for i=1:ngens(M)-1
    r = ZZRingElem[]
    for j=i+1:ngens(M)
      push!(r, j)
      push!(r, -h[i, j])
      GAP.Globals.SetConjugate(C, j, i, gen(G, j).X)
    end
    rr = GAP.Globals.ObjByExtRep(F, GAP.Obj(r, recursive = true))
    GAP.Globals.SetPower(C, i, rr)
  end

  B = PcGroup(GAP.Globals.GroupByRws(C))
  FB = GAP.Globals.FamilyObj(GAP.Globals.Identity(B.X))

  Julia_to_gap = function(a::GrpAbFinGenElem)
    r = ZZRingElem[]
    for i=1:ngens(M)
      if !iszero(a[i])
        push!(r, i)
        push!(r, a[i])
      end
    end
    return GAP.Globals.ObjByExtRep(FB, GAP.Obj(r, recursive = true))
  end

  gap_to_julia = function(a::GAP.GapObj)
    e = GAPWrap.ExtRepOfObj(a)
    z = zeros(ZZRingElem, ngens(M))
    for i=1:2:length(e)
      if !iszero(e[i+1])
        z[e[i]] = e[i+1]
      end
    end
    return M(z)
  end

  @assert is_isomorphic(B, fp_group(M)[1])

  return B, MapFromFunc(
    x->image(mM, gap_to_julia(x.X)),
    y->PcGroupElem(B, Julia_to_gap(preimage(mM, y))),
    B, codomain(mM))
end

function fp_group(::Type{PcGroup}, M::GrpAbFinGen; refine::Bool = true)
  return pc_group(M)
end

function (k::Nemo.fpField)(a::Vector)
  @assert length(a) == 1
  return k(a[1])
end

function (k::fqPolyRepField)(a::Vector)
  return k(polynomial(GF(Int(characteristic(k))), a))
end

function Oscar.order(F::Generic.FreeModule{<:FinFieldElem})
  return order(base_ring(F))^dim(F)
end

function pc_group(M::Generic.FreeModule{<:FinFieldElem}; refine::Bool = true)
  k = base_ring(M)
  p = characteristic(k)

  G = free_group(degree(k)*dim(M))

  C = GAP.Globals.CombinatorialCollector(G.X, 
                  GAP.Obj([p for i=1:ngens(G)], recursive = true))
  F = GAP.Globals.FamilyObj(GAP.Globals.Identity(G.X))

  B = PcGroup(GAP.Globals.GroupByRws(C))
  FB = GAP.Globals.FamilyObj(GAP.Globals.Identity(B.X))

  function Julia_to_gap(a::Generic.FreeModuleElem{<:Union{fpFieldElem, FpFieldElem}})
    r = ZZRingElem[]
    for i=1:ngens(M)
      if !iszero(a[i])
        push!(r, i)
        push!(r, lift(a[i]))
      end
    end
    g = GAP.Globals.ObjByExtRep(FB, GAP.Obj(r, recursive = true))
    return g
  end

  function Julia_to_gap(a::Generic.FreeModuleElem{<:Union{FqPolyRepFieldElem, fqPolyRepFieldElem}})
    r = ZZRingElem[]
    for i=1:ngens(M)
      if !iszero(a[i])
        for j=0:degree(k)-1
          if !iszero(coeff(a[i], j))
            push!(r, (i-1)*degree(k)+j+1)
            push!(r, ZZ(coeff(a[i], j)))
          end
        end
      end
    end
    g = GAP.Globals.ObjByExtRep(FB, GAP.Obj(r, recursive = true))
    return g
  end


  gap_to_julia = function(a::GAP.GapObj)
    e = GAPWrap.ExtRepOfObj(a)
    z = zeros(ZZRingElem, ngens(M)*degree(k))
    for i=1:2:length(e)
      if !iszero(e[i+1])
        z[e[i]] = e[i+1]
      end
    end
    c = elem_type(k)[]
    for i=1:dim(M)
      push!(c, k(z[(i-1)*degree(k)+1:i*degree(k)]))
    end
    return M(c)
  end

  for i=1:ngens(M)-1
    r = ZZRingElem[]
    for j=i+1:ngens(M)
      GAP.Globals.SetConjugate(C, j, i, gen(G, j).X)
    end
    GAP.Globals.SetPower(C, i, GAP.Globals.Identity(F))
  end
  @assert is_abelian(B)
  @assert order(B) == order(M)

  return B, MapFromFunc(
    x->gap_to_julia(x.X),
    y->PcGroupElem(B, Julia_to_gap(y)),
    B, M)
end


function underlying_word(g::FPGroupElem)
  return FPGroupElem(free_group(parent(g)), GAPWrap.UnderlyingElement(g.X))
end

"""
Given a 2-cocycle, return the corresponding group extension, ie. the large
group, the injection of the abelian group and the quotient as well as a map
that given a tuple of elements in the group and the abelian group returns
the corresponding elt in the extension. 

If the gmodule is defined via a pc-group and the 1st argument is the 
`Type{PcGroup}`, the resulting group is also pc.
"""
function extension(c::CoChain{2,<:Oscar.GAPGroupElem})
  C = c.C
  G = Group(C)
  F, mF = fp_group(gens(G))
  M = Module(C)
  ac = action(C)
  iac = inv_action(C)
  fM, mfM = fp_group(M)
  N = free_group(ngens(G) + ngens(fM))
  function fMtoN(g)
    return reduce(*, [gen(N, ngens(G)+abs(w))^sign(w) for w = word(g)], init = one(N))
  end
  #TODO: this "loop" has been implemented several times....
  s = map(fMtoN, relators(fM))
  for R = relators(F)
    t = zero(M)
    g = one(G)
    r = one(N)
    for w = word(R)
      if w > 0
        t = ac[w](t) + c(g, gen(G, w))
        g = g*gen(G, w)
        r = r*gen(N, w)
      else
        t = iac[-w](t) + c(g, inv(gen(G, -w))) - c(gen(G, -w), inv(gen(G, -w)))
        g = g*inv(gen(G, -w))
        r = r*inv(gen(N, -w))
      end
    end
    push!(s, r*inv(fMtoN(preimage(mfM, t))))
  end
  for i=1:ngens(G)
    for j=1:ngens(fM)
      #m[j]*g[i] = g[i] m[j]^g[i]
      t = preimage(mfM, ac[i](gen(M, j)))
      push!(s, gen(N, ngens(G)+j)*gen(N, i)*inv(fMtoN(t)) * inv(gen(N, i)))
    end
  end
  Q, mQ = quo(N, s)
  @assert ngens(Q) == ngens(N)
  MtoQ = hom(fM, Q, gens(fM), gens(Q)[ngens(G)+1:end])
  QtoG = hom(Q, G, gens(Q), vcat(gens(G), [one(G) for i=1:ngens(fM)]))
  @assert domain(mfM) ==fM 
  @assert codomain(mfM) == M

  function GMtoQ(g::GAPGroupElem, m)
    @assert parent(m) == M
    @assert parent(g) == G
    h1 = hom(free_group(G), N, gens(free_group(G)), [N[i] for i=1:ngens(G)])
    h2 = hom(free_group(fM), N, gens(free_group(fM)), [N[i+ngens(G)] for i=1:ngens(fM)])
    return mQ(h1(underlying_word(g))*h2(underlying_word(preimage(mfM, m))))
  end

  return Q, inv(mfM)*MtoQ, QtoG, GMtoQ
end

function extension(::Type{PcGroup}, c::CoChain{2,<:Oscar.PcGroupElem})
  C = c.C
  G = Group(C)
  @assert isa(G, PcGroup)
  M = Module(C)
  ac = action(C)
  iac = inv_action(C)
  fM, mfM = pc_group(M)

  N = free_group(ngens(G) + ngens(fM))
  Gp = GAP.Globals.Pcgs(G.X)
  @assert length(Gp) == ngens(G)
#  @assert all(x->Gp[x] == gen(G, x).X, 1:ngens(G))
  Go = GAP.Globals.RelativeOrders(Gp)

  Mp = GAP.Globals.Pcgs(fM.X)
  @assert length(Mp) == ngens(fM) == ngens(M)
#  @assert all(x->Mp[x] == gen(fM, x).X, 1:ngens(M))
  Mo = GAP.Globals.RelativeOrders(Mp)

  CN = GAP.Globals.SingleCollector(N.X, GAP.Globals.Concatenation(Go, Mo))
  FN = GAP.Globals.FamilyObj(N[1].X)

  for i=1:ngens(fM)
    lp = deepcopy(GAPWrap.ExtRepOfObj(Mp[i]^Mo[i]))
    for k=1:2:length(lp)
      lp[k] += ngens(G)
    end
    m = GAP.Globals.ObjByExtRep(FN, lp)
    GAP.Globals.SetPower(CN, i+ngens(G), m)
    for j=i+1:ngens(fM)
      p = Mp[j]^Mp[i]
      @assert p == Mp[j]
      lp = deepcopy(GAPWrap.ExtRepOfObj(p))
      for k=1:2:length(lp)
        lp[k] += ngens(G)
      end
      GAP.Globals.SetConjugate(CN, j+ngens(G), i+ngens(G), GAP.Globals.ObjByExtRep(FN, lp))
    end
  end

  fMtoN = function(x)
    lp = deepcopy(GAPWrap.ExtRepOfObj(x.X))
    for k=1:2:length(lp)
      @assert lp[k] > 0
      lp[k] += ngens(G)
    end
    return GAP.Globals.ObjByExtRep(FN, lp)
  end

  word = function(y)
    z = GAPWrap.UnderlyingElement(y)
    return map(Int, GAP.Globals.LetterRepAssocWord(z))
  end

  #for W = (w1, ... w_n) compute ((w1, 0), ..., (wn, 0))
  #and return the tail only.
  word_to_elem = function(W)
    t = zero(M)
    g = one(G)
    r = one(N)
    for w = W
      if w > 0
        t = ac[w](t) + c(g, gen(G, w))
        g = g*gen(G, w)
        r = r*gen(N, w)
      else
        t = iac[-w](t) + c(g, inv(gen(G, -w))) - c(gen(G, -w), inv(gen(G, -w)))
        g = g*inv(gen(G, -w))
        r = r*inv(gen(N, -w))
      end
    end
    return t
    return fMtoN(preimage(mfM, t))
  end

  #to lift the pc-relations:
  # F^p = w (order relation)
  #  compute (F, 0)^p = (?, t) = (?, 0)(1, t)
  #  compute (w, 0)   = (?, s) = (?, 0)(1, s)
  #  so (?, 0) = (w, 0)(1,s)^-1= (w, 0)(1,-s) if chain is normalised
  #  thus (F, 0)^p = (?, 0)(1, t) = (w, 0)(1,-s)(1, t)
  #  the ? should be identical, namely the collected version of w
  #  then (F, 0)^p = (w, t-s) might be the answer
  # F^G = w (conjugate relation): same
  #  (F, 0)^(G, 0) = (?, t) = (?, 0)(1, t)
  #  (w, 0)        = (?, s) = (?, 0)(1, s)
  #  thus (F, 0)^(G, 0) = (w, t-s)
  for i=1:ngens(G)
    p = Gp[i]^Go[i]
    pp = GAP.Globals.ObjByExtRep(FN, GAPWrap.ExtRepOfObj(p))
    m = fMtoN(preimage(mfM, word_to_elem([i for k=1:Go[i]])-word_to_elem(word(p))))
    GAP.Globals.SetPower(CN, i, pp*m)
    for j=i+1:ngens(G)
      p = Gp[j]^Gp[i]
      m = fMtoN(preimage(mfM, word_to_elem([-i, j, i])-word_to_elem(word(p))))
      pp = GAP.Globals.ObjByExtRep(FN, GAPWrap.ExtRepOfObj(p))
      GAP.Globals.SetConjugate(CN, j, i, pp*m)
    end
    for j=1:ngens(fM)
      m = fMtoN(preimage(mfM, action(C, gen(G, i), mfM(gen(fM, j)))))
      GAP.Globals.SetConjugate(CN, j+ngens(G), i, m)
    end
  end

#  l = GAP.Obj([])
#  GAP.Globals.FinitePolycyclicCollector_IsConfluent(CN, l)
#  @show l

#  z = GAP.Globals.GroupByRwsNC(CN)
#  s = GAP.Globals.GapInputPcGroup(z, GAP.Obj("Z"))
#  @show GAP.gap_to_julia(s)
  Q = PcGroup(GAP.Globals.GroupByRws(CN))
  fQ = GAP.Globals.FamilyObj(one(Q).X)
  mQ = hom(N, Q, gens(N), gens(Q))

  @assert ngens(Q) == ngens(N)
  MtoQ = hom(fM, Q, gens(fM), gens(Q)[ngens(G)+1:end])
  QtoG = hom(Q, G, gens(Q), vcat(gens(G), [one(G) for i=1:ngens(fM)]))
  @assert domain(mfM) ==fM 
  @assert codomain(mfM) == M
#  @assert is_surjective(QtoG)
#  @assert is_injective(MtoQ)

  mfG = epimorphism_from_free_group(G)
  mffM = epimorphism_from_free_group(fM)

  function GMtoQ(wg, m)
    wm = GAP.gap_to_julia(GAPWrap.ExtRepOfObj(preimage(mffM, preimage(mfM, m)).X))
    for i=1:2:length(wm)
      push!(wg, wm[i]+ngens(G))
      push!(wg, wm[i+1])
    end
    return mQ(FPGroupElem(N, GAP.Globals.ObjByExtRep(FN, GAP.Obj(wg))))
  end

  return Q, inv(mfM)*MtoQ, QtoG, GMtoQ
end

function fp_group(c::CoChain{2})
  return extension(c)[1]
end

function pc_group(c::CoChain{2, <:Oscar.PcGroupElem})
  return extension(PcGroup, c)[1]
end

end #module

using .GrpCoh

export gmodule, GModule, fp_group, pc_group, induce, cohomology_group

module GaloisCohomology_Mod
using Oscar
import Oscar: GrpCoh
import Oscar.GrpCoh: CoChain, MultGrpElem, MultGrp, GModule, is_consistent, 
                     Group
import Base: parent
import Oscar: direct_sum
export is_coboundary, idel_class_gmodule


Oscar.elem_type(::Type{Hecke.NfMorSet{T}}) where {T <: Hecke.LocalField} = Hecke.LocalFieldMor{T, T}
parent(f::Hecke.LocalFieldMor) = Hecke.NfMorSet(domain(f))

function Oscar.automorphism_group(::Type{PermGroup}, k)
  G, mG = automorphism_group(k)
  H = symmetric_group(degree(k))
  gens(G) #to make sure gens are actually there...
  H = sub(H, [H(G.mult_table[:, i]) for i=G.gens])[1]

  function HtoG(p::PermGroupElem)
    m = [i^p for i=1:degree(k)]
    i = Base.findfirst(x->G.mult_table[:, x] == m, 1:degree(k))
    return mG(GrpGenElem(G, i))
  end

  function GtoH(a::NfToNfMor)
    g = preimage(mG, a)
    return H(G.mult_table[:, g.i])
  end

  return H, MapFromFunc(HtoG, GtoH, H, codomain(mG))
end

function Oscar.automorphism_group(::Type{PermGroup}, K, k)
  G, mG = automorphism_group(K, k)
  H = symmetric_group(length(G))
  gens(G) #to make sure gens are actually there...
  H = sub(H, [H(G.mult_table[:, i]) for i=G.gens])[1]

  function HtoG(p::PermGroupElem)
    m = [i^p for i=1:length(G)]
    i = Base.findfirst(x->G.mult_table[:, x] == m, 1:length(G))
    return mG(GrpGenElem(G, i))
  end

  function GtoH(a::NfToNfMor)
    g = preimage(mG, a)
    return H(G.mult_table[:, g.i])
  end

  return H, MapFromFunc(HtoG, GtoH, H, codomain(mG))
end


"""
The natural `ZZ[H]` module where `H`, a subgroup of the
  automorphism group acts on the ray class group.
"""
function Oscar.gmodule(H::PermGroup, mR::MapRayClassGrp, mG = automorphism_group(PermGroup, k)[2])
  k = nf(order(codomain(mR)))
  G = domain(mG)

  ac = Hecke.induce_action(mR, [image(mG, G(g)) for g = gens(H)])
  return GModule(H, ac)
end

"""
The natural `ZZ[G]` module where `G`, the
  automorphism group, acts on the ideal group defining the class field.
"""
function Oscar.gmodule(R::ClassField, mG = automorphism_group(PermGroup, k)[2])
  k = base_field(R)
  G = domain(mG)
  mR = R.rayclassgroupmap
  mq = R.quotientmap

  ac = Hecke.induce_action(mR, [image(mG, g) for g = gens(G)], mq)
  return GModule(G, ac)
end

"""
The natural `ZZ[H]` module where `H`, a subgroup of the 
  automorphism group, acts on the ideal group defining the class field.
"""
function Oscar.gmodule(H::PermGroup, R::ClassField, mG = automorphism_group(PermGroup, k))
  k = base_field(R)
  G = domain(mG)
  mR = R.rayclassgroupmap
  mq = R.quotientmap

  ac = Hecke.induce_action(mR, [image(mG, G(g)) for g = gens(H)], mq)
  #TODO: think about adding a restriction map?
  return GModule(G, ac)
end

#TODO: think: this should probably all use MultGrpElem???
#      NO, the "module" is the abstract abelian group
function _gmodule(k::AnticNumberField, H::PermGroup, mu::Map{GrpAbFinGen, FacElemMon{AnticNumberField}}, mG = automorphism_group(PermGroup, k)[2])
  u = domain(mu)
  U = [mu(g) for g = gens(u)]
  G = domain(mG)
  ac = [hom(u, u, [preimage(mu, mG(G(g))(x)) for x = U]) for g = gens(H)]
  return gmodule(H, ac)
end

function Oscar.gmodule(H::PermGroup, mu::Map{GrpAbFinGen, FacElemMon{AnticNumberField}}, mG = automorphism_group(PermGroup, base_ring(codomain(mu)))[2])
  return _gmodule(base_ring(codomain(mu)), H, mu, mG)
end

function Oscar.gmodule(H::PermGroup, mu::Hecke.MapUnitGrp{NfOrd}, mG = automorphism_group(PermGroup, k)[2])
  #TODO: preimage for sunits can fail (inf. loop) if
  # (experimentally) the ideals in S are not coprime or include 1
  # or if the s-unit is not in the image (eg. action and not closed set S)
  u = domain(mu)
  U = [mu(g) for g = gens(u)]
  zk = codomain(mu)
  k = nf(zk)
  G = domain(mG)
  ac = [hom(u, u, [preimage(mu, zk(mG(G(g))(k(x)))) for x = U]) for g = gens(H)]
  return gmodule(H, ac)
end

function Oscar.gmodule(H::PermGroup, mu::Map{GrpAbFinGen, AnticNumberField})
  return _gmodule(codomain(mu), H, mu)
end

function is_coboundary(c::CoChain{2,PermGroupElem,MultGrpElem{nf_elem}})
  @vprint :GaloisCohomology 1 "testing if 2-chain is a boundary\n"

  zk = maximal_order(parent(first(values(c.d)).data))
  @vprint :GaloisCohomology 2 ".. gathering primes in the support ..\n"
  cp = coprime_base(vcat([numerator(norm(x.data*denominator(x.data))) for x = values(c.d)],
                         map(x->denominator(x.data), values(c.d))))
  s = Set(reduce(vcat, [collect(keys(factor(x).fac)) for x = cp], init = [1]))
  while 1 in s
    pop!(s, 1)
  end

  @vprint :GaloisCohomology 2 ".. class group ..\n"
  Cl, mCl = class_group(zk)
  if length(s) == 0
    S = Set{NfOrdIdl}()
  else
    S = Set(reduce(vcat, [[x[1] for x = prime_decomposition(zk, p)] for p = s]))
  end
  
  @vprint :GaloisCohomology 2 ".. enlarge primes ..\n"
  q, mq = quo(Cl, [preimage(mCl, x) for x = S])
  p = 2
  while order(q) > 1
    p = next_prime(p)
    if p in s
      continue
    end
    lp = prime_decomposition(zk, p)
    cP = [mq(preimage(mCl, x[1])) for x= lp]
    if all(iszero, cP)
      continue
    end
    S = union(S, Set([x[1] for x = lp]))
    q, mmq = quo(q, cP)
    mq = mq*mmq
  end

  @vprint :GaloisCohomology 2 ".. S-units ..\n"
  if length(S) == 0
    u, mu = Hecke.unit_group_fac_elem(zk)
  else
    u, mu = Hecke.sunit_group_fac_elem(collect(S))
  end
  C = gmodule(Group(c.C), mu)

  @vprint :GaloisCohomology 2 ".. cohomology ..\n"
  H2, _, z = cohomology_group(C, 2)
  @vprint :GaloisCohomology 2 ".. map to abstract chain ..\n"
  cc = CoChain{2,PermGroupElem,GrpAbFinGenElem}(C, Dict((h, preimage(mu, FacElem(v.data))) for (h,v) = c.d))
  @vprint :GaloisCohomology 2 ".. test for boundary ..\n"
  fl, d = z(cc)
  if !fl
    @vprint :GaloisCohomology 2 ".. no boundary\n"
    return fl, d
  end
  @vprint :GaloisCohomology 2 ".. explicit boundary\n"
  MK = MultGrp(number_field(zk))
  return fl, CoChain{1,PermGroupElem,elem_type(MK)}(c.C, Dict((h, MK(evaluate(mu(v)))) for (h,v) = d.d))
end

function isunramified(p::NfOrdIdl)
  return ramification_index(p) == 1
end


"""
For a completion C of a number field K, implicitly given as the map
    mK:  K -> C
And the automorphism group G of K given via
    mG:  G -> aut(K)
and the automorphism group Gp of Kp, given via
    mGp: Gp -> Aut(Kp)
Find the embedding of Gp -> G, realizing the local automorphism group
as a subgroup of the global one.
"""
function Oscar.decomposition_group(K::AnticNumberField, mK::Map, mG::Map = automorphism_group(K)[2], mGp::Map = automorphism_group(codomain(mK), prime_field(codomain(mK))))
  Kp = codomain(mK)
  @assert domain(mK) == K

  Gp = domain(mGp)
  G = domain(mG)

  im = elem_type(G)[]
  elG = [g for g = G]
  imK = [mK(mG(g)(gen(K))) for g = elG]
  for s = gens(Gp)
    h = mGp(s)(mK(gen(K)))
    z = findall(isequal(h), imK)
    if length(z) == 0
      z = argmax([valuation(h-x) for x = imK], dims = 1)
    end
    @assert length(z) == 1
    push!(im, elG[z[1]])
  end
  return hom(Gp, G, im)
end

"""
  For a real or complex embedding `emb`, find the unique automorphism
  that acts on this embedding as complex conjugation.
"""
function Oscar.decomposition_group(K::AnticNumberField, emb::Hecke.NumFieldEmb, mG::Map = automorphism_group(K)[2])
  G = domain(mG)
  if is_real(emb)
    return sub(G, [one(G)])[2]
  end
  g = gen(K)
  lG = [g for g  = G]
  l = findall(x->overlaps(conj(emb(g)), emb(mG(x)(g))), lG)
  @assert length(l) == 1
  sigma = lG[l[1]]
  return sub(G, [sigma])[2]
end

#= TODO
 - (DONE) induce a gmodule into a larger group
 - (DONE) direct sum/prod of gmodules
 - maps (a pair of G->H and N -> M or so)?
 - quotient?
 - the local/ global fund class, ie. normalize the cochain
 - map a local chain into a ray class group
=#

"""
For a local field extension K/k, return a gmodule for the multiplicative
group of K as a Gal(K/k) module.

Returns: 
 - the gmodule
 - the map from G = Gal(K/k) -> Set of actual automorphisms
 - the map from the module into K
"""
function Oscar.gmodule(K::Hecke.LocalField, k::Union{Hecke.LocalField, FlintPadicField, FlintQadicField} = base_field(K); Sylow::Int = 0, full::Bool = false)

  #if K/k is unramified, then the units are cohomological trivial,
  #   so Z (with trivial action) is correct for the gmodule
  #if K/k is tame, then the 1-units are cohomologycal trivial, hence
  #   Z time k^* is enough...

  e = divexact(absolute_ramification_index(K), absolute_ramification_index(k))
  f = divexact(absolute_degree(K), e)
  @vprint :GaloisCohomology 1 "the local mult. group as a Z[G] module for e=$e and f = $f\n"
  @vprint :GaloisCohomology 2 " .. the automorphism group ..\n"

  G, mG = automorphism_group(PermGroup, K, k)

  if e == 1 && !full
    @vprint :GaloisCohomology 2 " .. unramified, only the free part ..\n"
#    @show :unram
    A = abelian_group([0])
    Hecke.assure_has_hnf(A)
    pi = uniformizer(K)
    return gmodule(G, [hom(A, A, [A[1]]) for g = gens(G)]),
      mG,
      MapFromFunc(x->pi^x[1], y->Int(e*valuation(y))*A[1], A, K)
  end

  if e % prime(K) != 0 && !full #tame!
    @vprint :GaloisCohomology 2 " .. tame, no 1-units ..\n"
#    @show :tame
    k, mk = residue_field(K)
    u, mu = unit_group(k)
    pi = uniformizer(K)
    # move to a Teichmueller lift?
    gk = preimage(mk, mu(u[1]))
    pr = precision(gk)
    gkk = setprecision(gk^order(k), pr)
    while !iszero(gkk - gk)
      gk = gkk
      gkk = setprecision(gk^order(k), pr)
    end
    A = abelian_group([0, order(u)])
    Hecke.assure_has_hnf(A)
    h = Map[]
    for g = gens(G)
      im = [A[1]+preimage(mu, mk(mG(g)(pi)*inv(pi)))[1]*A[2], preimage(mu, mk(mG(g)(gk)))[1]*A[2]]
      push!(h, hom(A, A, im))
    end
    return gmodule(G, h),
      mG,
      MapFromFunc(x->pi^x[1] * gk^x[2],
        function(y)
          v = Int(e*valuation(y))
          y *= pi^-v
          return v*A[1] + preimage(mu, mk(y))[1]*A[2]
        end, A, K)
  end
 
#  @show :wild
  @vprint :GaloisCohomology 2 " .. wild case (or requested), unit group ..\n"
  U, mU = unit_group(K)
  n = divexact(absolute_degree(K), absolute_degree(k))
  @assert order(G) == n

  @vprint :GaloisCohomology 2 " .. find lattice (normal basis) ..\n"
  b = absolute_basis(K)
  # need a normal basis for K/k, so the elements need to be k-lin. indep
  local o, best_o
  cnt = 0
  while true
    a = sum(b[i]*rand(-5:5) for i=1:length(b))
    o = [mG(g)(a) for g = G]
    m = matrix(k, n, n, vcat([coordinates(x, k) for x = o]...))
    dm = det(m)
    cnt += 1
    if cnt > 10
      error("dnw")
    end
    if iszero(dm) #|| valuation(dm) > 5
      continue
    else
      break
    end
  end

  #o needs to be expanded to be an absolute basis
  b = absolute_basis(k)
  o = [x*y for x = b for y = o]


  @vprint :GaloisCohomology 2 " .. quotient ..\n"
  Q, mQ = quo(U, [preimage(mU, 1+prime(k)^4*x) for x = o])
  S, mS = snf(Q)
  Q = S
  mQ = mQ*inv(mS)

  if Sylow > 0
    @assert isprime(Sylow)
    G, mS = sylow_subgroup(G, Sylow)
    mG = mS*mG
  end

  @vprint :GaloisCohomology 2 " .. the module ..\n"
  hh = [hom(Q, Q, [mQ(preimage(mU, mG(i)(mU(preimage(mQ, g))))) for g = gens(Q)]) for i=gens(G)]
  Hecke.assure_has_hnf(Q)
  return gmodule(G, hh), mG, pseudo_inv(mQ)*mU
end

#=  Not used
function one_unit_cohomology(K::Hecke.LocalField, k::Union{Hecke.LocalField, FlintPadicField, FlintQadicField} = base_field(K))

  U, mU = Hecke.one_unit_group(K)
  G, mG = automorphism_group(PermGroup, K, k)

  b = absolute_basis(K)
  local o
  while true
    a = uniformizer(K)^30*sum(b[i]*rand(-5:5) for i=1:length(b))
    o = [mG(g)(a) for g = G]
    if length(Set(o)) == order(G)
      break
    end
  end

  S, mS = sub(U, [preimage(mU, 1+x) for x = o])
  Q, mQ = quo(U, S)
  hh = [hom(Q, Q, [mQ(preimage(mU, mG(i)(mU(preimage(mQ, g))))) for g = gens(Q)]) for i=gens(G)]
  return gmodule(G, hh)
end

=#
#= TODO
 - (DONE) induce a gmodule into a larger group
 - (DONE) direct sum/prod of gmodules
 - maps (a pair of G->H and N -> M or so)?
 - quotient?
 - the local/ global fund class, ie. normalize the cochain
 - map a local chain into a ray class group
=#

export GModule
export action
export cohomology_group
export confluent_fp_group
export extension
export fp_group
export gmodule
export induce
export is_coboundary
export pc_group
export word

#= TODO
  for Z, Z/nZ, F_p and F_q moduln -> find Fp-presentation
  for finite Z, Z/nZ, F_p and F_q moduln -> find pc-presentation
  #done: for GrpAbFinGen          -> find Fp-presentation
  #done: for GrpAbFinGen          -> find pc-presentation
  #done: for a in H^2 find Fp-presentation
  #done: for a in H^2 find pc-presentation
  for a in H^2 find (low degree) perm group using the perm group we have?
  Magma's DistinctExtensions
  probably aut(GrpAb), ...

Sort: 
 - move the additional GrpAbFinGenMap stuff elsewhere
 - move (and fix) the ModuleHom stuff
 - add proper quo for Modules (done)
 - split generic coho/ gmodule and number theory  (partly done)

  features   
   - inflation (done), restriction (done), long exact sequence  
   - induction (done)/ coinduction ...
   - restriction (of gmodules to Sylow subgroups)
   - think about Debeerst: if P, Q are above the some prime then
     Ind_G_P^G L_P = Ing_G_Q^G L_Q??? (no - aprently yes)
   - use prod_Q|P L_Q rather than prod Ind...  

  dreams
   - we we extend to H^-1, ^-2?
   - H^3 (in some cases)
   - cup products
   - the relative cohomology
     https://arxiv.org/pdf/1809.01209.pdf
     https://doi.org/10.1017/S2040618500033050

  GModule for 
    - (done for mult grp) local field (add (trivial) and mult)
    - (done) (S-)units
    - (done) Ali's stuff.... (in progress: see Hecke/src/LocalField/neq.jl)
    - local field (add (trivial) and mult)
    - (S-)units
=#    

#TODO: what do we need to return?
# - mG (if we cache this in the field, not necessary)
# - the local stuff?
# - the S-Units?
# - ???
# - a different type containing all this drivel? (probably)
#    YES - need to have maps to and from local stuff
#    use Klueners/ Acciaro to map arbitrary local into idel
#    use ...               to project to ray class
<<<<<<< HEAD
# - a magic(?) function to get idel-aproximations in and out?
=======
# - a magic(?) function to get idel-approximations in and out?

function restrict(C::GModule, U::Oscar.GAPGroup)
  fl, m = is_subgroup(U, C.G)
  @assert fl
  return gmodule(U, [action(C, m(g)) for g = gens(U)])
end

>>>>>>> e8ffdaa2
"""
M has to be a torsion free Z module with a C_2 action by sigma.
Returns data for the decomposition into indecomposables.
They will be of type
 - Z with trivial and non-trivial action
 - Z[C_2]

Two arrays are returned:
 - generators for the 1-dim modules
 - C_2 generators for the 2-dim ones

Follows Debeerst rather closely...

(Helper for the idel-class stuff)
"""
function debeerst(M::GrpAbFinGen, sigma::Map{GrpAbFinGen, GrpAbFinGen})
  @assert domain(sigma) == codomain(sigma) == M
  @assert all(x->sigma(sigma(x)) == x, gens(M))
  @assert is_free(M) && rank(M) == ngens(M)

  K, mK = kernel(id_hom(M)+sigma)
  fl, mX = has_complement(mK)
  @assert fl
  X = domain(mX)
  _X, _mX = snf(X)

  S, mS = image(sigma -id_hom(M))
  fl, mSK = is_subgroup(S, K)
  @assert fl


  _K, _mK = snf(K)
  _S, _mS = snf(S)
  @assert istrivial(_S) || rank(_S) == ngens(_S) 
  @assert rank(_K) == ngens(_K) 

  m = matrix(GrpAbFinGenMap(_mS * mSK * inv((_mK))))
  # elt in S * m = elt in K
  # so
  # elt in S * U^-1 U m V V^-1 = elt_in K
  # elt in S * U^-1 snf = elt_in * V
  s, U, V = snf_with_transform(m)
  if istrivial(S)
    r = 0
  else
    r = maximum(findall(x->isone(s[x,x]), 1:ngens(_S)))
  end

  mu = hom(_S, _S, inv(U))
  mv = hom(_K, _K, V)
  @assert istrivial(S) || all(i-> M(_mS(mu(gen(_S, i)))) == s[i,i] * M(_mK(mv(gen(_K, i)))), 1:ngens(S))
  b = [_mK(mv(x)) for x = gens(_K)]

  Q, mQ = quo(S, image(sigma -id_hom(M), K)[1])
  B, mB = sub(Q,  [mQ(preimage(mSK, x)) for x = b[1:r]])
  @assert order(B) == order(Q)

  phi = GrpAbFinGenMap(_mX*mX*(sigma -id_hom(M))*pseudo_inv(mS)*mQ)
  @assert is_surjective(phi)
  A = vcat([preimage(mB, phi(k)).coeff for k = gens(_X)]...)
  h, t = hnf_with_transform(A)
  #t*A = h = diag(1) vcat 0
  x = [sum(t[i,j]*_X[j] for j=1:ngens(_X)) for i=1:ngens(_X)]
  sm1 = sigma - id_hom(M)
  sm1_K = hom(K, M, [sm1(mK(x)) for x= gens(K)])
  lambda = vcat([preimage(sm1_K, sm1(mX(_mX(x[i]))) - mK(b[i])) for i=1:r],
                [preimage(sm1_K, sm1(mX(_mX(x[i])))) for i=r+1:length(x)])
  x = map(_mX*mX, x)
  lambda = map(mK, lambda)
  y = x .- lambda
  b = map(mK, b)

  #just checking the action on the 2-dim stuff. magic.
  #= (s-1)x = b + (s-1)l  1..r
     y = x-l
     s(y) = s(x) - s(l) = s(x)-x + x - s(l) + l - l
           = (s-1)x + x -(s-1)l -l
           = b + (s-1)l + x -(s-1)l - l = b + x-l = b + y
  =#        
  #=
  h2 = []
  for i=1:r
    a = abelian_group([0,0])
    push!(h2, (hom(a, M, [b[i], y[i]]), -y[i]-b[i]))
  end
  h_minus = []
  for i=r+1:length(b)
    a = abelian_group([0])
    push!(h_minus, (hom(a, M, [b[i]]), b[i]))
  end
  h_plus = []
  for i=r+1:length(y)
    a = abelian_group([0])
    push!(h_plus, (hom(a, M, [y[i]]), y[i]))
  end
  =#

  return vcat(b[r+1:end], y[r+1:end]), [-y[i] - b[i] for i=1:r]
end

function (G::GrpAbFinGen)(x::GrpAbFinGenElem)
  fl, m = is_subgroup(parent(x), G)
  @assert fl
  return m(x)
end

function Hecke.extend_easy(m::Hecke.CompletionMap, L::FacElemMon{AnticNumberField})
  k = base_ring(L)
  @assert k == domain(m)

  #want a map: L-> codomain(m)
  function to(a::FacElem{nf_elem})
    return prod(m(k)^v for (k,v) = a.fac)
  end
  function from(a::Hecke.LocalFieldElem)
    return FacElem(preimage(m, a))
  end
  return MapFromFunc(to, from, L, codomain(m))
end

function Hecke.extend_easy(m::Hecke.CompletionMap, mu::Map, L::FacElemMon{AnticNumberField})
  k = base_ring(L)
  @assert k == domain(m)
  @assert codomain(mu) == codomain(m)

  cache = Dict{nf_elem, GrpAbFinGenElem}()
  #want a map: L-> codomain(m) -> domain(mu)
  function to(a::FacElem{nf_elem})
    s = domain(mu)[0]
    for (k,v) = a.fac
      if haskey(cache, k)
        s += v*cache[k]
      else
        kk = preimage(mu, m(k))
        cache[k] = kk
        s += v*kk
      end
    end
    return s
  end
  function from(a::Hecke.LocalFieldElem)
    return FacElem(preimage(m, mu(a)))
  end
  return MapFromFunc(to, from, L, domain(mu))
end


mutable struct IdelParent
  k::AnticNumberField
  mG::Map # AutGrp -> Automorohisms
  S::Vector{NfAbsOrdIdl} # for each prime number ONE ideal above
  C::Vector{Map} # the completions at S
  D::Vector{Map} # Gp -> Aut
  L::Vector{Map} # the mult. group map at C

  #for P in S the modules used actually is
  #    Ind_G_p^G L[P]
  #        = sum L[P] otimes s_i
  # (for s_i a fixed system of coset reps G//G_P)
  # L[P] otimes s_i "should be" the completion data at P^s_i - one of the other ideals
  # should be L[P] ni l -> C[P] -> k -> inv(s_i)(..) to get a proper rep in k
  # completion at P^s is C[P] but with the map twisted by s

  mU::Map #S-unit group map
  M::GrpAbFinGen  # the big module, direct product from
    # infinite gmodule x finite ones
  mq::Map # "projection" of M -> the acutal module in the end

  data

  function IdelParent()
    return new()
  end
end

"""
Following Debeerst:
  Algorithms for Tamagawa Number Conjectures. Dissertation, University of Kassel, June 2011.
or Ali, 

Find a gmodule C s.th. C is cohomology-equivalent to the cohomology
of the idel-class group.
"""
function idel_class_gmodule(k::AnticNumberField, s::Vector{Int} = Int[])
  @vprint :GaloisCohomology 1 "Ideal class group cohomology for $k\n"
  I = IdelParent()
  I.k = k
  G, mG = automorphism_group(PermGroup, k)
  I.mG = mG

  zk = maximal_order(k)

  sf = subfields(k)
  sf = [x[1] for x = sf if degree(x[1]) > 1]
  zf = map(maximal_order, sf)
  cf = map(class_group, zf)
  cf = Tuple{GrpAbFinGen, <:Map}[x for x = cf]

  @vprint :GaloisCohomology 2 " .. gathering primes ..\n"
  s = push!(Set{ZZRingElem}(s), Set{ZZRingElem}(keys(factor(discriminant(zk)).fac))...)
  for i=1:length(sf)
    l = factor(prod(s)*zf[i])
    q, mq = quo(cf[i][1], [preimage(cf[i][2], P) for P = keys(l)])
    cf[i] = (q, pseudo_inv(mq)*cf[i][2])
  end

  #think: does the quotient have to be trivial - or coprime to |G|?
  #coprime should be enough

  for p = PrimesSet(2, -1)
    p in s && continue
    all(x->order(x[1]) == 1, cf) && break
    new = false
    for i=1:length(sf)
      l = factor(p*zf[i])
      q, mq = quo(cf[i][1], [preimage(cf[i][2], P) for P = keys(l)])
      if order(q) != order(cf[i][1])
        new = true
      end
      cf[i] = (q, pseudo_inv(mq)*cf[i][2])
    end
    if new
      push!(s, p)
    end
  end

  S = collect(keys(factor(prod(s)*zk)))
  @vprint :GaloisCohomology 2 " .. need $(length(S)) prime ideals ..\n"

  s = [findfirst(x->minimum(x) == t, S) for t = s]
  @vprint :GaloisCohomology 2 " .. split into $(length(s)) G-orbits ..\n"

  @vprint :GaloisCohomology 2 " .. S-units (for all) ..\n"
  U, mU = sunit_group_fac_elem(S)
  I.mU = mU
  z = MapFromFunc(x->evaluate(x), y->FacElem(y), codomain(mU), k)
  E = gmodule(G, mU, mG)
  Hecke.assure_has_hnf(E.M)
  @hassert :GaloisCohomology -1 is_consistent(E)

  if is_totally_real(k)
    @vprint :GaloisCohomology 2 " .. real field, easy case ..\n"
    mG_inf = Oscar.decomposition_group(k, real_embeddings(k)[1], mG)
    G_inf = domain(mG_inf)
    Et = gmodule(G_inf, mU, mG)
    @hassert :GaloisCohomology 1 is_consistent(Et)
    iEt = Oscar.GrpCoh.induce(Et, mG_inf, E, id_hom(U))
  else
    @vprint :GaloisCohomology 2 " .. complex field, hard case ..\n"
    mG_inf = Oscar.decomposition_group(k, complex_embeddings(k)[1], mG)
    G_inf = domain(mG_inf)
    sigma = action(E, mG_inf(G_inf[1]))
    @assert order(G_inf[1]) == 2 == order(G_inf)

    @assert order(U[1]) >0
    q, mq = quo(U, [U[1]]) 
    q, _mq = snf(q)
    mq = mq*pseudo_inv(_mq)
    sigma_q = hom(q, q, [mq(sigma(preimage(mq, x))) for x = gens(q)])
    x, y = debeerst(q, sigma_q)
    # just to verify... Gunter Malle: the C_2 modules are visible over GF(2)...
    _M = gmodule(GF(2), gmodule(G_inf, [sigma_q]))
    _i = indecomposition(_M)
    @assert length(findall(x->dim(x[1]) == 2, _i)) == length(y)
    @assert length(findall(x->dim(x[1]) == 1, _i)) == length(x)
      #possibly: now the H^2 is correct, but the H^1 is not...
      # x^8 - 12*x^7 + 44*x^6 - 24*x^5 - 132*x^4 + 120*x^3 + 208*x^2 - 528*x + 724

    #theta:
    theta = U[1] #should be a generator for torsion, torsion is even,
                 #hence this elem cannot be a square
    T = abelian_group([order(U[1]), 0])             
    ac_T = hom(T, T, [sigma(U[1])[1]*T[1], T[1]+T[2]])

    x = [preimage(mq, i) for i = x]
    y = [preimage(mq, i) for i = y]

    z, mz = sub(U, [sigma(U[1]) - U[1]])
    theta_i = [sigma(t)-t for t = x]
    inv = Int[]
    not_inv = Int[]
    for i=1:length(x)
      w = theta_i[i]
      fl, pe = haspreimage(mz, w)
      if fl
        push!(inv, i)
        zz = mq(x[i])
        x[i] -= pe[1]*U[1]
        @assert zz == mq(x[i])
        theta_i[i] = sigma(x[i]) - x[i]
        @assert iszero(theta_i[i])
      else
        push!(not_inv, i)
      end
    end
    
    @assert length(not_inv) > 0
    @assert length(not_inv) + length(inv) == length(x)
    x = vcat(x[not_inv], x[inv]) #reordering
    theta_i = vcat(theta_i[not_inv], theta_i[inv])
    
    U_t, mU_t = sub(U, [U[1]])
    sm1 = hom(U_t, U, [sigma(mU_t(g)) - mU_t(g) for g = gens(U_t)])
    eta_i = [preimage(sm1, theta - theta_i[i]) for i=1:length(not_inv)]

    eta_i = map(mU_t, eta_i)
    V = abelian_group(elementary_divisors(U))
    im_psi = [U[1], x[1]+ eta_i[1]]
    for i=2:length(not_inv)
      push!(im_psi, x[i] - x[1] + eta_i[i] - eta_i[1])
      #should be chosen to be pos. at place, flip signs...
    end
    for i=length(not_inv)+1:length(x)
      push!(im_psi, x[i])
      #should be chosen to be pos. at place, flip signs...
    end
    for i=1:length(y)
      push!(im_psi, y[i])
      push!(im_psi, sigma(y[i]))
    end
    psi = hom(V, U, im_psi)
    @assert is_bijective(psi)
    F = abelian_group([0 for i=2:length(x)])
    Hecke.assure_has_hnf(F)
    W, pro, inj = direct_product(V, F, task = :both)
    @assert isdefined(W, :hnf)

    ac = GrpAbFinGenMap(pro[1]*psi*sigma*pseudo_inv(psi)*inj[1])+ GrpAbFinGenMap(pro[2]*hom(F, W, [inj[1](preimage(psi, x[i])) - inj[2](F[i-1]) for i=2:length(x)]))
    Et = gmodule(G_inf, [ac])
    @assert is_consistent(Et)
    mq = pseudo_inv(psi)*inj[1]
    iEt = Oscar.GrpCoh.induce(Et, mG_inf, E, mq)
  end
  #test if the G-action is the same:
  # induce returns a map U -> E that should be a Z[G]-hom
  function is_G_lin(U, E, mUE, acU)
    G = E.G
    for g = gens(G)
      for u = gens(U)
        a = mUE(u)
        b = mUE(acU(g)(u))
        @assert b == action(E, g, a)
      end
    end
    return true
  end
  @hassert :GaloisCohomology 1 is_G_lin(U, iEt[1], iEt[2], g->action(E, g))
  @hassert :GaloisCohomology 1 is_consistent(iEt[1])
  
  S = S[s]
  I.S = S

  #TODO: precision: for some examples the default is too small
  @vprint :GaloisCohomology 2 " .. gathering the completions ..\n"
  Hecke.pushindent()
  L = [completion(k, x, 40*ramification_index(x)) for x = S]
  I.C = [x[2] for x = L]
  Hecke.popindent()
  @vprint :GaloisCohomology 2 " .. gathering the local modules ..\n"
  Hecke.pushindent()
  C = [gmodule(x[1], prime_field(x[1])) for x = L];
  I.D = [x[2] for x = C]
  I.L = [x[3] for x = C]
  @hassert :GaloisCohomology 1 all(x->is_consistent(x[1]), C)
  D = [Oscar.GrpCoh.induce(C[i][1], Oscar.decomposition_group(k, L[i][2], mG, C[i][2]), E, (mU*Hecke.extend_easy(L[i][2], C[i][3], codomain(mU)))) for i=1:length(S)]
  @hassert :GaloisCohomology 1 all(x->is_consistent(x[1]), D)
  @hassert :GaloisCohomology 1 all(x->is_G_lin(U, D[x][1], D[x][2], g->action(E, g)), 1:length(D))
  Hecke.popindent()
  @vprint :GaloisCohomology 2 " .. the big product and the quotient\n"
  @assert isdefined(iEt[1].M, :hnf)
  @assert all(x->isdefined(x[1].M, :hnf), D)

  F = direct_product(iEt[1], [x[1] for x = D]..., task = :both)
  I.M = F[1].M
  I.data = F[1]

  @hassert :GaloisCohomology 1 is_consistent(F[1])

  h = iEt[2]*F[3][1]+sum(D[i][2]*F[3][i+1] for i=1:length(S));
  @vtime :GaloisCohomology 2 q, mq = quo(F[1], h)
  @hassert :GaloisCohomology 1 is_consistent(q)
  @vtime :GaloisCohomology 2 q, _mq = simplify(q)
  @vtime :GaloisCohomology 2 mq = GrpAbFinGenMap(mq * pseudo_inv(_mq))
  @hassert :GaloisCohomology 1 is_consistent(q)
  I.mq = mq
  function idel(a::GrpAbFinGenElem)
    a = preimage(mq, a) # in F
    u = F[2][1](a) #in iEt need to get to the S-Unit somehow, maybe
    v = [m(a) for m = F[2][2:end]] #in the induced GModules
    #= TODO
     - the induced stuff is equivalent to doing all completions:
       for infinite places, same as finite ones over the same prime
       Galois operates transitive, and the :induce has coset reps
       -> sort places against coset reps
       -> sort primes against coset reps
       return a dictionary where keys are the 
         places, prime ideals
       and values are
         s.th. for the infinite places, for the reals we need the sign?
         elements in the completion for the prime ideals
         (think: nf_elem as the completions do not exist? only in 
           spirit via the cosets?)

     - we need also the inverse operation...
     =#
    return u, v
  end

  return q, idel, I
end

function Oscar.components(A::GrpAbFinGen)
  return get_attribute(A, :direct_product)
end

function Oscar.completion(I::IdelParent, P::NfAbsOrdIdl)
  s = [minimum(x) for x = I.S]
  p = findfirst(isequal(minimum(P)), s)
  @assert p !== nothing

  mKp = I.C[p]
  Kp = codomain(mKp)
  mUp = I.L[p]
  mGp = I.D[p]

  inj = Hecke.canonical_injection(I.M, p+1) #units are first
  pro = Hecke.canonical_projection(I.M, p+1)


  @assert domain(inj) == codomain(pro)

  J = components(I.M)[p+1]
  if mKp.P == P #easy case
    return Kp, mKp, mGp, mUp,  pro * Hecke.canonical_projection(J, 1) ,  Hecke.canonical_injection(J, 1)*inj
  end

  prm = get_attribute(J, :induce)[2]
  mG = I.mG

  z = findall(pr -> mG(pr)(mKp.P) == P, prm)
  pr = inv(prm[z[1]])
  
  nKp = MapFromFunc(x->mKp(mG(pr)(x)), y->mG(inv(pr))(preimage(mKp, y)), I.k, Kp)

  return Kp, nKp, mGp, mUp, pro * Hecke.canonical_projection(J, z[1]), Hecke.canonical_injection(J, z[1])*inj 
end

function Oscar.map_entries(mp::Map, C::GrpCoh.CoChain{N, G, M}; parent::GModule) where {N, G, M}
  d = Dict( k=> mp(v) for (k,v) = C.d)
  return GrpCoh.CoChain{N, G, elem_type(codomain(mp))}(parent, d)
end

function serre(C::GModule, A::IdelParent, P::NfAbsOrdIdl)
  Kp, mKp, mGp, mUp, pro, inj = completion(A, P)
  mp = decomposition_group(A.k, mKp, A.mG, mGp)
  qr = restrict(C, mp)
  s = Hecke.Hecke.local_fundamental_class_serre(Kp, prime_field(Kp))
#  Oscar.GModuleFromGap.istwo_cocycle(Dict( (g, h) => s(mGp(g), mGp(h)) for g = domain(mGp) for h = domain(mGp)), mGp)

  z = gmodule(domain(mGp), [hom(domain(mUp), domain(mUp), [preimage(mUp, mGp(g)(mUp(u))) for u = gens(domain(mUp))]) for g = gens(domain(mGp))])

  c = CoChain{2, PermGroupElem, GrpAbFinGenElem}(z, Dict{NTuple{2, PermGroupElem}, GrpAbFinGenElem}((g, h) => preimage(mUp, s(mGp(g), mGp(h))) for g = domain(mGp) for h = domain(mGp)))

  @assert Oscar.GrpCoh.istwo_cocycle(c)

  return c
end

function serre(C::GModule, A::IdelParent, P::Union{Integer, ZZRingElem})
  t = findfirst(isequal(ZZ(P)), [minimum(x) for x = A.S])
  Inj = Hecke.canonical_injection(A.M, t+1)
  Pro = Hecke.canonical_projection(A.M, t+1)

  inj = Hecke.canonical_injection(domain(Inj), 1)
  pro = Hecke.canonical_projection(domain(Inj), 1)

  Kp, mKp, mGp, mUp, _, _ = completion(A, A.S[t])
  @assert domain(inj) == domain(mUp) 
  mp = decomposition_group(A.k, mKp, A.mG, mGp)
 
  tt = serre(C, A, A.S[t])
  @assert tt.C.G == domain(mGp)

  I = domain(Inj)    
  zz = gmodule(C.G, [Inj * action(A.data, g) * Pro for g = gens(C.G)])
  mu = cohomology_group(zz, 2)
  q, mq = snf(mu[1])
  g = mu[2](mq(q[1]))
  hg = map_entries(Inj*A.mq, g, parent = C)
  gg = map_entries(pro, g, parent = tt.C)
  gg = Oscar.GrpCoh.CoChain{2, PermGroupElem, GrpAbFinGenElem}(tt.C, Dict( (g, h) => gg.d[mp(g), mp(h)] for g = tt.C.G for h = tt.C.G))

  nu = cohomology_group(tt.C, 2)
  ga = preimage(nu[2], gg)
  ta = preimage(nu[2], tt)
  return findfirst(x->x*ga == ta, 1:order(tt.C.G)), hg
  #so i*hg should restrict to the local fund class...
end


function global_fundamental_class(C::GModule, A::IdelParent)
  d = lcm([ramification_index(P) * inertia_degree(P) for P = A.S])
  G = C.G
  if d != order(G)
    error("sorry - no can do(yet)")
  end

  z = cohomology_group(C, 2)

  q, mq = snf(z[1])
  @assert ngens(q) == 1
  g = z[2](mq(gen(q, 1))) # to get a 2-CoCycle
  @assert Oscar.GrpCoh.istwo_cocycle(g)

  scale = []

  for P = A.S
    s = serre(C, A, minimum(P))
    push!(scale, s)
  end
  #put to gether..
  return scale, z, mq 
end

function Oscar.orbit(C::GModule{PermGroup, GrpAbFinGen}, o::GrpAbFinGenElem)
  or = Set([o])
  done = false
  while !done
    sz = length(or)
    done = true
    for f = C.ac
      while true
        or = union(or, [f(x) for x = or])
        if length(or) == sz
          break
        end
        done = false
        sz = length(or)
      end
    end
  end
  return collect(or)
end

"""
    shrink(C::GModule{PermGroup, GrpAbFinGen}, attempts::Int = 10)

Tries to find cohomologically trivial submodules to factor out.
Returns a cohomologically equivalent module with fewer generators and
the quotient map.
"""
function shrink(C::GModule{PermGroup, GrpAbFinGen}, attempts::Int = 10)
  local mq
  q = C
  first = true
  while true
    prog = false
    for i=1:attempts
      o = Oscar.orbit(q, rand(gens(q.M)))
      if length(o) == order(group(q))
        s, ms = sub(q.M, o)
        if rank(s) == length(o)
          q, _mq = quo(q, ms)
          if first
            mq = _mq
            first = false
          else
            mq = mq*_mq
          end
          q, _mq = simplify(q)
          mq = mq*inv(_mq)
          prog = true
          break
        end
      end
    end
    prog || return q, mq
  end
end

function Oscar.direct_sum(G::GrpAbFinGen, H::GrpAbFinGen, V::Vector{<:Map{GrpAbFinGen, GrpAbFinGen}})
  dG = get_attribute(G, :direct_product)
  dH = get_attribute(H, :direct_product)

  if dG === nothing || dH === nothing
    error("both groups need to be direct products")
  end
  @assert length(V) == length(dG) == length(dH)

  @assert all(i -> domain(V[i]) == dG[i] && codomain(V[i]) == dH[i], 1:length(V))
  h = hom(G, H, cat([matrix(V[i]) for i=1:length(V)]..., dims=(1,2)), check = !true)
  return h

end

function Oscar.simplify(C::GModule{PermGroup, GrpAbFinGen})
  s, ms = snf(C.M)
  S = GModule(s, C.G, [GrpAbFinGenMap(ms*x*pseudo_inv(ms)) for x = C.ac])
  if isdefined(C, :iac)
    S.iac = [GrpAbFinGenMap(ms*x*pseudo_inv(ms)) for x = C.iac]
  end
  return S, ms
end

function Base.show(io::IO, I::IdelParent)
  print(io, "Idel-group for $(I.k) using $(sort(collect(Set(minimum(x) for x = I.S)))) as places")
end

end # module GrpCoh

using .GaloisCohomology_Mod
export is_coboundary, idel_class_gmodule


#=
x^4 - 60*x^2 + 16

=#<|MERGE_RESOLUTION|>--- conflicted
+++ resolved
@@ -2314,18 +2314,8 @@
 #    YES - need to have maps to and from local stuff
 #    use Klueners/ Acciaro to map arbitrary local into idel
 #    use ...               to project to ray class
-<<<<<<< HEAD
-# - a magic(?) function to get idel-aproximations in and out?
-=======
 # - a magic(?) function to get idel-approximations in and out?
 
-function restrict(C::GModule, U::Oscar.GAPGroup)
-  fl, m = is_subgroup(U, C.G)
-  @assert fl
-  return gmodule(U, [action(C, m(g)) for g = gens(U)])
-end
-
->>>>>>> e8ffdaa2
 """
 M has to be a torsion free Z module with a C_2 action by sigma.
 Returns data for the decomposition into indecomposables.
