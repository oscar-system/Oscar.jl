module Misc
using Oscar
import Base: ==, parent

export relative_field


function primitive_element(a::Vector{QQBarFieldElem})
  pe = a[1]
  f = minpoly(pe)
  Qx = parent(f)
  for i = 2:length(a)
    g = minpoly(a[i])
    f = minpoly(pe)
    k, _ = number_field(f, check = false, cached = false)
    lf = collect(keys(factor(k, g).fac))
    for j = 1:length(lf)
      h = map_coefficients(x->Qx(x)(pe), lf[j])
      if is_zero(h(a[i]))
        d = degree(f) * degree(h)
        mu = 0
        while degree(minpoly(pe+mu*a[i])) != d
          mu += 1
          if mu > 10
            error("too bad")
          end
        end
        pe += mu*a[i]
      end
    end
  end
  return pe
end

function Hecke.number_field(::QQField, a::Vector{QQBarFieldElem}; cached::Bool = false)
  return number_field(QQ, primitive_element(a))
end

function Hecke.number_field(::QQField, a::QQBarFieldElem; cached::Bool = false)
  f = minpoly(a)
  k, b = number_field(f, check = false, cached = cached)
  Qx = parent(k.pol)
  function to_k(x::QQBarFieldElem)
    if x == a
      return b
    end
    f = minpoly(x)
    r = roots(k, f)
    pr = 10
    while true
      C = AcbField(pr)
      CalciumFieldElem = C(a)
      lp = findall(i->contains_zero(Qx(i)(CalciumFieldElem) - C(x)), r)
      if length(lp) == 1
        return r[lp[1]]
      end
      if length(lp) == 0
        error("not in the image")
      end
      pr *= 2
      @assert pr < 2^16
    end
  end
  function to_qqbar(x::AbsSimpleNumFieldElem)
    return Qx(x)(a)
  end
  #TODO: make map canonical?
  # ... and return gen(k) instead?
  return k, MapFromFunc(k, parent(a), to_qqbar, to_k)
end

Base.getindex(::QQField, a::QQBarFieldElem) = number_field(QQ, a)
Base.getindex(::QQField, a::Vector{QQBarFieldElem}) = number_field(QQ, a)

function cyclo_fixed_group_gens(a::AbsSimpleNumFieldElem)
  C = parent(a)
  fl, f = Hecke.is_cyclotomic_type(C)
  @assert fl
  if isone(f)
    return [(1,1)]
  end
  p = first(PrimesSet(1000, -1, f, 1))
  k = GF(p)
  o = k(1)
  lf = factor(f)
  test = [div(f, x) for x = keys(lf.fac)]
  while any(i->isone(o^i), test)
    o = rand(k)^divexact(p-1, f)
  end
  poly_a = numerator(parent(C.pol)(a))
  #the conjugates will be o^j for all j coprime to f
  #the plan is to check conjugates being equal mod p and then
  #verify exactly. Alternatively one could make sure that p is
  #large enough...
  bs = Dict{typeof(o), Set{Int}}()
  co = Set([j for j=1:f-1 if gcd(j, f) == 1])
  all_aut = Set([1])
  gn = Tuple{Int, Int}[]
  while length(co) > 0
    j = pop!(co)
    c = poly_a(o^j)
    if haskey(bs, c)
      d = poly_a(gen(C)^j)
      @assert d == poly_a(gen(C)^first(bs[c]))
      #now we have that conj[i] == conj[j], so 
      #I'd like all autmorphisms mapping zeta^i -> zeta^j
      #given aut: zeta -> zeta^k, so
      #zeta^i -> zeta^(ki) and ki = j mod f
      #so k = j * modinv(i, f)
      #but if aut fixes, then all powers will also fix.
      #that should deal with many conjugates...
      m = Set{Int}()
      for i = bs[c]
        k = (invmod(i, f)*j) % f
        if k in all_aut
#          @show "already have $k"
          continue
        end
        push!(gn, (k, f))
        while true
          n = [(k*x) % f for x = all_aut]
          sz = length(all_aut)
          push!(all_aut, n...)
          push!(m, n...)
          if length(all_aut) == sz
            break
          end
        end
      end
      for i = copy(bs[c])
        for k = m
          ki = (k*i) % f
          if ki in co
            pop!(co, ki)
          end
          push!(bs[c], ki)
        end
      end
    else
      bs[c] = Set([j])
    end
  end
  return gn
end

function cyclo_fixed_group_gens(A::AbstractArray{AbsSimpleNumFieldElem})
  if length(A) == 0
    return [(1,1)]
  end
  G = map(cyclo_fixed_group_gens, A)
  F = lcm([x[1][2] for x = G])
  R, mR = unit_group(quo(ZZ, F)[1])
  Q, mQ = sub(R, gens(R))
  for s = G
    zf = quo(ZZ, s[1][2])[1]
    S, mS = unit_group(zf)
    u, mu = sub(S, [preimage(mS, zf(x[1])) for x = s])
    h = hom(R, S, [preimage(mS, mR(R[i])) for i=1:ngens(R)])
    Q = intersect(Q, preimage(h, u)[1])
  end
  s, ms = snf(Q)
  _, sR = is_subgroup(Q, R)
  Qgen = map(sR, map(ms, gens(s)))
  lf = factor(F)
  for p = keys(lf.fac)
    while true
      G = div(F, p)
      zg = quo(ZZ, G)[1]
      S, mS = unit_group(zg)
      hRS = hom(R, S, [preimage(mS, zg(mR(R[i]))) for i = 1:ngens(R)])
      if length(quo(R, Qgen)[1]) == length(quo(S, map(hRS, Qgen))[1])
        R, mR = S, mS
        Qgen = map(hRS, Qgen)
        F = G
      else
        break
      end
    end
  end
  return [(mR(sR(ms(x))), F) for x = gens(s)]
end


#############################################################################
##
## functions that will eventually get defined in Hecke.jl,
## and then should get removed here

function Oscar.dual(h::Map{FinGenAbGroup, FinGenAbGroup})
  A = domain(h)
  B = codomain(h)
  @assert is_free(A) && is_free(B)
  return hom(B, A, transpose(h.map))
end

function Oscar.dual(h::Map{<:AbstractAlgebra.FPModule{ZZRingElem}, <:AbstractAlgebra.FPModule{ZZRingElem}})
  A = domain(h)
  B = codomain(h)
  @assert is_free(A) && is_free(B)
  return hom(B, A, transpose(matrix(h)))
end

function Oscar.cokernel(h::Map)
  return quo(codomain(h), image(h)[1])
end

is_sub_with_data(M::FinGenAbGroup, N::FinGenAbGroup) = is_subgroup(M, N)

function Oscar.direct_product(M::AbstractAlgebra.Module...; task::Symbol = :none)
  D, inj, pro = direct_sum(M...)
  if task == :none
    return D
  elseif task == :both
    return D, pro, inj
  elseif task == :sum
    return D, inj
  elseif task == :prod
    return D, pro
  end
  error("illegal task")
end

function Oscar.id_hom(A::AbstractAlgebra.FPModule)
  return Generic.ModuleHomomorphism(A, A, identity_matrix(base_ring(A), ngens(A)))
end

Oscar.elem_type(::Type{Hecke.NfMorSet{T}}) where {T <: Hecke.LocalField} = Hecke.LocalFieldMor{T, T}
parent(f::Hecke.LocalFieldMor) = Hecke.NfMorSet(domain(f))

function (G::FinGenAbGroup)(x::FinGenAbGroupElem)
  fl, m = is_subgroup(parent(x), G)
  @assert fl
  return m(x)
end

#trivia for QQ
Base.minimum(::Map{QQField, AbsSimpleNumField}, I::Union{Hecke.AbsNumFieldOrderIdeal, Hecke.AbsNumFieldOrderFractionalIdeal}) = minimum(I)*ZZ

Hecke.extend(::Hecke.QQEmb, mp::MapFromFunc{QQField, AbsSimpleNumField}) = complex_embeddings(codomain(mp))

Hecke.restrict(::Hecke.NumFieldEmb, ::Map{QQField, AbsSimpleNumField}) = complex_embeddings(QQ)[1]

#XXX: have a type for an implicit field - in Hecke?
#     add all(?) the other functions to it
function relative_field(m::Map{<:AbstractAlgebra.Field, <:AbstractAlgebra.Field})
  k = domain(m)
  K = codomain(m)
  if k == base_field(K)
    return defining_polynomial(K), Hecke.coordinates, representation_matrix
  end
  @assert base_field(k) == base_field(K)
  kt, t = polynomial_ring(k, cached = false)
  f = defining_polynomial(K)
  Qt = parent(f)
  #the Trager construction, works for extensions of the same field given
  #via primitive elements
  h = gcd(gen(k) - map_coefficients(k, Qt(m(gen(k))), parent = kt), map_coefficients(k, f, parent = kt))
  coordinates = function(x::FieldElem)
    @assert parent(x) == K
    c = collect(Hecke.coefficients(map_coefficients(k, Qt(x), parent = kt) % h))
    c = vcat(c, zeros(k, degree(h)-length(c)))
    return c
  end
  rep_mat = function(x::FieldElem)
    @assert parent(x) == K
    c = map_coefficients(k, Qt(x), parent = kt) % h
    m = collect(Hecke.coefficients(c))
    m = vcat(m, zeros(k, degree(h) - length(m)))
    r = m
    for i in 2:degree(h)
      c = shift_left(c, 1) % h
      m = collect(Hecke.coefficients(c))
      m = vcat(m, zeros(k, degree(h) - length(m)))
      r = hcat(r, m)
    end
    return transpose(matrix(r))
  end
  return h, coordinates, rep_mat
end

Oscar.parent(H::AbstractAlgebra.Generic.ModuleHomomorphism{<:RingElem}) = Hecke.MapParent(domain(H), codomain(H), "homomorphisms")

#over fields are modules are free (and have a known dimension and basis
#hence this works)
function Oscar.hom(F::AbstractAlgebra.FPModule{T}, G::AbstractAlgebra.FPModule{T}) where T <: FieldElem
  k = base_ring(F)
  @assert base_ring(G) == k
<<<<<<< HEAD
  H = free_module(k, rank(F)*rank(G); cached = false)
=======
  H = free_module(k, rank(F)*rank(G); cached=false)
>>>>>>> d603caea
  return H, MapFromFunc(H, Hecke.MapParent(F, G, "homomorphisms"), x->hom(F, G, matrix(k, rank(F), rank(G), vec(collect(x.v)))), y->H(vec(collect(transpose(matrix(y))))))
end

#over rings, only free modules are easy.. (known free modules)
#could be make to work over ZZ (see abelian groups in Hecke)
#and possibly also for euclidean rings
function Oscar.hom(F::AbstractAlgebra.Generic.FreeModule{T}, G::AbstractAlgebra.Generic.FreeModule{T}) where T <: RingElem
  k = base_ring(F)
  @assert base_ring(G) == k
  H = free_module(k, rank(F)*rank(G); cached = false)
  return H, MapFromFunc(H, Hecke.MapParent(F, G, "homomorphisms"), x->hom(F, G, matrix(k, rank(F), rank(G), vec(collect(x.v)))), y->H(vec(collect(transpose(matrix(y))))))
end


function Oscar.abelian_group(M::Generic.FreeModule{ZZRingElem})
  A = free_abelian_group(rank(M))
  return A, MapFromFunc(A, M, x->M(x.coeff), y->A(y.v))
end

#TODO: for modern fin. fields as well
function Oscar.abelian_group(M::AbstractAlgebra.FPModule{fqPolyRepFieldElem})
  k = base_ring(M)
  A = abelian_group([characteristic(k) for i = 1:vector_space_dim(M)*degree(k)])
  n = degree(k)
  function to_A(m::AbstractAlgebra.FPModuleElem{fqPolyRepFieldElem})
    a = ZZRingElem[]
    for i=1:vector_space_dim(M)
      c = m[i]
      for j=0:n-1
        push!(a, coeff(c, j))
      end
    end
    return A(a)
  end
  function to_M(a::FinGenAbGroupElem)
    m = fqPolyRepFieldElem[]
    for i=1:vector_space_dim(M)
      push!(m, k([a[j] for j=(i-1)*n+1:i*n]))
    end
    return M(m)
  end
  return A, MapFromFunc(A, M, to_M, to_A)
end

function Hecke.induce_crt(a::Generic.MatSpaceElem{AbsSimpleNumFieldElem}, b::Generic.MatSpaceElem{AbsSimpleNumFieldElem}, p::ZZRingElem, q::ZZRingElem)
  c = parent(a)()
  pi = invmod(p, q)
  mul!(pi, pi, p)
  pq = p*q
  z = ZZRingElem(0)

  for i=1:nrows(a)
    for j=1:ncols(a)
      c[i,j] = Hecke.induce_inner_crt(a[i,j], b[i,j], pi, pq, z)
    end
  end
  return c
end

function Hecke.induce_rational_reconstruction(a::Generic.MatSpaceElem{AbsSimpleNumFieldElem}, pg::ZZRingElem; error_tolerant::Bool = false)
  c = parent(a)()
  for i=1:nrows(a)
    for j=1:ncols(a)
      fl, c[i,j] = rational_reconstruction(a[i,j], pg)#, error_tolerant = error_tolerant)
      fl || return fl, c
    end
  end
  return true, c
end

function Hecke.induce_rational_reconstruction(a::ZZMatrix, pg::ZZRingElem; error_tolerant::Bool = false, unbalanced::Bool = false)
  return Nemo._induce_rational_reconstruction_nosplit(a, pg; error_tolerant, unbalanced)
end


#############################################################################
##
## functions that will eventually get defined in AbstractAlgebra.jl,
## and then should get removed here

Oscar.is_free(M::Generic.DirectSumModule) = all(is_free, M.m)

function Oscar.pseudo_inv(h::Generic.ModuleHomomorphism)
  return MapFromFunc(codomain(h), domain(h), x->preimage(h, x))
end

#over a ring we might have torsion in the modules and I do not
#know if det/ trace/ ... work and make sense
#for free/ZZ it would (but difficult to "type")
function AbstractAlgebra.tr(h::Generic.ModuleHomomorphism{<:FieldElem})
  return AbstractAlgebra.tr(matrix(h))
end

function Nemo.det(h::Generic.ModuleHomomorphism{<:FieldElem})
  return det(matrix(h))
end

function Nemo.minpoly(R::PolyRing, h::Generic.ModuleHomomorphism{<:FieldElem})
  return minpoly(R, matrix(h))
end

function Nemo.minpoly(h::Generic.ModuleHomomorphism{<:FieldElem})
  return minpoly(matrix(h))
end

function Nemo.charpoly(R::PolyRing, h::Generic.ModuleHomomorphism{<:FieldElem})
  return charpoly(R, matrix(h))
end

function Nemo.charpoly(h::Generic.ModuleHomomorphism{<:FieldElem})
  return charpoly(matrix(h))
end

function Nemo.matrix(h::Oscar.GModuleHom{<:Any, <:AbstractAlgebra.FPModule{<:Any}})
  return matrix(h.module_map)
end

end # module
using .Misc
export relative_field<|MERGE_RESOLUTION|>--- conflicted
+++ resolved
@@ -284,12 +284,8 @@
 #hence this works)
 function Oscar.hom(F::AbstractAlgebra.FPModule{T}, G::AbstractAlgebra.FPModule{T}) where T <: FieldElem
   k = base_ring(F)
-  @assert base_ring(G) == k
-<<<<<<< HEAD
+  @assert base_ring(G) =k
   H = free_module(k, rank(F)*rank(G); cached = false)
-=======
-  H = free_module(k, rank(F)*rank(G); cached=false)
->>>>>>> d603caea
   return H, MapFromFunc(H, Hecke.MapParent(F, G, "homomorphisms"), x->hom(F, G, matrix(k, rank(F), rank(G), vec(collect(x.v)))), y->H(vec(collect(transpose(matrix(y))))))
 end
 
