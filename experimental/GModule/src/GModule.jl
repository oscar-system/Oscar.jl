isdefined(Oscar, :word) || function word end

include("Cohomology.jl")
include("Types.jl")
include("GaloisCohomology.jl")
include("GrpExt.jl")
include("Misc.jl")

module GModuleFromGap
using Oscar
import Hecke: data

#XXX: clash of names!
#   gmodule(k, C) vs gmodule_ver(k, C)
#   first does a "restriction of scalars" or blow up with the rep mat
#   second tries to conjugate down to k

import Oscar: _vec, gmodule, GAPWrap
import Oscar: MultGrp, MultGrpElem, CoChain

import AbstractAlgebra: Group, Module
import Base: parent

"""
    restriction_of_scalars(M::GModule, phi::Map)

Return the `S`-module obtained by restricting the scalars of `M`
from `R` to `S`, where `phi` is an embedding of `S` into `R`.

If `R` has `S`-rank `d` and `M` has rank `n` then the returned module
has rank `d*n`.

# Examples
```jldoctest
julia> G = dihedral_group(20);

julia> T = character_table(G);

julia> C = gmodule(T[8]);

julia> C = gmodule(CyclotomicField, C);

julia> h = subfields(base_ring(C), degree = 2)[1][2];

julia> restriction_of_scalars(C, h)
(G-module for G acting on vector space of dimension 4 over number field, Map: C -> g-module for G acting on vector space of dimension 4 over number field)

julia> restriction_of_scalars(C, QQ)
G-module for G acting on vector space of dimension 8 over QQ

```
"""
function restriction_of_scalars(M::GModule{<:Oscar.GAPGroup, <:AbstractAlgebra.FPModule{<:FieldElem}}, phi::Map)
  #works iff relative_field above works. At least for AbsSimpleNumField and
  #finite fields
  @assert codomain(phi) == base_ring(M)
  d = divexact(degree(codomain(phi)), degree(domain(phi)))
  F = free_module(domain(phi), dim(M)*d)
  _, coord, rep = relative_field(phi)

  D = GModule(F, group(M), [hom(F, F, hvcat(dim(M), [rep(x) for x in transpose(matrix(y))]...)) for y in M.ac])
  #the blow-up function is not a "nice" module hom as tis is used
  #to make from a K-Module to e.g. a QQ-module, so the map
  #will be QQ-linear and we'd need to get QQ-gens from a K-module
  #also: pre-image is not working (not implemented) (needs more info from
  #relative_field)
  return D, hom(M, D, MapFromFunc(M.M, D.M, x->D.M(vcat([coord(t) for t = x.v[1,:]]...))); check = false)
end

function restriction_of_scalars(C::GModule{<:Any, <:AbstractAlgebra.FPModule{AbsSimpleNumFieldElem}}, ::QQField)
  F = free_module(QQ, dim(C)*degree(base_ring(C)))
  return GModule(F, group(C), [hom(F, F, hvcat(dim(C), [representation_matrix(x) for x in transpose(matrix(y))]...)) for y in C.ac])
end


"""
    extension_of_scalars(M::GModule, phi::Map)

Return the `S`-module obtained by extending the scalars of `M`
from `R` to `S`, where `phi` is an embedding of `R` into `S`.

If `M` has `R`-rank `d` then the returned module has `S`-rank `d`.

The syntax `M ⊗ phi` is supported.

# Examples

(cases that `S` is a finite field or a number field, and `R` is a subfield;
case that `S` is a number field and `R` is the ring of integers in `S`,
for example `R = ZZ` and `S = QQ`)
"""
function extension_of_scalars(M::GModule, phi::Map)
  @assert domain(phi) == base_ring(M)

  d = dim(M)
  F = free_module(codomain(phi), d)
  return GModule(F, group(M), [hom(F, F, map_entries(phi, matrix(x))) for x in M.ac])
end


"""
    can_be_defined_over(M::GModule, phi::Map)

Return `true` if there is an `S`-module `N` such that
`extension_of_scalars(N, phi)` is isomorphic with `M`,
and `false` otherwise.

`phi` is an embedding of `S` into `R` and `M` is a module over `R`.

# Examples

(case that `R` is a number field and `S` is the ring of integers in `R`)
"""
function can_be_defined_over(M::GModule, phi::Map)
  error("not yet ...")
end

function can_be_defined_over(M::GModule{<:Any, <:AbstractAlgebra.FPModule{<:FinFieldElem}}, phi::Map)
  # Only works for irreducible modules
  k = domain(phi)
  K = base_ring(M)
  d = absolute_degree(k)
  @assert absolute_degree(K) != d
  s = absolute_frobenius(K, d)
  os = divexact(absolute_degree(K), d)
  hB = hom_base(M, gmodule(M.M, Group(M),
                      [hom(M.M, M.M, map_entries(s, matrix(x))) for x = M.ac]))
  if length(hB) != 1
    length(hB) > 1 && error("Module not irreducible")
    length(hB) == 0 && return false
  end
  return true
end


"""
    can_be_defined_over_with_data(M::GModule, phi::Map)

Is similar to [`can_be_defined_over`](@ref), but the return value is
a triple `(true, N, psi)` if there is an `S`-module `N` such that
`extension_of_scalars(N, phi)` is isomorphic with `M`
and `psi` is a map from `N` to `M`.

`phi` is an embedding of `S` into `R` and `M` is a module over `R`.

# Examples

(same as for `can_be_defined_over`)
"""
function can_be_defined_over_with_data(M::GModule, phi::Map)
  error("not yet ...")
end

function can_be_defined_over_with_data(M::GModule{<:Any, <:AbstractAlgebra.FPModule{<:FinFieldElem}}, phi::Map)
  # Only works for irreducible modules
  k = domain(phi)
  K = base_ring(M)
  d = absolute_degree(k)
  @assert absolute_degree(K) != d

  s = absolute_frobenius(K, d)
  os = divexact(absolute_degree(K), d)
  hB = hom_base(M, gmodule(M.M, Group(M),
                      [hom(M.M, M.M, map_entries(s, matrix(x))) for x = M.ac]))
  if length(hB) != 1
    length(hB) > 1 && error("Module not irreducible")
    length(hB) == 0 && return false
  end

  B = hB[1]
  D = norm(B, s, os)
  lambda = D[1,1]
  @hassert :MinField 2 D == lambda*identity_matrix(K, dim(C))
  alpha = norm_equation(K, preimage(phi, lambda))
  B *= inv(alpha)
  @hassert :MinField 2 isone(norm(B, s, os))
  D = hilbert90_cyclic(B, s, os)
  Di = inv(D)
  F = free_module(k, dim(M))
  N = gmodule(F, Group(M), [hom(F, F, map_entries(x -> preimage(phi, x), Di*matrix(x)*D)) for x = C.ac])
  # TODO: Get this map working
  # psi = GModuleHom(N, M, , phi)
  psi = nothing
  return (true, N, psi)
end


"""
    descent_to(M::GModule, phi::Map)

Return an `S`-module `N` such that
`extension_of_scalars(N, phi)` is isomorphic with `M` if such an `S`-module
exists, otherwise throw an exception.

`phi` is an embedding of `S` into `R` and `M` is a module over `R`.

Use [`can_be_defined_over`](@ref) in order to check whether `M` can be
written over `S`.
Use [`can_be_defined_over_with_data`](@ref) in order to check whether `M` can be
written over `S` and to get `N` if it exists.

# Examples

(case that `R` is a number field and `S` is the ring of integers in `R`)
"""
function descent_to(M::GModule, phi::Map)
  error("not yet ...")
end


function descent_to(M::GModule{<:Any, <:AbstractAlgebra.FPModule{<:FinFieldElem}}, phi::Map)
  # Only works for irreducible modules
  k = domain(phi)
  success, N, psi = can_be_defined_over_with_data(M, phi)
  success || error("Module cannot be written over $k")
  return N
end


"""
    descent_to_minimal_degree_field(M::GModule)

Return a module `N` over a field `S` of minimal degree such that
`extension_of_scalars(N, phi)` and `extension_of_scalars(M, psi)`
are isomorphic, where `phi` and `psi` are maps from `S` and `R`,
respectively, to the compositum of `S` and `R`,
where `M` is a module over `R`.

(In general, `S` need not be a subfield of `R`.)

# Examples

(modules over finite fields or number fields)
"""
function descent_to_minimal_degree_field(C::GModule{<:Any, <:AbstractAlgebra.FPModule{fpFieldElem}})
  return C
end

function descent_to_minimal_degree_field(C::GModule{<:Any, <:AbstractAlgebra.FPModule{<:FinFieldElem}})
  #always over char field
  K = base_ring(C)
  d = 0
  while d < absolute_degree(K)-1
    d += 1
    absolute_degree(K) % d == 0 || continue
    k = GF(characteristic(K), d)
    D = gmodule_over(k, C, do_error = false)
    D === nothing || return D
  end
  return C
end

function descent_to_minimal_degree_field(C::GModule{<:Any, <:AbstractAlgebra.FPModule{AbsSimpleNumFieldElem}})
  return _minimize(C)
end


"""
    invariant_lattice_classes(M::GModule, phi::Map)

Return representatives of the equivalence classes of `G`-invariant
`S`-lattices in the `R`-module `M`,
where `phi` is an embedding of `S` into `R`.

# Examples

(case that `R` is a number field and `S` is the ring of integers in `R`)
"""
function invariant_lattice_classes(M::GModule{<:Oscar.GAPGroup, <:AbstractAlgebra.FPModule{QQFieldElem}}, phi::Map{ZZRing, QQField})
  MZ = gmodule(ZZ, M)
  return invariant_lattice_classes(MZ)
end

function invariant_lattice_classes(M::GModule{<:Oscar.GAPGroup, <:AbstractAlgebra.FPModule{ZZRingElem}})
  res = Any[(M, sub(M.M, gens(M.M))[2])]
  sres = 1
  new = true
  lp = keys(factor(order(M.G)).fac)
  while new
    new  = false
    lres = length(res)
    for X in res[sres:end]
      for p in lp
        F = free_module(GF(p), dim(M))
        pM = gmodule(M.G, [hom(F, F, map_entries(base_ring(F), x)) for x in map(matrix, action(M))])
        S = maximal_submodule_bases(pM)
        pG = p.*gens(M.M)
        for s in S
          x, mx = sub(M.M, vcat(pG, [M.M(map_entries(x->lift(ZZ, x), s[i:i, :])) for i in 1:nrows(s)]))
          r = (sub(M, mx)[1], mx)
          if any(x->is_isomorphic(r[1], x[1]), res)
            continue
          else
            new = true
            push!(res, r)
          end
        end
      end
    end
    lres = length(res)
  end
  return res
end

Oscar.rank(M::AbstractAlgebra.Generic.Submodule{ZZRingElem}) = ngens(M)

function maximal_submodule_bases(M::GModule{<:Oscar.GAPGroup, <:AbstractAlgebra.FPModule{<:FinFieldElem}})
  C = Gap(M)
  S = GAP.Globals.MTX.BasesMaximalSubmodules(C)
  res = dense_matrix_type(base_ring(M))[]
  for s = S
    if length(s) == 0
      m = matrix(base_ring(M), 0, dim(M), [])
    else
      m = matrix(base_ring(M), s)
    end
    push!(res, m)
  end
  return res
end

function Oscar.maximal_submodules(M::GModule{<:Oscar.GAPGroup, <:AbstractAlgebra.FPModule{<:FinFieldElem}})
  return [sub(M, s) for s = maximal_submodule_bases(M)]
end


function __init__()
  add_verbosity_scope(:BruecknerSQ)
  set_verbosity_level(:BruecknerSQ, 0)

  add_assertion_scope(:BruecknerSQ)
  set_assertion_level(:BruecknerSQ, 0)

  add_assertion_scope(:MinField)
  set_assertion_level(:MinField, 0)

  add_verbosity_scope(:MinField)
  set_verbosity_level(:MinField, 0)
end

function irreducible_modules(k::FinField, G::Oscar.GAPGroup)
  h = Oscar.iso_oscar_gap(k)
  hi = inv(h)
  im = GAP.Globals.IrreducibleRepresentations(GapObj(G), codomain(h))
  IM = GModule[]
  for m in im
    z = map(x->matrix(map(y->map(hi, y), m(GapObj(x)))), gens(G))
    if ngens(G) == 0
      F = free_module(k, 0)
      zz = typeof(hom(F, F, elem_type(F)[]))[]
    else
      F = free_module(k, nrows(z[1]))
      zz = map(x->hom(F, F, x), z)
    end
    push!(IM, gmodule(F, G, zz))
  end
  return IM
end

function irreducible_modules(G::Oscar.GAPGroup)
  im = GAP.Globals.IrreducibleRepresentations(GapObj(G))
  IM = GModule[]
  K = abelian_closure(QQ)[1]
  for m in im
    z = map(x->matrix(map(y->map(K, y), m(GapObj(x)))), gens(G))
    if ngens(G) == 0
      F = free_module(K, 0)
      zz = typeof(hom(F, F, elem_type(F)[]))[]
    else
      F = free_module(K, nrows(z[1]))
      zz = map(x->hom(F, F, x), z)
    end
    push!(IM, gmodule(F, G, zz))
  end
  return IM
end

@doc raw"""
    trivial_gmodule(G::Group, M::FinGenAbGroup)
    trivial_gmodule(G::Group, M::AbstractAlgebra.FPModule)

Return the `G`-module over the underlying set `M` with trivial `G`-action,
i.e., `g(m) == m` for all $g\in G$ and $m\in M$.
"""
function trivial_gmodule(G::Oscar.GAPGroup, M::Union{FinGenAbGroup, AbstractAlgebra.FPModule})
  I = hom(M, M, gens(M))
  return Oscar.gmodule(M, G, typeof(I)[I for x = gens(G)])
end

function Oscar.gmodule(::Type{AbsSimpleNumField}, M::GModule{<:Oscar.GAPGroup, <:AbstractAlgebra.FPModule{AbsSimpleNumFieldElem}})
  k, mk = Hecke.subfield(base_ring(M), vec(collect(reduce(vcat, map(matrix, M.ac)))))
  if k != base_ring(M)
    F = free_module(k, dim(M))
    return gmodule(group(M), [hom(F, F, map_entries(pseudo_inv(mk), matrix(x))) for x = M.ac])
  end
  return M
end

function Oscar.gmodule(::Type{AbsSimpleNumField}, M::GModule{<:Oscar.GAPGroup, <:AbstractAlgebra.FPModule{QQAbFieldElem{AbsSimpleNumFieldElem}}})
  return gmodule(AbsSimpleNumField, gmodule(CyclotomicField, M))
end

function irreducible_modules(::Type{AbsSimpleNumField}, G::Oscar.GAPGroup; minimal_degree::Bool = false)
  z = irreducible_modules(G)
  Z = GModule[]
  for m in z
    a = gmodule(CyclotomicField, m)
    b = gmodule(AbsSimpleNumField, a)
    push!(Z, b)
  end

  if !minimal_degree
    return Z
  else
    res = GModule[]
    return map(_minimize, Z)
  end
end

function local_schur_indices(V::GModule{<:Oscar.GAPGroup, <:AbstractAlgebra.FPModule{AbsSimpleNumFieldElem}})
  k, m = _character_field(V)
  u = m(k[1])
  K = base_ring(V)
  A, mA = automorphism_group(PermGroup, K)
  U, mU = sub(A, [a for a = A if mA(a)(u) == u])
  c = factor_set(V, mU*mA)
  return local_schur_indices(c, mU*mA, primes = prime_divisors(order(V.G)))
end

#TODO/XXX: if the 2-chain comes from a group, then the indices depend only
#          on the prime numbers (2 step: all ideals conjugate over the same
#          prime ideal of the character field have the same local index,
#          all such primes behave the same and the local degree of the character
#          field should be 1)
#          However, for generalcentral simple algebras this is not true,
#          here prime ideals are independent
function local_schur_indices(c::CoChain{2, PermGroupElem, MultGrpElem{AbsSimpleNumFieldElem}}, mG::Map = automorphism_group(PermGroup, c.C.M.data)[2]; primes::Vector{<:Any}= [])

  K = c.C.M.data

  if length(primes) == 0
    zk = maximal_order(parent(first(values(c.d)).data))

    I = prime_divisors(discriminant(zk))
    for x = keys(c)
      v = c(x)
      if !isone(v.data)
        N, D = integral_split(v.data * zk)
        n = minimum(N)
        d = minimum(D)
        n in I || push!(I, n)
        d in I || push!(I, d)
      end
    end
    cp = coprime_base(I)
    primes = vcat([prime_divisors(x) for x = cp]...)
  end


  fl, mU = is_subgroup(c.C.G, domain(mG))
  @assert fl
  mG = mU*mG
  li = []
  for p = primes
    P = prime_ideals_over(maximal_order(K), p)[1]
    i = Oscar.GaloisCohomology_Mod.local_index(c, P, mG; index_only = true)
    if order(i) > 1
      push!(li, p=>order(i))
    end
  end
  emb = complex_embeddings(K)
  if length(emb) > 0
    i = Oscar.GaloisCohomology_Mod.local_index(c, emb[1], mG; index_only = true)
    if order(i) > 1
      push!(li, -1 => order(i))
    end
  end
  return li
end

function _minimize(V::GModule{<:Oscar.GAPGroup, <:AbstractAlgebra.FPModule{AbsSimpleNumFieldElem}})
  k, m = _character_field(V)
  chi = character(V)
  d = schur_index(chi)
  if d != 1
    @vprint :MinField 1  "non-trivial Schur index $d found\n"
  end
  if d !== nothing && d*degree(k) == degree(base_ring(V))
    return V
  elseif d == -1
    @vprint :MinField 1 "Going from $(degree(base_ring(V))) to $(degree(k))\n"
    Vmin = gmodule_over(m, V)
    return Vmin
  else
    #= Complicated situation, possibly very much so.
       Operating under no schur indices from character, so need cochain.

       K EF
       |/|
       E F   not clear if in general this works
       |/
       k char field
       |
       Q

    So: V is given as G -> GL(n, K)
    This is represented by
      sigma: Gal(K/k)^2 -> K a 2-chain
    E is the smallest subfield of K affording V
    F is, via Grunwald-Wang a minimal degree field affording V

    Step 1:
      find X: Gal(K/k) -> GL(n, K) s.th
        X_f V = V^f X_f
    Step 2:
      find sigma(f, g) s.th. X_f^g X_fg^-1 X_g = sigma(f, g) I_n
    Step 3:
      find local Schur indices from sigma
    Step 4:
      find minima field affording them (local degree of E/k is a multiple
      of the local Schur index. Local degree can be read off prime ideals)
    Step 5:
      restrict sigma to Gal(K/E) and obtain a 1-boundary d
    Step 6:
      Y = X restricted to K/E * d is a 1-chain in GL(n, K)
      split by A in GL(n, K)
      Now, technically, A V A^-1 has values in Gl(n, E)
    Step 7:
      Replacing V -> A V A^-1 changes
                X_g -> A^g X A^-1
      As A V A^-1 is in GL(n, E), A^g X A^-1 can be normalized (mult. by
      scalar in K) to be in Gl(n, E)
    Step 8: Find F using Grunwald Wang
      The Galois group FF/k is the direct product, so
      inflate the "new" X and (re)-compute sigma
    Step 9: is_coboundary and new transformation matrix
    =#


    k, m = _character_field(V)
    u = m(k[1])
    K = base_ring(V)
    A, mA = automorphism_group(PermGroup, K)
    U, mU = sub(A, [a for a = A if mA(a)(u) == u])
    mA = mU*mA
    c, X = _two_cocycle(mA, V, two_cycle = true, GL_chain = true)

    ld = local_schur_indices(c, mA)
    d = reduce(lcm, [x[2] for x = ld], init = 1)

    s = subfields(base_ring(V))

    s = [x for x in s if degree(x[1]) >= d*degree(k)]
    sort!(s, lt = (a,b) -> degree(a[1]) < degree(b[1]))
    for (m, mm) in s
      if !has_preimage_with_preimage(mm, u)[1]
        @vprint :MinField 1 "field does not contain the character field\n"
        continue
      end
      #TODO: analyse the logic, this is inefficient...
      #      but it requires too much change
#      if m == base_ring(V) || degree(m) == degree(base_ring(V))
#        @vprint :MinField 1 "no smaller sub-field possible\n"
#      end
      @vprint :MinField 1 "testing local degrees \n"
      ok = true
      lr = Vector{Pair{Int, Int}}[]
      for (p,d) = ld
        if p == -1
          @assert d == 2
          if signature(m)[1] != 0
            ok = false
            break
          end
        else
          P = prime_decomposition_type(maximal_order(k), p)[1]
          for q = prime_decomposition_type(maximal_order(m), p)
            if divexact(q[1]*q[2], P[1]*P[2]) % d != 0
              ok = false
              break
            end
          end
          ok || break
        end
      end
      ok || continue
      @vprint :MinField 1 "descending to $m...\n"
      pe = mm(m[1])
      U, mU = sub(domain(mA), [a for a = domain(mA) if mA(a)(pe) == pe])
      cc = restrict(c, mU)
      fl, b = Oscar.is_coboundary(cc)
      @assert fl
      Y = Dict( a=> X[mU(a)]*b((mU(a),)).data for a = U)
      @vtime :MinField 2 AA, AAi = hilbert90_generic(Y, mU*mA)
      c = content_ideal(AA)
      sd = Hecke.short_elem(inv(c))
      AA *= sd
      AAi *= inv(sd)
      if d == divexact(degree(m), degree(k))
        ac = [AA*matrix(x)*AAi for x = action(V)]
        ac = [map_entries(pseudo_inv(mm), x) for x = ac]
        f = free_module(m, dim(V))
        return gmodule(V.G, [hom(f, f, x) for x = ac])
      end

      #we need Gal(E/k) as the quotient of A/U
      q, mq = quo(domain(mA), U)
      X = Dict( g => map_entries(mA(preimage(mq, g)), AA) * X[preimage(mq, g)] * AAi for g = q)
      for (g, x) = X
        lf = findfirst(!iszero, x)
        x *= inv(x[lf])
        X[g] = map_entries(pseudo_inv(mm), x)
      end
      #now W = A*V*Ai should be defined over E and
      #    X_g W^g = W X or so...
      #need to  change mA
      B, mB = automorphism_group(PermGroup, m)
      h = hom(q, B, [[b for b = B if mm(mB(b)(m[1])) == mA(preimage(mq, x))(mm(m[1]))][1] for x = gens(q)])
      if get_assertion_level(:MinField) > 0
        f = free_module(m, dim(V))
        W = gmodule(V.G, [hom(f, f, map_entries(pseudo_inv(mm), AA*matrix(x)*AAi)) for x = V.ac])
        _c, _X = _two_cocycle(mB, W, two_cycle = true, GL_chain = true)
        #so _X[h(b)] = l*X[b], hopefully
        for b = q
          l = _X[h(b)]
          lf = findfirst(!iszero, l)
          @assert l*X[b][lf] == X[b]*l[lf]
        end
      end
      s = Dict{NTuple{2, elem_type(B)}, AbsSimpleNumFieldElem}()
      for f = q
        for g = q
          if isone(f) || isone(g)
            s[(h(f),h(g))] = one(m)
          else
            lf = findfirst(!iszero, X[f*g])
            s[(h(f), h(g))] = (X[f*g][lf]//(map_entries(mB(h(g)), X[f])*X[g])[lf])
          end
        end
      end
      #Grunwald-Wang...
      LD = Dict{AbsSimpleNumFieldOrderIdeal, Int}()
      LI = Dict{AbsSimpleNumFieldEmbedding, Int}()
      for (p, d) = ld
        if p == -1
          @assert d == 2
          if signature(k)[2] == 0
            for e = real_embeddings(k)
              LI[e] = 2
            end
          end
        else
          for P = prime_ideals_over(maximal_order(k), p)
            LD[P] = d
          end
        end
      end
      E = m
      CF = grunwald_wang(LD, LI) #ext of k
      F, mF = absolute_simple_field(number_field(CF))
      EF, mE_EF, mF_EF = compositum(E, F)
      #need to find Gal(EF) -> q to inflate s
      #then recognize it as a co boundary
      #and get on with the programme.
      C, mC = automorphism_group(PermGroup, EF)
      gE = mE_EF(E[1])
      hBC = hom(C, B, [[b for b = B if mC(c)(gE) == mE_EF(mB(b)(E[1]))][1] for c = gens(C)])
      gF = mF_EF(F[1])
      U, mU = sub(C, [c for c = C if mC(c)(gF) == gF])
      MEF = MultGrp(EF)
      #inflate
      s = Dict{NTuple{2, elem_type(U)}, elem_type(MEF)}((f, g) => MEF(mE_EF(s[(hBC(f), hBC(g))])) for f = U for g = U)


      D = gmodule(U, [hom(MEF, MEF, mC(mU(x))) for x = gens(U)])
      Sigma = CoChain{2,PermGroupElem, MultGrpElem{AbsSimpleNumFieldElem}}(D, s)

      fl, mu = Oscar.GaloisCohomology_Mod.is_coboundary(Sigma)
      @assert fl
      #inflate X
      X = Dict( g => map_entries(mE_EF, X[preimage(h, hBC(mU(g)))]) *mu(g).data for g = U)
      @hassert :MinField 1 isone_cochain(X, mU*mC)
      @vtime :MinField 2 BB, BBi = hilbert90_generic(X, mU*mC)
      c = content_ideal(BB)
      sd = Hecke.short_elem(inv(c))
      BB *= sd
      BBi *= inv(sd)
      ac = [AA*matrix(x)*AAi for x = action(V)]
      ac = [map_entries(mE_EF, map_entries(pseudo_inv(mm), x)) for x = ac]
      ac = [BB*x*BBi for x = ac]
      ac = [map_entries(pseudo_inv(mF_EF), x) for x = ac]
      f = free_module(F, dim(V))
      return gmodule(V.G, [hom(f, f, x) for x = ac])
    end
  end
end

function irreducible_modules(::typeof(CyclotomicField), G::Oscar.GAPGroup)
  z = irreducible_modules(G)
  return [gmodule(CyclotomicField, m) for m in z]
end

function irreducible_modules(::QQField, G::Oscar.GAPGroup)
  #if cyclo is not minimal, this is not irreducible
  z = irreducible_modules(CyclotomicField, G)
  temp = map(x -> galois_orbit_sum(character(x)), z)
  return [gmodule(QQ, descent_to_minimal_degree_field(z[i])) for i in unique(i -> temp[i], 1:length(temp))]
end

function irreducible_modules(::ZZRing, G::Oscar.GAPGroup)
  z = irreducible_modules(QQ, G)
  return [gmodule(ZZ, m) for m in z]
end

function Oscar.map_entries(::Type{CyclotomicField}, V::Vector{<:MatElem{<:QQAbFieldElem}})
  l = 1
  C = base_ring(V[1])
  for g = V
    l = lcm(l, lcm(collect(map_entries(x->Hecke.is_cyclotomic_type(parent(x.data))[2], g))))
  end
  K = cyclotomic_field(C, l)[1]
  return [map_entries(x->K(x.data), x) for x = V]
end

function Oscar.map_entries(::Type{CyclotomicField}, V::MatElem{<:QQAbFieldElem})
  return map_entries(CyclotomicField, [V])[1]
end
"""
    gmodule(k::Field, C::GModule)

TODO
"""
function gmodule(::Type{CyclotomicField}, C::GModule)
  @assert isa(base_ring(C), QQAbField)
  d = dim(C)
  if d == 0
    K = cyclotomic_field(C, 1)[1]
    F = free_module(K, dim(C))
    h = hom(F, F, elem_type(F)[])
    return gmodule(F, group(C), typeof(h)[hom(F, F, map_entries(x->K(x.data), matrix(x))) for x = C.ac])
  end
  M = map_entries(CyclotomicField, map(matrix, action(C)))
  K = base_ring(M[1])
  F = free_module(K, dim(C))

  D = gmodule(F, group(C), [hom(F, F, x) for x = M])

  c = get_attribute(C, :_character)
  if c !== nothing
    set_attribute!(D, :_character => [(x[1], K(x[2].data)) for x = c])
  end
  c = get_attribute(C, :_character_field)
  if c !== nothing
    set_attribute!(D, :_character_field => c)
  end

  return D
end

function Oscar.matrix_group(::Type{CyclotomicField}, G::MatrixGroup{<:QQAbFieldElem})
  return matrix_group(map_entries(CyclotomicField, map(matrix, gens(G))))
end

function gmodule(k::Union{fpField, FqField}, C::GModule{<:Oscar.GAPGroup, FinGenAbGroup})
  @assert absolute_degree(k) == 1
  q, mq = quo(C.M, characteristic(k))
  s, ms = snf(q)

  r = ngens(s)
  F = free_module(k, r)
  mp = [FinGenAbGroupHom(ms*pseudo_inv(mq)*x*mq*pseudo_inv(ms)) for x= C.ac]
  return gmodule(F, group(C), [hom(F, F, map_entries(k, x.map)) for x = mp])
end

function gmodule(k::fpField, mC::Hecke.MapClassGrp)
  return gmodule(k, gmodule(ray_class_field(mC)))
end

function Base.:^(C::GModule{<:Any, <:AbstractAlgebra.FPModule{AbsSimpleNumFieldElem}}, phi::Map{AbsSimpleNumField, AbsSimpleNumField})
  F = free_module(codomain(phi), dim(C))
  return GModule(group(C), [hom(F, F, map_entries(phi, matrix(x))) for x = C.ac])
end

function Base.:^(C::GModule{<:Any, T}, h::Map{S, S}) where T <: S where S
  return GModule(group(C), [inv(h)*x*h for x = C.ac])
end

function Base.:^(C::GModule{<:Any, <:AbstractAlgebra.FPModule{QQAbFieldElem}}, phi::Map{QQAbField, QQAbField})
  F = free_module(codomain(phi), dim(C))
  return GModule(F, group(C), [hom(F, F, map_entries(phi, matrix(x))) for x = C.ac])
end

function gmodule(::QQField, C::GModule{<:Any, <:AbstractAlgebra.FPModule{AbsSimpleNumFieldElem}})
  F = free_module(QQ, dim(C)*degree(base_ring(C)))
  return GModule(F, group(C), [hom(F, F, hvcat(dim(C), [representation_matrix(x) for x = transpose(matrix(y))]...)) for y = C.ac])
end

gmodule(k::fpField, C::GModule{<:Any, <:AbstractAlgebra.FPModule{fpFieldElem}}) = C

@attr Any function _character(C::GModule{<:Any, <:AbstractAlgebra.FPModule{<:AbstractAlgebra.FieldElem}})
  G = group(C)
  phi = epimorphism_from_free_group(G)
  ac = Oscar.GrpCoh.action(C)
  iac = Oscar.GrpCoh.inv_action(C)

  n = dim(C)
  K = base_ring(C)

  chr = []
  for c = conjugacy_classes(character_table(G))
    r = representative(c)
    if isone(r)
      push!(chr, (c, K(n)))
      continue
    end
    T = action(C, r)
    push!(chr, (c, K(trace(matrix(T)))))
  end
  return chr
end

"""
    regular_gmodule(G::GAPGroup, R::Ring)

Return `(R[G], f, g)`, where
- `R[G]` is the group ring of `G` over `R`, as a G-module object,
- `f` is a function that, when applied to a `G`-module `M` over `R`,
  will return a function `F` representing the action of `R[G]` on `M`
  in the sense that for a vector `x` of length `order(G)` over `R`,
  `F(x)` is the module homomorphism on `M` induced by the action of the
  element of `R[G]` with coefficient vector `x`, and
- `g` is a bijective map between the elements of `G` and the
  indices of the corresponding module generators.
"""
function regular_gmodule(G::Oscar.GAPGroup, R::Ring)
  M = free_module(R, Int(order(G)))
  ge = collect(G)
  ZG = gmodule(G, [hom(M, M, [M[findfirst(isequal(ge[i]*g), ge)] for i=1:length(ge)]) for g = gens(G)])
  return ZG, C->(x -> sum(x[i]*action(C, ge[i]) for i=1:length(ge))),
    MapFromFunc(G, ZZ, x->ZZ(findfirst(isequal(x), ge)),
             y->ge[Int(y)])
end

function regular_gmodule(::Type{FinGenAbGroup}, G::Oscar.GAPGroup, ::ZZRing)
  M = free_abelian_group(order(Int, G))
  ge = collect(G)
  ZG = gmodule(G, [hom(M, M, [M[findfirst(isequal(ge[i]*g), ge)] for i=1:length(ge)]) for g = gens(G)])
  return ZG, C->(x -> sum(x[i]*action(C, ge[i]) for i=1:length(ge))),
    MapFromFunc(G, ZZ, x->ZZ(findfirst(isequal(x), ge)),
             y->ge[Int(y)])
end

"""
    natural_gmodule(G::PermGroup, R::Ring)

Return the G-module of dimension `degree(G)` over `R`
that is induced by the permutation action of `G` on the basis of the  module.
"""
function natural_gmodule(G::PermGroup, R::Ring)
  M = free_module(R, degree(G))
  return GModule(M, G, [hom(M, M, permutation_matrix(R, a)) for a in gens(G)])
#TODO: We do not really want to write down these matrices.
#      What is the appropriate way to construct a module homomorphism
#      without storing a matrix?
end

"""
    natural_gmodule(G::MatrixGroup)

Return the G-module of dimension `degree(G)` over `base_ring(G)`
that is induced by the action of `G` via right multiplication.
"""
function natural_gmodule(G::MatrixGroup)
  R = base_ring(G)
  M = free_module(R, degree(G))
  return GModule(M, G, [hom(M, M, matrix(a)) for a in gens(G)])
end

Oscar.character_field(C::GModule{<:Any, <:AbstractAlgebra.FPModule{QQFieldElem}}) = QQ

@attr Any function _character_field(C::GModule{<:Any, <:AbstractAlgebra.FPModule{AbsSimpleNumFieldElem}})
  val = _character(C)
  k, mkK = Hecke.subfield(base_ring(C), [x[2] for x = val])
  return k, mkK
end

function Oscar.character_field(C::GModule{<:Any, <:AbstractAlgebra.FPModule{AbsSimpleNumFieldElem}})
  return _character_field(C)[1]
end

function Oscar.character(C::GModule{<:Any, <:AbstractAlgebra.FPModule{QQAbFieldElem{AbsSimpleNumFieldElem}}})
  return Oscar.class_function(group(C), [x[2] for x = _character(C)])
end

function Oscar.character(C::GModule{<:Any, <:AbstractAlgebra.FPModule{AbsSimpleNumFieldElem}})
  chr = _character(C)
  k, mkK = Hecke.subfield(base_ring(C), [x[2] for x = chr])
  A = maximal_abelian_subfield(ClassField, k)
  c = Hecke.norm(conductor(A)[1])
  QQAb = abelian_closure(QQ)[1]
  K = cyclotomic_field(QQAb, Int(c))[1]
  fl, em = is_subfield(k, K)
  return Oscar.class_function(group(C), [QQAb(em(preimage(mkK, x[2]))) for x = chr])
end

function Oscar.character(C::GModule{<:Any, <:AbstractAlgebra.FPModule{QQFieldElem}})
  QQAb = abelian_closure(QQ)[1]
  return Oscar.class_function(group(C), [QQAb(x[2]) for x = _character(C)])
end

function Oscar.natural_character(C::GModule{<:Any, <:AbstractAlgebra.FPModule{<:FinFieldElem}})
  G = C.G
  tbl = character_table(G)
  k = base_ring(C.M)
  p = characteristic(k)
  modtbl = mod(tbl, p)
  ccl = conjugacy_classes(modtbl)  # p-regular classes
  h = Oscar.iso_oscar_gap(k)

  vals = [GAP.Globals.BrauerCharacterValue(GAP.Obj(map(h, matrix(action(C, representative(x)))))) for x in ccl]

  return Oscar.class_function(modtbl, GAPWrap.ClassFunction(GapObj(modtbl), GapObj(vals)))
end

function Oscar.sub(C::GModule{<:Any, <:AbstractAlgebra.FPModule{T}}, m::MatElem{T}) where {T <: FinFieldElem}

  k = base_ring(C)
  h = Oscar.iso_oscar_gap(k)
  s = GAP.Globals.ShallowCopy(GAP.Obj(map(h, m)))
  g = Gap(C)
  x = GAP.Globals.MTX.SubGModule(g, s)
  b = matrix([preimage(h, x[i, j]) for i in 1:GAPWrap.NrRows(x), j in 1:GAPWrap.NrCols(x)])

  y = GAP.Globals.MTX.InducedActionSubmoduleNB(g, x)
  F = free_module(k, nrows(b))
  D = gmodule(F, Group(C), [hom(F, F, matrix([preimage(h, x[i, j]) for i in 1:GAPWrap.NrRows(x), j in 1:GAPWrap.NrCols(x)])) for x = y.generators])
  return D, hom(C, D, b)
  return b
end

# Compute the restriction of the `M.G`-action from `M.M`
# to the submodule given by the embedding `f`.
function Oscar.sub(M::GModule{<:Any, <:AbstractAlgebra.FPModule{T}}, f::AbstractAlgebra.Generic.ModuleHomomorphism{T}) where T
  @assert codomain(f) == M.M
  S = domain(f)
  Sac = [hom(S, S, [preimage(f, h(f(x))) for x in gens(S)]) for h in M.ac]
  D = gmodule(S, M.G, Sac)
  return D, hom(D, M, f)
<<<<<<< HEAD
=======
end

function Oscar.sub(M::GModule{<:Any, FinGenAbGroup}, f::FinGenAbGroupHom)
  @assert codomain(f) == M.M
  S = domain(f)
  Sac = [hom(S, S, [preimage(f, h(f(x))) for x in gens(S)]) for h in M.ac]
  D = gmodule(S, M.G, Sac)
  return D, hom(D, M, f)
>>>>>>> 1cd88334
end


function gmodule(k::Nemo.FinField, C::GModule{<:Any, <:AbstractAlgebra.FPModule{<:FinFieldElem}})
  @assert absolute_degree(k) == 1
  F = free_module(k, dim(C)*absolute_degree(base_ring(C)))
  return GModule(F, group(C), [hom(F, F, hvcat(dim(C), [absolute_representation_matrix(x) for x = transpose(matrix(y))]...)) for y = C.ac])
end

function Hecke.frobenius(K::FinField, i::Int=1)
  MapFromFunc(K, K, x->Hecke.frobenius(x, i), y -> Hecke.frobenius(y, degree(K)-i))
end

function Hecke.absolute_frobenius(K::FinField, i::Int=1)
  MapFromFunc(K, K, x->Hecke.absolute_frobenius(x, i), y -> Hecke.absolute_frobenius(y, absolute_degree(K)-i))
end

@doc raw"""
    gmodule_minimal_field(C::GModule)
    gmodule_minimal_field(k::Field, C::GModule)

Return TODO
"""
function gmodule_minimal_field(C::GModule{<:Any, <:AbstractAlgebra.FPModule{fpFieldElem}})
  return C
end

function gmodule_minimal_field(C::GModule{<:Any, <:AbstractAlgebra.FPModule{<:FinFieldElem}})
  #always over char field
  K =  base_ring(C)
  d = 0
  while d < absolute_degree(K)-1
    d += 1
    absolute_degree(K) % d == 0 || continue
    k = GF(characteristic(K), d)
    D = gmodule_over(k, C, do_error = false)
    D === nothing || return D
  end
  return C
end

function gmodule_minimal_field(C::GModule{<:Any, <:AbstractAlgebra.FPModule{AbsSimpleNumFieldElem}})
  return _minimize(C)
end

"""
    gmodule_over(k::Field, C::GModule)
"""
function gmodule_over(k::FinField, C::GModule{<:Any, <:AbstractAlgebra.FPModule{<:FinFieldElem}}; do_error::Bool = false)
  #mathematically, k needs to contain the character field
  #only works for irreducible modules
  #requires rel cyclic Galois group, not really finite field...
  #
  K = base_ring(C)
  @assert absolute_degree(K) != absolute_degree(k)
  #method: let s = sigma be a generator for Gal(K/k), and rho the representation
  #attached to C, then if there is A s.th.
  #    A^-1 rho(g) A in GL(k)
  # then
  #    A^-s rho(g)^s A^s = A^-1 rho(g) A
  # so
  #    rho(g)^s = A^sA^-1 rho(g) A A^-s
  # Let thus B s.th.
  #    rho(g)^s = B^-1 rho(g) B
  # so
  #    rho(g)^(s^2) = (rho(g)^s)^s =
  #                 = (B^-1 rho(g) B)^s
  #                 = B^-s rho(g)^s B^s
  #                 = B^-s B^-1 rho(g) B B^s
  # inductively:
  #    rho(g)^(s^i) = B^-(s^i-1) B^-(s^(i-1)) ... B^-1 rho(g) B B^s ...
  # From s^n = 1, we obtain N(B) = prod_i=0^n-1 B^(s^i) = lambda I
  # (since rho is irreducible and thus the matrix unique up to scalar)
  # IF B is, as above A^(1-s), then N(B) = 1, so there should be
  # alpha s.th. N(alpha) = lambda
  # thus N(alpha^-1 B) = I
  # Hilbert 90: alpha^-1 B = S^(1-s) and we can use this S to conjugate down

  # ALGO
  s = absolute_frobenius(K, absolute_degree(k))
  mkK = embed(k, K)
  os = divexact(absolute_degree(K), absolute_degree(k))
  hB = hom_base(C, gmodule(C.M, Group(C),
                      [hom(C.M, C.M, map_entries(s, matrix(x))) for x = C.ac]))
  if length(hB) != 1
    if do_error
      length(hB) == 0 && error("Module cannot be written over $k")
      length(hB) > 1  && error("Module not irreducible, hom too large")
    end
    return nothing
  end
  B = hB[1]
  D = norm(B, s, os)
  lambda = D[1,1]
  @hassert :MinField 2 D == lambda*identity_matrix(K, dim(C))
  alpha = norm_equation(K, preimage(mkK, lambda))
  B *= inv(alpha)
  @hassert :MinField 2 isone(norm(B, s, os))
  D = hilbert90_cyclic(B, s, os)
  Di = inv(D)
  F = free_module(k, dim(C))
  return gmodule(F, Group(C), [hom(F, F, map_entries(x -> preimage(mkK, x), Di*matrix(x)*D)) for x = C.ac])
  # return C^-1 x C for x = action_gens(C), coerced into k
end

#...now the same for number fields - and non-cyclic fields.
function gmodule_over(em::Map{AbsSimpleNumField, AbsSimpleNumField}, C::GModule{<:Any, <:AbstractAlgebra.FPModule{AbsSimpleNumFieldElem}}; do_error::Bool = true)
  K = base_ring(C)
  k = domain(em)
  @assert codomain(em) == K
  gk = em(gen(k))

  A, mA = automorphism_group(PermGroup, K)
  s, ms = sub(A, [a for a = A if mA(a)(gk) == gk])
  ac =  _two_cocycle(ms*mA, C, do_error = do_error)
  if ac === nothing
    if do_error
      error("cannot do over this field")
    else
      return nothing
    end
  end
  F = free_module(k, dim(C))
  return gmodule(F, group(C), [hom(F, F, map_entries(t->preimage(em, t), x)) for x = ac])
end

function gmodule_over(::QQField, C::GModule{<:Any, <:AbstractAlgebra.FPModule{QQAbFieldElem{AbsSimpleNumFieldElem}}}; do_error::Bool = true)
  return gmodule_over(QQ, gmodule(CyclotomicField, C); do_error)
end

function gmodule_over(::QQField, C::GModule{<:Any, <:AbstractAlgebra.FPModule{AbsSimpleNumFieldElem}}; do_error::Bool = true)
  K = base_ring(C)
  A, mA = automorphism_group(PermGroup, K)
  ac = _two_cocycle(mA, C, do_error = do_error)
  if ac === nothing
    if do_error
      error("cannot do over this field")
    else
      return nothing
    end
  end
  F = free_module(QQ, dim(C))
  return gmodule(F, group(C), [hom(F, F, map_entries(QQ, x)) for x = ac])
end

function Oscar.hom(M::MultGrp, N::MultGrp, h::Map)
  return MapFromFunc(M, N, x->N(h(x.data)), y->M(preimage(h, y.data)))
end

function Oscar.content_ideal(M::MatElem{AbsSimpleNumFieldElem})
  zk = maximal_order(base_ring(M))
  C = fractional_ideal(zk, 1*zk)
  if nrows(M)*ncols(M) == 0
    return C
  end

  for i=1:nrows(M)
    for j=1:ncols(M)
      if !iszero(M[i,j])
        C += M[i,j]*zk
      end
    end
  end
  return C
end

"""
Compute the factor set or 2-cochain defined by `C` as a Galois
module of the automorphism group over the character field.
If `mA` is given, it needs to map the automorphism group over the
character field into the the automorphisms of the base ring.
"""
function factor_set(C::GModule{<:Any, <:AbstractAlgebra.FPModule{AbsSimpleNumFieldElem}}, mA::Union{Map, Nothing} = nothing)
  K = base_ring(C)
  if mA === nothing
    k, mkK = _character_field(C)
    A, mA = automorphism_group(PermGroup, K)
    if degree(k) > 1
      gk = mkK(gen(k))
      s, ms = sub(A, [g for g = A if mA(g)(gk) == gk])
      mA = ms*mA
    end
  end

  c = _two_cocycle(mA, C, do_error = true, two_cycle = true)
  return c
end

function _two_cocycle(mA::Map, C::GModule{<:Any, <:AbstractAlgebra.FPModule{AbsSimpleNumFieldElem}}; do_error::Bool = true, two_cycle::Bool = false, GL_chain::Bool = false)
  G = domain(mA)
  K = base_ring(C)

  homs = []
  @vprint :MinField 1 "Gathering Galois images of the generators...\n"
  for g = gens(G)
    @vprint :MinField 2 "gen: $g\n"
    @vtime :MinField 2 hb = hom_base(C^mA(g), C)
    #C^g * hb == hb * C
    if length(hb) == 0
      do_error && return nothing
      error("field too small")
    end
    if length(hb) > 1
      do_error && return nothing
      error("rep. not abs. irr.")
    end
    #as the matrices are only unique up to scalars, try to
    #"reduce" them via the content(ideal)...
    @vprint :MinField 2 "trying to (size) reduce matrix...\n"
    @vprint :MinField 3 "from\n$(hb[1])\n"
    c = content_ideal(hb[1])
    d = Hecke.short_elem(inv(c))
    @vprint :MinField 3 "via $d to\n"
    push!(homs, d*hb[1])
    @vprint :MinField 3 "$(homs[end])\n"
  end
  I = identity_matrix(K, dim(C))

  @vprint :MinField 1 "computing un-normalized 1-chain (of matrices)\n"
  # pairs: (g, X_g) with operation (g, X_g)(h, X_h) = (gh, X_g^h * X_h)
  @vtime :MinField 2
    c = closure([(gen(G, i), homs[i]) for i=1:ngens(G)],
              (a, b) -> (a[1]*b[1], map_entries(mA(b[1]), a[2])*b[2]),
              (one(G), I),
              eq = (a,b) -> a[1] == b[1])
  X = Dict(x[1] => x[2] for x = c)
  X[one(G)] = I

  #now we need a 2-cycle:
  #X[g] X[h] = sigma(g, h) X[gh] should hold...

  @vprint :MinField 1 "now the 2-cocycle (scalars)\n"
  MK = MultGrp(K)
  sigma = Dict{Tuple{PermGroupElem, PermGroupElem}, AbsSimpleNumFieldElem}()
  for g = G
    for h = G
      if isone(g)
        sigma[(g, h)] = (one(K))
      elseif isone(h)
        sigma[(g, h)] = (one(K))
      else
        lf = findfirst(!is_zero, X[g*h])
        sigma[(g, h)] = (X[g*h][lf]//(map_entries(mA(h), X[g])*X[h])[lf])
#        sigma[(g, h)] = MK(X[g*h][lf]//(X[h]*map_entries(mA(h), X[g]))[lf])
      end
    end
  end
#  istwo_cocycle(sigma, mA)

  @vprint :MinField 1 "test for co-boundary\n"
  D = gmodule(G, [hom(MK, MK, mA(x)) for x = gens(G)])
  Sigma = CoChain{2,PermGroupElem, MultGrpElem{AbsSimpleNumFieldElem}}(D, Dict(k=>MK(v) for (k,v) = sigma))
  if two_cycle
    if GL_chain
      return Sigma, X
    else
      return Sigma
    end
  end
  @vtime :MinField 2 fl, cb = Oscar.is_coboundary(Sigma)

  if !fl
    do_error || return nothing
    error("field too small")
  end

  cc = Dict(k => cb(k).data for k = G)
  for g = G
    for h = G
      @assert mA(h)(cc[g])*cc[h] == sigma[(g, h)]*cc[g*h]
    end
  end

  for g = G
    X[g] *= (cb(g).data)
  end
  isone_cochain(X, mA)

  #now X should be in H^1(G, Gl(n, K)) which is trivial
  #hence a Hilbert-90 should find A s.th. A^(1-g) = X[g] for all g

  @vprint :MinField 1 "calling Hilbert-90 on matrices\n"
  @vtime :MinField 2 A, Ai = hilbert90_generic(X, mA)
  c = content_ideal(A)
  d = Hecke.short_elem(inv(c))
  A *= d
  Ai *= inv(d)

  @vprint :MinField 1 "conjugating the generators\n"
  @vtime :MinField 2 r = [A*matrix(x)*Ai for x = C.ac]
  return r
end

function isone_cochain(X::Dict{<:GAPGroupElem, <:MatElem{AbsSimpleNumFieldElem}}, mA)
  G = domain(mA)
  for g = G
    for h = G
      @assert X[g*h] == map_entries(mA(h), X[g])*X[h]
    end
  end
  return true
end

function isone_cochain(X::Dict{<:GAPGroupElem, AbsSimpleNumFieldElem}, mA)
  G = domain(mA)
  for g = G
    for h = G
      @assert X[g*h] == mA(h)(X[g])*X[h]
    end
  end
  return true
end

function istwo_cocycle(X::Dict, mA, op = *)
  G = domain(mA)
  for g = G
    for h = G
      for k = G
        #= if (g*h)(x) = g(h(x)), then the cocycle should be
             X[(g*h, k)] X[(g, h)] == mA(g)(X[(h, k)]) X[(g, hk)]
           if (g*h)(x) = h(g(x)) then we should get
             X[(g, hk)] X[(h, k)]  == mA(k)(X[(g, h)]) X[(gh, k)]

             (Debeerst, PhD, (1.1) & (1.2))

             However, if we mix the conventions, all bets are off...
        =#
        a = op(X[(g, h*k)], X[(h, k)]) - op(mA(k)(X[(g, h)]), X[(g*h, k)])
        @show a, iszero(a) || valuation(a)
      end
    end
  end
  return true
end

"""
  Hilbert-90: H^1(G, Gl(n, K)) = 1
for G = aut(K) and any number field K.

`X` is a 1-chain, X_g = X[g]. This will find a matrix S s.th.
  S^(1-g) = X_g
for all g.

`G` is both the keys of `X` and the domain of `mA`.

Call at your peril. Used in writing a gmodule over a different
number field.
"""
function hilbert90_generic(X::Dict, mA)
  G = domain(mA)
  K = domain(mA(one(G))) #can map parent do this better?
  n = nrows(first(values(X)))
  cnt = 0
  rnd = div(n^2, 10)+1
  while true
    local Y
    while true #TODO: choose Y more sparse
      #Glasby shows that this approach, over a finite field,
      #has a high success probability.
      #a sparse matrix yields better (smaller) transformations...
      Y = zero_matrix(K, n, n)
      for i=1:rnd
        Y[rand(1:n), rand(1:n)] = rand(K, -5:5)
      end
      rnd = min(ceil(Int, rnd*1.2)+1, n^2)

#      Y = matrix(K, n, n, [rand(K, -5:5) for i=1:n*n])
      fl = is_invertible(Y)
      fl && break
      cnt += 1
      if cnt > 20 error("s.th. weird") end
    end
    S = sum(map_entries(mA(g), Y)*X[g] for g = G)
    fl, Si = is_invertible_with_inverse(S)
    fl && return S, Si
  end
end

function Oscar.is_coboundary(c::CoChain{1,PermGroupElem,MultGrpElem{AbsSimpleNumFieldElem}})
  mK = parent(first(values(c.d)))
  K = parent(first(values(c.d)).data)
  A, mA = automorphism_group(PermGroup, K)
  G = c.C.G
  fl, emb = is_subgroup(G, A)
  @assert fl
  cnt = 0
  while true
    local Y
    while true
      Y = rand(K, -5:5)
      iszero(Y) || break
    end
    cnt += 1
    S = sum(mA(emb(g))(Y)*c((g,)).data for g = G)
      is_zero(S) || return true, mK(S)
    if cnt > 10
      error("should not happen")
    end
  end
end



"""
Norm of A wrt. s. s acts on the entries of A, this computes
  A * A^s * A^s^2 ... A^s^(os-1)
os is meant to be the order of s
"""
function norm(A::MatElem, s, os::Int)
  B = A
  C = map_entries(s, A)
  for i=1:os-1
    B *= C
    C = map_entries(s, C)
  end
  return B
end

"""
A needs to have norm 1 wrt. to s, so
  A A^s, .. A^(s^n) = I
for ord(s) = os = n+1. Then this will find B s.th.
  A = B^(1-s)
"""
function hilbert90_cyclic(A::MatElem{<:FieldElem}, s, os::Int)
  #apart from rand, this would also work over a number field
  k= base_ring(A)
  if isa(k, FinField)
    rnd = ()->rand(parent(A))
  elseif isa(k, QQField) || isa(k, AbsSimpleNumField)
    rnd = ()->rand(parent(A), -10:10)
  end
  cnt = 1
  while true
    B = rnd()
    Bs = map_entries(s, B)
    As = A
    for i=1:os-1
      B += As*Bs
      As = A*map_entries(s, As)
      Bs = map_entries(s, Bs)
    end
    if !iszero(det(B))
      @hassert :MinField 2 A == B*inv(map_entries(s, B))
      return B
    else
      if cnt > 10 && get_assertion_level(:MinField) > 1
        error("")
      end
      cnt += 1
    end
  end
end

function gmodule(k::fpField, C::GModule{<:Any, <:AbstractAlgebra.FPModule{QQFieldElem}})
  F = free_module(k, dim(C))
  return GModule(group(C), [hom(F, F, map_entries(k, matrix(x))) for x=C.ac])
end

function gmodule(mk::Map{AbsSimpleNumField, <:FinField}, C::GModule{<:Any, <:AbstractAlgebra.FPModule{AbsSimpleNumFieldElem}})
  k = codomain(mk)
  @assert domain(mk) == base_ring(C)
  F = free_module(k, dim(C))
  return GModule(group(C), [hom(F, F, map_entries(mk, matrix(x))) for x=C.ac])
end

function Hecke.modular_proj(C::GModule{T, <:AbstractAlgebra.FPModule{AbsSimpleNumFieldElem}}, me::Hecke.modular_env) where T
  R = []
  z = map(x->(Hecke.modular_proj(x.matrix, me)), C.ac)
  for i=1:length(z[1])
    F = free_module(base_ring(z[1][i]), dim(C))
    @assert all(j->base_ring(z[j][i]) == base_ring(z[1][i]), 1:length(z))
    push!(R, GModule(group(C), [hom(F, F, t[i]) for t = z]))
    @assert all(i->base_ring(matrix(R[end].ac[i])) == base_ring(R[end]), 1:length(R[end].ac))
  end
  return R
end

@attr Oscar.GapObj function Gap(C::GModule{<:Any, <:AbstractAlgebra.FPModule{<:FinFieldElem}})
  h = Oscar.iso_oscar_gap(base_ring(C))
  mats = [GAP.Obj(map(h, Matrix(matrix(x)))) for x in C.ac]
  return GAP.Globals.GModuleByMats(GAP.Obj(mats), codomain(h))
end

function Oscar.is_irreducible(C::GModule{<:Any, <:AbstractAlgebra.FPModule{<:FinFieldElem}})
  G = Gap(C)
  return GAP.Globals.MTX.IsIrreducible(G)
end

function Oscar.is_absolutely_irreducible(C::GModule{<:Any, <:AbstractAlgebra.FPModule{<:FinFieldElem}})
  G = Gap(C)
  return GAP.Globals.MTX.IsAbsolutelyIrreducible(G)
end

function Oscar.is_absolutely_irreducible(C::GModule{<:Any, <:AbstractAlgebra.FPModule{<:Union{QQFieldElem, AbsSimpleNumFieldElem, QQAbFieldElem{AbsSimpleNumFieldElem}}}})
  return length(hom_base(C, C)) == 1
end

function Oscar.is_irreducible(C::GModule{<:Any, <:AbstractAlgebra.FPModule{<:Union{QQFieldElem, AbsSimpleNumFieldElem, QQAbFieldElem{AbsSimpleNumFieldElem}}}})
  return is_irreducible(character(C))
end

function Oscar.splitting_field(C::GModule{<:Any, <:AbstractAlgebra.FPModule{<:FinFieldElem}})
  fl = is_irreducible(C)
  fl || error("module must be irreducible")
  is_absolutely_irreducible(C) #for GAP to actually compute the field
  G = Gap(C)
  d = GAP.Globals.MTX.DegreeSplittingField(G)
  return GF(characteristic(base_ring(C)), d)
end


function is_decomposable(C::GModule{<:Any, <:AbstractAlgebra.FPModule{<:FinFieldElem}})
  G = Gap(C)
  return !GAP.Globals.MTX.IsIndecomposable(G)
end

"""
    composition_factors_with_multiplicity(C::GModule{<:Any, <:AbstractAlgebra.FPModule{<:FinFieldElem}})

Return the composition factors of `C` with their frequency.
"""
function Oscar.composition_factors_with_multiplicity(C::GModule{<:Any, <:AbstractAlgebra.FPModule{<:FinFieldElem}})
  G = Gap(C)
  z = GAP.Globals.MTX.CollectedFactors(G)
  g = Group(C)
  k = base_ring(C)

  CF = []
  for c = z
    m = GAP.Globals.MTX.Generators(c[1])
    mm = [matrix(k, x) for x = m]
    F = free_module(k, nrows(mm[1]))
    push!(CF, (gmodule(F, Group(C), [hom(F, F, x) for x = mm]), c[2]))
  end
  return CF
end

"""
    indecomposition(C::GModule{<:Any, <:AbstractAlgebra.FPModule{<:FinFieldElem}})

Return a decomposition of the module `C` into indecomposable summands as a list
of pairs:
 - a direct indecomposable summand
 - a homomorphism (embedding) of the underlying free modules
"""
function indecomposition(C::GModule{<:Any, <:AbstractAlgebra.FPModule{<:FinFieldElem}})
  G = Gap(C)
  z = GAP.Globals.MTX.Indecomposition(G)
  k = base_ring(C)
  CF = []
  for c = z
    m = GAP.Globals.MTX.Generators(c[2])
    mm = [matrix(k, x) for x = m]
    F = free_module(k, nrows(mm[1]))
    push!(CF, (gmodule(F, Group(C), [hom(F, F, x) for x = mm]), hom(F, C.M, matrix(k, c[1]))))
  end
  return CF
end

"""
The group of Z[G]-homomorphisms as a k-module, not a k[G] one. (The G operation
is trivial)
"""
function Oscar.hom(C::T, D::T) where T <: GModule{<:Any, <:AbstractAlgebra.FPModule{<:FieldElem}}
  b = hom_base(C, D)
  H, mH = hom(C.M, D.M)
  s, ms = sub(H, [H(vec(collect(x))) for x = b])
  return GModule(group(C), [hom(s, s, [preimage(ms, H(vec(collect(inv(matrix(C.ac[i]))*g*matrix(D.ac[i]))))) for g = b]) for i=1:ngens(group(C))]), ms * mH
end

#a bad implementation of hom: as the fix module of ghom
#but we don't have he meataxe in general.
function Hecke.hom(C::GModule{T, FinGenAbGroup}, D::GModule{T, FinGenAbGroup}) where {T}

 H, mH = Oscar.GModuleFromGap.ghom(C, D)
 q, mq = H_zero(H)
 mmH = hom(q, H.M, [mq(x)() for x = gens(q)])
 return q, mmH*mH
 return gmodule(C.G, [hom(q, q, gens(q)) for x = gens(C.G)]), mmH*mH
end

"""
The G-module of all Z-module homomorphisms
"""
function ghom(C::GModule, D::GModule)
  @assert C.G === D.G
  H, mH = hom(C.M, D.M)
  return gmodule(H, C.G, [hom(H, H, [preimage(mH, action(C, inv(g))*mH(h)*action(D, g)) for h = gens(H)]) for g = gens(C.G)]), mH
end

function is_G_hom(C::GModule, D::GModule, H::Map)
  return all([H(action(C, g, h)) == action(D, g, H(h)) for g = gens(C.G) for h = gens(C.M)])
end

#=
G = cyclic_group(PermGroup, 3)
A = abelian_group([3, 3])
C = gmodule(G, [hom(A, A, [A[1], A[1]+A[2]])])
is_consistent(C)

zg, ac = regular_gmodule(G, ZZ)
zg = gmodule(FinGenAbGroup, zg)
H, mH = Oscar.GModuleFromGap.ghom(zg, C)
inj = hom(C.M, H.M, [preimage(mH, hom(zg.M, C.M, [ac(C)(g)(c) for g = gens(zg.M)])) for c = gens(C.M)])

q, mq = quo(H, image(inj)[2])
=#

function hom_base(C::GModule{S, <:AbstractAlgebra.FPModule{T}}, D::GModule{S, <:AbstractAlgebra.FPModule{T}}) where {S <: Oscar.GAPGroup, T <: FinFieldElem}
  @assert base_ring(C) == base_ring(D)
  h = Oscar.iso_oscar_gap(base_ring(C))
  hb = GAP.Globals.MTX.BasisModuleHomomorphisms(Gap(C), Gap(D))
  n = length(hb)
  b = dense_matrix_type(base_ring(C))[matrix([preimage(h, x[i, j]) for i in 1:GAPWrap.NrRows(x), j in 1:GAPWrap.NrCols(x)]) for x in hb]

#  @show [matrix(C.ac[i])*b[1] == b[1]*matrix(D.ac[i]) for i=1:length(C.ac)]
  return b
end

function hom_base(C::T, D::T) where T <: GModule{<:Any, <:Generic.FreeModule{<:AlgClosureElem{<:FinField}}}

  C1 = gmodule(FinField, C)
  D1 = gmodule(FinField, D)
  Cf = degree(base_ring(C1))
  Df = degree(base_ring(D1))
  l = lcm(Cf, Df)
  K = ext_of_degree(base_ring(C), l)
  if l != Cf
    C1 = gmodule(K, C1)
  end
  if l != Df
    D1 = gmodule(K, D1)
  end
  h = hom_base(C1, D1)
  if length(h) == 0
    return h
  end
  return map(x->map_entries(base_ring(C), x), h)
end

#TODO: in ctx of MeatAxe & Gap: we're mostly having a rref,
#      but for a different ordering of entries
function _rref!(V::Vector{<:MatElem{<:FieldElem}})
  #@show :in, V
  @assert all(x->size(x) == size(V[1]), V)
  n = nrows(V[1])
  @assert ncols(V[1]) == n

  o = 1
  for i = CartesianIndices((1:n, 1:n))
    j = findall(x->!iszero(x[i]), V)
    isempty(j) && continue
    if j[1] != o
      V[o], V[j[1]] = V[j[1]], V[o]
      j[1] = o
    end
    if !isone(V[o][i])
      V[o] *= inv(V[o][i])
    end
    for k=o+1:length(V)
      iszero(V[k][i]) && continue
      V[k] -= V[k][i] * V[o]
    end
    o += 1
    if o>length(V)
      return
    end
  end
end

"""
  C*T[i] = T[i]*D
on return.

Currently assumes no bad primes.
"""
function hom_base(C::GModule{<:Any, <:AbstractAlgebra.FPModule{AbsSimpleNumFieldElem}}, D::GModule{<:Any, <:AbstractAlgebra.FPModule{AbsSimpleNumFieldElem}})
  @assert base_ring(C) == base_ring(D)

  p = Hecke.p_start
  p = 2^10
#  p = 127
  m_in = map(matrix, C.ac)
  m_out = map(matrix, D.ac)
  local T
  pp = ZZRingElem(1)
  k = base_ring(C)
  @assert base_ring(m_in[1]) == k
  @assert base_ring(m_in[1]) == k
  while true
    p = next_prime(p)
    me = modular_init(k, p, deg_limit = 1)
    isempty(me) && continue
    z1 = Hecke.modular_proj(C, me)
    if C === D
      z2 = z1
    else
      z2 = Hecke.modular_proj(D, me)
    end
    t = []
    for i=1:length(z1)
      mp = hom_base(z1[i], z2[i])
      if isempty(mp)
        return dense_matrix_type(base_ring(C))[]
      end
      _rref!(mp)
      push!(t, mp)
    end
    #should actually compute an rref of the hom base to make sure
    if any(x->length(x) != length(t[1]), t)
      @show :BP
      #bad prime...
      continue
    end
    if length(t[1]) == 0
      return []
    end

    tt = [Hecke.modular_lift([t[i][j] for i=1:length(z1)], me) for j=1:length(t[1])]
    @assert base_ring(tt[1]) == k
    if isone(pp)
      pp = ZZRingElem(p)
      T = tt
    else
      T = [induce_crt(tt[i], T[i], ZZRingElem(p), pp) for i=1:length(T)]
      @assert base_ring(T[1]) == k
      pp *= p
      S = []
      for t = T
        fl, s = induce_rational_reconstruction(t, pp, ErrorTolerant = true)
        fl || break
        push!(S, s)
      end
      length(S) == 0 && continue
      @assert base_ring(S[1]) == k
      s = S[1]
      if length(S) == length(T)
        if all(s->all(i->m_in[i]*s ==  s*m_out[i], 1:length(m_in)), S)
          return S
        end
      end
    end
  end
end

function hom_base(C::_T, D::_T) where _T <: GModule{<:Any, <:AbstractAlgebra.FPModule{QQFieldElem}}
  @assert base_ring(C) == base_ring(D)

  p = Hecke.p_start
  p = 2^10
  p = 127
  m_in = map(matrix, C.ac)
  m_out = map(matrix, D.ac)
  local T
  pp = ZZRingElem(1)
  k = base_ring(C)
  @assert base_ring(m_in[1]) == k
  @assert base_ring(m_in[1]) == k
  @assert k == QQ
  #a heuristic when to try to call reconstruct...
  bt = maximum(maximum(nbits, matrix(x)) for x = vcat(C.ac, D.ac)) * dim(C)
  reco = 10
  while true
    p = next_prime(p)
    z1 = gmodule(Native.GF(p), C)
    if C === D
      z2 = z1
    else
      z2 = gmodule(base_ring(z1), D)
    end

    t = hom_base(z1, z2)

    isempty(t) && return QQMatrix[]
    _rref!(t)
    tt = [lift(s)  for s=t]
    @assert base_ring(tt[1]) == ZZ
    if isone(pp)
      pp = ZZRingElem(p)
      T = tt
    else
      T = [induce_crt(tt[i], ZZRingElem(p), T[i], pp)[1] for i=1:length(T)]
      @assert base_ring(T[1]) == ZZ
      pp *= p
      S = []
      if nbits(pp) > min(reco, bt)
        if nbits(pp) > reco
          reco *= 2
        end
        for t = T
          fl, s = induce_rational_reconstruction(t, pp, ErrorTolerant = true)
          fl || break
          push!(S, s)
        end
      end
      if nbits(pp) > 1000 && get_assertion_level(:MinField) > 1
        error("ndw")
      end
      if length(S) == length(T)
        if all(s->all(i->m_in[i]*s ==  s*m_out[i], 1:length(m_in)), S)
          return S
        end
      end
    end
  end
end

function gmodule(K::AbsSimpleNumField, M::GModule{<:Any, <:AbstractAlgebra.FPModule{AbsSimpleNumFieldElem}})
  F = free_module(K, dim(M))
  return gmodule(F, group(M), [hom(F, F, map_entries(K, matrix(x))) for x = M.ac])
end

function hom_base(C::_T, D::_T) where _T <: GModule{<:Any, <:AbstractAlgebra.FPModule{<:QQAbFieldElem}}
  C1 = gmodule(CyclotomicField, C)
  D1 = gmodule(CyclotomicField, D)
  fl, Cf = Hecke.is_cyclotomic_type(base_ring(C1))
  @assert fl
  fl, Df = Hecke.is_cyclotomic_type(base_ring(D1))
  @assert fl
  l = lcm(Cf, Df)
  K, _ = cyclotomic_field(base_ring(C), l)
  if l != Cf
    C1 = gmodule(K, C1)
  end
  if l != Df
    D1 = gmodule(K, D1)
  end
  h = hom_base(C1, D1)
  if length(h) == 0
    return h
  end
  return map(x->map_entries(base_ring(C), x), h)
end

function gmodule(::QQField, C::GModule{<:Any, <:AbstractAlgebra.FPModule{ZZRingElem}})
  F = free_module(QQ, dim(C))
  return GModule(group(C), [hom(F, F, map_entries(QQ, matrix(x))) for x = C.ac])
end

function hom_base(C::_T, D::_T) where _T <: GModule{<:Any, <:AbstractAlgebra.FPModule{ZZRingElem}}

  h = hom_base(gmodule(QQ, C), gmodule(QQ, D))
  H = reduce(vcat, [integral_split(matrix(QQ, 1, dim(C)^2, vec(collect(x))), ZZ)[1] for x = h])
  H = Hecke.saturate(H)
  return [matrix(ZZ, dim(C), dim(C), vec(collect(H[i, :]))) for i=1:nrows(H)]
end

function gmodule(::ZZRing, C::GModule{<:Any, <:AbstractAlgebra.FPModule{QQFieldElem}})
  ma = map(matrix, C.ac)
  M = identity_matrix(QQ, dim(C))
  if dim(C) == 0
    F = free_module(ZZ, 0)
    return gmodule(F, group(C), [hom(F, F, matrix(ZZ, 0, 0, ZZRingElem[])) for g = gens(group(C))])
  end
  while true
    N = reduce(vcat, [M*x for x = ma])
    H = hnf(integral_split(N, ZZ)[1])[1:dim(C), :]
    if H == M
      break
    end
    M = map_entries(QQ, H)
  end
  M = inv(M)
  h = hom(C.M, C.M, M)
  D = C^h
  return gmodule(group(C), [integral_split(x, ZZ)[1] for x = action_matrices(D)])
end

function Base.transpose(C::GModule{<:Any, <:AbstractAlgebra.FPModule})
  return gmodule(group(C), [transpose(x) for x = action_matrices(C)])
end

function Oscar.dual(C::GModule{<:Any, <:AbstractAlgebra.FPModule})
  D = gmodule(group(C), [inv(transpose(x)) for x = action_matrices(C)])
  return D
end

#if C is abs. irr <=> hom is 1 dim => this always works
#otherwise, this gives a basis of the symmetric matrices, stabilized
#by the group - but possibly not pos. definite
#
#to always get pos. def. one needs a different algorithm
# - sum over group
# - approximate reynolds as in invar thy (for number fields and Q/ Z)
function invariant_forms(C::GModule{<:Any, <:AbstractAlgebra.FPModule})
  D = Oscar.dual(C)
  h = hom_base(C, D)
  k = kernel((reduce(vcat, [matrix(base_ring(C), 1, dim(C)^2, _vec(x-transpose(x))) for x = h])))
  return [sum(h[i]*k[j,i] for i=1:length(h)) for j=1:nrows(k)]
end

function Oscar.is_isomorphic(A::GModule{T, <:AbstractAlgebra.FPModule{<:FinFieldElem}}, B::GModule{T, <:AbstractAlgebra.FPModule{<:FinFieldElem}}) where T
  @assert base_ring(A) == base_ring(B)
  @assert group(A) === group(B)
  l = length(hom_base(A, B))
  if l > 1
    error("modules need to be abs. irreducible")
  end
  return l == 1
end

function Oscar.is_isomorphic(A::GModule{T, <:AbstractAlgebra.FPModule{<:FieldElem}}, B::GModule{T, <:AbstractAlgebra.FPModule{<:FieldElem}}) where T
  return length(hom_base(A, B)) == 1
end

function Oscar.is_isomorphic(A::GModule{T, <:AbstractAlgebra.FPModule{ZZRingElem}}, B::GModule{T, <:AbstractAlgebra.FPModule{ZZRingElem}}) where T

  h = hom_base(gmodule(QQ, A), gmodule(QQ, B))

  if length(h) == 0
    return false
  end

  if length(h) > 1
    error("modules are not abs. irred.")
  end
  S = h[1]
  x = findfirst(!iszero, S[1, :])
  S *= inv(S[1, x])
  return denominator(S) == 1 && abs(det(S)) == 1
end

function Oscar.gmodule(G::Oscar.GAPGroup, v::Vector{<:MatElem})
  @assert length(v) == ngens(G)
  R = base_ring(v[1])
  @assert all(x->R == base_ring(x), v)
  @assert nrows(v[1]) == ncols(v[1])
  @assert all(x->size(v[1]) == size(x), v)
  F = free_module(R, nrows(v[1]))
  return gmodule(G, [hom(F, F, x) for x = v])
end

function Oscar.gmodule(::Type{FinGenAbGroup}, C::GModule{T, <:AbstractAlgebra.FPModule{FqFieldElem}}) where {T <: Oscar.GAPGroup}
  k = base_ring(C.M)
  A = abelian_group([characteristic(k) for i=1:rank(C.M)*absolute_degree(k)])
  return GModule(group(C), [hom(A, A, map_entries(x->lift(ZZ, x), hvcat(dim(C), [absolute_representation_matrix(x) for x = transpose(matrix(y))]...))) for y = C.ac])
end

function Oscar.gmodule(::Type{FinGenAbGroup}, C::GModule{T, <:AbstractAlgebra.FPModule{<:Union{FpFieldElem, fpFieldElem}}}) where {T <: Oscar.GAPGroup}
  A = abelian_group([characteristic(base_ring(C)) for i=1:rank(C.M)])
  return Oscar.gmodule(A, Group(C), [hom(A, A, map_entries(lift, matrix(x))) for x = C.ac])
end

function Oscar.gmodule(::Type{FinGenAbGroup}, C::GModule{T, <:AbstractAlgebra.FPModule{ZZRingElem}}) where {T <: Oscar.GAPGroup}
  A, mA = abelian_group(C.M)
  return Oscar.gmodule(A, Group(C), [hom(A, A, matrix(x)) for x = C.ac])
end

function Oscar.gmodule(chi::Oscar.GAPGroupClassFunction)
  f = GAP.Globals.IrreducibleAffordingRepresentation(GapObj(chi))
  K = abelian_closure(QQ)[1]
  g = GAP.Globals.List(GAP.Globals.GeneratorsOfGroup(GapObj(group(chi))), f)
  z = map(x->matrix(map(y->map(K, y), g[x])), 1:GAP.Globals.Size(g))
  F = free_module(K, degree(Int, chi))
  M = gmodule(group(chi), [hom(F, F, x) for x = z])
  c = conjugacy_classes(chi.table)
  set_attribute!(M, :_character => [(c[i], K(chi.values[i])) for i=1:length(c)])
  return M
end

function Oscar.gmodule(T::Union{Type{CyclotomicField}, Type{AbsSimpleNumField}}, chi::Oscar.GAPGroupClassFunction)
  M = gmodule(chi)
  N = gmodule(T, M)
  c = get_attribute(M, :_character)
  if c !== nothing
    set_attribute!(N, :_character => [(x[1], base_ring(N)(x[2])) for x = c])
  end
  c = get_attribute(M, :_character_field)
  if c !== nothing
    set_attribute!(N, :_character_field => c)
  end
end

function Oscar.gmodule(::Type{FinGenAbGroup}, C::GModule{T, AbstractAlgebra.FPModule{fqPolyRepFieldElem}}) where {T <: Oscar.GAPGroup}
  k = base_ring(C)
  A, mA = abelian_group(C.M)

  return Oscar.gmodule(A, Group(C), [hom(A, A, [preimage(mA, x(mA(a))) for a = gens(A)]) for x = C.ac])
end

function (f::Map{<:Oscar.GAPGroup, <:Oscar.GAPGroup})(C::GModule)
  @assert codomain(f) == Group(C)
  return Oscar.gmodule(C.M, domain(f), [action(C, f(x)) for x = gens(domain(f))])
end

#TODO: cover all finite fields
#      make the Modules work

function Oscar.simplify(C::GModule{<:Any, <:AbstractAlgebra.FPModule{QQFieldElem}})
  return gmodule(QQ, Oscar.simplify(gmodule(ZZ, C))[1])
end

function action_matrices(C::GModule{<:Any, <:AbstractAlgebra.FPModule})
  return map(matrix, action(C))
end

function Oscar.simplify(C::GModule{<:Any, <:AbstractAlgebra.FPModule{ZZRingElem}})
# f = invariant_forms(C)[1]
#thsi will not give pos. def. forms!!! we need to go via Reynolds.
# @assert all(i->det(f[1:i, 1:i])>0, 1:nrows(f))
 m = map(matrix, C.ac)
 S = identity_matrix(ZZ, dim(C))
 while true
   f = zero_matrix(ZZ, dim(C), dim(C))
   for i=gens(C.G)
     x = action(C, i)
     f = f + matrix(x)*transpose(matrix(x))
   end
#   @assert is_symmetric(f)
#   @assert is_positive_definite(f)
   L, T = lll_gram_with_transform(f)
#   @assert L == T*f*transpose(T)

   Ti = inv(T)
   n = [T*x*Ti for x = m]
   if length(string(n)) >= length(string(m))
     return C, S
   end
   S = T*S
   C = gmodule(group(C), n)
   f = invariant_forms(C)[1]
   M = n
 end
end

export extension_of_scalars
export factor_set
export ghom
export indecomposition
export irreducible_modules
export is_decomposable
export is_G_hom
export restriction_of_scalars
export trivial_gmodule
export natural_gmodule
export regular_gmodule
export gmodule_minimal_field
export gmodule_over

## Fill in some stubs for Hecke

function _to_gap(h, x::Vector)
  return GAP.Globals.GModuleByMats(GAP.Obj([GAP.Obj(map(h, Matrix(y))) for y in x]), codomain(h))
end

function _gap_matrix_to_julia(h, g)
  return matrix(domain(h), [map(y -> preimage(h, y), gg) for gg in GAP.gap_to_julia(g)])
end

function _to_julia(h, C)
  return [ matrix(domain(h), [map(y -> preimage(h, y), gg) for gg in GAP.gap_to_julia(g)]) for g in GAP.Globals.MTX.Generators(C)]
end

if isdefined(Hecke, :stub_composition_factors)
  function Hecke.stub_composition_factors(x::Vector{T}) where {T}
    F = base_ring(x[1])
    h = Oscar.iso_oscar_gap(F)
    V = _to_gap(h, x)
    Vcf = GAP.Globals.MTX.CompositionFactors(V)
    res = Vector{T}[]
    for C in Vcf
      push!(res, _to_julia(h, C))
    end
    return res
  end
end

if isdefined(Hecke, :stub_basis_hom_space)
  function Hecke.stub_basis_hom_space(x::Vector, y::Vector)
    F = base_ring(x[1])
    h = Oscar.iso_oscar_gap(F)
    @assert base_ring(x[1]) == base_ring(y[1])
    @assert length(x) == length(y)
    hb = GAP.Globals.MTX.BasisModuleHomomorphisms(_to_gap(h, x), _to_gap(h, y))
    hbb = [_gap_matrix_to_julia(h, g) for g in GAP.gap_to_julia(hb)]
    return hbb
  end
end

end #module GModuleFromGap

using .GModuleFromGap

export extension_of_scalars
export factor_set
export ghom
export indecomposition
export irreducible_modules
export is_decomposable
export is_G_hom
export restriction_of_scalars
export trivial_gmodule
export natural_gmodule
export regular_gmodule
export gmodule_minimal_field
export gmodule_over

include("Brueckner.jl")


#=
G = SL(2, 5)
T = character_table(G)
R = gmodule(T[end])
S = gmodule(CyclotomicField, R)
k = radical_extension(2, base_ring(S)(7))[1]
k, mk = absolute_simple_field(k)
S = extension_of_scalars(S, hom(base_ring(S), k, preimage(mk, codomain(mk)((base_field(codomain(mk))[1])))))
_minimize(S)

#Magma example: dives group with Schur index 6
F = free_group([:x, :y])
x = F[1]; y = F[2]
G1, _ = quo(F, [x^36, y^7, y^x * y^-3])
f = Oscar.RepPc.solvable_quotient(G1)
#SLOW: need an interface for the index, not the primes...
@time ff = Oscar.RepPc.sq(f, [2, 3, 7])
x = ff(G1[1])
y = ff(G1[2])
C = sub(codomain(ff), [x^6, y])
[x for x = linear_characters(C[1]) if is_faithful(x)][1]
l = ans
induce(l, codomain(C[2]))
gmodule(ans)



#Brueckner, Heinecken:
F = free_group([:a, :b, :c])
a = F[1]; b = F[2]; c = F[3]
G, m = quo(F, [comm(a, comm(a, b))*inv(c), comm(b, comm(b, c))*inv(a), comm(c, comm(c, a))*inv(b)])
G = sub(G, map(m, [b*inv(a), c*inv(a), a^2*b*inv(c)*inv(a), a^2*c, a*b* a]))[1]
G = fp_group(G)
f = Oscar.RepPc.solvable_quotient(G)
#primes 2, 3, 5

f = Oscar.RepPc.sq(f, [3])
l2 = [f]
for i=1:10 push!(l2, Oscar.RepPc.brueckner(l2[end], primes = [2], limit = 1)[1]); end
rr2 = Oscar.RepPc.reps(GF(3, 4), codomain(l2[5]));
z = rr2[end]
all_extensions(z)




=#<|MERGE_RESOLUTION|>--- conflicted
+++ resolved
@@ -946,8 +946,6 @@
   Sac = [hom(S, S, [preimage(f, h(f(x))) for x in gens(S)]) for h in M.ac]
   D = gmodule(S, M.G, Sac)
   return D, hom(D, M, f)
-<<<<<<< HEAD
-=======
 end
 
 function Oscar.sub(M::GModule{<:Any, FinGenAbGroup}, f::FinGenAbGroupHom)
@@ -956,7 +954,6 @@
   Sac = [hom(S, S, [preimage(f, h(f(x))) for x in gens(S)]) for h in M.ac]
   D = gmodule(S, M.G, Sac)
   return D, hom(D, M, f)
->>>>>>> 1cd88334
 end
 
 
