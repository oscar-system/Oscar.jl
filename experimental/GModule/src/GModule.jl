export extension_of_scalars
export factor_set
export ghom
export indecomposition
export irreducible_modules
export is_decomposable
export is_G_hom
export restriction_of_scalars
export trivial_gmodule
export natural_gmodule
export regular_gmodule
export gmodule_minimal_field
export gmodule_over

include("Cohomology.jl")
include("Types.jl")
include("GaloisCohomology.jl")
include("GrpExt.jl")
include("Misc.jl")

module GModuleFromGap
using Oscar
import Hecke: data

#XXX: clash of names!
#   gmodule(k, C) vs gmodule_ver(k, C)
#   first does a "restriction of scalars" or blow up with the rep mat
#   second tries to conjugate down to k

import Oscar: _vec, gmodule, GAPWrap
import Oscar: MultGrp, MultGrpElem, CoChain
import Oscar: local_schur_indices

import AbstractAlgebra: Group, Module
import Base: parent

"""
    restriction_of_scalars(M::GModule, phi::Map)

Return the `S`-module obtained by restricting the scalars of `M`
from `R` to `S`, where `phi` is an embedding of `S` into `R`.

If `R` has `S`-rank `d` and `M` has rank `n` then the returned module
has rank `d*n`.

# Examples
```jldoctest
julia> G = dihedral_group(20);

julia> T = character_table(G);

julia> C = gmodule(T[8]);

julia> C = gmodule(CyclotomicField, C);

julia> h = subfields(base_ring(C), degree = 2)[1][2];

julia> restriction_of_scalars(C, h)
(G-module for G acting on vector space of dimension 4 over number field, Map: C -> g-module for G acting on vector space of dimension 4 over number field)

julia> restriction_of_scalars(C, QQ)
G-module for G acting on vector space of dimension 8 over QQ

```
"""
function restriction_of_scalars(M::GModule{<:Oscar.GAPGroup, <:AbstractAlgebra.FPModule{<:FieldElem}}, phi::Map)
  #works iff relative_field above works. At least for AbsSimpleNumField and
  #finite fields
  @assert codomain(phi) == base_ring(M)
  d = divexact(degree(codomain(phi)), degree(domain(phi)))
  F = free_module(domain(phi), dim(M)*d)
  _, coord, rep = relative_field(phi)

  D = GModule(F, group(M), [hom(F, F, hvcat(dim(M), [rep(x) for x in transpose(matrix(y))]...)) for y in M.ac])
  #the blow-up function is not a "nice" module hom as tis is used
  #to make from a K-Module to e.g. a QQ-module, so the map
  #will be QQ-linear and we'd need to get QQ-gens from a K-module
  #also: pre-image is not working (not implemented) (needs more info from
  #relative_field)
  return D, hom(M, D, MapFromFunc(M.M, D.M, x->D.M(vcat([coord(t) for t = x.v[1,:]]...))); check = false)
end

function restriction_of_scalars(C::GModule{<:Any, <:AbstractAlgebra.FPModule{AbsSimpleNumFieldElem}}, ::QQField)
  F = free_module(QQ, dim(C)*degree(base_ring(C)))
  return GModule(F, group(C), [hom(F, F, hvcat(dim(C), [representation_matrix(x) for x in transpose(matrix(y))]...)) for y in C.ac])
end


"""
    extension_of_scalars(M::GModule, phi::Map)

Return the `S`-module obtained by extending the scalars of `M`
from `R` to `S`, where `phi` is an embedding of `R` into `S`.

If `M` has `R`-rank `d` then the returned module has `S`-rank `d`.

The syntax `M ⊗ phi` is supported.

# Examples

(cases that `S` is a finite field or a number field, and `R` is a subfield;
case that `S` is a number field and `R` is the ring of integers in `S`,
for example `R = ZZ` and `S = QQ`)
"""
function extension_of_scalars(M::GModule, phi::Map)
  @assert domain(phi) == base_ring(M)

  d = dim(M)
  F = free_module(codomain(phi), d)
  return GModule(F, group(M), [hom(F, F, map_entries(phi, matrix(x))) for x in M.ac])
end

function extension_of_scalars(M::GModule{<:Any, <:AbstractAlgebra.FPModule{QQFieldElem}}, K::AbsSimpleNumField)

  d = dim(M)
  F = free_module(K, d)
  return GModule(F, group(M), [hom(F, F, map_entries(K, matrix(x))) for x in M.ac])
end

"""
    can_be_defined_over(M::GModule, phi::Map)

Return `true` if there is an `S`-module `N` such that
`extension_of_scalars(N, phi)` is isomorphic with `M`,
and `false` otherwise.

`phi` is an embedding of `S` into `R` and `M` is a module over `R`.

# Examples

(case that `R` is a number field and `S` is the ring of integers in `R`)
"""
function can_be_defined_over(M::GModule, phi::Map)
  error("not yet ...")
end

function can_be_defined_over(M::GModule{<:Any, <:AbstractAlgebra.FPModule{<:FinFieldElem}}, phi::Map)
  # Only works for irreducible modules
  k = domain(phi)
  K = base_ring(M)
  d = absolute_degree(k)
  @assert absolute_degree(K) != d
  s = absolute_frobenius(K, d)
  os = divexact(absolute_degree(K), d)
  hB = hom_base(M, gmodule(M.M, Group(M),
                      [hom(M.M, M.M, map_entries(s, matrix(x))) for x = M.ac]))
  if length(hB) != 1
    length(hB) > 1 && error("Module not irreducible")
    length(hB) == 0 && return false
  end
  return true
end


"""
    can_be_defined_over_with_data(M::GModule, phi::Map)

Is similar to [`can_be_defined_over`](@ref), but the return value is
a triple `(true, N, psi)` if there is an `S`-module `N` such that
`extension_of_scalars(N, phi)` is isomorphic with `M`
and `psi` is a map from `N` to `M`.

`phi` is an embedding of `S` into `R` and `M` is a module over `R`.

# Examples

(same as for `can_be_defined_over`)
"""
function can_be_defined_over_with_data(M::GModule, phi::Map)
  error("not yet ...")
end

function can_be_defined_over_with_data(M::GModule{<:Any, <:AbstractAlgebra.FPModule{<:FinFieldElem}}, phi::Map)
  # Only works for irreducible modules
  k = domain(phi)
  K = base_ring(M)
  d = absolute_degree(k)
  @assert absolute_degree(K) != d

  s = absolute_frobenius(K, d)
  os = divexact(absolute_degree(K), d)
  hB = hom_base(M, gmodule(M.M, Group(M),
                      [hom(M.M, M.M, map_entries(s, matrix(x))) for x = M.ac]))
  if length(hB) != 1
    length(hB) > 1 && error("Module not irreducible")
    length(hB) == 0 && return false
  end

  B = hB[1]
  D = norm(B, s, os)
  lambda = D[1,1]
  @hassert :MinField 2 D == lambda*identity_matrix(K, dim(C))
  alpha = norm_equation(K, preimage(phi, lambda))
  B *= inv(alpha)
  @hassert :MinField 2 isone(norm(B, s, os))
  D = hilbert90_cyclic(B, s, os)
  Di = inv(D)
  F = free_module(k, dim(M))
  N = gmodule(F, Group(M), [hom(F, F, map_entries(x -> preimage(phi, x), Di*matrix(x)*D)) for x = C.ac])
  # TODO: Get this map working
  # psi = GModuleHom(N, M, , phi)
  psi = nothing
  return (true, N, psi)
end


"""
    descent_to(M::GModule, phi::Map)

Return an `S`-module `N` such that
`extension_of_scalars(N, phi)` is isomorphic with `M` if such an `S`-module
exists, otherwise throw an exception.

`phi` is an embedding of `S` into `R` and `M` is a module over `R`.

Use [`can_be_defined_over`](@ref) in order to check whether `M` can be
written over `S`.
Use [`can_be_defined_over_with_data`](@ref) in order to check whether `M` can be
written over `S` and to get `N` if it exists.

# Examples

(case that `R` is a number field and `S` is the ring of integers in `R`)
"""
function descent_to(M::GModule, phi::Map)
  error("not yet ...")
end


function descent_to(M::GModule{<:Any, <:AbstractAlgebra.FPModule{<:FinFieldElem}}, phi::Map)
  # Only works for irreducible modules
  k = domain(phi)
  success, N, psi = can_be_defined_over_with_data(M, phi)
  success || error("Module cannot be written over $k")
  return N
end


"""
    descent_to_minimal_degree_field(M::GModule)

Return a module `N` over a field `S` of minimal degree such that
`extension_of_scalars(N, phi)` and `extension_of_scalars(M, psi)`
are isomorphic, where `phi` and `psi` are maps from `S` and `R`,
respectively, to the compositum of `S` and `R`,
where `M` is a module over `R`.

(In general, `S` need not be a subfield of `R`.)

# Examples

(modules over finite fields or number fields)
"""
function descent_to_minimal_degree_field(C::GModule{<:Any, <:AbstractAlgebra.FPModule{fpFieldElem}})
  return C
end

function descent_to_minimal_degree_field(C::GModule{<:Any, <:AbstractAlgebra.FPModule{<:FinFieldElem}})
  #always over char field
  K = base_ring(C)
  d = 0
  while d < absolute_degree(K)-1
    d += 1
    absolute_degree(K) % d == 0 || continue
    k = GF(characteristic(K), d)
    D = gmodule_over(k, C, do_error = false)
    D === nothing || return D
  end
  return C
end

function descent_to_minimal_degree_field(C::GModule{<:Any, <:AbstractAlgebra.FPModule{AbsSimpleNumFieldElem}})
  return _minimize(C)
end


"""
    invariant_lattice_classes(M::GModule, phi::Map)

Return representatives of the equivalence classes of `G`-invariant
`S`-lattices in the `R`-module `M`,
where `phi` is an embedding of `S` into `R`.

# Examples

(case that `R` is a number field and `S` is the ring of integers in `R`)
"""
function invariant_lattice_classes(M::GModule{<:Oscar.GAPGroup, <:AbstractAlgebra.FPModule{QQFieldElem}}, phi::Map{ZZRing, QQField})
  MZ = gmodule(ZZ, M)
  return invariant_lattice_classes(MZ)
end

function invariant_lattice_classes(M::GModule{<:Oscar.GAPGroup, <:AbstractAlgebra.FPModule{ZZRingElem}})
  res = Any[(M, sub(M.M, gens(M.M))[2])]
  sres = 1
  new = true
  lp = keys(factor(order(M.G)).fac)
  while new
    new  = false
    lres = length(res)
    for X in res[sres:end]
      for p in lp
        F = free_module(GF(p), dim(M))
        pM = gmodule(M.G, [hom(F, F, map_entries(base_ring(F), x)) for x in map(matrix, action(M))])
        S = maximal_submodule_bases(pM)
        pG = p.*gens(M.M)
        for s in S
          x, mx = sub(M.M, vcat(pG, [M.M(map_entries(x->lift(ZZ, x), s[i:i, :])) for i in 1:nrows(s)]))
          r = (sub(M, mx)[1], mx)
          if any(x->is_isomorphic(r[1], x[1]), res)
            continue
          else
            new = true
            push!(res, r)
          end
        end
      end
    end
    lres = length(res)
  end
  return res
end

Oscar.rank(M::AbstractAlgebra.Generic.Submodule{ZZRingElem}) = ngens(M)

function maximal_submodule_bases(M::GModule{<:Oscar.GAPGroup, <:AbstractAlgebra.FPModule{<:FinFieldElem}})
  C = Gap(M)
  S = GAP.Globals.MTX.BasesMaximalSubmodules(C)
  res = dense_matrix_type(base_ring(M))[]
  for s = S
    if length(s) == 0
      m = matrix(base_ring(M), 0, dim(M), [])
    else
      m = matrix(base_ring(M), s)
    end
    push!(res, m)
  end
  return res
end

function Oscar.maximal_submodules(M::GModule{<:Oscar.GAPGroup, <:AbstractAlgebra.FPModule{<:FinFieldElem}})
  return [sub(M, s) for s = maximal_submodule_bases(M)]
end


function __init__()
  add_verbosity_scope(:BruecknerSQ)
  set_verbosity_level(:BruecknerSQ, 0)

  add_assertion_scope(:BruecknerSQ)
  set_assertion_level(:BruecknerSQ, 0)

  add_assertion_scope(:MinField)
  set_assertion_level(:MinField, 0)

  add_verbosity_scope(:MinField)
  set_verbosity_level(:MinField, 0)
end

function irreducible_modules(k::FinField, G::Oscar.GAPGroup)
  h = Oscar.iso_oscar_gap(k)
  hi = inv(h)
  im = GAP.Globals.IrreducibleRepresentations(GapObj(G), codomain(h))
  IM = GModule[]
  for m in im
    z = map(x->matrix(map(y->map(hi, y), m(GapObj(x)))), gens(G))
    if ngens(G) == 0
      F = free_module(k, 0)
      zz = typeof(hom(F, F, elem_type(F)[]))[]
    else
      F = free_module(k, nrows(z[1]))
      zz = map(x->hom(F, F, x), z)
    end
    push!(IM, gmodule(F, G, zz))
  end
  return IM
end

function irreducible_modules(G::Oscar.GAPGroup)
  im = GAP.Globals.IrreducibleRepresentations(GapObj(G))
  IM = GModule[]
  K = abelian_closure(QQ)[1]
  for m in im
    z = map(x->matrix(map(y->map(K, y), m(GapObj(x)))), gens(G))
    if ngens(G) == 0
      F = free_module(K, 0)
      zz = typeof(hom(F, F, elem_type(F)[]))[]
    else
      F = free_module(K, nrows(z[1]))
      zz = map(x->hom(F, F, x), z)
    end
    push!(IM, gmodule(F, G, zz))
  end
  return IM
end

@doc raw"""
    trivial_gmodule(G::Group, M::FinGenAbGroup)
    trivial_gmodule(G::Group, M::AbstractAlgebra.FPModule)

Return the `G`-module over the underlying set `M` with trivial `G`-action,
i.e., `g(m) == m` for all $g\in G$ and $m\in M$.
"""
function trivial_gmodule(G::Oscar.GAPGroup, M::Union{FinGenAbGroup, AbstractAlgebra.FPModule})
  I = hom(M, M, gens(M))
  C = Oscar.gmodule(M, G, typeof(I)[I for x = gens(G)])
  set_attribute!(C, :is_trivial => true)
  return C
end

function Oscar.gmodule(::Type{AbsSimpleNumField}, M::GModule{<:Oscar.GAPGroup, <:AbstractAlgebra.FPModule{AbsSimpleNumFieldElem}})
  k, mk = Hecke.subfield(base_ring(M), vec(collect(reduce(vcat, map(matrix, M.ac)))))
  if k != base_ring(M)
    F = free_module(k, dim(M))
    return gmodule(group(M), [hom(F, F, map_entries(pseudo_inv(mk), matrix(x))) for x = M.ac])
  end
  return M
end

function Oscar.gmodule(::Type{AbsSimpleNumField}, M::GModule{<:Oscar.GAPGroup, <:AbstractAlgebra.FPModule{QQAbFieldElem{AbsSimpleNumFieldElem}}})
  return gmodule(AbsSimpleNumField, gmodule(CyclotomicField, M))
end

function irreducible_modules(::Type{AbsSimpleNumField}, G::Oscar.GAPGroup; minimal_degree::Bool = false)
  z = irreducible_modules(G)
  Z = GModule[]
  for m in z
    a = gmodule(CyclotomicField, m)
    b = gmodule(AbsSimpleNumField, a)
    push!(Z, b)
  end

  if !minimal_degree
    return Z
  else
    res = GModule[]
    return map(_minimize, Z)
  end
end

function local_schur_indices(V::GModule{<:Oscar.GAPGroup, <:AbstractAlgebra.FPModule{AbsSimpleNumFieldElem}})
  k, m = _character_field(V)
  u = m(k[1])
  K = base_ring(V)
  A, mA = automorphism_group(PermGroup, K)
  U, mU = sub(A, [a for a = A if mA(a)(u) == u])
  c = factor_set(V, mU*mA)
  return local_schur_indices(c, mU*mA, primes = prime_divisors(order(V.G)))
end

#TODO/XXX: if the 2-chain comes from a group, then the indices depend only
#          on the prime numbers (2 step: all ideals conjugate over the same
#          prime ideal of the character field have the same local index,
#          all such primes behave the same and the local degree of the character
#          field should be 1)
#          However, for general central simple algebras this is not true,
#          here prime ideals are independent
function local_schur_indices(c::CoChain{2, PermGroupElem, MultGrpElem{AbsSimpleNumFieldElem}}, mG::Map = automorphism_group(PermGroup, c.C.M.data)[2]; primes::Vector{<:Any}= [])

  K = c.C.M.data

  if length(primes) == 0
    zk = maximal_order(parent(first(values(c.d)).data))

    I = prime_divisors(discriminant(zk))
    for x = keys(c)
      v = c(x)
      if !isone(v.data)
        N, D = integral_split(v.data * zk)
        n = minimum(N)
        d = minimum(D)
        n in I || push!(I, n)
        d in I || push!(I, d)
      end
    end
    cp = coprime_base(I)
    primes = vcat([prime_divisors(x) for x = cp]...)
  end


  fl, mU = is_subgroup(c.C.G, domain(mG))
  @assert fl
  mG = mU*mG
  li = []
  for p = primes
    P = prime_ideals_over(maximal_order(K), p)[1]
    i = Oscar.GaloisCohomology_Mod.local_index(c, P, mG; index_only = true)
    if order(i) > 1
      push!(li, p=>order(i))
    end
  end
  emb = complex_embeddings(K)
  if length(emb) > 0
    i = Oscar.GaloisCohomology_Mod.local_index(c, emb[1], mG; index_only = true)
    if order(i) > 1
      push!(li, 0 => order(i))
    end
  end
  return li
end

function _minimize(V::GModule{<:Oscar.GAPGroup, <:AbstractAlgebra.FPModule{AbsSimpleNumFieldElem}})
  k, m = _character_field(V)
  chi = character(V)
  d = schur_index(chi)
  d = 1
  if d != 1
    @vprint :MinField 1  "non-trivial Schur index $d found\n"
  end
  if d !== nothing && d*degree(k) == degree(base_ring(V))
    return V
  elseif d == -1
#TODO: how could this happen?
    @vprint :MinField 1 "Going from $(degree(base_ring(V))) to $(degree(k))\n"
    Vmin = gmodule_over(m, V)
    return Vmin
  else
    #= Complicated situation, possibly very much so.
       Operating under no schur indices from character, so need cochain.

       K EF
       |/|
       E F   not clear if in general this works
       |/
       k char field
       |
       Q

    So: V is given as G -> GL(n, K)
    This is represented by
      sigma: Gal(K/k)^2 -> K a 2-chain
    E is the smallest subfield of K affording V
    F is, via Grunwald-Wang a minimal degree field affording V

    Step 1:
      find X: Gal(K/k) -> GL(n, K) s.th
        X_f V = V^f X_f
    Step 2:
      find sigma(f, g) s.th. X_f^g X_fg^-1 X_g = sigma(f, g) I_n
    Step 3:
      find local Schur indices from sigma
    Step 4:
      find minima field affording them (local degree of E/k is a multiple
      of the local Schur index. Local degree can be read off prime ideals)
    Step 5:
      restrict sigma to Gal(K/E) and obtain a 1-boundary d
    Step 6:
      Y = X restricted to K/E * d is a 1-chain in GL(n, K)
      split by A in GL(n, K)
      Now, technically, A V A^-1 has values in Gl(n, E)
    Step 7:
      Replacing V -> A V A^-1 changes
                X_g -> A^g X A^-1
      As A V A^-1 is in GL(n, E), A^g X A^-1 can be normalized (mult. by
      scalar in K) to be in Gl(n, E)
    Step 8: Find F using Grunwald Wang
      The Galois group FF/k is the direct product, so
      inflate the "new" X and (re)-compute sigma
    Step 9: is_coboundary and new transformation matrix
    =#


    k, m = _character_field(V)
    u = m(k[1])
    K = base_ring(V)
    A, mA = automorphism_group(PermGroup, K)
    U, mU = sub(A, [a for a = A if mA(a)(u) == u])
    mA = mU*mA
    c, X = _two_cocycle(mA, V, two_cycle = true, GL_chain = true)

    if d == 1
      ld = Vector{Pair{Int, Int}}()
    else
      ld = local_schur_indices(c, mA)
    end
    d =  reduce(lcm, [x[2] for x = ld], init = 1)

    s = subfields(base_ring(V))

    s = [x for x in s if degree(x[1]) >= d*degree(k)]
    sort!(s, lt = (a,b) -> degree(a[1]) < degree(b[1]))
    for (m, mm) in s
      if !has_preimage_with_preimage(mm, u)[1]
        @vprint :MinField 1 "field does not contain the character field\n"
        continue
      end
      #TODO: analyse the logic, this is inefficient...
      #      but it requires too much change
#      if m == base_ring(V) || degree(m) == degree(base_ring(V))
#        @vprint :MinField 1 "no smaller sub-field possible\n"
#      end
      @vprint :MinField 1 "testing local degrees \n"
      ok = true
      lr = Vector{Pair{Int, Int}}[]
      for (p,d) = ld
        if p == 0
          @assert d == 2
          if signature(m)[1] != 0
            ok = false
            break
          end
        else
          P = prime_decomposition_type(maximal_order(k), p)[1]
          for q = prime_decomposition_type(maximal_order(m), p)
            if divexact(q[1]*q[2], P[1]*P[2]) % d != 0
              ok = false
              break
            end
          end
          ok || break
        end
      end
      ok || continue
      @vprint :MinField 1 "descending to $m...\n"
      pe = mm(m[1])
      U, mU = sub(domain(mA), [a for a = domain(mA) if mA(a)(pe) == pe])
      cc = restrict(c, mU)
      fl, b = Oscar.is_coboundary(cc)
      @assert fl
      Y = Dict( a=> X[mU(a)]*b((mU(a),)).data for a = U)
      @vtime :MinField 2 AA, AAi = hilbert90_generic(Y, mU*mA)
      c = content_ideal(AA)
      sd = Hecke.short_elem(inv(c))
      AA *= sd
      AAi *= inv(sd)
      if d == divexact(degree(m), degree(k))
        ac = [AA*matrix(x)*AAi for x = action(V)]
        ac = [map_entries(pseudo_inv(mm), x) for x = ac]
        f = free_module(m, dim(V))
        return gmodule(V.G, [hom(f, f, x) for x = ac])
      end

      #we need Gal(E/k) as the quotient of A/U
      q, mq = quo(domain(mA), U)
      X = Dict( g => map_entries(mA(preimage(mq, g)), AA) * X[preimage(mq, g)] * AAi for g = q)
      for (g, x) = X
        lf = findfirst(!iszero, x)
        x *= inv(x[lf])
        X[g] = map_entries(pseudo_inv(mm), x)
      end
      #now W = A*V*Ai should be defined over E and
      #    X_g W^g = W X or so...
      #need to  change mA
      B, mB = automorphism_group(PermGroup, m)
      h = hom(q, B, [[b for b = B if mm(mB(b)(m[1])) == mA(preimage(mq, x))(mm(m[1]))][1] for x = gens(q)])
      if get_assertion_level(:MinField) > 0
        f = free_module(m, dim(V))
        W = gmodule(V.G, [hom(f, f, map_entries(pseudo_inv(mm), AA*matrix(x)*AAi)) for x = V.ac])
        _c, _X = _two_cocycle(mB, W, two_cycle = true, GL_chain = true)
        #so _X[h(b)] = l*X[b], hopefully
        for b = q
          l = _X[h(b)]
          lf = findfirst(!iszero, l)
          @assert l*X[b][lf] == X[b]*l[lf]
        end
      end
      s = Dict{NTuple{2, elem_type(B)}, AbsSimpleNumFieldElem}()
      for f = q
        for g = q
          if isone(f) || isone(g)
            s[(h(f),h(g))] = one(m)
          else
            lf = findfirst(!iszero, X[f*g])
            s[(h(f), h(g))] = (X[f*g][lf]//(map_entries(mB(h(g)), X[f])*X[g])[lf])
          end
        end
      end
      #Grunwald-Wang...
      LD = Dict{AbsSimpleNumFieldOrderIdeal, Int}()
      LI = Dict{AbsSimpleNumFieldEmbedding, Int}()
      for (p, d) = ld
        if p == 0
          @assert d == 2
          if signature(k)[2] == 0
            for e = real_embeddings(k)
              LI[e] = 2
            end
          end
        else
          for P = prime_ideals_over(maximal_order(k), p)
            LD[P] = d
          end
        end
      end
      E = m
      CF = grunwald_wang(LD, LI) #ext of k
      F, mF = absolute_simple_field(number_field(CF))
      EF, mE_EF, mF_EF = compositum(E, F)
      #need to find Gal(EF) -> q to inflate s
      #then recognize it as a co boundary
      #and get on with the programme.
      C, mC = automorphism_group(PermGroup, EF)
      gE = mE_EF(E[1])
      hBC = hom(C, B, [[b for b = B if mC(c)(gE) == mE_EF(mB(b)(E[1]))][1] for c = gens(C)])
      gF = mF_EF(F[1])
      U, mU = sub(C, [c for c = C if mC(c)(gF) == gF])
      MEF = MultGrp(EF)
      #inflate
      s = Dict{NTuple{2, elem_type(U)}, elem_type(MEF)}((f, g) => MEF(mE_EF(s[(hBC(f), hBC(g))])) for f = U for g = U)


      D = gmodule(U, [hom(MEF, MEF, mC(mU(x))) for x = gens(U)])
      Sigma = CoChain{2,PermGroupElem, MultGrpElem{AbsSimpleNumFieldElem}}(D, s)

      fl, mu = Oscar.GaloisCohomology_Mod.is_coboundary(Sigma)
      @assert fl
      #inflate X
      X = Dict( g => map_entries(mE_EF, X[preimage(h, hBC(mU(g)))]) *mu(g).data for g = U)
      @hassert :MinField 1 isone_cochain(X, mU*mC)
      @vtime :MinField 2 BB, BBi = hilbert90_generic(X, mU*mC)
      c = content_ideal(BB)
      sd = Hecke.short_elem(inv(c))
      BB *= sd
      BBi *= inv(sd)
      ac = [AA*matrix(x)*AAi for x = action(V)]
      ac = [map_entries(mE_EF, map_entries(pseudo_inv(mm), x)) for x = ac]
      ac = [BB*x*BBi for x = ac]
      ac = [map_entries(pseudo_inv(mF_EF), x) for x = ac]
      f = free_module(F, dim(V))
      return gmodule(V.G, [hom(f, f, x) for x = ac])
    end
  end
end

function irreducible_modules(::typeof(CyclotomicField), G::Oscar.GAPGroup)
  z = irreducible_modules(G)
  return [gmodule(CyclotomicField, m) for m in z]
end

function irreducible_modules(::QQField, G::Oscar.GAPGroup)
  #if cyclo is not minimal, this is not irreducible
  z = irreducible_modules(CyclotomicField, G)
  temp = map(x -> galois_orbit_sum(character(x)), z)
  return [gmodule(QQ, descent_to_minimal_degree_field(z[i])) for i in unique(i -> temp[i], 1:length(temp))]
end

function irreducible_modules(::ZZRing, G::Oscar.GAPGroup)
  z = irreducible_modules(QQ, G)
  return [gmodule(ZZ, m) for m in z]
end

function Oscar.map_entries(::Type{CyclotomicField}, V::Vector{<:MatElem{<:QQAbFieldElem}})
  l = 1
  C = base_ring(V[1])
  for g = V
    l = lcm(l, lcm(collect(map_entries(x->Hecke.is_cyclotomic_type(parent(x.data))[2], g))))
  end
  K = cyclotomic_field(C, l)[1]
  return [map_entries(x->K(x.data), x) for x = V]
end

function Oscar.map_entries(::Type{CyclotomicField}, V::MatElem{<:QQAbFieldElem})
  return map_entries(CyclotomicField, [V])[1]
end
"""
    gmodule(k::Field, C::GModule)

TODO
"""
function gmodule(::Type{CyclotomicField}, C::GModule)
  @assert isa(base_ring(C), QQAbField)
  d = dim(C)
  if d == 0
    K = cyclotomic_field(C, 1)[1]
    F = free_module(K, dim(C))
    h = hom(F, F, elem_type(F)[])
    return gmodule(F, group(C), typeof(h)[hom(F, F, map_entries(x->K(x.data), matrix(x))) for x = C.ac])
  end
  M = map_entries(CyclotomicField, map(matrix, action(C)))
  K = base_ring(M[1])
  F = free_module(K, dim(C))

  D = gmodule(F, group(C), [hom(F, F, x) for x = M])

  c = get_attribute(C, :_character)
  if c !== nothing
    set_attribute!(D, :_character => c)
  end
  c = get_attribute(C, :_character_field)
  if c !== nothing
    set_attribute!(D, :_character_field => c)
  end

  return D
end

function Oscar.matrix_group(::Type{CyclotomicField}, G::MatrixGroup{<:QQAbFieldElem})
  return matrix_group(map_entries(CyclotomicField, map(matrix, gens(G))))
end

function gmodule(k::Union{fpField, FqField}, C::GModule{<:Oscar.GAPGroup, FinGenAbGroup})
  @assert absolute_degree(k) == 1
  q, mq = quo(C.M, characteristic(k))
  s, ms = snf(q)

  r = ngens(s)
  F = free_module(k, r)
  mp = [FinGenAbGroupHom(ms*pseudo_inv(mq)*x*mq*pseudo_inv(ms)) for x= C.ac]
  return gmodule(F, group(C), [hom(F, F, map_entries(k, x.map)) for x = mp])
end

function gmodule(k::fpField, mC::Hecke.MapClassGrp)
  return gmodule(k, gmodule(ray_class_field(mC)))
end

function Base.:^(C::GModule{<:Any, <:AbstractAlgebra.FPModule{AbsSimpleNumFieldElem}}, phi::Map{AbsSimpleNumField, AbsSimpleNumField})
  F = free_module(codomain(phi), dim(C))
  return GModule(group(C), [hom(F, F, map_entries(phi, matrix(x))) for x = C.ac])
end

function Base.:^(C::GModule{<:Any, T}, h::Map{S, S}) where T <: S where S
  return GModule(group(C), [inv(h)*x*h for x = C.ac])
end

function Base.:^(C::GModule{<:Any, <:AbstractAlgebra.FPModule{QQAbFieldElem}}, phi::Map{QQAbField, QQAbField})
  F = free_module(codomain(phi), dim(C))
  return GModule(F, group(C), [hom(F, F, map_entries(phi, matrix(x))) for x = C.ac])
end

function gmodule(::QQField, C::GModule{<:Any, <:AbstractAlgebra.FPModule{AbsSimpleNumFieldElem}})
  F = free_module(QQ, dim(C)*degree(base_ring(C)))
  return GModule(F, group(C), [hom(F, F, hvcat(dim(C), [representation_matrix(x) for x = transpose(matrix(y))]...)) for y = C.ac])
end

gmodule(k::fpField, C::GModule{<:Any, <:AbstractAlgebra.FPModule{fpFieldElem}}) = C

@attr Any function _character(C::GModule{<:Any, <:AbstractAlgebra.FPModule{<:AbstractAlgebra.FieldElem}})
  G = group(C)
  phi = epimorphism_from_free_group(G)
  ac = Oscar.GrpCoh.action(C)
  iac = Oscar.GrpCoh.inv_action(C)

  n = dim(C)
  K = base_ring(C)

  chr = []
  for c = conjugacy_classes(character_table(G))
    r = representative(c)
    if isone(r)
      push!(chr, (c, K(n)))
      continue
    end
    T = action(C, r)
    push!(chr, (c, K(trace(matrix(T)))))
  end
  return chr
end

"""
    regular_gmodule(G::GAPGroup, R::Ring)

Return `(R[G], f, g)`, where
- `R[G]` is the group ring of `G` over `R`, as a G-module object,
- `f` is a function that, when applied to a `G`-module `M` over `R`,
  will return a function `F` representing the action of `R[G]` on `M`
  in the sense that for a vector `x` of length `order(G)` over `R`,
  `F(x)` is the module homomorphism on `M` induced by the action of the
  element of `R[G]` with coefficient vector `x`, and
- `g` is a bijective map between the elements of `G` and the
  indices of the corresponding module generators.
"""
function regular_gmodule(G::Oscar.GAPGroup, R::Ring)
  M = free_module(R, Int(order(G)))
  ge = collect(G)
  ZG = gmodule(G, [hom(M, M, [M[findfirst(isequal(ge[i]*g), ge)] for i=1:length(ge)]) for g = gens(G)])
  return ZG, C->(x -> sum(x[i]*action(C, ge[i]) for i=1:length(ge))),
    MapFromFunc(G, ZZ, x->ZZ(findfirst(isequal(x), ge)),
             y->ge[Int(y)])
end

function regular_gmodule(::Type{FinGenAbGroup}, G::Oscar.GAPGroup, ::ZZRing)
  M = free_abelian_group(order(Int, G))
  ge = collect(G)
  ZG = gmodule(G, [hom(M, M, [M[findfirst(isequal(ge[i]*g), ge)] for i=1:length(ge)]) for g = gens(G)])
  return ZG, C->(x -> sum(x[i]*action(C, ge[i]) for i=1:length(ge))),
    MapFromFunc(G, ZZ, x->ZZ(findfirst(isequal(x), ge)),
             y->ge[Int(y)])
end

"""
    natural_gmodule(G::PermGroup, R::Ring)

Return the G-module of dimension `degree(G)` over `R`
that is induced by the permutation action of `G` on the basis of the  module.
"""
function natural_gmodule(G::PermGroup, R::Ring)
  M = free_module(R, degree(G))
  return GModule(M, G, [hom(M, M, permutation_matrix(R, a)) for a in gens(G)])
#TODO: We do not really want to write down these matrices.
#      What is the appropriate way to construct a module homomorphism
#      without storing a matrix?
end

"""
    natural_gmodule(G::MatrixGroup)

Return the G-module of dimension `degree(G)` over `base_ring(G)`
that is induced by the action of `G` via right multiplication.
"""
function natural_gmodule(G::MatrixGroup)
  R = base_ring(G)
  M = free_module(R, degree(G))
  return GModule(M, G, [hom(M, M, matrix(a)) for a in gens(G)])
end

Oscar.character_field(C::GModule{<:Any, <:AbstractAlgebra.FPModule{QQFieldElem}}) = QQ

@attr Any function _character_field(C::GModule{<:Any, <:AbstractAlgebra.FPModule{AbsSimpleNumFieldElem}})
  val = _character(C)
  k, mkK = Hecke.subfield(base_ring(C), [x[2] for x = val])
  return k, mkK
end

function Oscar.subfield(C::AbsSimpleNumField,v::Vector{QQAbFieldElem{AbsSimpleNumFieldElem}})
  return subfield(C, [c.data for c = v])
end

function Oscar.character_field(C::GModule{<:Any, <:AbstractAlgebra.FPModule{AbsSimpleNumFieldElem}})
  return _character_field(C)[1]
end

function Oscar.character(C::GModule{<:Any, <:AbstractAlgebra.FPModule{QQAbFieldElem{AbsSimpleNumFieldElem}}})
  return Oscar.class_function(group(C), [x[2] for x = _character(C)])
end

function Oscar.character(C::GModule{<:Any, <:AbstractAlgebra.FPModule{AbsSimpleNumFieldElem}})
  chr = _character(C)

  k, mkK = Hecke.subfield(base_ring(C), [x[2] for x = chr])
  A = maximal_abelian_subfield(ClassField, k)
  c = Hecke.norm(conductor(A)[1])
  QQAb = abelian_closure(QQ)[1]
  K = cyclotomic_field(QQAb, Int(c))[1]
  fl, em = is_subfield(k, K)
  return Oscar.class_function(group(C), [QQAb(em(preimage(mkK, x[2]))) for x = chr])
end

function Oscar.character(C::GModule{<:Any, <:AbstractAlgebra.FPModule{QQFieldElem}})
  QQAb = abelian_closure(QQ)[1]
  return Oscar.class_function(group(C), [QQAb(x[2]) for x = _character(C)])
end

function Oscar.natural_character(C::GModule{<:Any, <:AbstractAlgebra.FPModule{<:FinFieldElem}})
  G = C.G
  tbl = character_table(G)
  k = base_ring(C.M)
  p = characteristic(k)
  modtbl = mod(tbl, p)
  ccl = conjugacy_classes(modtbl)  # p-regular classes
  h = Oscar.iso_oscar_gap(k)

  vals = [GAP.Globals.BrauerCharacterValue(GAP.Obj(map(h, matrix(action(C, representative(x)))))) for x in ccl]

  return Oscar.class_function(modtbl, GAPWrap.ClassFunction(GapObj(modtbl), GapObj(vals)))
end

function Oscar.sub(C::GModule{<:Any, <:AbstractAlgebra.FPModule{T}}, m::MatElem{T}) where {T <: FinFieldElem}

  k = base_ring(C)
  h = Oscar.iso_oscar_gap(k)
  s = GAP.Globals.ShallowCopy(GAP.Obj(map(h, m)))
  g = Gap(C)
  x = GAP.Globals.MTX.SubGModule(g, s)
  b = matrix([preimage(h, x[i, j]) for i in 1:GAPWrap.NrRows(x), j in 1:GAPWrap.NrCols(x)])

  y = GAP.Globals.MTX.InducedActionSubmoduleNB(g, x)
  F = free_module(k, nrows(b))
  D = gmodule(F, Group(C), [hom(F, F, matrix([preimage(h, x[i, j]) for i in 1:GAPWrap.NrRows(x), j in 1:GAPWrap.NrCols(x)])) for x = y.generators])
  return D, hom(C, D, b)
  return b
end

# Compute the restriction of the `M.G`-action from `M.M`
# to the submodule given by the embedding `f`.
function Oscar.sub(M::GModule{<:Any, <:AbstractAlgebra.FPModule{T}}, f::AbstractAlgebra.Generic.ModuleHomomorphism{T}) where T
  @assert codomain(f) == M.M
  S = domain(f)
  Sac = [hom(S, S, elem_type(S)[preimage(f, h(f(x))) for x in gens(S)]) for h in M.ac]
  D = gmodule(S, M.G, Sac)
  return D, hom(D, M, f)
end

function Oscar.sub(M::GModule{<:Any, FinGenAbGroup}, f::FinGenAbGroupHom)
  @assert codomain(f) == M.M
  S = domain(f)
  Sac = [hom(S, S, [preimage(f, h(f(x))) for x in gens(S)]) for h in M.ac]
  D = gmodule(S, M.G, Sac)
  return D, hom(D, M, f)
end


function gmodule(k::Nemo.FinField, C::GModule{<:Any, <:AbstractAlgebra.FPModule{<:FinFieldElem}})
  @assert absolute_degree(k) == 1
  F = free_module(k, dim(C)*absolute_degree(base_ring(C)))
  return GModule(F, group(C), [hom(F, F, hvcat(dim(C), [absolute_representation_matrix(x) for x = transpose(matrix(y))]...)) for y = C.ac])
end

function Hecke.frobenius(K::FinField, i::Int=1)
  MapFromFunc(K, K, x->Hecke.frobenius(x, i), y -> Hecke.frobenius(y, degree(K)-i))
end

function Hecke.absolute_frobenius(K::FinField, i::Int=1)
  MapFromFunc(K, K, x->Hecke.absolute_frobenius(x, i), y -> Hecke.absolute_frobenius(y, absolute_degree(K)-i))
end

@doc raw"""
    gmodule_minimal_field(C::GModule)
    gmodule_minimal_field(k::Field, C::GModule)

Return TODO
"""
function gmodule_minimal_field(C::GModule{<:Any, <:AbstractAlgebra.FPModule{fpFieldElem}})
  return C
end

function gmodule_minimal_field(C::GModule{<:Any, <:AbstractAlgebra.FPModule{<:FinFieldElem}})
  #always over char field
  K =  base_ring(C)
  d = 0
  while d < absolute_degree(K)-1
    d += 1
    absolute_degree(K) % d == 0 || continue
    k = GF(characteristic(K), d)
    D = gmodule_over(k, C, do_error = false)
    D === nothing || return D
  end
  return C
end

function gmodule_minimal_field(C::GModule{<:Any, <:AbstractAlgebra.FPModule{AbsSimpleNumFieldElem}})
  return _minimize(C)
end

"""
    gmodule_over(k::Field, C::GModule)
"""
function gmodule_over(k::FinField, C::GModule{<:Any, <:AbstractAlgebra.FPModule{<:FinFieldElem}}; do_error::Bool = false)
  #mathematically, k needs to contain the character field
  #only works for irreducible modules
  #requires rel cyclic Galois group, not really finite field...
  #
  K = base_ring(C)
  @assert absolute_degree(K) != absolute_degree(k)
  #method: let s = sigma be a generator for Gal(K/k), and rho the representation
  #attached to C, then if there is A s.th.
  #    A^-1 rho(g) A in GL(k)
  # then
  #    A^-s rho(g)^s A^s = A^-1 rho(g) A
  # so
  #    rho(g)^s = A^sA^-1 rho(g) A A^-s
  # Let thus B s.th.
  #    rho(g)^s = B^-1 rho(g) B
  # so
  #    rho(g)^(s^2) = (rho(g)^s)^s =
  #                 = (B^-1 rho(g) B)^s
  #                 = B^-s rho(g)^s B^s
  #                 = B^-s B^-1 rho(g) B B^s
  # inductively:
  #    rho(g)^(s^i) = B^-(s^i-1) B^-(s^(i-1)) ... B^-1 rho(g) B B^s ...
  # From s^n = 1, we obtain N(B) = prod_i=0^n-1 B^(s^i) = lambda I
  # (since rho is irreducible and thus the matrix unique up to scalar)
  # IF B is, as above A^(1-s), then N(B) = 1, so there should be
  # alpha s.th. N(alpha) = lambda
  # thus N(alpha^-1 B) = I
  # Hilbert 90: alpha^-1 B = S^(1-s) and we can use this S to conjugate down

  # ALGO
  s = absolute_frobenius(K, absolute_degree(k))
  mkK = embed(k, K)
  os = divexact(absolute_degree(K), absolute_degree(k))
  hB = hom_base(C, gmodule(C.M, Group(C),
                      [hom(C.M, C.M, map_entries(s, matrix(x))) for x = C.ac]))
  if length(hB) != 1
    if do_error
      length(hB) == 0 && error("Module cannot be written over $k")
      length(hB) > 1  && error("Module not irreducible, hom too large")
    end
    return nothing
  end
  B = hB[1]
  D = norm(B, s, os)
  lambda = D[1,1]
  @hassert :MinField 2 D == lambda*identity_matrix(K, dim(C))
  alpha = norm_equation(K, preimage(mkK, lambda))
  B *= inv(alpha)
  @hassert :MinField 2 isone(norm(B, s, os))
  D = hilbert90_cyclic(B, s, os)
  Di = inv(D)
  F = free_module(k, dim(C))
  return gmodule(F, Group(C), [hom(F, F, map_entries(x -> preimage(mkK, x), Di*matrix(x)*D)) for x = C.ac])
  # return C^-1 x C for x = action_gens(C), coerced into k
end

#...now the same for number fields - and non-cyclic fields.
function gmodule_over(em::Map{AbsSimpleNumField, AbsSimpleNumField}, C::GModule{<:Any, <:AbstractAlgebra.FPModule{AbsSimpleNumFieldElem}}; do_error::Bool = true)
  K = base_ring(C)
  k = domain(em)
  @assert codomain(em) == K
  gk = em(gen(k))

  A, mA = automorphism_group(PermGroup, K)
  s, ms = sub(A, [a for a = A if mA(a)(gk) == gk])
  ac =  _two_cocycle(ms*mA, C, do_error = do_error)
  if ac === nothing
    if do_error
      error("cannot do over this field")
    else
      return nothing
    end
  end
  F = free_module(k, dim(C))
  return gmodule(F, group(C), [hom(F, F, map_entries(t->preimage(em, t), x)) for x = ac])
end

function gmodule_over(::QQField, C::GModule{<:Any, <:AbstractAlgebra.FPModule{QQAbFieldElem{AbsSimpleNumFieldElem}}}; do_error::Bool = true)
  return gmodule_over(QQ, gmodule(CyclotomicField, C); do_error)
end

function gmodule_over(::QQField, C::GModule{<:Any, <:AbstractAlgebra.FPModule{AbsSimpleNumFieldElem}}; do_error::Bool = true)
  K = base_ring(C)
  A, mA = automorphism_group(PermGroup, K)
  ac = _two_cocycle(mA, C, do_error = do_error)
  if ac === nothing
    if do_error
      error("cannot do over this field")
    else
      return nothing
    end
  end
  F = free_module(QQ, dim(C))
  return gmodule(F, group(C), [hom(F, F, map_entries(QQ, x)) for x = ac])
end

function Oscar.hom(M::MultGrp, N::MultGrp, h::Map)
  return MapFromFunc(M, N, x->N(h(x.data)), y->M(preimage(h, y.data)))
end

function Oscar.content_ideal(M::MatElem{AbsSimpleNumFieldElem})
  zk = maximal_order(base_ring(M))
  C = fractional_ideal(zk, 1*zk)
  if nrows(M)*ncols(M) == 0
    return C
  end

  for i=1:nrows(M)
    for j=1:ncols(M)
      if !iszero(M[i,j])
        C += M[i,j]*zk
      end
    end
  end
  return C
end

"""
Compute the factor set or 2-cochain defined by `C` as a Galois
module of the automorphism group over the character field.
If `mA` is given, it needs to map the automorphism group over the
character field into the the automorphisms of the base ring.
"""
function factor_set(C::GModule{<:Any, <:AbstractAlgebra.FPModule{AbsSimpleNumFieldElem}}, mA::Union{Map, Nothing} = nothing)
  K = base_ring(C)
  if mA === nothing
    k, mkK = _character_field(C)
    A, mA = automorphism_group(PermGroup, K)
    if degree(k) > 1
      gk = mkK(gen(k))
      s, ms = sub(A, [g for g = A if mA(g)(gk) == gk])
      mA = ms*mA
    end
  end

  c = _two_cocycle(mA, C, do_error = true, two_cycle = true)
  return c
end

function _two_cocycle(mA::Map, C::GModule{<:Any, <:AbstractAlgebra.FPModule{AbsSimpleNumFieldElem}}; do_error::Bool = true, two_cycle::Bool = false, GL_chain::Bool = false)
  G = domain(mA)
  K = base_ring(C)

  homs = []
  @vprint :MinField 1 "Gathering Galois images of the generators...\n"
  for g = gens(G)
    @vprint :MinField 2 "gen: $g\n"
    @vtime :MinField 2 hb = hom_base(C^mA(g), C)
    #C^g * hb == hb * C
    if length(hb) == 0
      do_error && return nothing
      error("field too small")
    end
    if length(hb) > 1
      do_error && return nothing
      error("rep. not abs. irr.")
    end
    #as the matrices are only unique up to scalars, try to
    #"reduce" them via the content(ideal)...
    @vprint :MinField 2 "trying to (size) reduce matrix...\n"
    @vprint :MinField 3 "from\n$(hb[1])\n"
    c = content_ideal(hb[1])
    d = Hecke.short_elem(inv(c))
    @vprint :MinField 3 "via $d to\n"
    push!(homs, d*hb[1])
    @vprint :MinField 3 "$(homs[end])\n"
  end
  I = identity_matrix(K, dim(C))

  @vprint :MinField 1 "computing un-normalized 1-chain (of matrices)\n"
  # pairs: (g, X_g) with operation (g, X_g)(h, X_h) = (gh, X_g^h * X_h)
  @vtime :MinField 2
    c = closure([(gen(G, i), homs[i]) for i=1:ngens(G)],
              (a, b) -> (a[1]*b[1], map_entries(mA(b[1]), a[2])*b[2]),
              (one(G), I),
              eq = (a,b) -> a[1] == b[1])
  X = Dict(x[1] => x[2] for x = c)
  X[one(G)] = I

  #now we need a 2-cycle:
  #X[g] X[h] = sigma(g, h) X[gh] should hold...

  @vprint :MinField 1 "now the 2-cocycle (scalars)\n"
  MK = MultGrp(K)
  sigma = Dict{Tuple{PermGroupElem, PermGroupElem}, AbsSimpleNumFieldElem}()
  for g = G
    for h = G
      if isone(g)
        sigma[(g, h)] = (one(K))
      elseif isone(h)
        sigma[(g, h)] = (one(K))
      else
        lf = findfirst(!is_zero, X[g*h])
        sigma[(g, h)] = (X[g*h][lf]//(map_entries(mA(h), X[g])*X[h])[lf])
#        sigma[(g, h)] = MK(X[g*h][lf]//(X[h]*map_entries(mA(h), X[g]))[lf])
      end
    end
  end
#  istwo_cocycle(sigma, mA)

  @vprint :MinField 1 "test for co-boundary\n"
  D = gmodule(G, [hom(MK, MK, mA(x)) for x = gens(G)])
  Sigma = CoChain{2,PermGroupElem, MultGrpElem{AbsSimpleNumFieldElem}}(D, Dict(k=>MK(v) for (k,v) = sigma))
  if two_cycle
    if GL_chain
      return Sigma, X
    else
      return Sigma
    end
  end
  @vtime :MinField 2 fl, cb = Oscar.is_coboundary(Sigma)

  if !fl
    do_error || return nothing
    error("field too small")
  end

  cc = Dict(k => cb(k).data for k = G)
  for g = G
    for h = G
      @assert mA(h)(cc[g])*cc[h] == sigma[(g, h)]*cc[g*h]
    end
  end

  for g = G
    X[g] *= (cb(g).data)
  end
  isone_cochain(X, mA)

  #now X should be in H^1(G, Gl(n, K)) which is trivial
  #hence a Hilbert-90 should find A s.th. A^(1-g) = X[g] for all g

  @vprint :MinField 1 "calling Hilbert-90 on matrices\n"
  @vtime :MinField 2 A, Ai = hilbert90_generic(X, mA)
  c = content_ideal(A)
  d = Hecke.short_elem(inv(c))
  A *= d
  Ai *= inv(d)

  @vprint :MinField 1 "conjugating the generators\n"
  @vtime :MinField 2 r = [A*matrix(x)*Ai for x = C.ac]
  return r
end

function isone_cochain(X::Dict{<:GAPGroupElem, <:MatElem{AbsSimpleNumFieldElem}}, mA)
  G = domain(mA)
  for g = G
    for h = G
      @assert X[g*h] == map_entries(mA(h), X[g])*X[h]
    end
  end
  return true
end

function isone_cochain(X::Dict{<:GAPGroupElem, AbsSimpleNumFieldElem}, mA)
  G = domain(mA)
  for g = G
    for h = G
      @assert X[g*h] == mA(h)(X[g])*X[h]
    end
  end
  return true
end

function istwo_cocycle(X::Dict, mA, op = *)
  G = domain(mA)
  for g = G
    for h = G
      for k = G
        #= if (g*h)(x) = g(h(x)), then the cocycle should be
             X[(g*h, k)] X[(g, h)] == mA(g)(X[(h, k)]) X[(g, hk)]
           if (g*h)(x) = h(g(x)) then we should get
             X[(g, hk)] X[(h, k)]  == mA(k)(X[(g, h)]) X[(gh, k)]

             (Debeerst, PhD, (1.1) & (1.2))

             However, if we mix the conventions, all bets are off...
        =#
        a = op(X[(g, h*k)], X[(h, k)]) - op(mA(k)(X[(g, h)]), X[(g*h, k)])
        @show a, iszero(a) || valuation(a)
      end
    end
  end
  return true
end

"""
  Hilbert-90: H^1(G, Gl(n, K)) = 1
for G = aut(K) and any number field K.

`X` is a 1-chain, X_g = X[g]. This will find a matrix S s.th.
  S^(1-g) = X_g
for all g.

`G` is both the keys of `X` and the domain of `mA`.

Call at your peril. Used in writing a gmodule over a different
number field.
"""
function hilbert90_generic(X::Dict, mA)
  G = domain(mA)
  K = domain(mA(one(G))) #can map parent do this better?
  n = nrows(first(values(X)))
  cnt = 0
  rnd = min(5, div(n^2, 20)+1)
  while true
    local Y
    while true #TODO: choose Y more sparse
      #Glasby shows that this approach, over a finite field,
      #has a high success probability.
      #a sparse matrix yields better (smaller) transformations...
      Y = identity_matrix(K, n)
      for i=1:rnd
        Y[rand(1:n), rand(1:n)] = rand(K, -5:5)
      end
      rnd = min(ceil(Int, rnd*1.2)+1, n^2)

#      Y = matrix(K, n, n, [rand(K, -5:5) for i=1:n*n])
      fl = is_invertible(Y)
      fl && break
      cnt += 1
      if cnt > 20 error("s.th. weird") end
    end
    S = QQ(1, length(G))*sum(map_entries(mA(g), Y)*X[g] for g = G)
    fl, Si = is_invertible_with_inverse(S)
    fl && return S, Si
  end
end

function Oscar.is_coboundary(c::CoChain{1,PermGroupElem,MultGrpElem{AbsSimpleNumFieldElem}})
  mK = parent(first(values(c.d)))
  K = parent(first(values(c.d)).data)
  A, mA = automorphism_group(PermGroup, K)
  G = c.C.G
  fl, emb = is_subgroup(G, A)
  @assert fl
  cnt = 0
  while true
    local Y
    while true
      Y = rand(K, -5:5)
      iszero(Y) || break
    end
    cnt += 1
    S = sum(mA(emb(g))(Y)*c((g,)).data for g = G)
      is_zero(S) || return true, mK(S)
    if cnt > 10
      error("should not happen")
    end
  end
end



"""
Norm of A wrt. s. s acts on the entries of A, this computes
  A * A^s * A^s^2 ... A^s^(os-1)
os is meant to be the order of s
"""
function norm(A::MatElem, s, os::Int)
  B = A
  C = map_entries(s, A)
  for i=1:os-1
    B *= C
    C = map_entries(s, C)
  end
  return B
end

"""
A needs to have norm 1 wrt. to s, so
  A A^s, .. A^(s^n) = I
for ord(s) = os = n+1. Then this will find B s.th.
  A = B^(1-s)
"""
function hilbert90_cyclic(A::MatElem{<:FieldElem}, s, os::Int)
  #apart from rand, this would also work over a number field
  k= base_ring(A)
  if isa(k, FinField)
    rnd = ()->rand(parent(A))
  elseif isa(k, QQField) || isa(k, AbsSimpleNumField)
    rnd = ()->rand(parent(A), -10:10)
  end
  cnt = 1
  while true
    B = rnd()
    Bs = map_entries(s, B)
    As = A
    for i=1:os-1
      B += As*Bs
      As = A*map_entries(s, As)
      Bs = map_entries(s, Bs)
    end
    if !iszero(det(B))
      @hassert :MinField 2 A == B*inv(map_entries(s, B))
      return B
    else
      if cnt > 10 && get_assertion_level(:MinField) > 1
        error("")
      end
      cnt += 1
    end
  end
end

function gmodule(k::fpField, C::GModule{<:Any, <:AbstractAlgebra.FPModule{QQFieldElem}})
  F = free_module(k, dim(C))
  return GModule(group(C), [hom(F, F, map_entries(k, matrix(x))) for x=C.ac])
end

function gmodule(mk::Map{AbsSimpleNumField, <:FinField}, C::GModule{<:Any, <:AbstractAlgebra.FPModule{AbsSimpleNumFieldElem}})
  k = codomain(mk)
  @assert domain(mk) == base_ring(C)
  F = free_module(k, dim(C))
  return GModule(group(C), [hom(F, F, map_entries(mk, matrix(x))) for x=C.ac])
end

function Hecke.modular_proj(C::GModule{T, <:AbstractAlgebra.FPModule{AbsSimpleNumFieldElem}}, me::Hecke.modular_env) where T
  R = []
  z = map(x->(Hecke.modular_proj(x.matrix, me)), C.ac)
  for i=1:length(z[1])
    F = free_module(base_ring(z[1][i]), dim(C))
    @assert all(j->base_ring(z[j][i]) == base_ring(z[1][i]), 1:length(z))
    push!(R, GModule(group(C), [hom(F, F, t[i]) for t = z]))
    @assert all(i->base_ring(matrix(R[end].ac[i])) == base_ring(R[end]), 1:length(R[end].ac))
  end
  return R
end

@attr Oscar.GapObj function Gap(C::GModule{<:Any, <:AbstractAlgebra.FPModule{<:FinFieldElem}})
  h = Oscar.iso_oscar_gap(base_ring(C))
  mats = [GAP.Obj(map(h, Matrix(matrix(x)))) for x in C.ac]
  return GAP.Globals.GModuleByMats(GAP.Obj(mats), codomain(h))
end

function Oscar.is_irreducible(C::GModule{<:Any, <:AbstractAlgebra.FPModule{<:FinFieldElem}})
  G = Gap(C)
  return GAP.Globals.MTX.IsIrreducible(G)
end

function Oscar.is_absolutely_irreducible(C::GModule{<:Any, <:AbstractAlgebra.FPModule{<:FinFieldElem}})
  G = Gap(C)
  return GAP.Globals.MTX.IsAbsolutelyIrreducible(G)
end

function Oscar.is_absolutely_irreducible(C::GModule{<:Any, <:AbstractAlgebra.FPModule{<:Union{QQFieldElem, AbsSimpleNumFieldElem, QQAbFieldElem{AbsSimpleNumFieldElem}}}})
  return length(hom_base(C, C)) == 1
end

function Oscar.is_irreducible(C::GModule{<:Any, <:AbstractAlgebra.FPModule{<:Union{QQFieldElem, AbsSimpleNumFieldElem, QQAbFieldElem{AbsSimpleNumFieldElem}}}})
  return is_irreducible(character(C))
end

function Oscar.splitting_field(C::GModule{<:Any, <:AbstractAlgebra.FPModule{<:FinFieldElem}})
  fl = is_irreducible(C)
  fl || error("module must be irreducible")
  is_absolutely_irreducible(C) #for GAP to actually compute the field
  G = Gap(C)
  d = GAP.Globals.MTX.DegreeSplittingField(G)
  return GF(characteristic(base_ring(C)), d)
end


function is_decomposable(C::GModule{<:Any, <:AbstractAlgebra.FPModule{<:FinFieldElem}})
  G = Gap(C)
  return !GAP.Globals.MTX.IsIndecomposable(G)
end

"""
    composition_factors_with_multiplicity(C::GModule{<:Any, <:AbstractAlgebra.FPModule{<:FinFieldElem}})

Return the composition factors of `C` with their frequency.
"""
function Oscar.composition_factors_with_multiplicity(C::GModule{<:Any, <:AbstractAlgebra.FPModule{<:FinFieldElem}})
  G = Gap(C)
  z = GAP.Globals.MTX.CollectedFactors(G)
  g = Group(C)
  k = base_ring(C)

  CF = []
  for c = z
    m = GAP.Globals.MTX.Generators(c[1])
    mm = [matrix(k, x) for x = m]
    F = free_module(k, nrows(mm[1]))
    push!(CF, (gmodule(F, Group(C), [hom(F, F, x) for x = mm]), c[2]))
  end
  return CF
end

"""
    indecomposition(C::GModule{<:Any, <:AbstractAlgebra.FPModule{<:FinFieldElem}})

Return a decomposition of the module `C` into indecomposable summands as a list
of pairs:
 - a direct indecomposable summand
 - a homomorphism (embedding) of the underlying free modules
"""
function indecomposition(C::GModule{<:Any, <:AbstractAlgebra.FPModule{<:FinFieldElem}})
  G = Gap(C)
  z = GAP.Globals.MTX.Indecomposition(G)
  k = base_ring(C)
  CF = []
  for c = z
    m = GAP.Globals.MTX.Generators(c[2])
    mm = [matrix(k, x) for x = m]
    F = free_module(k, nrows(mm[1]))
    push!(CF, (gmodule(F, Group(C), [hom(F, F, x) for x = mm]), hom(F, C.M, matrix(k, c[1]))))
  end
  return CF
end

"""
The group of Z[G]-homomorphisms as a k-module, not a k[G] one. (The G operation
is trivial)
"""
function Oscar.hom(C::T, D::T) where T <: GModule{<:Any, <:AbstractAlgebra.FPModule{<:FieldElem}}
  b = hom_base(C, D)
  H, mH = hom(C.M, D.M)
  s, ms = sub(H, [H(vec(collect(x))) for x = b])
  return GModule(group(C), [hom(s, s, [preimage(ms, H(vec(collect(inv(matrix(C.ac[i]))*g*matrix(D.ac[i]))))) for g = b]) for i=1:ngens(group(C))]), ms * mH
end

#a bad implementation of hom: as the fix module of ghom
#but we don't have he meataxe in general.
function Hecke.hom(C::GModule{T, FinGenAbGroup}, D::GModule{T, FinGenAbGroup}) where {T}

 H, mH = Oscar.GModuleFromGap.ghom(C, D)
 q, mq = H_zero(H)
 mmH = hom(q, H.M, [mq(x)() for x = gens(q)])
 return q, mmH*mH
 return gmodule(C.G, [hom(q, q, gens(q)) for x = gens(C.G)]), mmH*mH
end

"""
The G-module of all Z-module homomorphisms
"""
function ghom(C::GModule, D::GModule)
  @assert C.G === D.G
  H, mH = hom(C.M, D.M)
  return gmodule(H, C.G, [hom(H, H, [preimage(mH, action(C, inv(g))*mH(h)*action(D, g)) for h = gens(H)]) for g = gens(C.G)]), mH
end

function is_G_hom(C::GModule, D::GModule, H::Map)
  return all([H(action(C, g, h)) == action(D, g, H(h)) for g = gens(C.G) for h = gens(C.M)])
end

#=
G = cyclic_group(PermGroup, 3)
A = abelian_group([3, 3])
C = gmodule(G, [hom(A, A, [A[1], A[1]+A[2]])])
is_consistent(C)

zg, ac = regular_gmodule(G, ZZ)
zg = gmodule(FinGenAbGroup, zg)
H, mH = Oscar.GModuleFromGap.ghom(zg, C)
inj = hom(C.M, H.M, [preimage(mH, hom(zg.M, C.M, [ac(C)(g)(c) for g = gens(zg.M)])) for c = gens(C.M)])

q, mq = quo(H, image(inj)[2])
=#

function hom_base(C::GModule{S, <:AbstractAlgebra.FPModule{T}}, D::GModule{S, <:AbstractAlgebra.FPModule{T}}) where {S <: Oscar.GAPGroup, T <: FinFieldElem}
  @assert base_ring(C) == base_ring(D)
  h = Oscar.iso_oscar_gap(base_ring(C))
  hb = GAP.Globals.MTX.BasisModuleHomomorphisms(Gap(C), Gap(D))
  n = length(hb)
  b = dense_matrix_type(base_ring(C))[matrix([preimage(h, x[i, j]) for i in 1:GAPWrap.NrRows(x), j in 1:GAPWrap.NrCols(x)]) for x in hb]

#  @show [matrix(C.ac[i])*b[1] == b[1]*matrix(D.ac[i]) for i=1:length(C.ac)]
  return b
end

function hom_base(C::T, D::T) where T <: GModule{<:Any, <:Generic.FreeModule{<:AlgClosureElem{<:FinField}}}

  C1 = gmodule(FinField, C)
  D1 = gmodule(FinField, D)
  Cf = degree(base_ring(C1))
  Df = degree(base_ring(D1))
  l = lcm(Cf, Df)
  K = ext_of_degree(base_ring(C), l)
  if l != Cf
    C1 = gmodule(K, C1)
  end
  if l != Df
    D1 = gmodule(K, D1)
  end
  h = hom_base(C1, D1)
  if length(h) == 0
    return h
  end
  return map(x->map_entries(base_ring(C), x), h)
end

#TODO: in ctx of MeatAxe & Gap: we're mostly having a rref,
#      but for a different ordering of entries
function _rref!(V::Vector{<:MatElem{<:FieldElem}})
  #@show :in, V
  @assert allequal(size, V)
  n = nrows(V[1])
  @assert ncols(V[1]) == n

  o = 1
  for i = CartesianIndices((1:n, 1:n))
    j = findall(x->!iszero(x[i]), V)
    isempty(j) && continue
    if j[1] != o
      V[o], V[j[1]] = V[j[1]], V[o]
      j[1] = o
    end
    if !isone(V[o][i])
      V[o] *= inv(V[o][i])
    end
    for k=o+1:length(V)
      iszero(V[k][i]) && continue
      V[k] -= V[k][i] * V[o]
    end
    o += 1
    if o>length(V)
      return
    end
  end
end

"""
  C*T[i] = T[i]*D
on return.

Currently assumes no bad primes.
"""
function hom_base(C::GModule{<:Any, <:AbstractAlgebra.FPModule{AbsSimpleNumFieldElem}}, D::GModule{<:Any, <:AbstractAlgebra.FPModule{AbsSimpleNumFieldElem}})
  @assert base_ring(C) == base_ring(D)

  p = Hecke.p_start
  p = 2^10
#  p = 127
  m_in = map(matrix, C.ac)
  m_out = map(matrix, D.ac)
  local T
  pp = ZZRingElem(1)
  k = base_ring(C)
  @assert base_ring(m_in[1]) == k
  @assert base_ring(m_in[1]) == k
  while true
    p = next_prime(p)
    me = modular_init(k, p, deg_limit = 1)
    isempty(me) && continue
    z1 = Hecke.modular_proj(C, me)
    if C === D
      z2 = z1
    else
      z2 = Hecke.modular_proj(D, me)
    end
    t = []
    for i=1:length(z1)
      mp = hom_base(z1[i], z2[i])
      if isempty(mp)
        return dense_matrix_type(base_ring(C))[]
      end
      _rref!(mp)
      push!(t, mp)
    end
    #should actually compute an rref of the hom base to make sure
    if any(x->length(x) != length(t[1]), t)
      @show :BP
      #bad prime...
      continue
    end
    if length(t[1]) == 0
      return []
    end

    tt = [Hecke.modular_lift([t[i][j] for i=1:length(z1)], me) for j=1:length(t[1])]
    @assert base_ring(tt[1]) == k
    if isone(pp)
      pp = ZZRingElem(p)
      T = tt
    else
      T = [induce_crt(tt[i], T[i], ZZRingElem(p), pp) for i=1:length(T)]
      @assert base_ring(T[1]) == k
      pp *= p
      S = typeof(T[1])[]
      for t = T
        fl, s = induce_rational_reconstruction(t, pp, error_tolerant = true)
        fl || break
        push!(S, s)
      end
      length(S) == 0 && continue
      @assert base_ring(S[1]) == k
      s = S[1]
      if length(S) == length(T)
        if all(s->all(i->m_in[i]*s ==  s*m_out[i], 1:length(m_in)), S)
          return S
        end
      end
    end
  end
end

function center_hom_base(C::GModule{<:Any, <:AbstractAlgebra.FPModule{QQFieldElem}})
  p = Hecke.p_start
  p = 2^10
  p = 127
  m_out = m_in = map(matrix, C.ac)
  local T
  pp = ZZRingElem(1)
  k = base_ring(C)
  @assert base_ring(m_in[1]) == k
  @assert base_ring(m_in[1]) == k
  @assert k == QQ
  #a heuristic when to try to call reconstruct...
  bt = maximum(maximum(nbits, matrix(x)) for x = C.ac) * dim(C)
  reco = 10
  while true
    p = next_prime(p)
    z1 = gmodule(Native.GF(p), C)
    @show p
    @time t = hom_base(z1, z1)
    @show length(t)
    isempty(t) && return QQMatrix[]
    @time c, mc = center(matrix_algebra(base_ring(z1), t; isbasis = true))
    @show c
    t = [mc(x).matrix for x = basis(c)]
    @show length(t)

    _rref!(t)
    tt = [lift(s)  for s=t]
    @assert base_ring(tt[1]) == ZZ
    if isone(pp)
      pp = ZZRingElem(p)
      T = tt
    else
      T = [induce_crt(tt[i], ZZRingElem(p), T[i], pp)[1] for i=1:length(T)]
      @assert base_ring(T[1]) == ZZ
      pp *= p
      S = QQMatrix[]
      if nbits(pp) > min(reco, bt)
        if nbits(pp) > reco
          reco *= 2
        end
        for t = T
          fl, s = Nemo._induce_rational_reconstruction_nosplit(t, pp, error_tolerant = true, unbalanced = false)
          fl || break
          push!(S, s)
        end
      end
      if nbits(pp) > 1000 && get_assertion_level(:MinField) > 1
        error("ndw")
      end
      if length(S) == length(T)
        if all(s->all(i->m_in[i]*s ==  s*m_out[i], 1:length(m_in)), S)
          return S
        end
      end
    end
  end
end


function hom_base(C::_T, D::_T) where _T <: GModule{<:Any, <:AbstractAlgebra.FPModule{QQFieldElem}}
  @assert base_ring(C) == base_ring(D)

  p = Hecke.p_start
  p = 2^10
  p = 127
  m_in = map(matrix, C.ac)
  m_out = map(matrix, D.ac)
  local T
  pp = ZZRingElem(1)
  k = base_ring(C)
  @assert base_ring(m_in[1]) == k
  @assert base_ring(m_in[1]) == k
  @assert k == QQ
  #a heuristic when to try to call reconstruct...
  bt = maximum(maximum(nbits, matrix(x)) for x = vcat(C.ac, D.ac)) * dim(C)
  reco = 10
  while true
    p = next_prime(p)
    z1 = gmodule(Native.GF(p), C)
    if C === D
      z2 = z1
    else
      z2 = gmodule(base_ring(z1), D)
    end

    t = hom_base(z1, z2)

    isempty(t) && return QQMatrix[]
    _rref!(t)
    tt = [lift(s)  for s=t]
    @assert base_ring(tt[1]) == ZZ
    if isone(pp)
      pp = ZZRingElem(p)
      T = tt
    else
      T = [induce_crt(tt[i], ZZRingElem(p), T[i], pp)[1] for i=1:length(T)]
      @assert base_ring(T[1]) == ZZ
      pp *= p
      S = QQMatrix[]
      if nbits(pp) > min(reco, bt)
        if nbits(pp) > reco
          reco *= 2
        end
        for t = T
<<<<<<< HEAD
          fl, s = Nemo._induce_rational_reconstruction_nosplit(t, pp, error_tolerant = true, unbalanced = false)
=======
          fl, s = induce_rational_reconstruction(t, pp, error_tolerant = true)
>>>>>>> fcd06001
          fl || break
          push!(S, s)
        end
      end
      if nbits(pp) > 1000 && get_assertion_level(:MinField) > 1
        error("ndw")
      end
      if length(S) == length(T)
        if all(s->all(i->m_in[i]*s ==  s*m_out[i], 1:length(m_in)), S)
          return S
        end
      end
    end
  end
end

#can't use "end" as a function name... and "End" does not fit into our scheme
#life is hard.
function endo(M::GModule{<:Any, <:AbstractAlgebra.FPModule{<:Union{QQFieldElem, AbsSimpleNumFieldElem}}})
  mE = get_attribute(M, :endo)
  if mE !== nothing
    return domain(mE), mE
  end
  E  = matrix_algebra(base_ring(M), hom_base(M, M); isbasis = true)
  mE = MapFromFunc(E, Hecke.MapParent(M, M, "homomorphisms"), x->hom(M, M, hom(M.M, M.M, matrix(x))), y->E(matrix(y.module_map)))
  set_attribute!(M, :endo => mE)
  return E, mE
end

function center_of_endo(M::GModule{<:Any, <:AbstractAlgebra.FPModule{QQFieldElem}})
  mE = get_attribute(M, :center_endo)
  if mE !== nothing
    return domain(mE), mE
  end
  E  = matrix_algebra(base_ring(M), center_hom_base(M); isbasis = true)
  mE = MapFromFunc(E, Hecke.MapParent(M, M, "homomorphisms"), x->hom(M, M, hom(M.M, M.M, matrix(x))), y->E(matrix(y.module_map)))
  set_attribute!(M, :center_endo => mE)
  return E, mE
end



Hecke.rank(M::AbstractAlgebra.FPModule{QQFieldElem}) = dim(M)

function split_via_endo(b, M::GModule{<:Any, <:AbstractAlgebra.FPModule{QQFieldElem}})
  H = []
  iszero(b) && error("b is zero")
  f = minpoly(b)
  @show lf = factor(f)
  if length(lf) == 1
    return []
  end
  for (p, k) = lf
    x = (p^k)(b)
    h = hom(M, M, hom(M.M, M.M, matrix(x)))
    k, mk = kernel(h)
    @assert dim(k) > 0
    q, mq = quo(M, mk.module_map)
    @assert dim(q) > 0
    append!(H, split_into_homogenous(k))
    append!(H, split_into_homogenous(q))
    break
  end
  return H
end

function Oscar.lll(M::QQMatrix)
  m, d = integral_split(M, ZZ)
  return lll(m)*QQ(1, d)
end

function Oscar.lll_basis(M::Hecke.AlgAssAbsOrd{MatAlgebra{QQFieldElem, QQMatrix}, ZZRing})
  A = algebra(M)
  b = basis(M, A)
  m = matrix(QQ, transpose(hcat([coefficients(x) for x = b]...)))
  m = lll(m)
  return [M(A(m[i, :])) for i=1:nrows(m)]
end

function Oscar.lll_basis(M::Hecke.AlgAssAbsOrd{ZZRing, MatAlgebra{QQFieldElem, QQMatrix}})
  A = algebra(M)
  b = basis(M, A)
  m = matrix(QQ, transpose(hcat([coefficients(x) for x = b]...)))
  m = lll(m)
  return [M(A(m[i, :])) for i=1:nrows(m)]
end

function Oscar.lll_basis(I::Hecke.AlgAssAbsOrdIdl{MatAlgebra{QQFieldElem, QQMatrix}, ZZRing})
  M = order(I)
  A = algebra(M)
  b = basis(I) # is in A
  m = matrix(QQ, transpose(hcat([coefficients(x) for x = b]...)))
  m = lll(m)
  return [M(A(m[i, :])) for i=1:nrows(m)]
end



function split_homogeneous(M::GModule{<:Any, <:AbstractAlgebra.FPModule{QQFieldElem}})
  #Steel, p31: MaximalOrderBasisSearch
  #            well, Step 1
  #            need to look for more elements - but how many?
  E, mE = endo(M)
  Z_M = maximal_order(E)
  @show s = 1#schur_index(E)
  @show k = dim(center(E)[1])
  @show m = div(root(div(dim(E), k), 2), s)
  if m == 1
    @show :is_irr
    return [M]
  end

  S = []
  B = lll_basis(Z_M)
  @assert all(!iszero, B)
  seen = Set{elem_type(E)}()
  #=
  for b = B
    x = b.elem_in_algebra
    if x in seen
      continue
    end
    push!(seen, x)
    z = split_via_endo(x, M)
    if length(z) > 0
      return z
      append!(S, z)
    end
  end
  for b = B
    for c = B
      x = (b+c).elem_in_algebra
      if x in seen
        continue
      end
      push!(seen, x)
      z = split_via_endo(x, M)
      length(z) > 0 && return z
      x = (b*c).elem_in_algebra
      if x in seen
        continue
      end
      push!(seen, x)
      z = split_via_endo(x, M)
      length(z) > 0 && return z
    end
  end
  =#
 
  #=
  p = 10000
  for i=1:10
    p = next_prime(p)

    @time P = prime_ideals_over(Z_M, p)[1]
    @time B = lll_basis(P)
    for b = B
      x = b.elem_in_algebra
      if x in seen
        continue
      end
      push!(seen, x)
      z = split_via_endo(x, M)
      if length(z) > 0
        return z
        append!(S, z)
      end
    end
  end
  =#

#=
  mb = matrix(QQ, transpose(hcat([coefficients(x.elem_in_algebra) for x = B]...)))
  T = 10
  for i=1:T
    @show i
    g = [rand(B)*rand(B) for i=1:length(B)]
    m = matrix(QQ, transpose(hcat([coefficients(x.elem_in_algebra) for x = g]...)))
    m = lll(vcat(m, mb))
    for j=1:nrows(m)
      x = E(m[j, :])
      iszero(x) && continue
      z = split_via_endo(x, M)
      length(z) > 0 && return z
    end
  end
  =#

  return S
end

function split_homogeneous2(M::GModule{<:Any, <:AbstractAlgebra.FPModule{QQFieldElem}})
  #Steel, p36: SplitHomogeneousByMinimalField(M)
  #            ... up to Step 2
  #TODO:-use this to reduce to the m=1 part - ignoring the Schur stuff
  #      (don't know if possible: rho_F is abs. irr, but as field is too large,
  #      the restriction of scalars has multiplicity again)
  #     -use the Amitsur paper instead of Fieker to reduce field? (Does not need
  #      normality, possibly)
  #TODO:-does e in Step 2 exists for A-modules (as opposed to G-modules)? Tommy
  #      spontaneously said yes...
  #XXX:  Step 3 exists - but requires the field to be normal, hence sucks in general
  #      the search for e need to be more intelligent and possibly try  more elements
  #      to find small normal closure
  #     -or try smaller degree to get some split? Any reduction in m helps
  #     -use characters to see what we do not want to split: the same module
  #      might be in a mult 8 or mult 2 component...
  #     -also do the conic case (for ms = 2)
  #     -for m=1, s=3: Jessica Cologna reduces to conics as well
  #
  #TODO:-make sure the interaction between Hecke (Tommy) and Oscar (Claus)
  #      is efficient and uses appropriate caching...
  #     -finally get some examples going and see where the infrastructure can be 
  #      improved
  #     - e.g. write & use factored_minpoly, factored_charpoly ...
  E, mE = endo(M)
  Z_M = maximal_order(E)
  @show s = 1#schur_index(E)
  @show k = dim(center(E)[1])
  @show m = div(root(div(dim(E), k), 2), s)
  if false && s*m == 1
    @show :is_irr_and_min
    return [M]
  end

  first = true
  local best_f::QQPolyRingElem
  local best_i::elem_type(E)

  for i=basis(E)
    f = minpoly(i)
    lf = factor(f)
    if length(lf) == 1 && degree(f) == s*m*k &&  lf[f] == 1
      if first
        best_f = f
        best_i = i
        first = false
      else
        if length(string(f)) < length(best_f) ||
          discriminant(f) < discriminant(best_f)
          best_f = f
          best_i = i
        end
      end
    end
  end
  if !first
    Ka, a = number_field(best_f)
    k = eigenspace(mE(best_i), a)
#      Mf = extension_of_scalars(M, Ka)
#      h = hom(Mf, Mf, hom(Mf.M, Mf.M, map_entries(Ka, i.matrix) - a*identity_matrix(Ka, dim(M))))
#      k = kernel(h)
    #k is abs. irr. but field is too large
    return k
  end

  return :nothing_found
end

#XXX: is this the correct interface?
function Oscar.eigenspace(f::Oscar.GModuleHom{<:Any, T, T}, a::AbsSimpleNumFieldElem) where T <: AbstractAlgebra.FPModule{QQFieldElem}
  Ka = parent(a)
  M = domain(f)
  @req codomain(f) == M "1st argument must be an endomorphism"
  Mf = extension_of_scalars(M, Ka)
  h = hom(Mf, Mf, hom(Mf.M, Mf.M, map_entries(Ka, f.module_map.matrix) - a*identity_matrix(Ka, dim(M))))
  return kernel(h)[1]
end

function split_into_homogenous(M::GModule{<:Any, <:AbstractAlgebra.FPModule{QQFieldElem}})
  #Steel, p28: HomogeneousComponents(M)
  #Careful: the list in the end contains homogenous components - but
  #         with lots of repetition
  #TODO: write and use CentreOfEndomorphismRing
  #      have a sane overall strategy
  E, mE = endo(M)
  C, mC = center(E)
  H = []
  for b = basis(C)
    f = minpoly(b)
    lf = factor(f)
    if length(lf) == 1
      if degree(f) == dim(C)
        return [M]
      end
      continue
    end
    for (p, k) = lf
      x = (p^k)(b)
      h = mE(mC(x))
      k, mk = kernel(h)
      q, _ = quo(M, mk.module_map)
      @assert dim(q) > 0 && dim(k) > 0
      append!(H, split_into_homogenous(k))
      append!(H, split_into_homogenous(q))
      return H
    end
  end
  return H
end

function gmodule(K::AbsSimpleNumField, M::GModule{<:Any, <:AbstractAlgebra.FPModule{AbsSimpleNumFieldElem}})
  F = free_module(K, dim(M))
  return gmodule(F, group(M), [hom(F, F, map_entries(K, matrix(x))) for x = M.ac])
end

function hom_base(C::_T, D::_T) where _T <: GModule{<:Any, <:AbstractAlgebra.FPModule{<:QQAbFieldElem}}
  C1 = gmodule(CyclotomicField, C)
  D1 = gmodule(CyclotomicField, D)
  fl, Cf = Hecke.is_cyclotomic_type(base_ring(C1))
  @assert fl
  fl, Df = Hecke.is_cyclotomic_type(base_ring(D1))
  @assert fl
  l = lcm(Cf, Df)
  K, _ = cyclotomic_field(base_ring(C), l)
  if l != Cf
    C1 = gmodule(K, C1)
  end
  if l != Df
    D1 = gmodule(K, D1)
  end
  h = hom_base(C1, D1)
  if length(h) == 0
    return h
  end
  return map(x->map_entries(base_ring(C), x), h)
end

function gmodule(::QQField, C::GModule{<:Any, <:AbstractAlgebra.FPModule{ZZRingElem}})
  F = free_module(QQ, dim(C))
  return GModule(group(C), [hom(F, F, map_entries(QQ, matrix(x))) for x = C.ac])
end

function hom_base(C::_T, D::_T) where _T <: GModule{<:Any, <:AbstractAlgebra.FPModule{ZZRingElem}}

  h = hom_base(gmodule(QQ, C), gmodule(QQ, D))
  H = reduce(vcat, [integral_split(matrix(QQ, 1, dim(C)^2, vec(collect(x))), ZZ)[1] for x = h])
  H = Hecke.saturate(H)
  return [matrix(ZZ, dim(C), dim(C), vec(collect(H[i, :]))) for i=1:nrows(H)]
end

function gmodule(::ZZRing, C::GModule{<:Any, <:AbstractAlgebra.FPModule{QQFieldElem}})
  ma = map(matrix, C.ac)
  M = identity_matrix(QQ, dim(C))
  if dim(C) == 0
    F = free_module(ZZ, 0)
    return gmodule(F, group(C), [hom(F, F, matrix(ZZ, 0, 0, ZZRingElem[])) for g = gens(group(C))])
  end
  while true
    N = reduce(vcat, [M*x for x = ma])
    H = hnf(integral_split(N, ZZ)[1])[1:dim(C), :]
    if H == M
      break
    end
    M = map_entries(QQ, H)
  end
  M = inv(M)
  h = hom(C.M, C.M, M)
  D = C^h
  return gmodule(group(C), [integral_split(x, ZZ)[1] for x = action_matrices(D)])
end

function Base.transpose(C::GModule{<:Any, <:AbstractAlgebra.FPModule})
  return gmodule(group(C), [transpose(x) for x = action_matrices(C)])
end

function Oscar.dual(C::GModule{<:Any, <:AbstractAlgebra.FPModule})
  D = gmodule(group(C), [inv(transpose(x)) for x = action_matrices(C)])
  return D
end

#if C is abs. irr <=> hom is 1 dim => this always works
#otherwise, this gives a basis of the symmetric matrices, stabilized
#by the group - but possibly not pos. definite
#
#to always get pos. def. one needs a different algorithm
# - sum over group
# - approximate reynolds as in invar thy (for number fields and Q/ Z)
function invariant_forms(C::GModule{<:Any, <:AbstractAlgebra.FPModule})
  D = Oscar.dual(C)
  h = hom_base(C, D)
  k = kernel((reduce(vcat, [matrix(base_ring(C), 1, dim(C)^2, _vec(x-transpose(x))) for x = h])))
  return [sum(h[i]*k[j,i] for i=1:length(h)) for j=1:nrows(k)]
end

function Oscar.is_isomorphic(A::GModule{T, <:AbstractAlgebra.FPModule{<:FinFieldElem}}, B::GModule{T, <:AbstractAlgebra.FPModule{<:FinFieldElem}}) where T
  @assert base_ring(A) == base_ring(B)
  @assert group(A) === group(B)
  l = length(hom_base(A, B))
  if l > 1
    error("modules need to be abs. irreducible")
  end
  return l == 1
end

function Oscar.is_isomorphic(A::GModule{T, <:AbstractAlgebra.FPModule{<:FieldElem}}, B::GModule{T, <:AbstractAlgebra.FPModule{<:FieldElem}}) where T
  return length(hom_base(A, B)) == 1
end

function Oscar.is_isomorphic(A::GModule{T, <:AbstractAlgebra.FPModule{ZZRingElem}}, B::GModule{T, <:AbstractAlgebra.FPModule{ZZRingElem}}) where T

  h = hom_base(gmodule(QQ, A), gmodule(QQ, B))

  if length(h) == 0
    return false
  end

  if length(h) > 1
    error("modules are not abs. irred.")
  end
  S = h[1]
  x = findfirst(!iszero, S[1, :])
  S *= inv(S[1, x])
  return denominator(S) == 1 && abs(det(S)) == 1
end

function Oscar.gmodule(G::Oscar.GAPGroup, v::Vector{<:MatElem})
  @assert length(v) == ngens(G)
  R = base_ring(v[1])
  @assert all(x->R == base_ring(x), v)
  @assert nrows(v[1]) == ncols(v[1])
  @assert allequal(size, v)
  F = free_module(R, nrows(v[1]))
  return gmodule(G, [hom(F, F, x) for x = v])
end

function Oscar.gmodule(::Type{FinGenAbGroup}, C::GModule{T, <:AbstractAlgebra.FPModule{FqFieldElem}}) where {T <: Oscar.GAPGroup}
  k = base_ring(C.M)
  A = abelian_group([characteristic(k) for i=1:rank(C.M)*absolute_degree(k)])
  return GModule(group(C), [hom(A, A, map_entries(x->lift(ZZ, x), hvcat(dim(C), [absolute_representation_matrix(x) for x = transpose(matrix(y))]...))) for y = C.ac])
end

function Oscar.gmodule(::Type{FinGenAbGroup}, C::GModule{T, <:AbstractAlgebra.FPModule{<:Union{FpFieldElem, fpFieldElem}}}) where {T <: Oscar.GAPGroup}
  A = abelian_group([characteristic(base_ring(C)) for i=1:rank(C.M)])
  return Oscar.gmodule(A, Group(C), [hom(A, A, map_entries(lift, matrix(x))) for x = C.ac])
end

function Oscar.gmodule(::Type{FinGenAbGroup}, C::GModule{T, <:AbstractAlgebra.FPModule{ZZRingElem}}) where {T <: Oscar.GAPGroup}
  A, mA = abelian_group(C.M)
  return Oscar.gmodule(A, Group(C), [hom(A, A, matrix(x)) for x = C.ac])
end

function Oscar.gmodule(chi::Oscar.GAPGroupClassFunction)
  f = GAP.Globals.IrreducibleAffordingRepresentation(GapObj(chi))
  K = abelian_closure(QQ)[1]
  g = GAP.Globals.List(GAP.Globals.GeneratorsOfGroup(GapObj(group(chi))), f)
  z = map(x->matrix(map(y->map(K, y), g[x])), 1:GAP.Globals.Size(g))
  F = free_module(K, degree(Int, chi))
  M = gmodule(group(chi), [hom(F, F, x) for x = z])
  c = conjugacy_classes(chi.table)
  set_attribute!(M, :_character => [(c[i], K(chi.values[i])) for i=1:length(c)])
  return M
end

function Oscar.gmodule(T::Union{Type{CyclotomicField}, Type{AbsSimpleNumField}}, chi::Oscar.GAPGroupClassFunction)
  M = gmodule(chi)
  N = gmodule(T, M)
  c = get_attribute(M, :_character)
  if c !== nothing
    set_attribute!(N, :_character => c)
  end
  c = get_attribute(M, :_character_field)
  if c !== nothing
    set_attribute!(N, :_character_field => c)
  end
end

function Oscar.gmodule(::Type{FinGenAbGroup}, C::GModule{T, AbstractAlgebra.FPModule{fqPolyRepFieldElem}}) where {T <: Oscar.GAPGroup}
  k = base_ring(C)
  A, mA = abelian_group(C.M)

  return Oscar.gmodule(A, Group(C), [hom(A, A, [preimage(mA, x(mA(a))) for a = gens(A)]) for x = C.ac])
end

function (f::Map{<:Oscar.GAPGroup, <:Oscar.GAPGroup})(C::GModule)
  @assert codomain(f) == Group(C)
  return Oscar.gmodule(C.M, domain(f), [action(C, f(x)) for x = gens(domain(f))])
end

#TODO: cover all finite fields
#      make the Modules work

function Oscar.simplify(C::GModule{<:Any, <:AbstractAlgebra.FPModule{QQFieldElem}})
  return gmodule(QQ, Oscar.simplify(gmodule(ZZ, C))[1])
end

function action_matrices(C::GModule{<:Any, <:AbstractAlgebra.FPModule})
  return map(matrix, action(C))
end

#=
function form_reynold(C::GModule{<:Any, <:AbstractAlgebra.FPModule{ZZRingElem}})
  I = identity_matrix(ZZ, rank(C.M))
  O = I
  de = ZZ(1)
  for x = C.ac
    O *= (I-matrix(x))
    de *= 2
  end
  for i=1:-1
    l = rand(C.G)
    O *= (I-action(C, l).matrix)
    de *= 2
    @show order(l)
  end
  a = identity_matrix(ZZ, rank(C.M))
  @show rank(C.M)
  den = ZZ(1)
  for i=1:70
#    @assert is_symmetric(a)
#    @show signature_tuple(integer_lattice(;gram = a))
#    @assert is_positive_definite(a)
#    global last_a_in = deepcopy(a)
a = transpose(O)*a*(O)
#      global last_a_out = (a, g)

#    @assert is_symmetric(a)
#    @show signature_tuple(integer_lattice(;gram = a))
#    @assert is_positive_definite(a)
    den *= de
    @show nbits(den), maximum(nbits, a)
    aa = a*QQ(1, 240*den)
    @assert is_positive_definite(aa)
    aa = map_entries(x->abs(x-round(x)), aa)
    @show [nbits(denominator(x)) for x = convergents(continued_fraction(aa[10,10]))]
    @show maximum(aa)*1.0
    if maximum(aa) < 1e-5
      a = map_entries(x->round(ZZRingElem, QQ(x, den)), a)
      error("ASDasd")
    @assert is_positive_definite(a)
      return a
    end
  end
end

=#

function Oscar.simplify(C::GModule{<:Any, <:AbstractAlgebra.FPModule{ZZRingElem}})
# f = invariant_forms(C)[1]
#thsi will not give pos. def. forms!!! we need to go via Reynolds.
# @assert all(i->det(f[1:i, 1:i])>0, 1:nrows(f))
 m = map(matrix, C.ac)
 S = identity_matrix(ZZ, dim(C))
 while true
   f = zero_matrix(ZZ, dim(C), dim(C))
   for i=(C.G)
     @show i
     x = action(C, i)
     f = f + matrix(x)*transpose(matrix(x))
     @assert is_symmetric(f)
   end
#   @assert is_symmetric(f)
#   @assert is_positive_definite(f)
   global last_f = f
   L, T = lll_gram_with_transform(f)
   @assert L == T*f*transpose(T)

   Ti = inv(T)
   n = [T*x*Ti for x = m]
     @show length(string(n)), length(string(m))
     @show sum([maximum(nbits, x) for x = n])
     @show sum([maximum(nbits, x) for x = m])
   if length(string(n)) >= length(string(m))
     return C, S
   end
   error("ASD")
   S = T*S
   C = gmodule(group(C), n)
   f = invariant_forms(C)[1]
   M = n
 end
end

export extension_of_scalars
export endo
export factor_set
export ghom
export hom_base
export indecomposition
export irreducible_modules
export is_decomposable
export is_G_hom
export restriction_of_scalars
export trivial_gmodule
export natural_gmodule
export regular_gmodule
export gmodule_minimal_field
export gmodule_over

end #module GModuleFromGap

using .GModuleFromGap

include("Brueckner.jl")


#=
G = SL(2, 5)
T = character_table(G)
R = gmodule(T[end])
S = gmodule(CyclotomicField, R)
k = radical_extension(2, base_ring(S)(7))[1]
k, mk = absolute_simple_field(k)
S = extension_of_scalars(S, hom(base_ring(S), k, preimage(mk, codomain(mk)((base_field(codomain(mk))[1])))))
_minimize(S)

#Magma example: dives group with Schur index 6
F = free_group([:x, :y])
x = F[1]; y = F[2]
G1, _ = quo(F, [x^36, y^7, y^x * y^-3])
f = Oscar.RepPc.solvable_quotient(G1)
#SLOW: need an interface for the index, not the primes...
@time ff = Oscar.RepPc.sq(f, [2, 3, 7])
x = ff(G1[1])
y = ff(G1[2])
C = sub(codomain(ff), [x^6, y])
[x for x = linear_characters(C[1]) if is_faithful(x)][1]
l = ans
induce(l, codomain(C[2]))
gmodule(ans)



#Brueckner, Heinecken:
F = free_group([:a, :b, :c])
a = F[1]; b = F[2]; c = F[3]
G, m = quo(F, [comm(a, comm(a, b))*inv(c), comm(b, comm(b, c))*inv(a), comm(c, comm(c, a))*inv(b)])
G = sub(G, map(m, [b*inv(a), c*inv(a), a^2*b*inv(c)*inv(a), a^2*c, a*b* a]))[1]
G = fp_group(G)
f = Oscar.RepPc.solvable_quotient(G)
#primes 2, 3, 5

f = Oscar.RepPc.sq(f, [3])
l2 = [f]
for i=1:10 push!(l2, Oscar.RepPc.brueckner(l2[end], primes = [2], limit = 1)[1]); end
rr2 = Oscar.RepPc.reps(GF(3, 4), codomain(l2[5]));
z = rr2[end]
all_extensions(z)




=#<|MERGE_RESOLUTION|>--- conflicted
+++ resolved
@@ -1837,11 +1837,7 @@
           reco *= 2
         end
         for t = T
-<<<<<<< HEAD
           fl, s = Nemo._induce_rational_reconstruction_nosplit(t, pp, error_tolerant = true, unbalanced = false)
-=======
-          fl, s = induce_rational_reconstruction(t, pp, error_tolerant = true)
->>>>>>> fcd06001
           fl || break
           push!(S, s)
         end
