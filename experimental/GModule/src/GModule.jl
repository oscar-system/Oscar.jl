--- conflicted
+++ resolved
@@ -2487,268 +2487,7 @@
 
 Hecke.rank(M::AbstractAlgebra.FPModule{QQFieldElem}) = vector_space_dim(M)
 
-<<<<<<< HEAD
-=======
-function split_via_endo(b, M::GModule{<:Any, <:AbstractAlgebra.FPModule{QQFieldElem}})
-  H = []
-  iszero(b) && error("b is zero")
-  f = minpoly(b)
-  @show lf = factor(f)
-  if length(lf) == 1
-    return []
-  end
-  for (p, k) = lf
-    x = (p^k)(b)
-    h = hom(M, M, hom(M.M, M.M, matrix(x)))
-    k, mk = kernel(h)
-    @assert dim(k) > 0
-    q, mq = quo(M, mk.module_map)
-    @assert dim(q) > 0
-    append!(H, split_into_homogenous(k))
-    append!(H, split_into_homogenous(q))
-    break
-  end
-  return H
-end
-
-function Oscar.lll(M::QQMatrix)
-  m, d = integral_split(M, ZZ)
-  return lll(m)*QQ(1, d)
-end
-
-function Oscar.lll_basis(M::Hecke.AlgAssAbsOrd{MatAlgebra{QQFieldElem, QQMatrix}, ZZRing})
-  A = algebra(M)
-  b = basis(M, A)
-  m = matrix(QQ, transpose(hcat([coefficients(x) for x = b]...)))
-  m = lll(m)
-  return [M(A(m[i, :])) for i=1:nrows(m)]
-end
-
-function Oscar.lll_basis(M::Hecke.AlgAssAbsOrd{ZZRing, MatAlgebra{QQFieldElem, QQMatrix}})
-  A = algebra(M)
-  b = basis(M, A)
-  m = matrix(QQ, transpose(hcat([coefficients(x) for x = b]...)))
-  m = lll(m)
-  return [M(A(m[i, :])) for i=1:nrows(m)]
-end
-
-function Oscar.lll_basis(I::Hecke.AlgAssAbsOrdIdl{MatAlgebra{QQFieldElem, QQMatrix}, ZZRing})
-  M = order(I)
-  A = algebra(M)
-  b = basis(I) # is in A
-  m = matrix(QQ, transpose(hcat([coefficients(x) for x = b]...)))
-  m = lll(m)
-  return [M(A(m[i, :])) for i=1:nrows(m)]
-end
-
-
-
-function split_homogeneous(M::GModule{<:Any, <:AbstractAlgebra.FPModule{QQFieldElem}})
-  #Steel, p31: MaximalOrderBasisSearch
-  #            well, Step 1
-  #            need to look for more elements - but how many?
-  E, mE = endo(M)
-  Z_M = maximal_order(E)
-  chi = character(M)
-  chi, k, m = galois_representative_and_multiplicity(chi)
-
-  if m == 1
-    @show :is_irr
-    return [M]
-  end
-
-  S = []
-  B = lll_basis(Z_M)
-  @assert all(!iszero, B)
-  seen = Set{elem_type(E)}()
-  
-  for b = B
-    x = b.elem_in_algebra
-    if x in seen
-      continue
-    end
-    push!(seen, x)
-    z = split_via_endo(x, M)
-    if length(z) > 0
-      return z
-      append!(S, z)
-    end
-  end
-  for b = B
-    for c = B
-      x = (b+c).elem_in_algebra
-      if x in seen
-        continue
-      end
-      push!(seen, x)
-      z = split_via_endo(x, M)
-      length(z) > 0 && return z
-      x = (b*c).elem_in_algebra
-      if x in seen
-        continue
-      end
-      push!(seen, x)
-      z = split_via_endo(x, M)
-      length(z) > 0 && return z
-    end
-  end
- #
- 
-  #=
-  p = 10000
-  for i=1:10
-    p = next_prime(p)
-
-    @time P = prime_ideals_over(Z_M, p)[1]
-    @time B = lll_basis(P)
-    for b = B
-      x = b.elem_in_algebra
-      if x in seen
-        continue
-      end
-      push!(seen, x)
-      z = split_via_endo(x, M)
-      if length(z) > 0
-        return z
-        append!(S, z)
-      end
-    end
-  end
-  =#
-
-
-  mb = matrix(QQ, transpose(hcat([coefficients(x.elem_in_algebra) for x = B]...)))
-  T = 10
-  for i=1:T
-    @show i
-    g = [rand(B)*rand(B) for i=1:length(B)]
-    m = matrix(QQ, transpose(hcat([coefficients(x.elem_in_algebra) for x = g]...)))
-    m = lll(vcat(m, mb))
-    for j=1:nrows(m)
-      x = E(m[j, :])
-      iszero(x) && continue
-      z = split_via_endo(x, M)
-      length(z) > 0 && return z
-    end
-  end
-
-
-  return S
-end
-
-function split_homogeneous2(M::GModule{<:Any, <:AbstractAlgebra.FPModule{QQFieldElem}})
-  #Steel, p36: SplitHomogeneousByMinimalField(M)
-  #            ... up to Step 2
-  #TODO:-use this to reduce to the m=1 part - ignoring the Schur stuff
-  #      (don't know if possible: rho_F is abs. irr, but as field is too large,
-  #      the restriction of scalars has multiplicity again)
-  #     -use the Amitsur paper instead of Fieker to reduce field? (Does not need
-  #      normality, possibly)
-  #TODO:-does e in Step 2 exists for A-modules (as opposed to G-modules)? Tommy
-  #      spontaneously said yes...
-  #XXX:  Step 3 exists - but requires the field to be normal, hence sucks in general
-  #      the search for e need to be more intelligent and possibly try  more elements
-  #      to find small normal closure
-  #     -or try smaller degree to get some split? Any reduction in m helps
-  #     -use characters to see what we do not want to split: the same module
-  #      might be in a mult 8 or mult 2 component...
-  #     -also do the conic case (for ms = 2)
-  #     -for m=1, s=3: Jessica Cologna reduces to conics as well
-  #
-  #TODO:-make sure the interaction between Hecke (Tommy) and Oscar (Claus)
-  #      is efficient and uses appropriate caching...
-  #     -finally get some examples going and see where the infrastructure can be 
-  #      improved
-  #     - e.g. write & use factored_minpoly, factored_charpoly ...
-  E, mE = endo(M)
-  Z_M = maximal_order(E)
-
-
-  chi = character(M)
-  chi, k, m = galois_representative_and_multiplicity(chi)
-
-  #we should have k*(m*s)^2 = dim(E), so
-  #s = sqrt(dim(E)/k)/m
-  @show s = divexact(root(divexact(dim(E), k), 2), m)
-  @assert s == schur_index(chi)
-
-  first = true
-  local best_f::QQPolyRingElem
-  local best_i::elem_type(E)
-
-  for _i=lll_basis(Z_M)
-    i = _i.elem_in_algebra
-    f = minpoly(i)
-    lf = factor(f)
-    if length(lf) == 1 && degree(f) == s*m*k && f in lf
-      if first
-        best_f = f
-        best_i = i
-        first = false
-      else
-        if length(string(f)) < length(best_f) ||
-          discriminant(f) < discriminant(best_f)
-          best_f = f
-          best_i = i
-        end
-      end
-    end
-  end
-  if !first
-    Ka, a = number_field(best_f)
-    k = eigenspace(mE(best_i), a)
-#      Mf = extension_of_scalars(M, Ka)
-#      h = hom(Mf, Mf, hom(Mf.M, Mf.M, map_entries(Ka, i.matrix) - a*identity_matrix(Ka, dim(M))))
-#      k = kernel(h)
-    #k is abs. irr. but field is too large
-    return k
-  end
-  return :nothing_found
-end
-
-#XXX: is this the correct interface?
-function Oscar.eigenspace(f::Oscar.GModuleHom{<:Any, T, T}, a::AbsSimpleNumFieldElem) where T <: AbstractAlgebra.FPModule{QQFieldElem}
-  Ka = parent(a)
-  M = domain(f)
-  @req codomain(f) == M "1st argument must be an endomorphism"
-  Mf = extension_of_scalars(M, Ka)
-  h = hom(Mf, Mf, hom(Mf.M, Mf.M, map_entries(Ka, f.module_map.matrix) - a*identity_matrix(Ka, dim(M))))
-  return kernel(h)[1]
-end
-
-function split_into_homogenous(M::GModule{<:Any, <:AbstractAlgebra.FPModule{QQFieldElem}})
-  #Steel, p28: HomogeneousComponents(M)
-  #Careful: the list in the end contains homogenous components - but
-  #         with lots of repetition
-  #TODO: write and use CentreOfEndomorphismRing
-  #      have a sane overall strategy
-  E, mE = endo(M)
-  C, mC = center(E)
-  H = []
-  for b = basis(C)
-    f = minpoly(b)
-    lf = factor(f)
-    if length(lf) == 1
-      if degree(f) == dim(C)
-        return [M]
-      end
-      continue
-    end
-    for (p, k) = lf
-      x = (p^k)(b)
-      h = mE(mC(x))
-      k, mk = kernel(h)
-      q, _ = quo(M, mk.module_map)
-      @assert dim(q) > 0 && dim(k) > 0
-      append!(H, split_into_homogenous(k))
-      append!(H, split_into_homogenous(q))
-      return H
-    end
-  end
-  return H
-end
-
->>>>>>> 83d97044
+
 function gmodule(K::AbsSimpleNumField, M::GModule{<:Any, <:AbstractAlgebra.FPModule{AbsSimpleNumFieldElem}})
   F = free_module(K, dim(M))
   return gmodule(F, group(M), [hom(F, F, map_entries(K, matrix(x))) for x = M.ac])
