--- conflicted
+++ resolved
@@ -2438,10 +2438,6 @@
 
   NS, em, pr = direct_product(N, S, morphisms = true)
   #from Holt/ Eick, ... Handbook of Computational Group Theory, P319
-<<<<<<< HEAD
-  S, func = stabilizer(NS, h, (x, y) -> hom(G, autM,
-            [autM(inv(pr[1](y)))*x(inv(pr[2](y))(g))*autM(pr[1](y)) for g = gens(G)]))
-=======
   function ddoit(x, y)
     res = elem_type(autM)[]
     for g = gens(G)
@@ -2457,7 +2453,6 @@
   S, func = stabilizer(NS, h, ddoit)
 #  S, func = stabilizer(NS, h, (x, y) -> hom(G, autM,
 #            [inv(pr[1](y))*x(inv(pr[2](y))(g))*pr[1](y) for g = gens(G)]))
->>>>>>> 8b5d573d
   #the more direct naive (and slow) approach...
   #C = sub(D, [t for t in preimage(pro[1], N)[1] if all(ag -> action(C, pro[2](t)(ag[2]), ag[1]) == pro[1](t)(action(C, ag[2], inv(pro[1](t))(ag[1]))), Iterators.product(gens(M), gens(G)))])
 
