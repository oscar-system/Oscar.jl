################################################################################
# Partitions of an integer.
#
# Copyright (C) 2020 Ulrich Thiel, ulthiel.com/math
#
# Originally taken from the JuLie [repository](https://github.com/ulthiel/JuLie)
# by Ulrich Thiel and OSCAR-ified by Claudia He Yun and Matthias Zach.
#
# Mar 2023: Improvements and bug fixes by UT.
################################################################################

export Partition

export ascending_partitions
export conjugate
export dominates
export getindex_safe
export num_partitions
export partitions 


################################################################################
# Partition type
################################################################################
@doc Markdown.doc"""
    Partition{T<:IntegerUnion} <: AbstractVector{T}

A **partition** of a non-negative integer ``n`` is a decreasing sequence ``λ₁ ≥ λ₂ ≥ … ≥ λᵣ`` of positive integers ``λᵢ`` such that ``n = λ₁ + … + λᵣ``. The ``λᵢ`` are called the **parts** of the partition and ``r`` is called the **length**. 

A partition can be encoded as an array with elements ``λᵢ``. We provide the parametric type `Partition{T}` which is a subtype of `AbstractVector{T}` where `T` can be any subtype of `IntegerUnion`. All functions that can be used for vectors (1-dimensional arrays) can thus be used for partitions as well. There is no performance impact by using an own type for partitions rather than simply using arrays. The parametric type allows to increase performance by using smaller integer types. For efficiency, the `Partition` constructor does not check whether the given array is indeed a decreasing sequence.

# Examples
A partition can be created by either calling `Partition` on an array of integers or by calling `Partition` with arguments being the sequence of parts.
```jldoctest
julia> P = Partition([6,4,4,2]) #The partition 6+4+4+2 of 16.
[6, 4, 4, 2]

julia> P = Partition(6,4,4,2) #Same as above but less to type

julia> length(P)
4

julia> P[1]
6
```
Usually, ``|λ| ≔ n`` is called the **size** of ``λ``. In Julia, the function `size` for arrays already exists and returns the *dimension* of an array. Instead, you can use the Julia function `sum` to get the sum of the parts.
```jldoctest
julia> P = Partition(6,4,4,2)
[6, 4, 4, 2]

julia> sum(P) 
16
```
You can create partitions with smaller integer types as follows.
```jldoctest
julia> P = Partition{Int8}(6,4,4,2) #Or Partition(Int8[6,4,4,2])
Int8[6, 4, 4, 2]
```
There is a unique partition of 0, namely the **empty partition** (of length 0). It can be created as follows.
```jldoctest
julia> P = Partition() #Or Partition([])
Int64[]
julia> sum(P)
0
julia> length(P)
0
julia> P = Partition{Int8}() #Or Partition(Int8[])
Int8[]
```

# References
1. [Ful97](@cite)
2. [Knu11](@cite), Section 7.2.1.4 (starting on page 390).
"""
struct Partition{T<:IntegerUnion} <: AbstractVector{T}
  p::Vector{T}
end

# The following are functions to make the Partition struct array-like.
function Base.show(io::IO, ::MIME"text/plain", P::Partition)
  print(io, P.p)
end

function Base.size(P::Partition)
  return size(P.p)
end

function Base.length(P::Partition)
  return length(P.p)
end

function Base.getindex(P::Partition, i::IntegerUnion)
  return getindex(P.p,Int(i))
end

function Base.setindex!(P::Partition, x::IntegerUnion, i::IntegerUnion)
  return setindex!(P.p,x,Int(i))
end

function Partition(parts::IntegerUnion...)
  return Partition(collect(Int, parts))
end

function Partition{T}(parts::IntegerUnion...) where T<:IntegerUnion
  return Partition(collect(T, parts))
end

# The empty array is of "Any" type, and this is not what we want. 
# We want it to be an array of integers of the default type Int64. 
function Partition(p::Vector{Any})
  return Partition(Vector{Int64}(p))
end

function Base.copy(P::Partition{T}) where T<:IntegerUnion
  return Partition{T}(copy(P.p))
end

@doc Markdown.doc"""
    getindex_safe(P::Partition, i::IntegerUnion)

In algorithms involving partitions it is sometimes convenient to be able to access parts beyond the length of the partition and then one wants to get the value zero instead of an error. This function is a shortcut for
```
return (i>length(P.p) ? 0 : getindex(P.p,i))
```
If you are sure that `P[i]` exists, use `getindex` because this will be faster.

# Examples
```jldoctest
julia> P=Partition([3,2,1])
[3, 2, 1]

julia> getindex_safe(P, 3)
1

julia> getindex_safe(P, 4)
0
```
"""
function getindex_safe(P::Partition, i::IntegerUnion)
  return (i>length(P.p) ? 0 : getindex(P.p,Int(i)))
end


<<<<<<< HEAD
################################################################################
# Generating and counting unrestricted partitions
################################################################################

@Markdown.doc """
=======
@doc Markdown.doc"""
>>>>>>> 22a59d64
    num_partitions(n::IntegerUnion)

The number of integer partitions of the non-negative integer `n`. 

# Examples
```jldoctest
julia> num_partitions(1000)
24061467864032622473692149727991
```

# Algorithm

We use the function [`arith_number_of_partitions`](http://flintlib.org/doc/arith.html?highlight=partitions#c.arith_number_of_partitions) from [FLINT](@cite) which is very fast. It is based on the Hardy-Ramanujan-Rademacher formula, see [Joh12](@cite) for details. 

# Further references
1. [Knu11](@cite), Section 7.2.1.4 (starting on page 395).
2. [OEIS](@cite), [A000041](https://oeis.org/A000041)
"""
function num_partitions(n::IntegerUnion)
  @req n >= 0 "n >= 0 required"
  n = ZZ(n)
  z = ZZ()
  ccall((:arith_number_of_partitions, Nemo.libflint), Cvoid, (Ref{ZZRingElem}, Culong), z, UInt(n))
  return z
end


<<<<<<< HEAD
=======
@doc Markdown.doc"""
    num_partitions(n::IntegerUnion, k::IntegerUnion)

The number of integer partitions of the integer ``n ≥ 0`` into ``k ≥ 0``
parts. The implementation uses a recurrence relation.

# References
1. The On-Line Encyclopedia of Integer Sequences, [A008284](https://oeis.org/A008284)
"""
function num_partitions(n::IntegerUnion, k::IntegerUnion)
  @req n >= 0 "n >= 0 required"
  @req k >= 0 "k >= 0 required"
  n = ZZ(n)
  k = ZZ(k)

  # Special cases
  if n == k
    return ZZ(1)
  elseif n < k || k == 0
    return ZZ(0)
  elseif k == 1
    return ZZ(1)

    # See https://oeis.org/A008284
  elseif n < 2*k
    return num_partitions(n-k) #n-k>=0 holds since the case n<k was already handled

    # See https://oeis.org/A008284
  elseif n <= 2+3*k
    p = num_partitions(n-k) #n-k>=0 holds since the case n<k was already handled
    for i=0:Int(n)-2*Int(k)-1
      p = p - num_partitions(ZZ(i))
    end
    return p

    # Otherwise, use recurrence
    # The following is taken from the GAP code in lib/combinat.gi
    # It uses the standard recurrence relation but in a more intelligent
    # way without recursion.
  else
    n = Int(n)
    k = Int(k)
    p = fill( ZZ(1), n )
    for l = 2:k
      for m = l+1:n-l+1
        p[m] = p[m] + p[m-l]
      end
    end
    return p[n-k+1]
  end

end

>>>>>>> 22a59d64

@doc Markdown.doc"""
    partitions(n::IntegerUnion)

A list of all partitions of a non-negative integer `n`, produced in lexicographically *descending* order. This ordering is like in Sage, but opposite to GAP. You can apply the function `reverse` to reverse the order. As usual, you may increase performance by using smaller integer types.

# Algorithm
The algorithm used is "Algorithm ZS1" by [ZS98](@cite). This algorithm is also discussed in [Knu11](@cite), Algorithm P (page 392).

# Examples
```jldoctest
julia> partitions(4) # Use partitions(Int8(4)) to use 8-bit integers
5-element Vector{Partition{Int64}}:
 [4]
 [3, 1]
 [2, 2]
 [2, 1, 1]
 [1, 1, 1, 1]
```
"""
function partitions(n::IntegerUnion)

  #Argument checking
  @req n >= 0 "n >= 0 required"

  # Use type of n
  T = typeof(n)

  # Some trivial cases
  if n==0
    return Partition{T}[ Partition{T}([]) ]
  elseif n==1
    return Partition{T}[ Partition{T}([1]) ]
  end

  # Now, the algorithm starts
  P = Partition{T}[]    #this will be the array of all partitions
  k = 1
  q = 1
  d = fill( T(1), n )
  d[1] = n
  push!(P, Partition{T}(d[1:1]))
  while q != 0
    if d[q] == 2
      k += 1
      d[q] = 1
      q -= 1
    else
      m = d[q] - 1
      np = k - q + 1
      d[q] = m
      while np >= m
        q += 1
        d[q] = m
        np = np - m
      end
      if np == 0
        k = q
      else
        k = q + 1
        if np > 1
          q += 1
          d[q] = np
        end
      end
    end
    push!(P, Partition{T}(d[1:k]))
  end
  return P

end


@doc Markdown.doc"""
    ascending_partitions(n::IntegerUnion;alg="ks")

Instead of encoding a partition of an integer ``n ≥ 0`` as a *descending*
sequence (which is our convention), one can also encode it as an *ascending*
sequence. In the papers Kelleher & O'Sullivan (2014) and Merca (2012) it is
said that generating the list of all ascending partitions is more efficient
than generating descending ones. To test this, I have implemented the
algorithms given in the papers:
1. "ks" (*default*) is the algorithm "AccelAsc" (Algorithm 4.1) in [KO14](@cite).
2. "m" is Algorithm 6 in [Mer12](@cite). This is actually similar to "ks".

The ascending partitions are stored here as arrays and are not of type
`Partition` since the latter are descending by our convention. I am using "ks"
as default since it looks slicker and I believe there is a tiny mistake in the
publication of "m" (which I fixed).

# Comparison

I don't see a significant speed difference to the descending encoding:
```julia-repl
julia> @btime partitions(Int8(90));
3.376 s (56634200 allocations: 6.24 GiB)

julia> @btime ascending_partitions(Int8(90),alg="ks");
3.395 s (56634200 allocations: 6.24 GiB)

julia> @btime ascending_partitions(Int8(90),alg="m");
3.451 s (56634200 allocations: 6.24 GiB)
```
"""
function ascending_partitions(n::IntegerUnion; alg="ks")

  #Argument checking
  @req n >= 0 "n >= 0 required"

  # Use type of n
  T = typeof(n)

  # Some trivial cases
  if n==0
    return Vector{T}[ [] ]
  elseif n==1
    return Vector{T}[ [1] ]
  end

  # Now, the algorithm starts
  if alg=="ks"
    P = Vector{T}[]    #this will be the array of all partitions
    a = zeros(T, n)
    k = 2
    y = n-1
    while k != 1
      k -= 1
      x = a[k] + 1
      while 2*x <= y
        a[k] = x
        y -= x
        k += 1
      end
      l = k + 1
      while x <= y
        a[k] = x
        a[l] = y
        push!(P, a[1:l])
        x += 1
        y -= 1
      end
      y += x - 1
      a[k] = y + 1
      push!(P, a[1:k])
    end
    return P

  elseif alg=="m"
    P = Vector{T}[]    #this will be the array of all partitions
    a = zeros(T, n)
    k = 1
    x = 1
    y = n-1
    while true
      while 3*x <= y
        a[k] = x
        y = y-x
        k += 1
      end
      t = k + 1
      u = k + 2
      while 2*x <= y
        a[k] = x
        a[t] = x
        a[u] = y - x
        push!(P, a[1:u])
        p = x + 1
        q = y - p
        while p <= q
          a[t] = p
          a[u] = q
          push!(P, a[1:u])
          p += 1
          q -= 1
        end
        a[t] = y
        push!(P, a[1:t])
        x += 1
        y -= 1
      end
      while x<=y
        a[k] = x
        a[t] = y
        push!(P, a[1:t])
        x += 1
        y -= 1
      end
      y += x-1
      a[k] = y+1
      push!(P, a[1:k])
      k -= 1

      # I think there's a mistake in the publication
      # because here k could be zero and then we access
      # a[k].
      # That's why I do a while true and check k > 0 here.
      if k == 0
        break
      else
        x = a[k] + 1
      end
    end
    return P
  else
    error("alg must be either ks or m")
  end

end

################################################################################
# Generating and counting restricted partitions
################################################################################

@Markdown.doc """
    num_partitions(n::IntegerUnion, k::IntegerUnion)

The number of integer partitions of the non-negative integer `n` into `k >= 0` parts. 

# Algorithm
We use the recurrence relation ``p_k(n) = p_{k-1}(n-1) + p_k(n-k)``, where ``p_k(n)`` denotes the number of partitions of ``n`` into ``k`` parts; see [Knu11](@cite), Section 7.2.1.4, Equation (39) on page 399.

# Further references
1. [OEIS](@cite), [A008284](https://oeis.org/A008284)
"""
function num_partitions(n::IntegerUnion, k::IntegerUnion)
  
  @req n >= 0 "n >= 0 required"
  @req k >= 0 "k >= 0 required"
  
  n = ZZ(n)
  k = ZZ(k)

  # Special cases
  if n == k
    return ZZ(1)
  elseif n < k || k == 0
    return ZZ(0)
  elseif k == 1
    return ZZ(1)

  # See https://oeis.org/A008284
  elseif n < 2*k
    return num_partitions(n-k) #n-k>=0 holds since the case n<k was already handled

  # See https://oeis.org/A008284
  elseif n <= 2+3*k
    p = num_partitions(n-k) #n-k>=0 holds since the case n<k was already handled
    for i=0:Int(n)-2*Int(k)-1
      p = p - num_partitions(ZZ(i))
    end
    return p

  # Otherwise, use recurrence.
  # The following is taken from the GAP code in lib/combinat.gi
  # It uses the standard recurrence relation but in a more intelligent
  # way without recursion.
  else
    n = Int(n)
    k = Int(k)
    p = fill( ZZ(1), n )
    for l = 2:k
      for m = l+1:n-l+1
        p[m] = p[m] + p[m-l]
      end
    end
    return p[n-k+1]
  end

end

<<<<<<< HEAD
@Markdown.doc """
    partitions(m::T, n::IntegerUnion, l1::IntegerUnion, l2::IntegerUnion; only_distinct_parts::Bool = false) where T <: IntegerUnion
=======
@doc Markdown.doc"""
    partitions(m::IntegerUnion, n::IntegerUnion, l1::IntegerUnion, l2::IntegerUnion; only_distinct_parts::Bool = false)
>>>>>>> 22a59d64

A list of all partitions of a non-negative integer `m` into `n >= 0` parts with
lower bound `l1 >= 0` and upper bound `l2` for the parts. There are two choices for the parameter `only_distinct_parts`:
* `false`: no further restriction (*default*);
* `true`: only distinct parts.
The partitions are produced in *decreasing* order.

# Examples
```jldoctest
# All partitions of 7 into 3 parts where all parts are between 1 and 4.
julia> partitions(7, 3, 1, 4)
3-element Vector{Partition{Int64}}:
 [4, 2, 1]
 [3, 3, 1]
 [3, 2, 2]

# Same as above but requiring all parts to be distinct.
julia> partitions(7, 3, 1, 4 ; only_distinct_parts=true)
1-element Vector{Partition{Int64}}:
 [4, 2, 1]
```
# Algorithm
The algorithm used is "parta" in [RJ76](@cite), de-gotoed from old ALGOL 60 code by E. Thiel.
"""
function partitions(m::T, n::IntegerUnion, l1::IntegerUnion, l2::IntegerUnion; only_distinct_parts::Bool = false) where T <: IntegerUnion

  # Note that we are considering partitions of m here. I would switch m and n
  # but the algorithm was given like that and I would otherwise confuse myself
  # implementing it.

  #Argument checking
  @req m >= 0 "m >= 0 required"
  @req n >= 0 "n >= 0 required"
  @req l1 >= 0 "l1 >= 0 required"

  # Use type of n
  n = convert(T, n)

  # Some trivial cases
  if m == 0 && n == 0
    return Partition{T}[ Partition{T}([]) ]
  end

  if n == 0 || n > m
    return Partition{T}[]
  end

  if l2 < l1
    return Partition{T}[]
  end

  # If l1 == 0 the algorithm parta will actually create lists containing the 
  # entry zero, e.g. partitions(2, 2, 0, 2) will contain [2, 0]. 
  # This is nonsense, so we set l1 = 1 in this case.
  if l1 == 0
    l1 = 1
  end

  #Algorithm starts here
  P = Partition{T}[]    #this will be the array of all partitions
  x = zeros(T, n)
  y = zeros(T, n)
  j = only_distinct_parts*n*(n-1)
  m = m-n*l1-div(j,2)
  l2 = l2 - l1
  if 0 <= m <= n*l2-j

    for i = 1:n
      y[i] = x[i] = l1+only_distinct_parts*(n-i)
    end

    i = 1
    l2 = l2-only_distinct_parts*(n-1)

    while true
      while m > l2
        m -= l2
        x[i] = y[i] + l2
        i += 1
      end

      x[i] = y[i] + m
      push!(P, Partition{T}(x[1:n]))

      if i<n && m>1
        m = 1
        x[i] = x[i] - 1
        i += 1
        x[i] = y[i] + 1
        push!(P, Partition{T}(x[1:n]))
      end

      lcycle = false
      for j = i-1:-1:1
        l2 = x[j] - y[j] - 1
        m = m + 1
        if m <= (n-j)*l2
          x[j] = y[j] + l2
          lcycle = true
          break
        end
        m = m + l2
        x[i] = y[i]
        i = j
      end

      if !lcycle
        break
      end
    end
  end

  return P
end



<<<<<<< HEAD
@Markdown.doc """
    partitions(m::T, n::IntegerUnion) where T<:IntegerUnion

All partitions of a non-negative integer `m` into `n` parts (no further restrictions).
=======
@doc Markdown.doc"""
    partitions(m::IntegerUnion, n::IntegerUnion)
>>>>>>> 22a59d64

# Examples
```jldoctest
# All partitions of 7 into 3 parts.
julia> partitions(7, 3)
4-element Vector{Partition{Int64}}:
 [5, 1, 1]
 [4, 2, 1]
 [3, 3, 1]
 [3, 2, 2]
```
# Algorithm
This function is a shortcut for `partitions(m,n,1,m;only_distinct_parts=false)`.
"""
function partitions(m::T, n::IntegerUnion) where T<:IntegerUnion
  
  @req m >= 0 "m >= 0 required"
  @req n >= 0 "n >= 0 required"

  # Special cases
  if m == n
    return [ Partition(T[ 1 for i in 1:m]) ]
  elseif m < n || n == 0
    return Partition{T}[]
  elseif n == 1
    return [ Partition(T[m]) ]
  end

  return partitions(m,n,1,m; only_distinct_parts = false)
end


<<<<<<< HEAD
@Markdown.doc """
    partitions(m::T, n::IntegerUnion, v::Vector{T}, mu::Vector{S}) where {T<:IntegerUnion, S<:IntegerUnion}

All partitions of a non-negative integer `m` into `n >= 0` parts, where each part is an element in the vector `v` of positive integers and each `v[i]` occurs a maximum of `mu[i] > 0` times. We assume (without loss of generality) that the entries in `v` are strictly increasing. The partitions are produced in lexicographically *decreasing* order. 

# Examples
We compute the partitions of 100 into 7 parts, where the parts are required to be elements from {1, 2, 5, 10, 20, 50} and each part is allowed to occurr at most twice.
```jldoctest
julia> partitions(100, 7, [1,2,5,10,20,50], [2,2,2,2,2,2])
1-element Vector{Partition{Int64}}:
 [50, 20, 20, 5, 2, 2, 1]
```

# Algorithm
The algorithm used is "partb" in [RJ76](@cite), de-gotoed from old ALGOL 60 code by E. Thiel. The algorithm as published in the paper has several issues and we hope to have fixed them all, see the code for details. Some initial fixing was done by T. Schmit.
=======

@doc Markdown.doc"""
    partitions(mu::Vector{IntegerUnion}, m::IntegerUnion, v::Vector{IntegerUnion}, n::IntegerUnion)

All partitions of an integer ``m >= 0`` into ``n >= 1`` parts, where each part
is an element in ``v`` and each ``v[i]`` occurs a maximum of ``mu[i]`` times.
The partitions are produced in    *decreasing* order. The algorithm used is a
de-gotoed version (by E. Thiel!) of algorithm "partb" in [RJ76](@cite).

# Remark
The original algorithm lead to BoundsErrors, since r could get smaller than 1.
Furthermore x and y are handled as arrays with an infinite length. After
finding all valid partitions, the algorithm will continue searching for
partitions of length n+1. We thus had to add a few additional checks and
interruptions. Done by T. Schmit.
>>>>>>> 22a59d64
"""
function partitions(m::T, n::IntegerUnion, v::Vector{T}, mu::Vector{S}) where {T<:IntegerUnion,S<:IntegerUnion}
  @req m >= 0 "m >= 0 required"
  @req n >= 0 "n >= 0 required"
  @req length(mu)==length(v) "mu and v should have the same length"

  # Algorithm partb assumes that v is strictly increasing. 
  # Added (and noticed) on Mar 22, 2023.
  @req all([v[i] < v[i+1] for i in 1:length(v)-1]) "v must be strictly increasing"

  # Parta allows v[1] = 0 but this is nonsense for entries of a partition
  @req all(>(0),v) "Entries of v must be positive"

  # For safety
  @req all(>(0),mu) "Entries of mu must be positive"

  # Special cases
  if n == 0
    if m == 0
      return [ Partition{T}[] ]
    else
      return Partition{T}[]
    end
  end

  if isempty(mu)
    return Partition{T}[]
  end
  
  #This will be the list of all partitions found.
  P = Partition{T}[] 

  # Now, we get to the partb algorithm. This is a hell of an algorithm and the
  # published code has several issues.
  # The original ALGOL 60 code is electronically available at
  # https://gist.github.com/ulthiel/99de02994fc31fe614586ed0c930f744.
  # First, there were some issues with termination and indices for the arrays 
  # x,y,ii getting out of bounds. We had to introduce some additional checks 
  # and breaks to take care of this. Some initial fixing was done by T. Schmit.
  # An example showing the problem is 17, 3, [1,4], [1,4].

  # Initialize variables
  r = length(v)
  j = 1
  k = mu[1]
  ll = v[1]
  x = zeros(T, n)
  y = zeros(T, n)
  ii = zeros(T, n)

  # The algorithm has three goto labels b1, b2, b3.
  # b3 terminates the algorithm.
  # We introduce bools to indicate the jumps.
  gotob2 = false
  gotob1 = true

  # The first step in the algorithm is to initialize the arrays x and y
  # for the backtrack search. 
  # This fills the array x from right with the values from v from the left 
  # (the smallest) up to their specified multiplicity.
  # If this is larger than m, there cannot be a partition.
  for i=n:-1:1
    x[i] = ll
    y[i] = ll
    k = k - 1
    m = m - ll
    if k == 0
      if j == r
        # In the original algorithm there's a goto b3 here which means
        # the program will terminate, and thus return an empty list.
        # But this is wrong, an example is partitions(1, 1, [1], [1]).
        # What we need to do instead here is to break the loop.
        break
      end
      j = j + 1
      k = mu[j]
      ll = v[j]
    end
    if i == 1 
      break
    else
      i = i - 1
    end
  end #for i
  
  lr = v[r]
  ll = v[1]

  # This is a necessary condition for existence of a partition
  if m < 0 || m > n * (lr - ll)
    return P #goto b3
  end

  # The following is a condition for when only a single partition
  # exists. We added the || i==1 condition because without it the example
  # partitions(17, 7, [1,4], [1,4]) returns [0, 0, 4, 4, 4, 4, 1], which is 
  # nonsense. So, we have to make sure that all entries of x were modified in
  # the initial backtracking, which means i was counted down to 1.
  # Noticed on Mar 23, 2023.
  if m == 0 && x[1] != 0
    push!(P,Partition{T}(copy(x)))
    return P
  end

  # Now, the actual algorithm starts
  i = 1
  m = m + y[1]

  # label b1
  while gotob1 == true
    if !gotob2
      for j = mu[r]:-1:1
        if m<=lr 
          gotob2 = true
          break
        end
        x[i] = lr
        ii[i] = r - 1
        if i==n # Added, otherwise get out of bounds
          break
        end
        i = i + 1
        m = m - lr + y[i]
      end #for j

      if !gotob2
        r = r - 1
      end

      gotob2 = true
    end #if

    # label b2
    if gotob2
      while r>0 && v[r] > m # Added additional r>0, otherwise get out of bounds
        r = r - 1
      end

      if r == 0
        break
      end

      lr = v[r]
      if m == lr
        x[i] = lr
        if i<=n # Added, otherwise get out of bounds
          push!(P, Partition{T}(copy(x))) #need copy here!
        else
          break
        end

        r = r - 1
        if r==0 # Added, otherwise get out of bounds
          break
        end
        lr = v[r]
      end #if

      k = y[i]
      # Here comes the most intricate mistake.
      # On "Knuth's" problem 
      # 100, 7, [1,2,5,10,20,50], [2,2,2,2,2,2] 
      # the published algorithm does not find the valid partition 
      # 50+20+20+5+2+2+1.
      # But when we replace lr > k by lr >= k, everything works.
      # Finding this was a wild guess!
      # Found on Mar 27, 2023.
      if lr >= k && m - lr <= (n-i)*(lr - ll)
        gotob2 = false
        continue
      else
        x[i] = k
      end #if
      for i_0 = i - 1:-1:1 #this is to replace the for i=i-1 in ALGOL code
        i = i_0
        r = ii[i]
        lr = v[r]
        m = m + x[i] - k
        k = y[i]
        if lr >= k && m - lr <= (n-i)*(lr-ll) # >= here as well (probably...)
          gotob2 = false
          break
        else
          x[i] = k
        end #if
      end #for
      if gotob2
        gotob1 = false
      end
    end #if gotob2
  end #while
  
  return P
end

@Markdown.doc """
    partitions(m::T, v::Vector{T}, mu::Vector{S}) where {T<:IntegerUnion,S<:IntegerUnion}
  
All partitions of a non-negative integer `m` where each part is an element in the vector `v` of positive integers and each `v[i]` occurs a maximum of `mu[i] > 0` times. We assume (without loss of generality) that the entries in `v` are strictly increasing.

# Example
We compute all partitions of 100 where the parts are from {1, 2, 5, 10, 20, 50} and each part is allowed to occurr at most twice:
```jldoctest
julia> partitions(100, [1,2,5,10,20,50], [2,2,2,2,2,2])
6-element Vector{Partition{Int64}}:
 [1, 1]
 [2, 2, 1, 1]
 [5, 2, 2, 1, 1]
 [5, 5, 2, 2, 1, 1]
 [10, 5, 5, 2, 2, 1, 1]
 [10, 10, 5, 5, 2, 2, 1, 1]
```

# Algorithm
We use the function `partitions(m,n,v,mu)`, looping over the number of possible parts of partitions.
"""
function partitions(m::T, v::Vector{T}, mu::Vector{S}) where {T<:IntegerUnion,S<:IntegerUnion}

  @req m >= 0 "m >= 0 required"
  @req length(mu)==length(v) "mu and v should have the same length"

  # Algorithm partb assumes that v is strictly increasing. 
  # Added (and noticed) on Mar 22, 2023.
  @req all([v[i] < v[i+1] for i in 1:length(v)-1]) "v must be strictly increasing"

  # Parta allows v[1] = 0 but this is nonsense for entries of a partition
  @req all(>(0),v) "Entries of v must be positive"

  # For safety
  @req all(>(0),mu) "Entries of mu must be positive"
  res = Partition{T}[]

  if isempty(v)
    return res
  end

  if m == 0
    return [ Partition{T}[] ]
  end

  # We will loop over the number of parts.
  # We first determine the minimal and maximal number of parts.
  r = length(v)

  nmax = 0
  cursum = 0
  for i in 1:r, j in 1:mu[i]
    nmax += 1
    cursum += v[i]
    if cursum >= m
      break
    end
  end

  nmin = 0
  cursum = 0
  for i in r:-1:1, j in 1:mu[i]
    nmin += 1
    cursum += v[i]
    if cursum >= m
      break
    end
  end

  for n=nmin:nmax
    append!(res, partitions(m, n, v, mu))
  end

  return res

end

@Markdown.doc """
    function partitions(m::T, v::Vector{T}) where T<:IntegerUnion
  
All partitions of a non-negative integer `m` where each part is an element in the vector `v`. We assume (without loss of generality) that the entries in `v` are strictly increasing. 

# Example
We compute the number of partitions of 100 where the parts are from {1, 2, 5, 10, 20, 50}:
```jldoctest
julia> length(partitions(100, [1,2,5,10,20,50]))
4562
```
# Algorithm
We use the function `partitions(m,n,v,mu)`, looping over the number of possible parts of partitions.
"""
function partitions(m::T, v::Vector{T}) where T<:IntegerUnion

  @req m >= 0 "m >= 0 required"
  @req all([v[i] < v[i+1] for i in 1:length(v)-1]) "v must be strictly increasing"
  @req all(>(0),v) "Entries of v must be positive"

  res = Partition{T}[]

  if isempty(v)
    return res
  end

  if m == 0
    return [ Partition{T}[] ]
  end

  # We will loop over the number of parts.
  # We first determine the minimal and maximal number of parts.
  r = length(v)
  nmin = div(m, v[r])
  nmax = div(m, v[1])

  # Set the maximum multiplicity (equal to nmax above)
  mu = [ nmax for i in 1:r ]
  
  for n=nmin:nmax
    append!(res, partitions(m, n, v, mu))
  end

  return res

end

################################################################################
# Relations
################################################################################

@doc Markdown.doc"""
    dominates(lambda::Partition, mu::Partition)

The **dominance order** on partitions is the partial order ``⊵`` defined by
``λ ⊵ μ`` if and only if ``λ₁ + … + λᵢ ≥ μ₁ + … + μᵢ`` for all i. If ``λ ⊵ μ`` one says that ``λ`` **dominates** ``μ``. This function returns true if and only if `lambda` dominates `mu`.

Note that whereas the lexicographic ordering is a total ordering, the dominance ordering is not.

# Examples
```jldoctest
julia> dominates( Partition(3,1), Partition(2,2) )
true

julia> dominates( Partition(4,1), Partition(3,3) )
false
```

# Remarks
[Knu11](@cite) says **majorizes** instead of **dominates** and uses the symbol ``⪰`` instead of ``⊵``.

# References
1. [Ful97](@cite), page 26
2. [Knu11](@cite), Section 7.2.1.4, Exercise 54 (page 412)
"""
function dominates(lambda::Partition, mu::Partition)
  dif = 0
  i = 1
  while i <= min(length(lambda), length(mu))
    dif += lambda[i] - mu[i]
    i += 1
    if dif < 0
      return false
    end
  end
  if length(lambda) < length(mu)
    while i <= length(mu)
      dif -= mu[i]
      i += 1
    end
    if dif < 0
      return false
    end
  end
  return true
end

<<<<<<< HEAD
################################################################################
# Operations
################################################################################
@Markdown.doc """
=======

@doc Markdown.doc"""
>>>>>>> 22a59d64
    conjugate(lambda::Partition{T}) where T<:IntegerUnion

The **conjugate** of a partition is obtained by considering its Young diagram
(see [Tableaux](@ref)) and then flipping it along its main diagonal.

# Examples
```jldoctest
julia> conjugate(Partition(8,8,8,7,2,1,1))
[7, 5, 4, 4, 4, 4, 4, 3]
```
# References
1. [Ful97](@cite), page 2
2. [Knu11](@cite), Section 7.2.1.4, page 394.
"""
function conjugate(lambda::Partition{T}) where T<:IntegerUnion
  if isempty(lambda)
    return copy(lambda)
  end

  mu = zeros(T, lambda[1])

  for i = 1:length(lambda)
    for j = 1:lambda[i]
      mu[j] += 1
    end
  end

  return Partition(mu)
end<|MERGE_RESOLUTION|>--- conflicted
+++ resolved
@@ -141,15 +141,11 @@
 end
 
 
-<<<<<<< HEAD
 ################################################################################
 # Generating and counting unrestricted partitions
 ################################################################################
 
-@Markdown.doc """
-=======
-@doc Markdown.doc"""
->>>>>>> 22a59d64
+@doc Markdown.doc"""
     num_partitions(n::IntegerUnion)
 
 The number of integer partitions of the non-negative integer `n`. 
@@ -177,8 +173,6 @@
 end
 
 
-<<<<<<< HEAD
-=======
 @doc Markdown.doc"""
     num_partitions(n::IntegerUnion, k::IntegerUnion)
 
@@ -232,7 +226,6 @@
 
 end
 
->>>>>>> 22a59d64
 
 @doc Markdown.doc"""
     partitions(n::IntegerUnion)
@@ -446,7 +439,7 @@
 # Generating and counting restricted partitions
 ################################################################################
 
-@Markdown.doc """
+@doc Markdown.doc"""
     num_partitions(n::IntegerUnion, k::IntegerUnion)
 
 The number of integer partitions of the non-negative integer `n` into `k >= 0` parts. 
@@ -503,13 +496,8 @@
 
 end
 
-<<<<<<< HEAD
-@Markdown.doc """
+@doc Markdown.doc"""
     partitions(m::T, n::IntegerUnion, l1::IntegerUnion, l2::IntegerUnion; only_distinct_parts::Bool = false) where T <: IntegerUnion
-=======
-@doc Markdown.doc"""
-    partitions(m::IntegerUnion, n::IntegerUnion, l1::IntegerUnion, l2::IntegerUnion; only_distinct_parts::Bool = false)
->>>>>>> 22a59d64
 
 A list of all partitions of a non-negative integer `m` into `n >= 0` parts with
 lower bound `l1 >= 0` and upper bound `l2` for the parts. There are two choices for the parameter `only_distinct_parts`:
@@ -626,16 +614,10 @@
 end
 
 
-
-<<<<<<< HEAD
-@Markdown.doc """
+@doc Markdown.doc"""
     partitions(m::T, n::IntegerUnion) where T<:IntegerUnion
 
 All partitions of a non-negative integer `m` into `n` parts (no further restrictions).
-=======
-@doc Markdown.doc"""
-    partitions(m::IntegerUnion, n::IntegerUnion)
->>>>>>> 22a59d64
 
 # Examples
 ```jldoctest
@@ -668,8 +650,7 @@
 end
 
 
-<<<<<<< HEAD
-@Markdown.doc """
+@doc Markdown.doc"""
     partitions(m::T, n::IntegerUnion, v::Vector{T}, mu::Vector{S}) where {T<:IntegerUnion, S<:IntegerUnion}
 
 All partitions of a non-negative integer `m` into `n >= 0` parts, where each part is an element in the vector `v` of positive integers and each `v[i]` occurs a maximum of `mu[i] > 0` times. We assume (without loss of generality) that the entries in `v` are strictly increasing. The partitions are produced in lexicographically *decreasing* order. 
@@ -684,23 +665,6 @@
 
 # Algorithm
 The algorithm used is "partb" in [RJ76](@cite), de-gotoed from old ALGOL 60 code by E. Thiel. The algorithm as published in the paper has several issues and we hope to have fixed them all, see the code for details. Some initial fixing was done by T. Schmit.
-=======
-
-@doc Markdown.doc"""
-    partitions(mu::Vector{IntegerUnion}, m::IntegerUnion, v::Vector{IntegerUnion}, n::IntegerUnion)
-
-All partitions of an integer ``m >= 0`` into ``n >= 1`` parts, where each part
-is an element in ``v`` and each ``v[i]`` occurs a maximum of ``mu[i]`` times.
-The partitions are produced in    *decreasing* order. The algorithm used is a
-de-gotoed version (by E. Thiel!) of algorithm "partb" in [RJ76](@cite).
-
-# Remark
-The original algorithm lead to BoundsErrors, since r could get smaller than 1.
-Furthermore x and y are handled as arrays with an infinite length. After
-finding all valid partitions, the algorithm will continue searching for
-partitions of length n+1. We thus had to add a few additional checks and
-interruptions. Done by T. Schmit.
->>>>>>> 22a59d64
 """
 function partitions(m::T, n::IntegerUnion, v::Vector{T}, mu::Vector{S}) where {T<:IntegerUnion,S<:IntegerUnion}
   @req m >= 0 "m >= 0 required"
@@ -1070,15 +1034,10 @@
   return true
 end
 
-<<<<<<< HEAD
 ################################################################################
 # Operations
 ################################################################################
-@Markdown.doc """
-=======
-
-@doc Markdown.doc"""
->>>>>>> 22a59d64
+@doc Markdown.doc"""
     conjugate(lambda::Partition{T}) where T<:IntegerUnion
 
 The **conjugate** of a partition is obtained by considering its Young diagram
