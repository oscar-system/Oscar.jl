--- conflicted
+++ resolved
@@ -552,21 +552,12 @@
 
 
 @doc Markdown.doc"""
-<<<<<<< HEAD
-    num_standard_tableaux(lambda::Partition)
-
-Returns the number ``f^λ`` of standard tableaux of shape ``λ`` using the hook length formula
-```math
-  f^λ = \frac{n!}{\prod_{i,j} h_λ(i,j)}
-```
-=======
 	num_standard_tableaux(lambda::Partition)
 
 Returns the number $f^λ$ of standard tableaux of shape ``λ`` using the hook length formula
 
 $f^λ = \frac{n!}{\prod_{i,j} h_λ(i,j)},$
 
->>>>>>> 004c27dc
 where the product is taken over all boxes in the Young diagram of ``λ`` and ``h_λ`` denotes the hook length of the box (i,j).
 
 # References
