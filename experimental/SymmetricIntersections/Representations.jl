--- conflicted
+++ resolved
@@ -356,33 +356,6 @@
   return Oscar.GAPGroupClassFunction[sum(chis[l]) for l in el]
 end
 
-<<<<<<< HEAD
-=======
-@doc Markdown.doc"""
-    determinant(chi::Oscar.GAPGroupClassFunction) -> Oscar.GAPGroupClassFunction
-
-Given a character `chi` of degree `n`, return its determinant character,
-which corresponds to the `n`-th antisymmetric parts of `chi`.
-"""
-determinant(chi::Oscar.GAPGroupClassFunction) = exterior_power(chi, Int(degree(chi)))
-
-@doc Markdown.doc"""
-    center_of_character(chi::Oscar.GAPGroupClassFunction) -> GAPGroup, GAPGroupHomomorphism
-
-Return the center of the character `chi` which corresponds to the subgroup
-of the underlying group `E` of `chi` consisting on the elements `e` of `E`
-such that $chi(e)$ is a primitive root of unity times the degree of `chi`.
-"""
-function center_of_character(chi::Oscar.GAPGroupClassFunction)
-  E = chi.table.GAPGroup
-  _H = GG.CenterOfCharacter(chi.values)::GAP.GapObj
-  H = typeof(E)(_H)
-  ok, j = is_subgroup(H, E)
-  @assert ok
-  return H, j
-end
-
->>>>>>> f6d79a7f
 ###########################################################################
 #
 # I/O printing
@@ -514,11 +487,7 @@
 """
 function is_projective(chi::Oscar.GAPGroupClassFunction, p::GAPGroupHomomorphism)
   @req chi.table.GAPGroup === domain(p) "Incompatible representation ring of rep and domain of the cover p"
-<<<<<<< HEAD
-  return is_subgroup(center(chi)[1], kernel(p)[1])[1]
-=======
-  return is_subset(kernel(p)[1], center_of_character(chi)[1])
->>>>>>> f6d79a7f
+  return is_subgroup(kernel(p)[1], center(chi)[1])[1]
 end
 
 is_projective(rep::LinRep, p::GAPGroupHomomorphism) = is_projective(character_representation(rep), p)
