--- conflicted
+++ resolved
@@ -23,33 +23,21 @@
 #
 ###############################################################################
 
-<<<<<<< HEAD
-@doc Markdown.doc"""
-=======
-@doc raw"""
->>>>>>> 64af4270
+@doc raw"""
     is_irreducible(M::T) where T <: SymGrass -> Bool
 
 Given a symmetric Grassmannian, return whether it is irreducible.
 """
 is_irreducible(M::T) where T <: SymGrass
 
-<<<<<<< HEAD
-@doc Markdown.doc"""
-=======
-@doc raw"""
->>>>>>> 64af4270
+@doc raw"""
     is_empty(M::T) where T <: SymGrass -> Bool
 
 Given a symmetric Grassmannian, return whether it is empty.
 """
 is_empty(M::T) where T <: SymGrass
 
-<<<<<<< HEAD
-@doc Markdown.doc"""
-=======
-@doc raw"""
->>>>>>> 64af4270
+@doc raw"""
     projective_dimension(M::T) where T <: SymGrass -> Int
 
 Given a symmetric Grassmannian, return its dimension as projective
@@ -57,11 +45,7 @@
 """
 projective_dimension(M::T) where T <: SymGrass
 
-<<<<<<< HEAD
-@doc Markdown.doc"""
-=======
-@doc raw"""
->>>>>>> 64af4270
+@doc raw"""
     submodule_dimension(M::T) where T <: SymGrass -> Int
 
 Given a symmetric Grassmannian, return the dimension of the submodules
@@ -69,11 +53,7 @@
 """
 submodule_dimension(M::T) where T <: SymGrass
 
-<<<<<<< HEAD
-@doc Markdown.doc"""
-=======
-@doc raw"""
->>>>>>> 64af4270
+@doc raw"""
     module_representation(M::T) where T <: SymGrass -> LinRep
 
 Given a symmetric Grassmannian parametrizing submodules of a module `V`,
@@ -81,11 +61,7 @@
 """
 module_representation(M::T) where T <: SymGrass
 
-<<<<<<< HEAD
-@doc Markdown.doc"""
-=======
-@doc raw"""
->>>>>>> 64af4270
+@doc raw"""
     defining_ideal(M::T) where T <: SymGrass -> MPolyIdeal
 
 Given a symmetric Grassmannian parametrizing submodules of a module `V`,
@@ -93,11 +69,7 @@
 """
 defining_ideal(M::T) where T <: SymGrass
 
-<<<<<<< HEAD
-@doc Markdown.doc"""
-=======
-@doc raw"""
->>>>>>> 64af4270
+@doc raw"""
     describe(M::T) where T <: Union{IsotGrass,
                                     CharGrass}  -> nothing
                            
@@ -110,11 +82,7 @@
 
 ### Isotypical Grassmannians
 
-<<<<<<< HEAD
-@doc Markdown.doc"""
-=======
-@doc raw"""
->>>>>>> 64af4270
+@doc raw"""
     submodule_character(M::IsotGrass) -> Oscar.GAPGroupClassFunction
 
 Given the isotypical Grassmannian variety `M` parametrizing isotypical submodules
@@ -163,11 +131,7 @@
   end
 end
 
-<<<<<<< HEAD
-@doc Markdown.doc"""
-=======
-@doc raw"""
->>>>>>> 64af4270
+@doc raw"""
     parametrization_data(M::IsotGrass)
                                         -> Tuple{Vector{MatSpaceElem}, Int}
 
@@ -187,11 +151,7 @@
   return B, n
 end
 
-<<<<<<< HEAD
-@doc Markdown.doc"""
-=======
-@doc raw"""
->>>>>>> 64af4270
+@doc raw"""
     standard_element(M::IsotGrass)
                                              -> Vector{MatSpaceElem}
 
@@ -212,11 +172,7 @@
 
 ### Character Grassmannians
 
-<<<<<<< HEAD
-@doc Markdown.doc"""
-=======
-@doc raw"""
->>>>>>> 64af4270
+@doc raw"""
     isotypical_factors(M::CharGrass{S, T, U})
                     where {S, T, U} -> Vector{IsotGrass{S, T, U}}
 
@@ -226,11 +182,7 @@
 """
 isotypical_factors(M::CharGrass) = M.constituents
 
-<<<<<<< HEAD
-@doc Markdown.doc"""
-=======
-@doc raw"""
->>>>>>> 64af4270
+@doc raw"""
     isotypical_factor(M::CharGrass{S, T, U},
                       chi::Oscar.GAPGroupClassFunction)
                            where {S, T, U} -> IsotGrass{S, T, U}
@@ -249,11 +201,7 @@
   return isotypical_factors(M)[j]
 end
 
-<<<<<<< HEAD
-@doc Markdown.doc"""
-=======
-@doc raw"""
->>>>>>> 64af4270
+@doc raw"""
     character_decomposition(M::CharGrass)
                                      -> Vector{Oscar.GAPGroupClassFunction}
 
@@ -263,11 +211,7 @@
 """
 character_decomposition(M::CharGrass) = M.dec
 
-<<<<<<< HEAD
-@doc Markdown.doc"""
-=======
-@doc raw"""
->>>>>>> 64af4270
+@doc raw"""
     submodule_character(M::CharGrass) -> Oscar.GAPGroupClassFunction
 
 Given the character Grassmannian variety `M` parametrizing submodules
@@ -322,11 +266,7 @@
   return str
 end
 
-<<<<<<< HEAD
-@doc Markdown.doc"""
-=======
-@doc raw"""
->>>>>>> 64af4270
+@doc raw"""
     parametrization_data(M::CharGrass)
                                         -> Vector{Tuple{Vector{MatSpaceElem}, Int}}
 
@@ -341,11 +281,7 @@
 """
 parametrization_data(M::CharGrass) = parametrization_data.(isotypical_factors(M))
 
-<<<<<<< HEAD
-@doc Markdown.doc"""
-=======
-@doc raw"""
->>>>>>> 64af4270
+@doc raw"""
     standard_element(M::CharGrass)
                                              -> Vector{Vector{MatSpaceElem}}
 
@@ -363,11 +299,7 @@
 
 module_representation(M::DetGrass) = M.rep
 
-<<<<<<< HEAD
-@doc Markdown.doc"""
-=======
-@doc raw"""
->>>>>>> 64af4270
+@doc raw"""
     submodule_determinant_character(M::DetGrass)
                                                  -> Oscar.GAPGroupClassFunction
 
@@ -376,11 +308,7 @@
 """
 submodule_determinant_character(M::DetGrass) = M.det_char
 
-<<<<<<< HEAD
-@doc Markdown.doc"""
-=======
-@doc raw"""
->>>>>>> 64af4270
+@doc raw"""
     irreducible_components(M::DetGrass{S, T, U}) where {S, T, U}
                                         -> Vector{CharGrass{S, T, U}}
 
@@ -413,11 +341,7 @@
 
 module_representation(M::InvGrass) = M.rep
 
-<<<<<<< HEAD
-@doc Markdown.doc"""
-=======
-@doc raw"""
->>>>>>> 64af4270
+@doc raw"""
     irreducible_components(M::InvGrass{S, T, U}) where {S, T, U}
                                         -> Vector{CharGrass{S, T, U}}
 
