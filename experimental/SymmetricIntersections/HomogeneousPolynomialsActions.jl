--- conflicted
+++ resolved
@@ -118,11 +118,7 @@
 
 ### Parametrising certain symmetric intersections
 
-<<<<<<< HEAD
-@doc Markdown.doc"""
-=======
-@doc raw"""
->>>>>>> 64af4270
+@doc raw"""
     underlying_moduli_space_of_modules(symci::SymInter{S, T, U, V})
                                         where {S, T, U, V} -> CharGrass{S, T, U}
 
@@ -132,11 +128,7 @@
 """
 underlying_moduli_space_of_modules(symci::SymInter) = symci.para
 
-<<<<<<< HEAD
-@doc Markdown.doc"""
-=======
-@doc raw"""
->>>>>>> 64af4270
+@doc raw"""
     projective_group_action(symci::SymInter{S, T, U, V})
                                                where {S, T, U, V} -> ProjRep{S, T, U, V}
 
@@ -146,11 +138,7 @@
 """
 projective_group_action(symci::SymInter) = symci.prep
 
-<<<<<<< HEAD
-@doc Markdown.doc"""
-=======
-@doc raw"""
->>>>>>> 64af4270
+@doc raw"""
     parametrization_data(symci::SymInter)
                                         -> Vector{Tuple{Vector{MPolyDecRingElem}, Int}}
 
@@ -174,11 +162,7 @@
   return pd2
 end
 
-<<<<<<< HEAD
-@doc Markdown.doc"""
-=======
-@doc raw"""
->>>>>>> 64af4270
+@doc raw"""
     standard_element(symci::SymInter) -> MPolyIdeal_dec
 
 Given a parametrizing space `symci` for ideal defining symmetric intersections,
@@ -245,11 +229,7 @@
   return reps
 end
 
-<<<<<<< HEAD
-@doc Markdown.doc"""
-=======
-@doc raw"""
->>>>>>> 64af4270
+@doc raw"""
     symmetric_intersections(prep::ProjRep, M::CharGrass, j::MapFromFunc)
                                                                 -> SymInter
 
