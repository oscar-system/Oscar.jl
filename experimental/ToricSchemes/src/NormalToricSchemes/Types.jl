###############################
### 1: Types for toric schemes
###############################

@attributes mutable struct ToricCoveredScheme{BRT} <: AbsCoveredScheme{BRT}
  ntv::NormalToricVariety
  ToricCoveredScheme(ntv::NormalToricVariety) = new{typeof(coefficient_ring(ntv))}(ntv)
end

@attributes mutable struct ToricSpec{BRT, RT} <: AbsSpec{BRT, RT}
  antv::AffineNormalToricVariety
  var_names::Vector{Symbol}
  ToricSpec(antv::AffineNormalToricVariety; var_names::Vector{Symbol} = Vector{Symbol}()) = new{typeof(coefficient_ring(antv)), MPolyQuoRing}(antv, var_names)
end



###############################
### 2: Display
###############################

function Base.show(io::IO, X::ToricSpec)
  print(io, "Spec of an affine toric variety")
end

function Base.show(io::IO, X::ToricCoveredScheme)
  print(io, "Scheme of a toric variety")
<<<<<<< HEAD
end

function Base.show(io::IO, ::MIME"text/plain",  X::ToricSpec)
  print(io, "Spec of an affine toric variety with cone spanned by $(rays(fan(X)))")
end

function Base.show(io::IO, ::MIME"text/plain", X::ToricCoveredScheme)
  print(io, "Scheme of a toric variety")
end
=======
end
>>>>>>> c6e28ba1
<|MERGE_RESOLUTION|>--- conflicted
+++ resolved
@@ -25,7 +25,6 @@
 
 function Base.show(io::IO, X::ToricCoveredScheme)
   print(io, "Scheme of a toric variety")
-<<<<<<< HEAD
 end
 
 function Base.show(io::IO, ::MIME"text/plain",  X::ToricSpec)
@@ -35,6 +34,3 @@
 function Base.show(io::IO, ::MIME"text/plain", X::ToricCoveredScheme)
   print(io, "Scheme of a toric variety")
 end
-=======
-end
->>>>>>> c6e28ba1
