export torus_group, rank, field, representation_from_weights, weights, group, invariant_ring, polynomial_ring, representation, fundamental_invariants, affine_algebra

#####################
#Setting up tori for fast torus algorithm
#####################

struct TorusGroup
    field::Field
    rank::Int 
    #weights::Vector{Vector{ZZRingElem}}
end

@doc raw"""
    torus_group(K::Field, m::Int)

Return the torus $(K^{\ast})^m$.

!!! note
    In the context of computing invariant rings, there is no need to deal with the group structure of a torus: The torus $(K^{\ast})^m$ is specified by just giving $K$ and $m$.
# Examples
```jldoctest
julia> T = torus_group(QQ,2)
Torus of rank 2
  over QQ
```
"""
torus_group(F::Field, n::Int) = TorusGroup(F,n)

@doc raw"""
    rank(T::TorusGroup)

Return the rank of `T`.

# Examples
```jldoctest
julia> T = torus_group(QQ,2);

julia> rank(T)
2
```
"""
rank(G::TorusGroup) = G.rank

@doc raw"""
    field(T::TorusGroup)

Return the field over which `T` is defined.

# Examples
```jldoctest
julia> T = torus_group(QQ,2);

julia> field(T)
Rational field
```
"""
field(G::TorusGroup) = G.field

function Base.show(io::IO, G::TorusGroup)
    io = pretty(io)
    println(io, "Torus of rank ", rank(G))
    print(IOContext(io, :supercompact => true), Indent(), "over ", Lowercase(), field(G))
    print(io, Dedent())
end

#####################
#Setting up weights for fast torus algorithm
#####################

struct RepresentationTorusGroup
    group::TorusGroup
    weights::Vector{Vector{ZZRingElem}}
end

@doc raw"""
    representation_from_weights(T::TorusGroup, W::Union{ZZMatrix, Matrix{<:Integer}, Vector{<:Int}})

Return the diagonal action of `T` with weights given by `W`.

# Examples
```jldoctest
julia> T = torus_group(QQ,2);

julia> r = representation_from_weights(T, [-1 1; -1 1; 2 -2; 0 -1])
Representation of torus of rank 2
  over QQ and weights 
  Vector{ZZRingElem}[[-1, 1], [-1, 1], [2, -2], [0, -1]]
```
"""
function representation_from_weights(G::TorusGroup, W::Union{ZZMatrix, Matrix{<:Integer}, Vector{<:Int}})
    n = rank(G)
    V = weights_from_matrix(n,W)
    return RepresentationTorusGroup(G,V)
end

function weights_from_matrix(n::Int, W::Union{ZZMatrix, Matrix{<:Integer}, Vector{<:Int}})
    V = Vector{Vector{ZZRingElem}}()
    if W isa Vector
        n == 1 || error("Incompatible weights")
        for i in 1:length(W)
            push!(V, [ZZRingElem(W[i])])
        end
    else
        n == ncols(W) || error("Incompatible weights")
        #assume columns = G.group[2]
        for i in 1:nrows(W)
            push!(V, [ZZRingElem(W[i,j]) for j in 1:ncols(W)])
        end
    end
    return V
end

@doc raw"""
    weights(r::RepresentationTorusGroup)

# Examples
```jldoctest
julia> T = torus_group(QQ,2);

julia> r = representation_from_weights(T, [-1 1; -1 1; 2 -2; 0 -1]);

julia> weights(r)
4-element Vector{Vector{ZZRingElem}}:
 [-1, 1]
 [-1, 1]
 [2, -2]
 [0, -1]
```
"""
weights(R::RepresentationTorusGroup) = R.weights

@doc raw"""
    group(r::RepresentationTorusGroup)

Return the torus group represented by `r`.

# Examples
```jldoctest
julia> T = torus_group(QQ,2);

julia> r = representation_from_weights(T, [-1 1; -1 1; 2 -2; 0 -1]);

julia> group(r)
Torus of rank 2
  over QQ
```
"""
group(R::RepresentationTorusGroup) = R.group

function Base.show(io::IO, R::RepresentationTorusGroup)
    io = pretty(io)
        println(io, "Representation of torus of rank ", rank(group(R)))
        println(IOContext(io, :supercompact => true), Indent(), "over ", Lowercase(), field(group(R)), " and weights ")
        print(io, R.weights)
        print(io, Dedent())
end

#####################
#Setting up invariant ring for fast torus algorithm. 
#####################

@attributes mutable struct TorGrpInvRing
    field::Field
    poly_ring::MPolyDecRing #graded
    
    group::TorusGroup
    representation::RepresentationTorusGroup
    
    #Invariant ring of reductive group G (in representation R), no other input.
    function TorGrpInvRing(R::RepresentationTorusGroup) #here G already contains information n and rep_mat
        n = length(weights(R))
        super_ring, __ = graded_polynomial_ring(field(group(R)), "X"=>1:n)
        return TorGrpInvRing(R, super_ring)
    end
    
    #to compute invariant ring ring^G where G is the reductive group of R. 
    function TorGrpInvRing(R::RepresentationTorusGroup, ring_::MPolyDecRing)
        z = new()
        n = length(weights(R))
        z.field = field(group(R))
        z.poly_ring = ring_
        z.representation = R
        z.group = group(R)
        return z
    end
end

@doc raw"""
    invariant_ring(r::RepresentationTorusGroup)

Return the invariant ring of the torus group represented by `r`.

!!! note
    The creation of invariant rings is lazy in the sense that no explicit computations are done until specifically invoked (for example, by the `fundamental_invariants` function).

# Examples
```jldoctest
julia> T = torus_group(QQ,2);

julia> r = representation_from_weights(T, [-1 1; -1 1; 2 -2; 0 -1]);

julia> RT = invariant_ring(r)
Invariant Ring of
graded multivariate polynomial ring in 4 variables over QQ under group action of torus of rank2
```
"""
invariant_ring(R::RepresentationTorusGroup) = TorGrpInvRing(R)

@doc raw"""
    polynomial_ring(RT::TorGrpInvRing)

# Examples
```jldoctest
julia> T = torus_group(QQ,2)
Torus of rank 2
  over QQ
```
"""
polynomial_ring(R::TorGrpInvRing) = R.poly_ring

@doc raw"""
    group(RT::TorGrpInvRing)

# Examples
```jldoctest
julia> T = torus_group(QQ,2)
Torus of rank 2
  over QQ
```
"""
group(R::TorGrpInvRing) = R.group

@doc raw"""
    representation(RT::TorGrpInvRing)

# Examples
```jldoctest
julia> T = torus_group(QQ,2)
Torus of rank 2
  over QQ
```
"""
representation(R::TorGrpInvRing) = R.representation

@doc raw"""
    fundamental_invariants(RT::TorGrpInvRing)

Return a system of fundamental invariants for `RT`.

# Examples
```jldoctest
julia> T = torus_group(QQ,2);

julia> r = representation_from_weights(T, [-1 1; -1 1; 2 -2; 0 -1]);

julia> RT = invariant_ring(r);

julia> fundamental_invariants(RT)
3-element Vector{MPolyDecRingElem}:
 X[1]^2*X[3]
 X[1]*X[2]*X[3]
 X[2]^2*X[3]
```
"""
<<<<<<< HEAD
@attr function fundamental_invariants(z::TorGrpInvRing)
    R = z.representation
    return torus_invariants_fast(weights(R), poly_ring(z))
=======
function fundamental_invariants(z::TorGrpInvRing)
    if isdefined(z, :fundamental)
        return z.fundamental
    else
        R = z.representation
        z.fundamental = torus_invariants_fast(weights(R), polynomial_ring(z))
        return z.fundamental
    end
>>>>>>> 73ba7870
end

function Base.show(io::IO, R::TorGrpInvRing) 
    io = pretty(io)
    println(io, "Invariant Ring of")
    print(io, Lowercase(), R.poly_ring)
    print(io, Indent(),  " under group action of torus of rank", rank(group(R)))
    print(io, Dedent())
end

##########################
#fast algorithm for invariants of tori
##########################
#Algorithm 4.3.1 from Derksen and Kemper. Computes Torus invariants without Reynolds operator.

function torus_invariants_fast(W::Vector{Vector{ZZRingElem}}, R::MPolyRing)
    #no check that length(W[i]) for all i is the same
    length(W) == ngens(R) || error("number of weights must be equal to the number of generators of the polynomial ring")
    n = length(W)
    r = length(W[1])
    #step 2
    if length(W[1]) == 1
        M = zero_matrix(ZZ, n, 1)
        for i in 1:n
            M[i,1] = W[i][1]
        end
        C1 = lattice_points(convex_hull(M))
    else
        M = zero_matrix(ZZ, 2*n, r)
        for i in 1:n
            M[i, 1:r] = 2*r*W[i]
            M[n + i, 1:r] = -2*r*W[i]   
        end
        C1 = lattice_points(convex_hull(M))
    end
    
    #get a Vector{Vector{ZZRingElem}} from Vector{PontVector{ZZRingElem}}
    C = map(Vector{ZZRingElem}, C1)
    #step 3
    S = Vector{Vector{elem_type(R)}}()
    U = Vector{Vector{elem_type(R)}}()
    index_0 = 0
    for point in C
        if is_zero(point)
            index_0 = findfirst(item -> item == point, C)
        end
        c = true
        for i in 1:n
            if point == W[i]
                push!(S, [gen(R,i)])
                push!(U, [gen(R,i)])
                c = false
                break
            end
        end
        if c == true
            push!(S, elem_type(R)[])
            push!(U, elem_type(R)[])
        end
    end
    #step 4
    count = 0
    while true
        for j in 1:length(U)
            if length(U[j]) != 0
                m = U[j][1]
                w = C[j] #weight_of_monomial(m, W)
                #step 5 - 7
                for i in 1:n
                    u = m*gen(R,i)
                    v = w + W[i]
                    if v in C
                        index = findfirst(item -> item == v, C)
                        c = true
                        for elem in S[index]
                            if is_divisible_by(u, elem)
                                c = false
                                break
                            end
                        end
                        if c == true
                            push!(S[index], u)
                            push!(U[index], u)
                        end
                    end
                end
                deleteat!(U[j], findall(item -> item == m, U[j]))
            else
                count += 1
            end
        end
        if count == length(U)
            return S[index_0]
        else
            count = 0
        end
    end
end

#####################Invariant rings as affine algebras

@doc raw"""
    affine_algebra(RT::TorGrpInvRing)

Return the invariant ring `RT` as an affine algebra (this amounts to compute the algebra syzygies among the fundamental invariants of `RT`).

In addition, if `A` is this algebra, and `R` is the polynomial ring of which `RT` is a subalgebra,
return the inclusion homomorphism  `A` $\hookrightarrow$ `R` whose image is `RT`.

# Examples
```jldoctest
julia> T = torus_group(QQ,2);

julia> r = representation_from_weights(T, [-1 1; -1 1; 2 -2; 0 -1]);

julia> RT = invariant_ring(r);

julia> fundamental_invariants(RT)
3-element Vector{MPolyDecRingElem}:
 X[1]^2*X[3]
 X[1]*X[2]*X[3]
 X[2]^2*X[3]

julia> affine_algebra(RT)
(Quotient of multivariate polynomial ring by ideal (-t[1]*t[3] + t[2]^2), Hom: quotient of multivariate polynomial ring -> graded multivariate polynomial ring)
```
"""
@attr function affine_algebra(R::TorGrpInvRing)
   V = fundamental_invariants(R)
   s = length(V)
   S,t = polynomial_ring(field(group(representation(R))), "t"=>1:s)
   R_ = polynomial_ring(R)
   StoR = hom(S,R_,V)
   I = kernel(StoR)
   Q, StoQ = quo(S,I)
   QtoR = hom(Q,R_,V)
   return Q, QtoR
end<|MERGE_RESOLUTION|>--- conflicted
+++ resolved
@@ -262,20 +262,9 @@
  X[2]^2*X[3]
 ```
 """
-<<<<<<< HEAD
 @attr function fundamental_invariants(z::TorGrpInvRing)
     R = z.representation
     return torus_invariants_fast(weights(R), poly_ring(z))
-=======
-function fundamental_invariants(z::TorGrpInvRing)
-    if isdefined(z, :fundamental)
-        return z.fundamental
-    else
-        R = z.representation
-        z.fundamental = torus_invariants_fast(weights(R), polynomial_ring(z))
-        return z.fundamental
-    end
->>>>>>> 73ba7870
 end
 
 function Base.show(io::IO, R::TorGrpInvRing) 
