--- conflicted
+++ resolved
@@ -67,14 +67,10 @@
 """
 function exterior_shift(F::Field, K::SimplicialComplex;
                         change_of_basis::T = nothing) where T <: Union{Nothing, MatElem}
-<<<<<<< HEAD
-  n = n_vertices(K)
-=======
   # the exterior shifting works in a different algebra that lends
   # itself to an easier implementation 
-  n = nvertices(K)
+  n = n_vertices(K)
   is_generic = false
->>>>>>> 251ceaa8
   if isnothing(change_of_basis)
     is_generic = true
     # generic change of basis
