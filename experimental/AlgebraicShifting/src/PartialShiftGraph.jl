# TODO: change Vector -> Set
const EdgeLabels = Dict{Tuple{Int, Int}, Vector{WeylGroupElem}}

function isless_lex(S1::Set{Set{Int}}, S2::Set{Set{Int}})
  S_diff = collect(symdiff(S1, S2))
  isempty(S_diff) && return false
  set_cmp(a, b) = min(symdiff(a, b)...) in a

  return sort(S_diff;lt=set_cmp)[1] in S1
end

"""
  Given two simplicial complexes `K1`, `K2` return true if
  `K1` is lexicographically less than `K2`
"""
isless_lex(K1::ComplexOrHypergraph, K2::ComplexOrHypergraph) = isless_lex(Set(facets(K1)), Set(facets(K2)))

@doc raw"""
    partial_shift_graph_vertices(F::Field,K::SimplicialComplex, W::Union{WeylGroup, Vector{WeylGroupElem}};)
    partial_shift_graph_vertices(F::Field,K::UniformHypergraph, W::Union{WeylGroup, Vector{WeylGroupElem}};)


Given a field `F` find the vertices of the partial shift graph starting from `K`
and discoverable from elements in `W`.
Return a `Vector{SimplicialCompplex}` ordered lexicographically.

# Examples
```jldoctest; filter = Main.Oscar.doctestfilter_hash_changes_in_1_13()
julia> K = simplicial_complex([[1, 2], [2, 3], [3, 4]])
Abstract simplicial complex of dimension 1 on 4 vertices

julia> shifts = partial_shift_graph_vertices(QQ, K, weyl_group(:A, 3))
6-element Vector{SimplicialComplex}:
 Abstract simplicial complex of dimension 1 on 4 vertices
 Abstract simplicial complex of dimension 1 on 4 vertices
 Abstract simplicial complex of dimension 1 on 4 vertices
 Abstract simplicial complex of dimension 1 on 4 vertices
 Abstract simplicial complex of dimension 1 on 4 vertices
 Abstract simplicial complex of dimension 1 on 4 vertices

julia> facets.(shifts)
6-element Vector{Vector{Set{Int64}}}:
 [Set([3, 1]), Set([4, 1]), Set([2, 1])]
 [Set([3, 1]), Set([2, 3]), Set([2, 1]), Set([4])]
 [Set([3, 1]), Set([4, 2]), Set([2, 1])]
 [Set([4, 3]), Set([3, 1]), Set([2, 1])]
 [Set([2, 1]), Set([2, 3]), Set([4, 2])]
 [Set([2, 1]), Set([2, 3]), Set([4, 3])]
```
"""
function partial_shift_graph_vertices(F::Field,
                                      K::SimplicialComplex,
                                      W::Union{WeylGroup, Vector{WeylGroupElem}})
  current = K
  visited = [current]
  phi = isomorphism(PermGroup, parent(first(W)))
  # by properties of algebraic shifting
  # we know that K will be the last in this sorted list
  # sorting here should also speed up unique according to julia docs
  unvisited = unique(
    x -> Set(facets(x)),
    sort([exterior_shift(F, K, phi(w)) for w in W]; lt=isless_lex))[1:end - 1]

  while !isempty(unvisited)
    current = pop!(unvisited)
    push!(visited, current)
    shifts = unique(
      x -> Set(facets(x)),
      sort([exterior_shift(F, current, phi(w)) for w in W]; lt=isless_lex))[1:end - 1]

    # dont visit things twice
    new_facets = filter(x -> !(x in Set.(facets.(visited))), Set.(facets.(shifts)))
    unvisited = simplicial_complex.(
      union(Set.(facets.(unvisited)), new_facets))
  end
  return sort(collect(visited); lt=isless_lex)
end

function partial_shift_graph_vertices(F::Field,
                                      K::UniformHypergraph,
                                      W::Union{WeylGroup, Vector{WeylGroupElem}})
  return partial_shift_graph_vertices(F, simplicial_complex(K), W)
end

""" Compute the multi edges, that is, for each complex `K`  compute which
    other complexes can be reached by applying the partial shifts `deltas`
    to K, and store the shift matrices that give rise to each edge."""
function multi_edges(F::Field,
                     permutations::Vector{PermGroupElem},
                     complexes::Vector{Tuple{Int,T}},
                     complex_labels::Dict{Set{Set{Int}}, Int}
) where T <: ComplexOrHypergraph;
  # For each complex K with index i, compute the shifted complex delta of K by w for each w in W.
  # For nontrivial delta, place (i, delta) → w in a singleton dictionary, and eventually merge all dictionaries
  # to obtain a dictionary (i, delta) → [w that yield the shift K → delta]
  return reduce(
  (d1, d2) -> mergewith!(vcat, d1, d2), (
    Dict((i, complex_labels[Set(facets(delta))]) => [p])
    for (i, K) in complexes
      for (p, delta) in ((p, exterior_shift(F, K, p)) for p in permutations)
        if !issetequal(facets(delta), facets(K)));
    init=Dict{Tuple{Int, Int}, Vector{PermGroupElem}}()
  ) :: Dict{Tuple{Int, Int}, Vector{PermGroupElem}}
end

@doc raw"""
    partial_shift_graph(F::Field, complexes::Vector{Simplicialcomplex}; parallel=false, show_progress=true)
    partial_shift_graph(F::Field, complexes::Vector{Uniformhypergraph}; parallel=false, show_progress=true)
    partial_shift_graph(F::Field, complexes::Vector{Simplicialcomplex}, W::Union{WeylGroup, Vector{WeylGroupElem}}; parallel=false, show_progress=true)
    partial_shift_graph(F::Field, complexes::Vector{Uniformhypergraph}, W::Union{WeylGroup, Vector{WeylGroupElem}}; parallel=false, show_progress=true)

Construct the partial shift graph on `complexes`.

Return a tuple `(G, EL, VL)`, where `G` is a `Graph{Directed}`, `EL` is a `Dict{Tuple{Int Int}, Vector{Weylgroupelem}` and
`VL` is a lexicographically sorted `complexes`, hence is either a `Vector{SimplicialComplex}` or `Vector{Uniformhypergraph}`.
`EL` are the edges labels and `VL` are the vertex labels.
There is an edge from the vertex labelled `K` to the vertex labelled `L` if `L` is the partial shift of `K` by some `w` in `W`.
If `K` and `L` are the `i`th and `j`th entry of `VL`, resp.,
`EL[i,j]` contains all `w` in `W` such that `L` is the partial generic shift of `K` by `w`.

# Arguments
- `complexes`: A vector of simplicial complexes or uniform hypergraphs (all should have the same number of vertices).
- `W`: The user may provide a list `W` of Weyl group elements to be used to construct the shifts.
  All elements of `W` should have the same parent.
  `W` must be a subset the (same instance of the) symmetric group of order equal to the number of vertices of a complex in complexes (they should all be equal).
  If `W` is not provided, the function will use the symmetric group of the same order as vertices in each complex complexes.
- `parallel`: run the process in parrallel using the `Distributed` package; make sure to do `@everywhere using Oscar`.
- `show_progress`: Set to `true` by default, can be used to suppress progress meter.
- `task_size`: While running in parallel serialization might become a bottleneck,
setting a higher task_size should increase performance if the processes are not running at maximum capacity
See [D-VJL24](@cite) for background.


# Examples
```jldoctest; filter = Main.Oscar.doctestfilter_hash_changes_in_1_13()
julia> gamma(n,k,l) = uniform_hypergraph.(subsets(subsets(n, k), l), n)
gamma (generic function with 1 method)

julia> Ks = gamma(4,2,5)
6-element Vector{UniformHypergraph}:
 UniformHypergraph(4, 2, [[1, 2], [1, 3], [1, 4], [2, 3], [3, 4]])
 UniformHypergraph(4, 2, [[1, 2], [1, 3], [2, 3], [2, 4], [3, 4]])
 UniformHypergraph(4, 2, [[1, 2], [1, 3], [1, 4], [2, 3], [2, 4]])
 UniformHypergraph(4, 2, [[1, 2], [1, 4], [2, 3], [2, 4], [3, 4]])
 UniformHypergraph(4, 2, [[1, 2], [1, 3], [1, 4], [2, 4], [3, 4]])
 UniformHypergraph(4, 2, [[1, 3], [1, 4], [2, 3], [2, 4], [3, 4]])

julia> G, EL, VL = partial_shift_graph(QQ, Ks; show_progress=false);

julia> collect(edges(G))
14-element Vector{Edge}:
 Edge(2, 1)
 Edge(3, 1)
 Edge(3, 2)
 Edge(4, 1)
 Edge(4, 2)
 Edge(5, 1)
 Edge(5, 2)
 Edge(5, 3)
 Edge(5, 4)
 Edge(6, 1)
 Edge(6, 2)
 Edge(6, 3)
 Edge(6, 4)
 Edge(6, 5)

julia> EL[6, 5]
4-element Vector{WeylGroupElem}:
 s2
 s1 * s2
 s3 * s2
 s1 * s3 * s2

julia> facets.(VL[[6, 5]])
2-element Vector{Vector{Set{Int64}}}:
 [Set([3, 1]), Set([4, 1]), Set([2, 3]), Set([4, 2]), Set([4, 3])]
 [Set([2, 1]), Set([4, 1]), Set([2, 3]), Set([4, 2]), Set([4, 3])]
```
"""
function partial_shift_graph(F::Field, complexes::Vector{T},
                             W::Union{WeylGroup, Vector{WeylGroupElem}};
                             parallel::Bool = false,
                             show_progress::Bool = true,
                             task_size::Int=100) where T <: ComplexOrHypergraph
  # see TODO above about changing EdgeLabels type
  # Deal with trivial case
  if length(complexes) == 1
    @req is_shifted(complexes[1]) "The list of complexes should be closed under shifting by elements of W"
    return (
      graph_from_adjacency_matrix(Directed, zeros(length(complexes),length(complexes))),
      EdgeLabels(),
      complexes) :: Tuple{Graph{Directed}, EdgeLabels, Vector{T}}
  end
  
  # maybe we provide a flag to skip if the complexes are already sorted?
  complexes = sort(complexes;lt=Oscar.isless_lex)

  ns_vertices = Set(n_vertices.(complexes))
  @req length(ns_vertices) == 1 "All complexes are required to have the same number of vertices."
  n = collect(ns_vertices)[1]

  # inverse lookup K → index of K in complexes
  complex_labels = Dict(Set(facets(K)) => index for (index, K) in enumerate(complexes))

  W2 = only(unique(parent.(W)))
  rs_type = root_system_type(root_system(W2))
  @req rs_type[1][1] == :A && rs_type[1][2] == n - 1 "Only Weyl groups type A_$(n-1) are currently support and received type $(T[1])."

  phi = isomorphism(PermGroup, parent(first(W)))
  # oscar runs tests in parallel, which can make pmap run in parallel even if parallel=false
  # next line fixes this issue
  map_function = map
  if parallel
    # setup parallel parameters
    # this should be updated to use the parallel framework at some point?
    channels = [RemoteChannel(()->Channel{Any}(32), i) for i in workers()]
    # setup parents needed to be sent to each process
    map(channel -> put_type_params(channel, codomain(phi)), channels)
    map_function = pmap
  end
  try
<<<<<<< HEAD
    edge_labels = reduce((d1, d2) -> mergewith!(vcat, d1, d2),
                           @showprogress enabled=show_progress map_function(
                             Ks -> multi_edges(F, phi.(W), Ks, complex_labels),
                             Iterators.partition(enumerate(complexes), task_size)))
=======
    # here to so that this isn't applied on the worker
    # since we cannot serialize Gap maps 
    PG = phi.(W)
    if show_progress
      edge_labels = reduce((d1, d2) -> mergewith!(vcat, d1, d2),
                           @showprogress map_function(
                             Ks -> multi_edges(F, PG, Ks, complex_labels),
                             Iterators.partition(enumerate(complexes), task_size)))
    else
      edge_labels = reduce((d1, d2) -> mergewith!(vcat, d1, d2),
                           map_function(
                             Ks -> multi_edges(F, PG, Ks, complex_labels),
                             Iterators.partition(enumerate(complexes), task_size)))
    end
>>>>>>> d9b78835
    graph = graph_from_edges(Directed, [[i,j] for (i,j) in keys(edge_labels)])
    return (graph,
            Dict(k => inv(phi).(v) for (k, v) in edge_labels),
            complexes) :: Tuple{Graph{Directed}, EdgeLabels, Vector{T}}
  catch e
    if e isa KeyError
      error("The list of complexes should be closed under shifting by elements of W")
    end
    rethrow(e)
  end
end

function partial_shift_graph(F::Field, complexes::Vector{T};
                             kwargs...) where T <: ComplexOrHypergraph
  # Deal with trivial case
  if length(complexes) <= 1
    return (graph_from_adjacency_matrix(Directed, zeros(length(complexes),length(complexes))), EdgeLabels())
  end

  n = n_vertices(complexes[1])
  W = weyl_group(:A, n - 1)
  return partial_shift_graph(F, complexes, W; kwargs...)
end

@doc raw"""
    contracted_partial_shift_graph(G::Graph{Directed}, edge_labels::Dict{Tuple{Int, Int}, Vector{WeylGroupElem}})

Return a triple `(CG, S, P)`, where `CG` is a graph that contains a vertex `v` for every vertex `S[v]` in `G`.
`S` is a list of indices for the sinks in the original graph `G`.
A vertex `i` is in `P[s]` if there exists an edge from `i` to `s` in `G` with `w0` in its edge label,
in this way `P` is a partition of the vertices of the orignal graph `G`.
There is an edge from `s` to `t`  in `CG` whenever there is an edge from `i` to `j` in `G` and `i` in `P[s]` and `j` in `P[t]`.
See [D-VJL24](@cite) for background.

# Examples
```jldoctest; filter = Main.Oscar.doctestfilter_hash_changes_in_1_13()
julia> gamma(n,k,l) = uniform_hypergraph.(subsets(subsets(n, k), l), n)
gamma (generic function with 1 method)

julia> Ks = gamma(4,2,5)
6-element Vector{UniformHypergraph}:
 UniformHypergraph(4, 2, [[1, 2], [1, 3], [1, 4], [2, 3], [3, 4]])
 UniformHypergraph(4, 2, [[1, 2], [1, 3], [2, 3], [2, 4], [3, 4]])
 UniformHypergraph(4, 2, [[1, 2], [1, 3], [1, 4], [2, 3], [2, 4]])
 UniformHypergraph(4, 2, [[1, 2], [1, 4], [2, 3], [2, 4], [3, 4]])
 UniformHypergraph(4, 2, [[1, 2], [1, 3], [1, 4], [2, 4], [3, 4]])
 UniformHypergraph(4, 2, [[1, 3], [1, 4], [2, 3], [2, 4], [3, 4]])

julia> G, EL, VL = partial_shift_graph(QQ, Ks; show_progress=false);

julia> contracted_partial_shift_graph(G, EL)
(Directed graph with 1 nodes and 0 edges, [1], [[5, 4, 6, 2, 3, 1]])
```
"""
function contracted_partial_shift_graph(G::Graph{Directed}, edge_labels::Dict{Tuple{Int, Int}, Vector{WeylGroupElem}})
  n = n_vertices(G)
  W = parent(first(first(values(edge_labels))))
  w0 = longest_element(W)

  # all arrows corresponding to edges that contain w0 in their edge labels
  w0_action = Dict(i => j for ((i,j), ws) in edge_labels if w0 in ws)

  sinks = findall(iszero, degree(G))
  sinks_indices = Dict(s => i for (i,s) in enumerate(sinks))
  for i in 1:n
    if !haskey(w0_action, i)
      @req i in sinks "Vertex $i is not a sink, but has no outbound edge with w0 in its edge label."
      w0_action[i] = i
    end
  end

  p = [Int[] for _ in sinks]
  for (i, s) in w0_action
    push!(p[sinks_indices[s]], i)
  end

  return (
    graph_from_edges(Directed, [
      [sinks_indices[s],sinks_indices[t]]
      for (s,t) in (
        (w0_action[i], (haskey(w0_action, j) ? w0_action[j] : j))
        for (i, j) in keys(edge_labels)
      )
      if s != t
    ], length(sinks)),
    sinks,
    p
  )
end<|MERGE_RESOLUTION|>--- conflicted
+++ resolved
@@ -219,12 +219,6 @@
     map_function = pmap
   end
   try
-<<<<<<< HEAD
-    edge_labels = reduce((d1, d2) -> mergewith!(vcat, d1, d2),
-                           @showprogress enabled=show_progress map_function(
-                             Ks -> multi_edges(F, phi.(W), Ks, complex_labels),
-                             Iterators.partition(enumerate(complexes), task_size)))
-=======
     # here to so that this isn't applied on the worker
     # since we cannot serialize Gap maps 
     PG = phi.(W)
@@ -239,7 +233,6 @@
                              Ks -> multi_edges(F, PG, Ks, complex_labels),
                              Iterators.partition(enumerate(complexes), task_size)))
     end
->>>>>>> d9b78835
     graph = graph_from_edges(Directed, [[i,j] for (i,j) in keys(edge_labels)])
     return (graph,
             Dict(k => inv(phi).(v) for (k, v) in edge_labels),
