--- conflicted
+++ resolved
@@ -363,14 +363,10 @@
   return u * permutation_matrix(F, p)
 end
 
-<<<<<<< HEAD
 function random_shift(F::QQField, K::ComplexOrHypergraph, p::PermGroupElem)
   n = n_vertices(K)
   exterior_shift(K, random_rothe_matrix(F, p))
 end
-=======
-Return the symmetric shift of `K`
->>>>>>> d9b78835
 
 function random_shift(F::Field, K::ComplexOrHypergraph, p::PermGroupElem)
   n = n_vertices(K)
