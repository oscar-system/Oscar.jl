export exterior_algebra  # MAIN EXPORT!

# Commented out old impl:  exterior_algebra_PBWAlgQuo  (allows coeffs in a non-field)


#--------------------------------------------
# Two implementations of exterior algebras:
# (1) delegating everything to Singular  -- fast, coeff ring must be a field
# (2) as a quotient of PBW algebra       -- slower, coeff ring must be commutative

# ADVICE: avoid impl (2) which deliberately has an awkward name.

#  See also:
#   * tests in Oscar.jl/test/Experimental/ExteriorAlgebra-test.jl
#   * doc tests in Oscar.jl/docs/src/NoncommutativeAlgebra/PBWAlgebras/quotients.md

# -------------------------------------------------------
# Exterior algebra: delegating everything to Singular.


#---------------------- MAIN FUNCTION ----------------------
<<<<<<< HEAD

# exterior_algebra constructor:  args are
#  - underlying coeff FIELD and
#  - number of indets (or list of indet names)

# Returns 2 components: ExtAlg, list of the gens/variables

# DEVELOPER DOC
#   This impl is "inefficient": it must create essentially 2 copies of
#   the exterior algebra.  One copy is so that Oscar knows the structure
#   of the ext alg (as a quotient of a PBWAlg); the other copy is a
#   Singular implementation (seen as a "black box" by Oscar) which
#   actually does the arithmetic (quickly).
#
#   To make this work I had to make changes to struct PBWAlgQuo: (see the source)
#   (*) previously a PBWAlgQuo had a single datum, namely the (2-sided) ideal
#       used to make the quotient -- the base ring could be derived from the ideal
# 
#   (*) now a PBWAlgQuo has an extra data field "sring" which refers to
#       the underlying Singular ring structure which actually performs
#       the arithmetic.  For exterior algebras "sring" refers to a
#       specific Singular ring "exteriorAlgebra"; in other cases "sring"
#       refers to the Singular(plural) ring which implements the PBW alg
#       (i.e. IGNORING the fact that the elems are in a quotient)

#   PBWAlgQuoElem did not need to change.  Its "data" field just refers
#   to a PBWAlgElem (namely some representative of the class).


# Attach docstring to "abstract" function exterior_algebra, so that
# it is automatically "inherited" by the methods.

Markdown.@doc doc"""
    exterior_algebra(K::Field, numVars::Int)
    exterior_algebra(K::Field, listOfVarNames::Union{AbstractVector{<:AbstractString},
                                                     AbstractVector{Symbol},
                                                     AbstractVector{Char}})

=======

# exterior_algebra constructor:  args are
#  - underlying coeff FIELD and
#  - number of indets (or list of indet names)

# Returns 2 components: ExtAlg, list of the gens/variables

# DEVELOPER DOC
#   This impl is "inefficient": it must create essentially 2 copies of
#   the exterior algebra.  One copy is so that Oscar knows the structure
#   of the ext alg (as a quotient of a PBWAlg); the other copy is a
#   Singular implementation (seen as a "black box" by Oscar) which
#   actually does the arithmetic (quickly).
#
#   To make this work I had to make changes to struct PBWAlgQuo: (see the source)
#   (*) previously a PBWAlgQuo had a single datum, namely the (2-sided) ideal
#       used to make the quotient -- the base ring could be derived from the ideal
# 
#   (*) now a PBWAlgQuo has an extra data field "sring" which refers to
#       the underlying Singular ring structure which actually performs
#       the arithmetic.  For exterior algebras "sring" refers to a
#       specific Singular ring "exteriorAlgebra"; in other cases "sring"
#       refers to the Singular(plural) ring which implements the PBW alg
#       (i.e. IGNORING the fact that the elems are in a quotient)

#   PBWAlgQuoElem did not need to change.  Its "data" field just refers
#   to a PBWAlgElem (namely some representative of the class).


# Attach docstring to "abstract" function exterior_algebra, so that
# it is automatically "inherited" by the methods.

@doc raw"""
    exterior_algebra(K::Field, numVars::Int)
    exterior_algebra(K::Field, listOfVarNames::Union{AbstractVector{<:AbstractString},
                                                     AbstractVector{Symbol},
                                                     AbstractVector{Char}})

>>>>>>> 940f22a5
The *first form* returns an exterior algebra with coefficient field `K` and
`numVars` variables: `numVars` must be positive, and the variables are
 called `e1, e2, ...`.

The *second form* returns an exterior algebra with coefficient field `K`, and
variables named as specified in `listOfVarNames` (which must be non-empty).

NOTE: Creating an `exterior_algebra` with many variables will create an object
occupying a lot of memory (probably cubic in `numVars`).


# Examples
```jldoctest
julia> ExtAlg, (e1,e2)  =  exterior_algebra(QQ, 2);

julia> e2*e1
-e1*e2

julia> (e1+e2)^2  # result is automatically reduced!
0

julia> ExtAlg, (x,y)  =  exterior_algebra(QQ, ["x","y"]);

julia> y*x
-x*y
```
"""
function exterior_algebra end


# ---------------------------------
# -- Method where caller specifies just number of variables

function exterior_algebra(K::Field, numVars::Int)
<<<<<<< HEAD
    if (numVars < 1)
=======
    if numVars < 1
>>>>>>> 940f22a5
        throw(ArgumentError("numVars must be strictly positive, but numVars=$numVars"))
    end
    return exterior_algebra(K,  (1:numVars) .|> (k -> "e$k"))
end

#---------------------------------
# Method where caller specifies name of variables.

function exterior_algebra(K::Field, listOfVarNames::Union{AbstractVector{<:AbstractString},
                                                          AbstractVector{Symbol},
                                                          AbstractVector{Char}})
    numVars = length(listOfVarNames)
<<<<<<< HEAD
    if (numVars == 0)
=======
    if numVars == 0
>>>>>>> 940f22a5
        throw(ArgumentError("no variables/indeterminates given"))
    end
#    if (!allunique(VarNames))
#        throw(ArgumentError("variable names must be distinct"))
#    end

    R, indets = polynomial_ring(K, listOfVarNames)
    SameCoeffRing = singular_coeff_ring(coefficient_ring(R))
    M = zero_matrix(R, numVars, numVars)
    for i in 1:numVars-1
        for j in i+1:numVars
            M[i,j] = -indets[i]*indets[j]
        end
    end
    PBW, PBW_indets = pbw_algebra(R, M, degrevlex(indets); check=false) # disable check since we know it is OK!
    I = two_sided_ideal(PBW, PBW_indets.^2)
    # Now construct the fast exteriorAlgebra in Singular; get var names from
    # PBW in case it had "mangled" them.
    P, _ = Singular.polynomial_ring(SameCoeffRing, string.(symbols(PBW)))
    SINGULAR_PTR = Singular.libSingular.exteriorAlgebra(Singular.libSingular.rCopy(P.ptr))
    ExtAlg_singular = Singular.create_ring_from_singular_ring(SINGULAR_PTR)
    # ***WORKAROUND***
    # Singular is "too smart" when there is just 1 indet, so we error out
    # When Singular is fixed, a @test_broken in the test suite will fail!!
    # When that happens remove this comment and the if stmt below (& fix the test)
    if supertype(typeof(ExtAlg_singular)) != AbstractAlgebra.NCRing
        throw(NotImplementedError(:exterior_algebra, "1 variable not yet supported  (requires Singular update)"))
    end
    # ***END OF WORKAROUND***
    # Create Quotient ring with special implementation:
    ExtAlg,_ = quo(PBW, I;  SpecialImpl = ExtAlg_singular)  # 2nd result is a QuoMap, apparently not needed
    return ExtAlg, gens(ExtAlg)
end



# COMMENTED OUT "OLD IMPLEMENTATION" (so as not to lose the code)

# #--------------------------------------------
# # Exterior algebra implementation as a quotient of a PBW algebra;
# # **PREFER** exterior_algebra over this SLOW implementation!

# # Returns 2 components: ExtAlg, list of the gens/variables in order (e1,..,en)


<<<<<<< HEAD
# Markdown.@doc doc"""
=======
# @doc raw"""
>>>>>>> 940f22a5
#     exterior_algebra_PBWAlgQuo(coeffRing::Ring, numVars::Int)
#     exterior_algebra_PBWAlgQuo(coeffRing::Ring, listOfVarNames::Vector{String})

# Use `exterior_algebra` in preference to this function when `coeffRing` is a field.

# The first form returns an exterior algebra with given `coeffRing` and `numVars` variables;
# the variables are called `e1, e2, ...`.  The value `numVars` must be positive; be aware that
# large values will create an object occupying a lot of memory (probably cubic in `numVars`).

# The second form returns an exterior algebra with given `coeffRing`, and variables named
# as specified in `listOfVarNames` (which must be non-empty).


# # Examples
# ```jldoctest
# julia> ExtAlg, (e1,e2)  =  exterior_algebra_PBWAlgQuo(QQ, 2);

# julia> e2*e1
# -e1*e2

# julia> is_zero((e1+e2)^2)
# true

# julia> ExtAlg, (x,y)  =  exterior_algebra_PBWAlgQuo(QQ, ["x","y"]);

# julia> y*x
# -x*y
# ```
# """
# function exterior_algebra_PBWAlgQuo(K::Ring, numVars::Int)
#     if (numVars < 1)
#         throw(ArgumentError("numVars must be strictly positive: numVars=$numVars"))
#     end
#     return exterior_algebra_PBWAlgQuo(K,  (1:numVars) .|> (k -> "e$k"))
# end

# function exterior_algebra_PBWAlgQuo(K::Ring, listOfVarNames::Union{AbstractVector{<:AbstractString}, AbstractVector{Symbol}, AbstractVector{Char}})
#     numVars = length(listOfVarNames)
#     if (numVars == 0)
#         throw(ArgumentError("no variables/indeterminates given"))
#     end
#     # if (!allunique(listOfVarNames))
#     #     throw(ArgumentError("variable names must be distinct"))
#     # end
#     R, indets = polynomial_ring(K, listOfVarNames)
#     M = zero_matrix(R, numVars, numVars)
#     for i in 1:numVars-1
#         for j in i+1:numVars
#             M[i,j] = -indets[i]*indets[j]
#         end
#     end
#     PBW, PBW_indets = pbw_algebra(R, M, degrevlex(indets);  check = false) # disable check since we know it is OK!
#     I = two_sided_ideal(PBW, PBW_indets.^2)
#     ExtAlg,QuoMap = quo(PBW, I)
#     return ExtAlg, QuoMap.(PBW_indets)
# end



# # BUGS/DEFICIENCIES (2023-02-13):
# # (1)  Computations with elements DO NOT AUTOMATICALLY REDUCE
# #      modulo the squares of the generators.
# # (2)  Do we want/need a special printing function?  (show/display)<|MERGE_RESOLUTION|>--- conflicted
+++ resolved
@@ -19,7 +19,6 @@
 
 
 #---------------------- MAIN FUNCTION ----------------------
-<<<<<<< HEAD
 
 # exterior_algebra constructor:  args are
 #  - underlying coeff FIELD and
@@ -52,52 +51,12 @@
 # Attach docstring to "abstract" function exterior_algebra, so that
 # it is automatically "inherited" by the methods.
 
-Markdown.@doc doc"""
-    exterior_algebra(K::Field, numVars::Int)
-    exterior_algebra(K::Field, listOfVarNames::Union{AbstractVector{<:AbstractString},
-                                                     AbstractVector{Symbol},
-                                                     AbstractVector{Char}})
-
-=======
-
-# exterior_algebra constructor:  args are
-#  - underlying coeff FIELD and
-#  - number of indets (or list of indet names)
-
-# Returns 2 components: ExtAlg, list of the gens/variables
-
-# DEVELOPER DOC
-#   This impl is "inefficient": it must create essentially 2 copies of
-#   the exterior algebra.  One copy is so that Oscar knows the structure
-#   of the ext alg (as a quotient of a PBWAlg); the other copy is a
-#   Singular implementation (seen as a "black box" by Oscar) which
-#   actually does the arithmetic (quickly).
-#
-#   To make this work I had to make changes to struct PBWAlgQuo: (see the source)
-#   (*) previously a PBWAlgQuo had a single datum, namely the (2-sided) ideal
-#       used to make the quotient -- the base ring could be derived from the ideal
-# 
-#   (*) now a PBWAlgQuo has an extra data field "sring" which refers to
-#       the underlying Singular ring structure which actually performs
-#       the arithmetic.  For exterior algebras "sring" refers to a
-#       specific Singular ring "exteriorAlgebra"; in other cases "sring"
-#       refers to the Singular(plural) ring which implements the PBW alg
-#       (i.e. IGNORING the fact that the elems are in a quotient)
-
-#   PBWAlgQuoElem did not need to change.  Its "data" field just refers
-#   to a PBWAlgElem (namely some representative of the class).
-
-
-# Attach docstring to "abstract" function exterior_algebra, so that
-# it is automatically "inherited" by the methods.
-
 @doc raw"""
     exterior_algebra(K::Field, numVars::Int)
     exterior_algebra(K::Field, listOfVarNames::Union{AbstractVector{<:AbstractString},
                                                      AbstractVector{Symbol},
                                                      AbstractVector{Char}})
 
->>>>>>> 940f22a5
 The *first form* returns an exterior algebra with coefficient field `K` and
 `numVars` variables: `numVars` must be positive, and the variables are
  called `e1, e2, ...`.
@@ -132,11 +91,7 @@
 # -- Method where caller specifies just number of variables
 
 function exterior_algebra(K::Field, numVars::Int)
-<<<<<<< HEAD
-    if (numVars < 1)
-=======
     if numVars < 1
->>>>>>> 940f22a5
         throw(ArgumentError("numVars must be strictly positive, but numVars=$numVars"))
     end
     return exterior_algebra(K,  (1:numVars) .|> (k -> "e$k"))
@@ -149,11 +104,7 @@
                                                           AbstractVector{Symbol},
                                                           AbstractVector{Char}})
     numVars = length(listOfVarNames)
-<<<<<<< HEAD
-    if (numVars == 0)
-=======
     if numVars == 0
->>>>>>> 940f22a5
         throw(ArgumentError("no variables/indeterminates given"))
     end
 #    if (!allunique(VarNames))
@@ -199,11 +150,7 @@
 # # Returns 2 components: ExtAlg, list of the gens/variables in order (e1,..,en)
 
 
-<<<<<<< HEAD
-# Markdown.@doc doc"""
-=======
 # @doc raw"""
->>>>>>> 940f22a5
 #     exterior_algebra_PBWAlgQuo(coeffRing::Ring, numVars::Int)
 #     exterior_algebra_PBWAlgQuo(coeffRing::Ring, listOfVarNames::Vector{String})
 
