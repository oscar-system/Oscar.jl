--- conflicted
+++ resolved
@@ -150,97 +150,6 @@
 
 include("exports.jl")
 
-<<<<<<< HEAD
-export abelian_lie_algebra
-export abstract_module
-export base_lie_algebra
-export bilinear_form
-export bracket
-export cartan_bilinear_form
-export cartan_matrix
-export cartan_symmetrizer
-export cartan_type
-export cartan_type_with_ordering
-export chevalley_basis
-export coerce_to_lie_algebra_elem
-export conjugate_dominant_weight
-export conjugate_dominant_weight_with_elem
-export coroot
-export coroots
-export coxeter_matrix
-export derived_algebra
-export dim_of_simple_module
-export dominant_character
-export exterior_power
-export fundamental_weight
-export fundamental_weights
-export general_linear_lie_algebra
-export induced_map_on_symmetric_power
-export induced_map_on_tensor_power
-export is_cartan_matrix
-export is_cartan_type
-export is_coroot
-export is_coroot_with_index
-export is_dominant
-export is_negative_coroot
-export is_negative_coroot_with_index
-export is_negative_root
-export is_negative_root_with_index
-export is_positive_coroot
-export is_positive_coroot_with_index
-export is_positive_root
-export is_positive_root_with_index
-export is_root
-export is_root_with_index
-export is_self_normalizing
-export is_simple_coroot
-export is_simple_coroot_with_index
-export is_simple_root
-export is_simple_root_with_index
-export lie_algebra
-export lmul, lmul!
-export longest_element
-export lower_central_series
-export matrix_repr_basis
-export negative_coroot
-export negative_coroots
-export negative_root
-export negative_roots
-export number_of_positive_roots, n_positive_roots  # alias lives in a submodule
-export number_of_roots, n_roots                    # alias lives in a submodule
-export number_of_simple_roots, n_simple_roots      # alias lives in a submodule
-export perm, permutation_matrix
-export positive_coroot
-export positive_coroots
-export positive_root
-export positive_roots
-export reduced_expressions
-export reflect, reflect!
-export root
-export root_system, has_root_system
-export root_system_type, has_root_system_type
-export root_system_type_with_ordering
-export roots
-export show_dynkin_diagram
-export simple_coroot
-export simple_coroots
-export simple_module
-export simple_root
-export simple_roots
-export special_linear_lie_algebra
-export special_orthogonal_lie_algebra
-export standard_module
-export symmetric_power
-export symplectic_lie_algebra
-export tensor_power
-export tensor_product_decomposition
-export trivial_module
-export universal_enveloping_algebra
-export weyl_group
-export weyl_orbit
-export word
-=======
 export n_positive_roots  # alias lives in a submodule
 export n_roots           # alias lives in a submodule
-export n_simple_roots    # alias lives in a submodule
->>>>>>> 5c30f3ab
+export n_simple_roots    # alias lives in a submodule