module MatrixGroups

using GAP
using Oscar
import Oscar:GAPWrap

export _wrap_for_gap

################################################################################
# Initialize GAP function, i.e. GAP reads the file matrix.g
#
function __init__()
    GAP.Globals.Reread(GAP.GapObj(joinpath(Oscar.oscardir, "experimental", "Matrix", "matrix.g")))
end

################################################################################
"""
   _wrap_for_gap(m::MatrixElem)

Compute the JuliaMatrixRep of `m` in GAP.

# Example
```jldoctest
julia> m = matrix(ZZ, [0 1 ; -1 0]);

julia> Oscar._wrap_for_gap(m)
GAP: <matrix object of dimensions 2x2 over Integer Ring>
```
"""
_wrap_for_gap(m::MatrixElem) = GAP.Globals.MakeJuliaMatrixRep(m)


################################################################################
"""
    matrix_group(matrices::Vector{<:MatrixElem{T}}; check::Bool = true) where T <: Union{ZZRingElem, QQFieldElem, nf_elem}

Construct a GAP group `G` where the generators on the GAP side are wrappers
of type `JuliaMatrixRep` around the given Oscar matrices `matrices`.

If `G` is not finite then an exception is thrown.

A nice monomorphism from `G` to a GAP matrix group `G2` over a finite field
is stored in `G`, such that calculations in `G` can be handled automatically
by transferring them to `G2`.

# Example
<<<<<<< HEAD
```jldoctest
julia> m1 = matrix(QQ, [0 1 ; -1 0]);

julia> m2 = matrix(QQ, [ -1 0; 0 1]);

julia> Oscar.MatrixGroups.matrix_group([m1, m2])
GAP: <group with 2 generators>
```
"""
function matrix_group(matrices::Vector{<:MatrixElem{T}}; check::Bool = true) where T <: Union{ZZRingElem, QQFieldElem, nf_elem}
     # Compute the reduction map to a matrix group over a finite field `F`.
     G, G_to_fin_pres, F, OtoFq = Oscar._isomorphic_group_over_finite_field(matrices, check = check)

     # Map the generating matrices over `F` to GAP matrices, create a GAP group.
     matrices_Fq = [x.elm for x in gens(G)]  # Oscar matrices over F
     iso = Oscar.iso_oscar_gap(base_ring(matrices_Fq[1]))
     gap_matrices_Fq = [map_entries(iso, m) for m in matrices_Fq]
     G2 = GAP.Globals.Group(GapObj(gap_matrices_Fq))

     # Create a GAP group of wrapped matrices in characteristic zero.
     gapMatrices = [Oscar.MatrixGroups._wrap_for_gap(m) for m in matrices]
     G = GAP.Globals.Group(GapObj(gapMatrices))

     # Create a nice monomorphism from `G` to `G2`.
     # (`GroupHomomorphismByFunction` admits computing images via the
     # reduction `OtoFq`,
     # computing preimages is possible via the nice monomorphism of `G2`
     # which is an action homomorphism.)
     JuliaGAPMap = GAP.Globals.GroupHomomorphismByFunction(G, G2,
       M -> map_entries(iso, Oscar._reduce(GAP.getbangproperty(M, :m), OtoFq)))
     GAP.Globals.SetIsBijective(JuliaGAPMap, true)
     GAP.Globals.SetFilterObj(JuliaGAPMap, GAP.Globals.IsPreImagesByAction)
     GAP.Globals.SetNiceMonomorphism(G, JuliaGAPMap);
=======
# ```jldoctest
# julia> m1 = matrix(QQ, [0 1 ; -1 0]);
# julia> m2 = matrix(QQ, [ -1 0; 0 1]);
# julia> matrix_group(m1, m2)
# GAP: <group with 2 generators>
# ```
# """
function matrix_group(matrices::Vector{<:MatrixElem{T}}) where T <: Union{ZZRingElem, QQFieldElem, nf_elem}
     @assert !isempty(matrices)

     # Check whether all matrices are n by n (and invertible and such ...)

     n = nrows(matrices[1])
     is_invertible(x) = is_unit(det(x))
     K = base_ring(matrices[1])
     for mat in matrices
          if K != base_ring(mat)
              error("Matrices are not from the same base ring.")
          end
          if !is_invertible(mat)
              error("At least one matrix is not invertible.")
          end
          if size(mat) != (n, n)
              error("At least one matrix is not square or not of the same size.")
          end
     end
     if K isa ZZRing
        K = QQ
     end

     Fq, matrices_Fq, OtoFq = Oscar.good_reduction(matrices, 2)

     ele = matrices_Fq[1]
     hom = Oscar._iso_oscar_gap(base_ring(ele))

     gap_matrices_Fq = GAP.Obj([map_entries(hom, m) for m in matrices_Fq])
     G2 = GAP.Globals.Group(gap_matrices_Fq)
     N = ZZRingElem(GAPWrap.Order(G2))
     if !is_divisible_by(Hecke._minkowski_multiple(K, n), N)
        error("Group is not finite")
     end

     G_to_fin_pres = GAP.Globals.IsomorphismFpGroupByGenerators(G2, gap_matrices_Fq)
     F = GAPWrap.Range(G_to_fin_pres)
     rels = GAPWrap.RelatorsOfFpGroup(F)

     gens_and_invsF = [ g for g in GAPWrap.FreeGeneratorsOfFpGroup(F) ]
     append!(gens_and_invsF, [ inv(g) for g in GAPWrap.FreeGeneratorsOfFpGroup(F) ])
     matrices_and_invs = copy(matrices)
     append!(matrices_and_invs, [ inv(M) for M in matrices ])
     for i = 1:length(rels)
        M = GAP.Globals.MappedWord(rels[i], GapObj(gens_and_invsF), GapObj(matrices_and_invs))
        if !isone(M)
           error("Group is not finite")
        end
     end

     gapMatrices = GAP.Obj([Oscar.MatrixGroups._wrap_for_gap(m) for m in matrices])
     G = GAP.Globals.Group(gapMatrices)

     JuliaGAPMap = GAP.Globals.GroupHomomorphismByImagesNC(G,G2,GAPWrap.GeneratorsOfGroup(G2))

     GAP.Globals.SetNiceMonomorphism(G,JuliaGAPMap);
>>>>>>> 59f04c23
     GAP.Globals.SetIsHandledByNiceMonomorphism(G, true);

     return G
end

function _lex_isless(a::T,b::T) where T<:MatElem{S} where S <: Union{ZZRingElem, QQFieldElem}
  @assert base_ring(a) === base_ring(b)
  @assert size(a) == size(b)
  for i in 1:nrows(a), j in 1:ncols(a)
    if a[i,j] != b[i,j]
      return a[i,j] < b[i,j]
    end
  end
  return false
end

function _lex_isEqual(a::T,b::T) where T<:MatElem
  @assert base_ring(a) === base_ring(b)
  @assert size(a) == size(b)
  for i in 1:nrows(a), j in 1:ncols(a)
    if a[i,j] != b[i,j]
      return false
    end
  end
  return true
end

end #module MatrixGroups


using .MatrixGroups<|MERGE_RESOLUTION|>--- conflicted
+++ resolved
@@ -44,7 +44,6 @@
 by transferring them to `G2`.
 
 # Example
-<<<<<<< HEAD
 ```jldoctest
 julia> m1 = matrix(QQ, [0 1 ; -1 0]);
 
@@ -77,72 +76,7 @@
        M -> map_entries(iso, Oscar._reduce(GAP.getbangproperty(M, :m), OtoFq)))
      GAP.Globals.SetIsBijective(JuliaGAPMap, true)
      GAP.Globals.SetFilterObj(JuliaGAPMap, GAP.Globals.IsPreImagesByAction)
-     GAP.Globals.SetNiceMonomorphism(G, JuliaGAPMap);
-=======
-# ```jldoctest
-# julia> m1 = matrix(QQ, [0 1 ; -1 0]);
-# julia> m2 = matrix(QQ, [ -1 0; 0 1]);
-# julia> matrix_group(m1, m2)
-# GAP: <group with 2 generators>
-# ```
-# """
-function matrix_group(matrices::Vector{<:MatrixElem{T}}) where T <: Union{ZZRingElem, QQFieldElem, nf_elem}
-     @assert !isempty(matrices)
-
-     # Check whether all matrices are n by n (and invertible and such ...)
-
-     n = nrows(matrices[1])
-     is_invertible(x) = is_unit(det(x))
-     K = base_ring(matrices[1])
-     for mat in matrices
-          if K != base_ring(mat)
-              error("Matrices are not from the same base ring.")
-          end
-          if !is_invertible(mat)
-              error("At least one matrix is not invertible.")
-          end
-          if size(mat) != (n, n)
-              error("At least one matrix is not square or not of the same size.")
-          end
-     end
-     if K isa ZZRing
-        K = QQ
-     end
-
-     Fq, matrices_Fq, OtoFq = Oscar.good_reduction(matrices, 2)
-
-     ele = matrices_Fq[1]
-     hom = Oscar._iso_oscar_gap(base_ring(ele))
-
-     gap_matrices_Fq = GAP.Obj([map_entries(hom, m) for m in matrices_Fq])
-     G2 = GAP.Globals.Group(gap_matrices_Fq)
-     N = ZZRingElem(GAPWrap.Order(G2))
-     if !is_divisible_by(Hecke._minkowski_multiple(K, n), N)
-        error("Group is not finite")
-     end
-
-     G_to_fin_pres = GAP.Globals.IsomorphismFpGroupByGenerators(G2, gap_matrices_Fq)
-     F = GAPWrap.Range(G_to_fin_pres)
-     rels = GAPWrap.RelatorsOfFpGroup(F)
-
-     gens_and_invsF = [ g for g in GAPWrap.FreeGeneratorsOfFpGroup(F) ]
-     append!(gens_and_invsF, [ inv(g) for g in GAPWrap.FreeGeneratorsOfFpGroup(F) ])
-     matrices_and_invs = copy(matrices)
-     append!(matrices_and_invs, [ inv(M) for M in matrices ])
-     for i = 1:length(rels)
-        M = GAP.Globals.MappedWord(rels[i], GapObj(gens_and_invsF), GapObj(matrices_and_invs))
-        if !isone(M)
-           error("Group is not finite")
-        end
-     end
-
-     gapMatrices = GAP.Obj([Oscar.MatrixGroups._wrap_for_gap(m) for m in matrices])
-     G = GAP.Globals.Group(gapMatrices)
-
-     JuliaGAPMap = GAP.Globals.GroupHomomorphismByImagesNC(G,G2,GAPWrap.GeneratorsOfGroup(G2))
-
-     GAP.Globals.SetNiceMonomorphism(G,JuliaGAPMap);
->>>>>>> 59f04c23
+     GAP.Globals.SetNiceMonomorphism(G, JuliaGAPMap)
      GAP.Globals.SetIsHandledByNiceMonomorphism(G, true);
 
      return G
