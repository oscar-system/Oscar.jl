--- conflicted
+++ resolved
@@ -123,12 +123,8 @@
         Assert(0, ForAll(gens, IsJuliaMatrixRep));
         
         ele := gens[1];
-<<<<<<< HEAD
         hom := Julia.Oscar.iso_oscar_gap(Julia.base_ring(ele!.m));
-=======
-        hom := Julia.Oscar._iso_oscar_gap(Julia.base_ring(ele!.m));
->>>>>>> 59f04c23
-        
+
         GAPGenerators := List(gens, g -> Julia.Oscar.map_entries(hom, g!.m));
         
         GAPGroup := GroupByGenerators(GAPGenerators);
@@ -158,12 +154,8 @@
 
 BindGlobal("TransformPolynomialFromJuliaToGAP", function(pol)
     local x, hom, res, i;
-    
-<<<<<<< HEAD
+
         hom := Julia.Oscar.iso_oscar_gap(Julia.base_ring(pol.parent));
-=======
-        hom := Julia.Oscar._iso_oscar_gap(Julia.base_ring(pol.parent));
->>>>>>> 59f04c23
         x := Indeterminate(Julia.codomain(hom),"x");
         
         res := Zero(hom.header.codomain);
