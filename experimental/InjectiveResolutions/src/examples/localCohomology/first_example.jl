# definition of monoid algebra as quotient of polynomial ring
S, (x, y, z) = graded_polynomial_ring(QQ, ["x", "y", "z"]; weights=[[0, 1], [1, 1], [2, 1]])
J = ideal(S, [x*z-y^2])
R_Q, phi = quo(S, J)
x, y, z = gens(R_Q)

# get MonoidAlgebra
kQ = Oscar.MonoidAlgebra(R_Q);
x, y, z = gens(kQ);

Oscar.polyhedral_cone(kQ)
Oscar.cone(kQ)
Oscar.faces(kQ)
Oscar.hyperplanes(kQ)
Oscar.is_pointed(kQ)
Oscar.zonotope(kQ)

@test one(kQ) - 2 == -one(kQ)

#example of computing local cohomology modules 
<<<<<<< HEAD
I_M = ideal(kQ,[x^2*z,x^4*y])

@test !(x in I_M)
@test x^2*z in I_M
coordinates(x^2*z, I_M)

@test is_subset(I_M, radical(I_M))
@test I_M != radical(I_M)

I = ideal(kQ,[x,y,z]) #maximal ideal
=======
I_M = ideal(kQ, [x^2*z, x^4*y])
I = ideal(kQ, [x, y, z]) #maximal ideal
>>>>>>> 0a4e0c1c
M = quotient_ring_as_module(I_M)

# compute local cohomology modules supported on I = (x,y,z)
H0 = zeroth_local_cohomology(quotient_ring_as_module(I_M), I)
H1 = local_cohomology(I_M, I, 1)
H2 = local_cohomology(I_M, I, 2)
H3 = local_cohomology(I_M, I, 3)
H4 = local_cohomology(I_M, I, 4)

# two sectors of local_cohomology
H1.sectors[1]
H1.sectors[20]

# check if local cohomology is zero
is_zero(H0)
lc_zero(H1)
lc_zero(H2)
lc_zero(H3)
lc_zero(H4)<|MERGE_RESOLUTION|>--- conflicted
+++ resolved
@@ -18,7 +18,6 @@
 @test one(kQ) - 2 == -one(kQ)
 
 #example of computing local cohomology modules 
-<<<<<<< HEAD
 I_M = ideal(kQ,[x^2*z,x^4*y])
 
 @test !(x in I_M)
@@ -29,10 +28,6 @@
 @test I_M != radical(I_M)
 
 I = ideal(kQ,[x,y,z]) #maximal ideal
-=======
-I_M = ideal(kQ, [x^2*z, x^4*y])
-I = ideal(kQ, [x, y, z]) #maximal ideal
->>>>>>> 0a4e0c1c
 M = quotient_ring_as_module(I_M)
 
 # compute local cohomology modules supported on I = (x,y,z)
