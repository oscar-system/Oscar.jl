module InjectiveResolutions
using ..Oscar
using ..Oscar: IntegerUnion # add other things that are not exported from Oscar here
# functions with new methods
import ..Oscar:
  _build_sparse_row,
  _degree_fast,
  _extend_free_resolution,
  _graded_kernel,
  _reduce,
  _saturation,
  annihilator,
  coefficient_ring,
  coefficients,
  cone,
  coordinates,
  coordinates_atomic,
  coordinates_via_transform,
  degree,
  dim,
  elem_type,
  evaluate,
  faces,
  free_resolution,
  gens,
  grading_group,
  hyperplanes,
  images_of_generators,
  in_atomic,
  intersect,
  inv,
  is_normal,
  is_pointed,
  is_subset,
  is_zm_graded,
  kernel,
  kernel_atomic,
  lift_std,
  ModuleGens,
  normal_form,
  one,
  oscar_free_module,
  oscar_generators,
  primitive_generator,
  singular_freemodule,
  singular_generators,
  singular_module,
  singular_poly_ring,
  sparse_row,
  standard_basis,
  SubModuleOfFreeModule,
  syzygy_module,
  twist,
  zero,
  zonotope

import ..Oscar.Singular:
  FreeModule,
  has_global_ordering,
  svector,
  Module


for i in names(Oscar)
  !isdefined(Oscar, i) && continue
  @eval import Oscar: $i
  #@eval export $i
end

for i in names(Oscar.Orderings)
  !isdefined(Oscar.Orderings, i) && continue
  @eval import Oscar.Orderings: $i
  #@eval export $i
end

#=
for i in names(Oscar; all=true)
  !isdefined(Oscar, i) && continue
  @eval import Hecke: $i
end
=#

import Base:
  +,
  -,
  *,
  ==,
  deepcopy_internal
# add more things here

## Functions visible on the outside
export monoid_algebra
export monoid_algebra_ideal
export faces
export hyperplanes

export irreducible_resolution
export irreducible_decomposition

export injective_resolution

export local_cohomology
export local_cohomology_all
export zeroth_local_cohomology

export MonoidAlgebra
export MonoidAlgebraIdeal
export MonoidAlgebraElem

#########################
# some composite types
#########################

include("MonoidAlgebra.jl")

struct IndecInj #indecomposable injective
  face::FaceQ
  vector::Vector{Int}
end
mutable struct InjMod #ZZ^d i-graded injective module over monoid algebra
  monoid_algebra::MonoidAlgebra
  indec_injectives::Vector{IndecInj}
  Q_graded_part::Union{SubquoModule,Nothing}

  function InjMod(A::MonoidAlgebra,I::Vector{IndecInj})
    return new(A,I,nothing)
  end
end

function Q_graded_part(I::InjMod)
  if I.Q_graded_part === nothing
    I.Q_graded_part = compute_Q_graded_part(I)
  end
  return I.Q_graded_part
end

function compute_Q_graded_part(I::InjMod)
  kQ = I.monoid_algebra
  irreducible_ideals = [_get_irreducible_ideal(kQ, J) for J in I.indec_injectives]
  irreducible_comp = [quotient_ring_as_module(Ji) for Ji in irreducible_ideals]
  return direct_sum(irreducible_comp...,task=:none)
end
struct IrrRes # irreducible resolution (including all computed data and the cochain complex)
  mod::SubquoModule
  irr_sums::Vector{InjMod}
  cochain_maps::Vector{SubQuoHom}
  cochain_complex::ComplexOfMorphisms # if sequence not exact return trivial cochain_complex (M0 -> M0)
end

#direct sum of two injective modules over the same monoid algebra
function +(I::InjMod, J::InjMod)
  @req I.monoid_algebra == J.monoid_algebra "monoid algebras not the same"
  return InjMod(I.monoid_algebra, vcat(I.indec_injectives, J.indec_injectives))
end

struct InjRes #ZZ^d-graded injective resolution
  mod::SubquoModule
  inj_mods::Vector{InjMod}
  cochain_maps::Vector{MatElem}
  upto::Int
  Q_graded_part::IrrRes
  shift::Vector{Int} #not needed
end

function Base.show(io::IO,J::InjMod)
  print(
    io, "injective module given by direct sum of ", length(J.indec_injectives)," indecomposable injectives"
  )
end

function Base.show(io::IO, ::MIME"text/plain", J::InjMod)
  println(io, "injective module given by direct sum of indecomposable injectives")
  for Ji in J.indec_injectives
    println(io, "  k{", Ji.vector, " + F - Q}, where p_F = ", Ji.face.prime)
  end
  print(
    io,
    "over ",
    J.monoid_algebra
  )
end

function Base.show(io::IO, ::MIME"text/plain", res::InjRes)
  println(io, "injective resolution ")
  println(io, "  ", join(["J^$i" for i in 0:res.upto], " -> "))
  println(io, "where ")
  for i in eachindex(res.inj_mods)
    j = i-1
    println(io, " J^$j = direct sum of")
    for Ji in res.inj_mods[i].indec_injectives
      println(io, "    k{", Ji.vector, " + F - Q}, where p_F = ", Ji.face.prime)
    end
  end
  println(io, "of ", res.mod)
  print(
    io,
    "over ",
    base_ring(res.mod)
  )
end

function Base.show(io::IO, ::MIME"text/plain", res::IrrRes)
  println(io, "irreducible resolution ")
  println(io, "  ", join(["W^$i" for i in 0:(length(res.irr_sums) - 1)], " -> "))
  println(io, "where ")
  for i in eachindex(res.irr_sums)
    j = i-1
    println(io, " W^$j = direct sum of")
    for Ji in res.irr_sums[i].indec_injectives
      println(io, "    k{", Ji.vector, " + F - Q}_Q, where p_F = ", Ji.face.prime)
    end
  end
  println(io, "of ", res.mod)
  print(
    io,
    "over ",
    base_ring(res.mod)
  )
end

function Base.show(io::IO, ::MIME"text/plain", Ji::IndecInj)
  println(io, "indecomposable injective")
  println(io, "  k{", Ji.vector, " + F - Q},")
  print(io, "where p_F = ", Ji.face.prime)
end

function Base.show(io::IO, Ji::IndecInj)
  print(
      io, "indecomposable injective k{", Ji.vector, " + F - Q}, where p_F = ", Ji.face.prime
    )
end

@doc raw"""
    generators_W_H(kQ::MonoidAlgebra, H::HyperplaneQ, a::Vector{Int})

Given a monoid algebra  kQ = $k[Q]$, a hyperplane $H$ that bounds the polyhedral cone $\RR_{\geq 0}Q$ and a vector
$a \in \mathbb{Z}^d$, return a finite set $B$ such that

$(x^b \mid b \in B) \cong k\{(a + H_+^\circ)\cap Q\}.$

This is Algorithm 3.11. in [HM05](@cite).

!!! note
    The monoid algebra $k[Q]$ must be normal. 
"""
function generators_W_H(kQ::MonoidAlgebra, H::HyperplaneQ, a::Vector{Int})
  @assert torsion_free_rank(grading_group(kQ)) == length(a)
  @assert H in hyperplanes(kQ)

  F = intersect(H.hyperplane, kQ.cone)

  #get faces of Q intersecting F only origin in Q
  D = Vector{Polyhedron}()
  for f in kQ.faces
    if dim(intersect(f.poly, F)) == 0
      push!(D, f.poly)
    end
  end

  B = Vector{Vector{Int}}()
  PaF = polyhedron(H.A, H.A*a+H.b) #a + RR h
  for d in D
    I = intersect(PaF, d) #(a + RR H)\cap RR_+D
    if dim(I) >= 0
      B_d = [
        a for
        a in lattice_points(I + kQ.zonotope[1]) if (dim(intersect(convex_hull(a), PaF)) < 0)
      ]
      append!(B, B_d)
    end
  end
  return B
end

@doc raw"""
    degrees_of_bass_numbers(M::SubquoModule,i::Int)

Return the $\mathbb{Z}^d$-degrees of non-zero Bass numbers of $M$ up to cohomological degree $i$.
"""
function degrees_of_bass_numbers(M::SubquoModule{<:MonoidAlgebraElem}, i::Int) # now also for fin. gen. modules
  R_Q = base_ring(M)

  # residue field
  I_m = ideal(R_Q, gens(R_Q))
  k = quotient_ring_as_module(I_m)

  degrees = Vector{Vector{Int}}()
  for j in 0:i
    E = ext(k, M, j)
    for g in gens(E)
      push!(degrees, degree(Vector{Int}, g))
    end
  end
  return unique(degrees) # filter duplicates
end

@doc raw"""
    compute_shift(M::SubquoModule{<:MonoidAlgebraElem}, i::Int)

Let $M$ be finitely generated $\mathbb{Z}^d$-graded module over a monoid algebra $k[Q]$. This function computes $a\in \mathbb{Z}^d$
such that all $\mathbb{Z}^d$-degrees of non-zero Bass numbers of $M(-a)$ lie in $Q$. 
"""
function compute_shift(M::SubquoModule{<:MonoidAlgebraElem}, i::Int)
  # kQ = M.monoid_algebra
  kQ = base_ring(M)

  #get all degrees of non-zero Bass numbers up to cohomological degree i
  n_bass = degrees_of_bass_numbers(M, i)

  #sum of all primitive integer vectors along rays of Q
  c = zonotope(kQ)[2]

  j = 0
  while !all([is_subset(convex_hull(b), cone(kQ)) for b in n_bass]) #loop until all degrees of bass numbers lie in Q
    bass_ = [a_bass + c for a_bass in n_bass]
    n_bass = bass_
    j = j + 1
  end
  return j*c
end

@doc raw"""
    mod_quotient(M::SubquoModule,I::Ideal)

Computes the submodule

$(0 :_M I) := \{m \in M \mid m\cdot I = 0\}.$

# Examples
```jldoctest
julia> R_Q,(x,y) = graded_polynomial_ring(QQ,["x","y"];weights = [[1,0],[0,1]])
(Graded multivariate polynomial ring in 2 variables over QQ, MPolyDecRingElem{QQFieldElem, QQMPolyRingElem}[x, y])

julia> I = ideal(R_Q,[x^4,x^2*y^2,y^4])
Ideal generated by
  x^4
  x^2*y^2
  y^4

julia> M = quotient_ring_as_module(I)
Graded subquotient of graded submodule of R_Q^1 with 1 generator
  1: e[1]
by graded submodule of R_Q^1 with 3 generators
  1: x^4*e[1]
  2: x^2*y^2*e[1]
  3: y^4*e[1]

julia> m = ideal(R_Q,[x,y])
Ideal generated by
  x
  y

julia> Oscar.InjectiveResolutions.mod_quotient(M,m)
(Graded subquotient of graded submodule of R_Q^1 with 2 generators
  1: x*y^3*e[1]
  2: x^3*y*e[1]
by graded submodule of R_Q^1 with 3 generators
  1: x^4*e[1]
  2: x^2*y^2*e[1]
  3: y^4*e[1], Hom: graded subquotient of graded submodule of R_Q^1 with 2 generators
  1: x*y^3*e[1]
  2: x^3*y*e[1]
by graded submodule of R_Q^1 with 3 generators
  1: x^4*e[1]
  2: x^2*y^2*e[1]
  3: y^4*e[1] -> M)
```
"""
function mod_quotient(M::SubquoModule, I::Ideal)
  T = elem_type(M)
  R_I = quotient_ring_as_module(I)
  m = R_I[1] #generator of R_I
  H = hom(R_I, M)[1]

  if is_zero(H)
    Q_gens = Vector{T}()
  else
    Q_gens = [element_to_homomorphism(g)(m) for g in gens(H)]
  end
  return sub(M, Q_gens)
end

@doc raw"""
    mod_saturate(M::SubquoModule,I::Ideal)

Compute the saturation

$(0 :_M I^\infty) := \{m \in M \mid m\cdot I^n = 0\text{ for some }n\in \NN_{>0}\}.$

# Examples
```jldoctest
julia> R_Q,(x,y) = graded_polynomial_ring(QQ,["x","y"];weights = [[1,0],[0,1]])
(Graded multivariate polynomial ring in 2 variables over QQ, MPolyDecRingElem{QQFieldElem, QQMPolyRingElem}[x, y])

julia> I = ideal(R_Q,[x^4,x^2*y^2,y^4])
Ideal generated by
  x^4
  x^2*y^2
  y^4

julia> M = quotient_ring_as_module(I)
Graded subquotient of graded submodule of R_Q^1 with 1 generator
  1: e[1]
by graded submodule of R_Q^1 with 3 generators
  1: x^4*e[1]
  2: x^2*y^2*e[1]
  3: y^4*e[1]

julia> m = ideal(R_Q,[x,y])
Ideal generated by
  x
  y

julia> Oscar.InjectiveResolutions.mod_saturate(M,m)
Graded subquotient of graded submodule of R_Q^1 with 12 generators
  1: x*y^3*e[1]
  2: x^3*y*e[1]
  3: y^3*e[1]
  4: x*y^2*e[1]
  5: x^2*y*e[1]
  6: x^3*e[1]
  7: y^2*e[1]
  8: x*y*e[1]
  9: x^2*e[1]
  10: y*e[1]
  11: x*e[1]
  12: e[1]
by graded submodule of R_Q^1 with 3 generators
  1: x^4*e[1]
  2: x^2*y^2*e[1]
  3: y^4*e[1]
```
"""
function mod_saturate(M::SubquoModule, I::Ideal)
  M_sat, _ = mod_quotient(M, I)
  M_prev = M_sat #previous module quotient
  i = 2
  while true
    M_q, _ = mod_quotient(M, I^i)
    if M_prev == M_q
      break
    end
    M_sat = M_sat + M_q
    M_prev = M_q #update
    i = i + 1
  end
  return M_sat
end

@doc raw"""
    ZF_basis(M::SubquoModule, p::FaceQ)

Let $p = k\{Q\setminus F\}$ for some face $F$. This functions computes a $k[\mathbb{Z}F]$-basis of the quotient

$(0 :_M p)[\mathhbb{Z}F] = \{m \in M \mid m\cdot p = 0\}[\mathbb{Z}F].$
"""
function ZF_basis(M::SubquoModule{<:MonoidAlgebraElem}, p::FaceQ)
  kQ = base_ring(M)
  @assert kQ.algebra == base_ring(p.prime)

  T = elem_type(M)

  #compute quotient (0 :_M p)[\ZZ F]
  Np = mod_quotient(M, monoid_algebra_ideal(kQ,p.prime))[1]

  #initialize
  N = Np
  h_N = identity_map(N)
  B = Vector{T}() # empty vector of k[ZF]-basis 

  for g in gens(Np)
    N_g = sub(N, [h_N(g)])[1] #submodule of N =(0 :_M p_F)/(y0,...,yn) generated by g

    if annihilator(N_g) == MonoidAlgebraIdeal(kQ, p.prime) && !is_zero(N_g)
      push!(B, g)
    end
    M_B, _ = sub(Np, B)
    N, h_N = quo(Np, M_B) # update N
    if is_zero(N)
      break
    end
  end
  return filter(!is_zero, B)
end

function evaluate(
    f::MonoidAlgebraElem{<:RingElem, PT}, 
    vals::Vector; 
    check::Bool=true
  ) where {PT <: MonoidAlgebra{<:RingElem, <:MPolyQuoRing}}
  return evaluate(underlying_element(f), vals; check)
end

function evaluate(a::MPolyQuoRingElem, vals::Vector; check::Bool=true)
  @check all(is_zero(evaluate(f, vals)) for f in gens(modulus(parent(a))))
  return evaluate(a.f, vals)
end

function evaluate(
    f::MonoidAlgebraElem{<:RingElem, PT}, 
    vals::Vector; 
    check::Bool=true
  ) where {PT <: MonoidAlgebra{<:RingElem, <:MPolyRing}}
  return evaluate(underlying_element(f), vals)
end

@doc raw"""
    coefficients(N::SubquoModule, p_F::FaceQ)

Returns a subset Bp $\subseteq M$ and a $k$-matrix $\Lambda$ that defines an injective map

$(0 :_N p_F) \xrightarrow{\Lambda} \sum_{b\in Bp}k\{\deg(b) + F - Q\}.$

This fixes Algorithm 3.6. in [HM05](@cite).
"""
function coefficients(N::SubquoModule{T}, p_F::FaceQ) where {T <: MonoidAlgebraElem}
  kQ = base_ring(N)
  @assert base_ring(p_F.prime) == kQ.algebra

  #get the coefficient field
  k = coefficient_ring(kQ)

  # get socle degrees of indecomposable injectives kQ{a + F - Q}, i.e. compute a k[F]-basis of the localisation (0 :_M P_F)[ZZ F]
  Bp = ZF_basis(N, p_F)
  if is_empty(Bp)
    return [], zeros(kQ, 1, 1)
  end

  R = relations(N) #get all relations of N

  lambda = Vector{Vector{elem_type(k)}}()
  for b in Bp
    #get coefficient vector of w.r.t. generators of M
    b_amb = ambient_representative(b)
    _c_b = coordinates(N(b_amb)) #coordinates w.r.t. generators of M 
    c_b = [evaluate(_c_b[i], [1 for _ in 1:ngens(kQ)]) for i in 1:ngens(N)]
    # A possible alternative?
    # c_b = [only(AbstractAlgebra.coefficients(_c_b[i])) for i in 1:ngens(N)]

    #get all relevant generators of N, i.e., check (deg(b) + F) \cap (deg(g) + Q) ≠ ∅
    b_p = convex_hull(degree(Vector{Int}, b))
    G_b = Vector{SubquoModuleElem}()
    for g_N in filter(!is_zero, gens(N))
      g_p = convex_hull(degree(Vector{Int}, g_N))
      if dim(intersect(b_p + p_F.poly, g_p + kQ.cone)) >= 0
        push!(G_b, g_N)
      end
    end
    x_Gb = [monomial_basis(kQ, degree(g))[1] for g in G_b]
    _N = sub(ambient_free_module(N), [ambient_representative(g) for g in G_b])[1]

    #get all b-relevant relations w.r.t. F
    R_bF = Vector{FreeModElem{elem_type(kQ)}}()
    C_bF = Vector{Vector{elem_type(k)}}()
    for r in R
      #check (deg(b) + F)\cap (deg(r) + Q) ≠ ∅
      r_p = convex_hull(degree(Vector{Int}, r))
      if dim(intersect(b_p + p_F.poly, r_p + kQ.cone)) >= 0
        x_r = monomial_basis(kQ, degree(r))[1]
        a = lcm(x_Gb..., x_r)
        _r = (a//x_r).num*r #well-defined since a is lcm

        #can _r be written using generators in G_b
        if _r in _N #can _r be lifted?
          _c_r = coordinates(_N(_r))
          c_r = Vector{elem_type(k)}()
          for i in 1:ngens(N)
            j = findfirst(g -> g == N[i], G_b)
            if j !== nothing
              push!(c_r, evaluate(_c_r[j], [1 for _ in 1:ngens(kQ)]))
              # A possible alternative?
              # push!(c_r, only(AbstractAlgebra.coefficients(_c_r[j])))
            else
              push!(c_r, k())
            end
          end
          push!(C_bF, c_r)
          push!(R_bF, r)
        end
      end
    end

    #get kernel of coefficient matrix -> K
    if !is_empty(C_bF)
      _K = matrix(k, hcat(C_bF...))
      K = kernel(_K)
    else
      K = identity_matrix(k, ngens(N))
    end

    #get kernel of coefficient vector of b -> B
    _B = matrix(k, 1, length(c_b), c_b)
    B = kernel(transpose(_B))

    #get \lambda_b
    rows_K = [K[i, :] for i in 1:nrows(K)]
    l = rank(B)
    possible_rows = Vector{Vector{elem_type(k)}}()
    for c_K in rows_K
      B_K = vcat(B, matrix(k, 1, ngens(N), c_K))
      if rank(B_K)>l
        push!(possible_rows, c_K)
      end
    end
    push!(lambda, possible_rows[1])
  end
  return Bp, matrix(kQ,map(kQ, hcat(lambda...)))
end

@doc raw"""
    irreducible_hull(Mi::SubquoModule, kQ::MonoidAlgebra, j=0)

Return an irreducible hull of $M$.
"""
function irreducible_hull(Mi::SubquoModule{<:MonoidAlgebraElem}, j=0)
  kQ = base_ring(Mi)
  T = elem_type(kQ)

  #initialize
  N = Mi
  summands = Vector{IndecInj}()
  lambda = Vector{dense_matrix_type(T)}()

  P = faces(kQ)
  for p in P
    Bp, lambda_p = coefficients(N, p)
    for b in Bp
      push!(summands, IndecInj(p, degree(Vector{Int}, b)))
    end

    if length(Bp) > 0 # we don't want to add zero vectors to lambda...
      push!(lambda, lambda_p)
    end
    M_sat = saturation((ideal(kQ, []) * Mi)[1], monoid_algebra_ideal(kQ,p.prime))
    if !is_zero(p.prime) && !is_zero(M_sat)
      N, _ = quo(Mi, M_sat)
    end
    if is_zero(N)
      break
    end
  end
  # return summands, hcat(lambda...)
  return InjMod(kQ,summands), hcat(lambda...)
end

@doc raw"""
    irreducible_decomposition(I::MonoidAlgebraIdeal)

Return an irreducible decomposition of $I$. 

!!! note
    The monoid algebra $k[Q]$ must be normal. 

# Examples
```jldoctest
julia> kQ = monoid_algebra([[1,0],[0,1]],QQ)
monoid algebra over rational field with cone of dimension 2

julia> x,y = gens(kQ)
2-element Vector{MonoidAlgebraElem{QQFieldElem, MonoidAlgebra{QQFieldElem, MPolyDecRing{QQFieldElem, QQMPolyRing}}}}:
 x_1
 x_2

julia> I = ideal(kQ,[x^4,x^2*y^2,y^4])
ideal over monoid algebra over rational field with cone of dimension 2 generated by x_1^4, x_1^2*x_2^2, x_2^4

julia> W = irreducible_decomposition(I)
2-element Vector{MonoidAlgebraIdeal{MonoidAlgebraElem{QQFieldElem, MonoidAlgebra{QQFieldElem, MPolyDecRing{QQFieldElem, QQMPolyRing}}}}}:
 ideal over monoid algebra over rational field with cone of dimension 2 generated by x_1^2, x_1^2*x_2, x_2^4, x_1*x_2^4
 ideal over monoid algebra over rational field with cone of dimension 2 generated by x_1^4, x_1^4*x_2, x_2^2, x_1*x_2^2

julia> I == intersect(W)
true
```
"""
function irreducible_decomposition(I::MonoidAlgebraIdeal)
  kQ = base_ring(I)
  @req is_normal(kQ) "monoid algebra must be normal"

  J, _ = irreducible_hull(quotient_ring_as_module(I))
  return [_get_irreducible_ideal(kQ, I) for I in J.indec_injectives]
end

@doc raw"""
    _get_irreducible_ideal(kQ::MonoidAlgebra, J::IndecInj)

Given a monoid algebra $k[Q]$ and an indecomposable injective $J = k\{a + F - Q\}$ return the irreducible ideal $W\subseteq k[Q]$ such that $J_Q = k[Q]/W$ ($Q$-graded part of $J$). 

!!! note
    The monoid algebra $k[Q]$ must be normal. 
"""
function _get_irreducible_ideal(kQ::MonoidAlgebra, J::IndecInj)
  B_i = Vector{Vector{Vector{Int}}}()

  for h in hyperplanes(kQ)
    if is_subset(J.face.poly, h.hyperplane)
      B_h = generators_W_H(kQ, h, J.vector)
      push!(B_i, B_h)
    end
  end

  G_W = Vector{MPolyDecRingElem}()
  for b in B_i
    for bb in b
      a_v = Vector{ZZRingElem}()
      for a in bb
        push!(a_v, a)
      end
      push!(G_W, monomial_basis(kQ.algebra, a_v)[1])
    end
  end
  return ideal(kQ, G_W)
end

@doc raw"""
    irreducible_resolution(M::SubquoModule{<:MonoidAlgebraElem}, i::Int = 0)

Return an irreducible resolution of $M$.

!!! note
    The monoid algebra $k[Q]$ must be normal. 

# Examples 
```jldoctest
julia> kQ = monoid_algebra([[1,0],[0,1]],QQ)
monoid algebra over rational field with cone of dimension 2

julia> x,y = gens(kQ)
2-element Vector{MonoidAlgebraElem{QQFieldElem, MonoidAlgebra{QQFieldElem, MPolyDecRing{QQFieldElem, QQMPolyRing}}}}:
 x_1
 x_2

julia> I = ideal(kQ,[x^4,x^2*y^2,y^4])
ideal over monoid algebra over rational field with cone of dimension 2 generated by x_1^4, x_1^2*x_2^2, x_2^4

julia> M = quotient_ring_as_module(I)
Graded subquotient of graded submodule of kQ^1 with 1 generator
  1: 1*e[1]
by graded submodule of kQ^1 with 3 generators
  1: x_1^4*e[1]
  2: x_1^2*x_2^2*e[1]
  3: x_2^4*e[1]

julia> irr_res = irreducible_resolution(M)
irreducible resolution 
  W^0 -> W^1
where 
 W^0 = direct sum of
    k{[1, 3] + F - Q}_Q, where p_F = Ideal (x_2, x_1, x_1*x_2)
    k{[3, 1] + F - Q}_Q, where p_F = Ideal (x_2, x_1, x_1*x_2)
 W^1 = direct sum of
    k{[1, 1] + F - Q}_Q, where p_F = Ideal (x_2, x_1, x_1*x_2)
of Graded subquotient of graded submodule of kQ^1 with 1 generator
  1: 1*e[1]
by graded submodule of kQ^1 with 3 generators
  1: x_1^4*e[1]
  2: x_1^2*x_2^2*e[1]
  3: x_2^4*e[1]
over monoid algebra over rational field with cone of dimension 2
```
"""
function irreducible_resolution(M::SubquoModule{<:MonoidAlgebraElem}, i::Int=0)
  kQ = base_ring(M)
  @req is_normal(kQ) "monoid algebra must be normal"

  R_Q = kQ.algebra
  Mi = M # current module in resolution

  #initialize
  gi = identity_map(Mi)
  irreducible_sums = Vector{InjMod}()
  cochain_maps = Vector{SubQuoHom}()

  j = 1
  while !is_zero(Mi) #until cokernel Mi is zero
    #compute irreducible hull
    Ji, _lambda = irreducible_hull(Mi, j)
    
    #get Q-graded part
    Wi = Q_graded_part(Ji)

    #multiply rows of lambda by degrees of generators of Mi
    m, n = size(_lambda)
    lambda = zero(_lambda)
    for i in 1:m
      for j in 1:n
        lambda[i, j] = monomial_basis(R_Q, degree(Mi[i]))[1] * _lambda[i, j]
      end
    end

    #define injective map Mi -> Wi
    fi = hom(Mi, Wi, matrix(lambda))

    #get boundary map W{i-1} -> Wi
    hi = gi*fi

    #compute cokernel and then simplify
    Mi_, gi_ = quo(Wi, image(hi)[1]) #cokernel
    Mi, ji = prune_with_map(Mi_)
    gi = gi_*inv(ji)
    #Mi = Mi_
    #gi = gi_

    any(is_zero, relations(Mi)) && error("there must not be trivial relations")
    #fix modules with "zero" relations
    if length(filter(is_zero, relations(Mi))) > 0
      Mi, h = fix_module(Mi)
      gi = gi*h
    end

    push!(irreducible_sums, Ji)
    push!(cochain_maps, hi)

    # end at cohomological degree i
    if i > 0 && j == i
      break
    end
    j = j + 1
  end

  #get cochain complex
  C = cochain_complex(cochain_maps)

  return IrrRes(M, irreducible_sums, cochain_maps, C)
end

@doc raw"""
    injective_resolution(M::SubquoModule{<:MonoidAlgebraElem}, i::Int)

Return an injective resolution of $M$ up to cohomological degree i.

!!! note
    The monoid algebra $k[Q]$ must be normal. 

# Examples
```jldoctest
julia> kQ = monoid_algebra([[1,0],[0,1]],QQ)
monoid algebra over rational field with cone of dimension 2

julia> x,y = gens(kQ)
2-element Vector{MonoidAlgebraElem{QQFieldElem, MonoidAlgebra{QQFieldElem, MPolyDecRing{QQFieldElem, QQMPolyRing}}}}:
 x_1
 x_2

julia> I = ideal(kQ,[x^4,x^2*y^2,y^4])
ideal over monoid algebra over rational field with cone of dimension 2 generated by x_1^4, x_1^2*x_2^2, x_2^4

julia> M = quotient_ring_as_module(I)
Graded subquotient of graded submodule of kQ^1 with 1 generator
  1: 1*e[1]
by graded submodule of kQ^1 with 3 generators
  1: x_1^4*e[1]
  2: x_1^2*x_2^2*e[1]
  3: x_2^4*e[1]

julia> injective_resolution(M,2)
injective resolution 
  J^0 -> J^1 -> J^2
where 
 J^0 = direct sum of
    k{[1, 3] + F - Q}, where p_F = Ideal (x_2, x_1, x_1*x_2)
    k{[3, 1] + F - Q}, where p_F = Ideal (x_2, x_1, x_1*x_2)
 J^1 = direct sum of
    k{[-1, 3] + F - Q}, where p_F = Ideal (x_2, x_1, x_1*x_2)
    k{[1, 1] + F - Q}, where p_F = Ideal (x_2, x_1, x_1*x_2)
    k{[3, -1] + F - Q}, where p_F = Ideal (x_2, x_1, x_1*x_2)
 J^2 = direct sum of
    k{[-1, -1] + F - Q}, where p_F = Ideal (x_2, x_1, x_1*x_2)
of Graded subquotient of graded submodule of kQ^1 with 1 generator
  1: 1*e[1]
by graded submodule of kQ^1 with 3 generators
  1: x_1^4*e[1]
  2: x_1^2*x_2^2*e[1]
  3: x_2^4*e[1]
over monoid algebra over rational field with cone of dimension 2
```

```jldoctest
julia> kQ = monoid_algebra([[0,1],[1,1],[2,1]],QQ)
monoid algebra over rational field with cone of dimension 2

julia> x,y,z = gens(kQ)
3-element Vector{MonoidAlgebraElem{QQFieldElem, MonoidAlgebra{QQFieldElem, MPolyQuoRing{MPolyDecRingElem{QQFieldElem, QQMPolyRingElem}}}}}:
 x_1
 x_2
 x_3

julia> F = graded_free_module(kQ,2)
Graded free module monoid algebra over rational field with cone of dimension 2^2([0 0]) of rank 2 over monoid algebra over rational field with cone of dimension 2

julia> a = kQ[y y;0 x^2]
[x_2     x_2]
[  0   x_1^2]

julia> b = kQ[x^2*z 0; x^4*y 0; 0 x^5*y; 0 z^3]
[x_1^2*x_3           0]
[x_1^4*x_2           0]
[        0   x_1^5*x_2]
[        0       x_3^3]

julia> M = SubquoModule(F,a,b)
Graded subquotient of graded submodule of F with 2 generators
  1: x_2*e[1] + x_2*e[2]
  2: x_1^2*e[2]
by graded submodule of F with 4 generators
  1: x_1^2*x_3*e[1]
  2: x_1^4*x_2*e[1]
  3: x_1^5*x_2*e[2]
  4: x_3^3*e[2]

julia> injective_resolution(M,2)
injective resolution
  J^0 -> J^1 -> J^2
where
 J^0 = direct sum of
    k{[1, 4] + F - Q}, where p_F = Ideal (x_1, x_2, x_3, x_1*x_3)
    k{[5, 7] + F - Q}, where p_F = Ideal (x_1, x_2, x_3, x_1*x_3)
    k{[4, 7] + F - Q}, where p_F = Ideal (x_1, x_2, x_3, x_1*x_3)
    k{[0, 2] + F - Q}, where p_F = Ideal (x_2, x_3, x_1*x_3)
    k{[1, 2] + F - Q}, where p_F = Ideal (x_1, x_2, x_1*x_3)
 J^1 = direct sum of
    k{[1, 2] + F - Q}, where p_F = Ideal (x_1, x_2, x_3, x_1*x_3)
    k{[0, 3] + F - Q}, where p_F = Ideal (x_1, x_2, x_3, x_1*x_3)
    k{[-1, 3] + F - Q}, where p_F = Ideal (x_1, x_2, x_3, x_1*x_3)
    k{[5, 4] + F - Q}, where p_F = Ideal (x_1, x_2, x_3, x_1*x_3)
    k{[0, 5] + F - Q}, where p_F = Ideal (x_1, x_2, x_3, x_1*x_3)
    k{[4, 6] + F - Q}, where p_F = Ideal (x_1, x_2, x_3, x_1*x_3)
    k{[3, 6] + F - Q}, where p_F = Ideal (x_1, x_2, x_3, x_1*x_3)
    k{[-1, -2] + F - Q}, where p_F = Ideal (x_2, x_3, x_1*x_3)
    k{[-4, -2] + F - Q}, where p_F = Ideal (x_1, x_2, x_1*x_3)
 J^2 = direct sum of
    k{[0, 0] + F - Q}, where p_F = Ideal (x_1, x_2, x_3, x_1*x_3)
    k{[-1, 1] + F - Q}, where p_F = Ideal (x_1, x_2, x_3, x_1*x_3)
    k{[-1, 2] + F - Q}, where p_F = Ideal (x_1, x_2, x_3, x_1*x_3)
    k{[-2, 2] + F - Q}, where p_F = Ideal (x_1, x_2, x_3, x_1*x_3)
    k{[3, 5] + F - Q}, where p_F = Ideal (x_1, x_2, x_3, x_1*x_3)
    k{[2, 5] + F - Q}, where p_F = Ideal (x_1, x_2, x_3, x_1*x_3)
of Graded subquotient of graded submodule of F with 2 generators
  1: x_2*e[1] + x_2*e[2]
  2: x_1^2*e[2]
by graded submodule of F with 4 generators
  1: x_1^2*x_3*e[1]
  2: x_1^4*x_2*e[1]
  3: x_1^5*x_2*e[2]
  4: x_3^3*e[2]
over monoid algebra over rational field with cone of dimension 2
```
"""
function injective_resolution(M::SubquoModule{<:MonoidAlgebraElem}, i::Int)
  kQ = base_ring(M)
  @req is_normal(kQ) "monoid algebra must be normal"

  G = grading_group(kQ)

  #compute irreducible resolution of shifted module
  a_shift = compute_shift(M, i+1)
  M_a = twist(M, -G(a_shift))
  irr_res = irreducible_resolution(M_a)

  #get injective modules up to cohomological degree i, i.e. J^0, J^1, ...,J^i
  inj_modules = Vector{InjMod}()
  for j in 1:min(i + 1, length(irr_res.irr_sums))
    shifted_comp = map(
      indec -> IndecInj(indec.face, indec.vector - a_shift), irr_res.irr_sums[j].indec_injectives
    )
    push!(inj_modules, InjMod(kQ, shifted_comp))
  end

  #get all needed maps (as k-matrix or k[Q]-matrix?)
  cochain_maps = [
    matrix(irr_res.cochain_maps[k]) for k in eachindex(irr_res.cochain_maps) if 1 < k <= i+1
  ]
  return InjRes(M, inj_modules, cochain_maps, length(inj_modules)-1, irr_res, a_shift)
end

@doc raw"""
    injective_resolution(I::MonoidAlgebraIdeal,i::Int)
    
Return an injective resolution of $M = k[Q]/I$ up to cohomological degree i.  

!!! note
    The monoid algebra $k[Q]$ must be normal. 
"""
function injective_resolution(I::MonoidAlgebraIdeal, i::Int)
  return injective_resolution(quotient_ring_as_module(I), i)
end

@doc raw"""
    is_normal(A::MonoidAlgebra{<:FieldElem, <:MPolyQuoRing})

Test if the given monoid algebra is normal by testing first the S2 and then the
R1 condition.
# Examples
```jldoctest
julia> A = monoid_algebra([[4,0],[3,1],[1,3],[0,4]],QQ)
monoid algebra over rational field with cone of dimension 2

julia> is_normal(A)
false
```
"""
@attr Bool function is_normal(A::MonoidAlgebra{<:FieldElem, <:MPolyQuoRing})
  # Implementation adapted from 
  #
  #    M2/Macaulay2/packages/IntegralClosure.m2,
  #
  # line 666 ff. of https://github.com/Macaulay2/M2/blob/2565455411d15a3386204aa62a00e20ee5c0e99f/M2/Macaulay2/packages/IntegralClosure.m2 
  # on Apr 25, 2025.
  R = A.algebra::MPolyQuoRing
  R_B = base_ring(R)
  I = modulus(R)
  M = quotient_ring_as_module(I)
  n = codim(I)

  # Check the S2 condition
  test_range = 0:(krull_dim(R_B) - n - 2)

  for j in test_range
    # Check if codimension of Ext^{j+n+1} is at least j+n+3
    # get ext:
    E = ext(M,graded_free_module(R_B, 1),j + n + 1)
    # work around issue https://github.com/oscar-system/Oscar.jl/issues/4884
    if is_zero(E)
      d = -1
    else 
      d = krull_dim(E)
    end
    cod = krull_dim(R_B) - d
    if cod < j+n+3
        return false
    end               # S2 condition not satisfied
  end

  Jac = ideal(R, minors(map_entries(R, jacobian_matrix(gens(modulus(R)))), n))  # Compute minors of the Jacobian
  d = krull_dim(Jac)                   # Get dimension of the Jacobian
<<<<<<< HEAD
  d < 0 && return true            # Handle negative dimensions
=======
  d < 0 && (d = -Inf)            # Handle negative dimensions
>>>>>>> ed31bbbd
  return (krull_dim(R) - d >= 2)       # Check the condition
end

is_normal(A::MonoidAlgebra{<:FieldElem, <:MPolyRing}) = true


# import local cohomology functions
include("LocalCohomology.jl")
include("ModuleFunctionality.jl")

end # module InjectiveResolutions

using .InjectiveResolutions

## Functions visible on the outside
export monoid_algebra
export faces
export hyperplanes

export irreducible_resolution
export irreducible_decomposition

export injective_resolution

export local_cohomology
export local_cohomology_all
export zeroth_local_cohomology

export MonoidAlgebra
export MonoidAlgebraIdeal
export MonoidAlgebraElem
<|MERGE_RESOLUTION|>--- conflicted
+++ resolved
@@ -1033,11 +1033,7 @@
 
   Jac = ideal(R, minors(map_entries(R, jacobian_matrix(gens(modulus(R)))), n))  # Compute minors of the Jacobian
   d = krull_dim(Jac)                   # Get dimension of the Jacobian
-<<<<<<< HEAD
   d < 0 && return true            # Handle negative dimensions
-=======
-  d < 0 && (d = -Inf)            # Handle negative dimensions
->>>>>>> ed31bbbd
   return (krull_dim(R) - d >= 2)       # Check the condition
 end
 
